--- conflicted
+++ resolved
@@ -1,7879 +1,4054 @@
-using System;
-<<<<<<< HEAD
-using System.Collections;
-using System.Collections.Generic;
-using System.ComponentModel;
-using System.Drawing;
-=======
->>>>>>> c809f4a9
-using System.Globalization;
-using System.IO;
-using System.Windows.Forms;
-using System.Xml;
-
-namespace Translator
-{
-<<<<<<< HEAD
-	public class frmMain : Form
-	{
-		private string _strPath = string.Empty;
-
-		private bool _blnDelete = true;
-
-		private XmlDocument _objDataDoc;
-
-		private XmlDocument _objDoc;
-
-		private IContainer components;
-
-		private GroupBox gbxCreate;
-
-		private Button cmdCreate;
-
-		private TextBox txtLanguageCode;
-
-		private Label lblLanguageCode;
-
-		private GroupBox groupBox1;
-
-		private ComboBox cboLanguages;
-
-		private Button cmdEdit;
-
-		private TextBox txtLanguageName;
-
-		private Label label1;
-
-		public frmMain()
-		{
-			InitializeComponent();
-		}
-
-		private void cmdCreate_Click(object sender, EventArgs e)
-		{
-=======
-    public partial class FrmMain
-    {
-        private readonly bool _blnDelete = true;
-
-        private XmlDocument _objDataDoc;
-
-        private XmlDocument _objDoc;
-        private string _strPath = string.Empty;
-
-        public FrmMain()
-        {
-            InitializeComponent();
-        }
-
-        #region Control Events
-
-        private void cmdCreate_Click(object sender, EventArgs e)
-        {
->>>>>>> c809f4a9
-            if (string.IsNullOrEmpty(txtLanguageName.Text))
-            {
-                MessageBox.Show("You must provide a language name.");
-                return;
-            }
-            if (txtLanguageCode.Text.Length != 2)
-<<<<<<< HEAD
-			{
-				MessageBox.Show("You must provide a two character language abbreviation.");
-				return;
-			}
-			string lower = txtLanguageCode.Text.ToLower();
-			string str = string.Concat(ToTitle(txtLanguageName.Text), " (", lower.ToUpper(), ")");
-			_objDataDoc = new XmlDocument();
-			XmlDeclaration xmlDeclaration = _objDataDoc.CreateXmlDeclaration("1.0", "utf-8", string.Empty);
-			_objDataDoc.AppendChild(xmlDeclaration);
-			XmlNode xmlNodes = _objDataDoc.CreateElement("chummer");
-			XmlNode xmlNodes1 = _objDataDoc.CreateElement("version");
-			xmlNodes1.InnerText = "-500";
-			xmlNodes.AppendChild(xmlNodes1);
-			_objDataDoc.AppendChild(xmlNodes);
-			ProcessArmor();
-			ProcessBioware();
-			ProcessBooks();
-			ProcessComplexForms();
-			ProcessCritterPowers();
-			ProcessCritters();
-			ProcessCyberware();
-			ProcessEchoes();
-			ProcessGear();
-			ProcessImprovements();
-			ProcessLicenses();
-			ProcessLifestyles();
-			ProcessMartialArts();
-			ProcessMentors();
-			ProcessMetamagic();
-			ProcessMetatypes();
-			ProcessPowers();
-			ProcessPriorities();
-			ProcessPrograms();
-			ProcessQualities();
-			ProcessSkills();
-			ProcessSpells();
-			ProcessStreams();
-			ProcessTraditions();
-			ProcessVehicles();
-			ProcessWeapons();
-			string str1 = string.Concat(_strPath, "lang\\", lower, "_data.xml");
-			_objDataDoc.Save(str1);
-			_objDoc = new XmlDocument();
-			XmlWriterSettings xwsSettings = new XmlWriterSettings {IndentChars = ("\t")};
-			xmlDeclaration = _objDoc.CreateXmlDeclaration("1.0", "utf-8", string.Empty);
-			_objDoc.AppendChild(xmlDeclaration);
-			xmlNodes = _objDoc.CreateElement("chummer");
-			xmlNodes1 = _objDoc.CreateElement("version");
-			xmlNodes1.InnerText = "-500";
-			XmlNode xmlNodes2 = _objDoc.CreateElement("name");
-			xmlNodes2.InnerText = str;
-			xmlNodes.AppendChild(xmlNodes1);
-			xmlNodes.AppendChild(xmlNodes2);
-			_objDoc.AppendChild(xmlNodes);
-			XmlDocument xmlDocument = new XmlDocument();
-			xmlDocument.Load(string.Concat(_strPath, "lang\\en-US.xml"));
-			XmlNode xmlNodes3 = xmlDocument.SelectSingleNode("/chummer/strings");
-			XmlNode xmlNodes4 = _objDoc.CreateElement("strings");
-			xmlNodes4 = _objDoc.ImportNode(xmlNodes3, true);
-			xmlNodes.AppendChild(xmlNodes4);
-			str1 = string.Concat(_strPath, "lang\\", lower, ".xml");
-			_objDoc.Save(str1);
-
-			LoadLanguageList();
-			frmTranslate _frmTranslate = new frmTranslate()
-			{
-				Language = str
-			};
-			_frmTranslate.ShowDialog(this);
-		}
-
-		private void cmdEdit_Click(object sender, EventArgs e)
-		{
-			if (cboLanguages.SelectedIndex == -1)
-			{
-				return;
-			}
-			frmTranslate _frmTranslate = new frmTranslate()
-			{
-				Language = cboLanguages.Text
-			};
-			_frmTranslate.ShowDialog(this);
-		}
-
-		protected override void Dispose(bool disposing)
-		{
-			if (disposing && components != null)
-			{
-				components.Dispose();
-			}
-			base.Dispose(disposing);
-		}
-
-		private void frmMain_Load(object sender, EventArgs e)
-		{
-			SetPath();
-			LoadLanguageList();
-		}
-
-		private void InitializeComponent()
-		{
-			gbxCreate = new GroupBox();
-			cmdCreate = new Button();
-			txtLanguageCode = new TextBox();
-			lblLanguageCode = new Label();
-			groupBox1 = new GroupBox();
-			cmdEdit = new Button();
-			cboLanguages = new ComboBox();
-			txtLanguageName = new TextBox();
-			label1 = new Label();
-			gbxCreate.SuspendLayout();
-			groupBox1.SuspendLayout();
-			SuspendLayout();
-			gbxCreate.Controls.Add(txtLanguageName);
-			gbxCreate.Controls.Add(label1);
-			gbxCreate.Controls.Add(cmdCreate);
-			gbxCreate.Controls.Add(txtLanguageCode);
-			gbxCreate.Controls.Add(lblLanguageCode);
-			gbxCreate.Location = new Point(12, 12);
-			gbxCreate.Name = "gbxCreate";
-			gbxCreate.Size = new Size(201, 107);
-			gbxCreate.TabIndex = 0;
-			gbxCreate.TabStop = false;
-			gbxCreate.Text = "Create a Language File";
-			cmdCreate.Location = new Point(103, 71);
-			cmdCreate.Name = "cmdCreate";
-			cmdCreate.Size = new Size(75, 23);
-			cmdCreate.TabIndex = 3;
-			cmdCreate.Text = "Create";
-			cmdCreate.UseVisualStyleBackColor = true;
-			cmdCreate.Click += new EventHandler(cmdCreate_Click);
-			txtLanguageCode.Location = new Point(133, 19);
-			txtLanguageCode.MaxLength = 2;
-			txtLanguageCode.Name = "txtLanguageCode";
-			txtLanguageCode.Size = new Size(45, 20);
-			txtLanguageCode.TabIndex = 1;
-			lblLanguageCode.AutoSize = true;
-			lblLanguageCode.Location = new Point(10, 22);
-			lblLanguageCode.Name = "lblLanguageCode";
-			lblLanguageCode.Size = new Size(83, 13);
-			lblLanguageCode.TabIndex = 143;
-			lblLanguageCode.Tag = string.Empty;
-			lblLanguageCode.Text = "Language Code";
-			groupBox1.Controls.Add(cmdEdit);
-			groupBox1.Controls.Add(cboLanguages);
-			groupBox1.Location = new Point(233, 12);
-			groupBox1.Name = "groupBox1";
-			groupBox1.Size = new Size(201, 107);
-			groupBox1.TabIndex = 146;
-			groupBox1.TabStop = false;
-			groupBox1.Text = "Edit Language File";
-			cmdEdit.Location = new Point(63, 58);
-			cmdEdit.Name = "cmdEdit";
-			cmdEdit.Size = new Size(75, 23);
-			cmdEdit.TabIndex = 5;
-			cmdEdit.Text = "Edit";
-			cmdEdit.UseVisualStyleBackColor = true;
-			cmdEdit.Click += new EventHandler(cmdEdit_Click);
-			cboLanguages.DropDownStyle = ComboBoxStyle.DropDownList;
-			cboLanguages.FormattingEnabled = true;
-			cboLanguages.Location = new Point(40, 19);
-			cboLanguages.Name = "cboLanguages";
-			cboLanguages.Size = new Size(122, 21);
-			cboLanguages.TabIndex = 4;
-			txtLanguageName.Location = new Point(102, 45);
-			txtLanguageName.MaxLength = 100;
-			txtLanguageName.Name = "txtLanguageName";
-			txtLanguageName.Size = new Size(76, 20);
-			txtLanguageName.TabIndex = 2;
-			label1.AutoSize = true;
-			label1.Location = new Point(10, 48);
-			label1.Name = "label1";
-			label1.Size = new Size(86, 13);
-			label1.TabIndex = 146;
-			label1.Tag = string.Empty;
-			label1.Text = "Language Name";
-			AutoScaleDimensions = new SizeF(6f, 13f);
-			AutoScaleMode = AutoScaleMode.Font;
-			ClientSize = new Size(445, 127);
-			Controls.Add(groupBox1);
-			Controls.Add(gbxCreate);
-			Name = "frmMain";
-			StartPosition = FormStartPosition.CenterScreen;
-			Text = "Chummer Translator";
-			Load += new EventHandler(frmMain_Load);
-			gbxCreate.ResumeLayout(false);
-			gbxCreate.PerformLayout();
-			groupBox1.ResumeLayout(false);
-			ResumeLayout(false);
-		}
-
-		private void LoadLanguageList()
-		{
-			cboLanguages.Items.Clear();
-			foreach (string str in Directory.EnumerateFiles(string.Concat(_strPath, "lang"), "*.xml"))
-			{
-				if ((new FileInfo(str)).Name.Length != 6)
-				{
-					continue;
-				}
-				XmlDocument xmlDocument = new XmlDocument();
-				xmlDocument.Load(str);
-				string innerText = xmlDocument.SelectSingleNode("/chummer/name").InnerText;
-				cboLanguages.Items.Add(innerText);
-			}
-		}
-
-		private void ProcessArmor()
-		{
-			XmlDocument xmlDocument = new XmlDocument();
-			xmlDocument.Load(string.Concat(_strPath, "data\\armor.xml"));
-			string str = "armor.xml";
-			foreach (XmlNode xmlNodes in xmlDocument.SelectNodes("/chummer/categories/category"))
-			{
-				XmlDocument xmlDocument1 = _objDataDoc;
-				string[] innerText = new string[] { "/chummer/chummer[@file = \"", str, "\"]/categories/category[text()=\"", xmlNodes.InnerText, "\"]" };
-				if (xmlDocument1.SelectSingleNode(string.Concat(innerText)) != null)
-				{
-					continue;
-				}
-				XmlNode xmlNodes1 = _objDataDoc.SelectSingleNode(string.Concat("/chummer/chummer[@file = \"", str, "\"]/categories"));
-				if (xmlNodes1 == null)
-				{
-					xmlNodes1 = _objDataDoc.CreateElement("categories");
-					XmlNode xmlNodes2 = _objDataDoc.SelectSingleNode(string.Concat("/chummer/chummer[@file = \"", str, "\"]"));
-					if (xmlNodes2 == null)
-					{
-						xmlNodes2 = _objDataDoc.CreateElement("chummer");
-						XmlNode xmlNodes3 = _objDataDoc.SelectSingleNode("/chummer");
-						XmlAttribute xmlAttribute = _objDataDoc.CreateAttribute("file");
-						xmlAttribute.Value = str;
-						xmlNodes2.Attributes.Append(xmlAttribute);
-						xmlNodes3.AppendChild(xmlNodes2);
-					}
-					xmlNodes2.AppendChild(xmlNodes1);
-				}
-				XmlNode innerText1 = _objDataDoc.CreateElement("category");
-				innerText1.InnerText = xmlNodes.InnerText;
-				XmlAttribute xmlAttribute1 = _objDataDoc.CreateAttribute("translate");
-				xmlAttribute1.Value = xmlNodes.InnerText;
-				innerText1.Attributes.Append(xmlAttribute1);
-				xmlNodes1.AppendChild(innerText1);
-			}
-			XmlNodeList xmlNodeLists = _objDataDoc.SelectNodes(string.Concat("/chummer/chummer[@file = \"", str, "\"]/categories/category"));
-			foreach (XmlNode xmlNodes4 in xmlNodeLists)
-			{
-				if (xmlDocument.SelectSingleNode(string.Concat("/chummer/categories/category[text() = \"", xmlNodes4.InnerText, "\"]")) != null)
-				{
-					continue;
-				}
-				_objDataDoc.SelectSingleNode(string.Concat("/chummer/chummer[@file = \"", str, "\"]/categories")).RemoveChild(xmlNodes4);
-			}
-			foreach (XmlNode xmlNodes5 in xmlDocument.SelectNodes("/chummer/armors/armor"))
-			{
-				string str1 = string.Empty;
-				string innerText2 = xmlNodes5["name"].InnerText;
-				str1 = xmlNodes5["id"].InnerText;
-				XmlDocument xmlDocument2 = _objDataDoc;
-				string[] strArrays = new string[] { "/chummer/chummer[@file = \"", str, "\"]/armors/armor[name=\"", innerText2, "\"]" };
-				XmlNode xmlNodes6 = xmlDocument2.SelectSingleNode(string.Concat(strArrays));
-				if (xmlNodes6 != null)
-				{
-					if (xmlNodes6["id"] != null)
-					{
-						continue;
-					}
-					xmlNodes6.PrependChild(_objDataDoc.CreateElement("id"));
-					xmlNodes6["id"].InnerText = str1;
-				}
-				else
-				{
-					XmlNode xmlNodes7 = _objDataDoc.SelectSingleNode(string.Concat("/chummer/chummer[@file = \"", str, "\"]/armors"));
-					if (xmlNodes7 == null)
-					{
-						xmlNodes7 = _objDataDoc.CreateElement("armors");
-						XmlNode xmlNodes8 = _objDataDoc.SelectSingleNode(string.Concat("/chummer/chummer[@file = \"", str, "\"]"));
-						if (xmlNodes8 == null)
-						{
-							xmlNodes8 = _objDataDoc.CreateElement("chummer");
-							XmlNode xmlNodes9 = _objDataDoc.SelectSingleNode("/chummer");
-							XmlAttribute xmlAttribute2 = _objDataDoc.CreateAttribute("file");
-							xmlAttribute2.Value = str;
-							xmlNodes8.Attributes.Append(xmlAttribute2);
-							xmlNodes9.AppendChild(xmlNodes8);
-						}
-						xmlNodes8.AppendChild(xmlNodes7);
-					}
-					XmlNode innerText3 = _objDataDoc.CreateElement("armor");
-					innerText3.AppendChild(_objDataDoc.CreateElement("id"));
-					innerText3["id"].InnerText = str1;
-					innerText3.AppendChild(_objDataDoc.CreateElement("name"));
-					innerText3["name"].InnerText = xmlNodes5["name"].InnerText;
-					innerText3.AppendChild(_objDataDoc.CreateElement("translate"));
-					innerText3["translate"].InnerText = xmlNodes5["name"].InnerText;
-					innerText3.AppendChild(_objDataDoc.CreateElement("page"));
-					innerText3["page"].InnerText = xmlNodes5["page"].InnerText;
-					xmlNodes7.AppendChild(innerText3);
-				}
-			}
-			XmlNodeList xmlNodeLists1 = _objDataDoc.SelectNodes(string.Concat("/chummer/chummer[@file = \"", str, "\"]/armors/armor"));
-			foreach (XmlNode xmlNodes10 in xmlNodeLists1)
-			{
-				xmlNodes10.Attributes.RemoveAll();
-				if (xmlDocument.SelectSingleNode(string.Concat("/chummer/armors/armor[name = \"", xmlNodes10["name"].InnerText, "\"]")) != null)
-				{
-					continue;
-				}
-				if (!_blnDelete)
-				{
-					XmlAttribute xmlAttribute3 = _objDataDoc.CreateAttribute("exists");
-					xmlAttribute3.Value = "False";
-					xmlNodes10.Attributes.Append(xmlAttribute3);
-				}
-				else
-				{
-					_objDataDoc.SelectSingleNode(string.Concat("/chummer/chummer[@file = \"", str, "\"]/armors")).RemoveChild(xmlNodes10);
-				}
-			}
-			foreach (XmlNode xmlNodes11 in xmlDocument.SelectNodes("/chummer/mods/mod"))
-			{
-				string str2 = string.Empty;
-				string str3 = xmlNodes11["name"].InnerText;
-				str2 = xmlNodes11["id"].InnerText;
-				XmlDocument xmlDocument3 = _objDataDoc;
-				string[] strArrays1 = new string[] { "/chummer/chummer[@file = \"", str, "\"]/mods/mod[name=\"", str3, "\"]" };
-				XmlNode xmlNodes12 = xmlDocument3.SelectSingleNode(string.Concat(strArrays1));
-				if (xmlNodes12 != null)
-				{
-					if (xmlNodes12["id"] != null)
-					{
-						continue;
-					}
-					xmlNodes12.PrependChild(_objDataDoc.CreateElement("id"));
-					xmlNodes12["id"].InnerText = str2;
-				}
-				else
-				{
-					XmlNode xmlNodes13 = _objDataDoc.SelectSingleNode(string.Concat("/chummer/chummer[@file = \"", str, "\"]/mods"));
-					if (xmlNodes13 == null)
-					{
-						xmlNodes13 = _objDataDoc.CreateElement("mods");
-						XmlNode xmlNodes14 = _objDataDoc.SelectSingleNode(string.Concat("/chummer/chummer[@file = \"", str, "\"]"));
-						if (xmlNodes14 == null)
-						{
-							xmlNodes14 = _objDataDoc.CreateElement("chummer");
-							XmlNode xmlNodes15 = _objDataDoc.SelectSingleNode("/chummer");
-							XmlAttribute xmlAttribute4 = _objDataDoc.CreateAttribute("file");
-							xmlAttribute4.Value = str;
-							xmlNodes14.Attributes.Append(xmlAttribute4);
-							xmlNodes15.AppendChild(xmlNodes14);
-						}
-						xmlNodes14.AppendChild(xmlNodes13);
-					}
-					XmlNode innerText4 = _objDataDoc.CreateElement("mod");
-					innerText4.AppendChild(_objDataDoc.CreateElement("id"));
-					innerText4["id"].InnerText = str2;
-					innerText4.AppendChild(_objDataDoc.CreateElement("name"));
-					innerText4["name"].InnerText = xmlNodes11["name"].InnerText;
-					innerText4.AppendChild(_objDataDoc.CreateElement("translate"));
-					innerText4["translate"].InnerText = xmlNodes11["name"].InnerText;
-					innerText4.AppendChild(_objDataDoc.CreateElement("page"));
-					innerText4["page"].InnerText = xmlNodes11["page"].InnerText;
-					xmlNodes13.AppendChild(innerText4);
-				}
-			}
-			XmlNodeList xmlNodeLists2 = _objDataDoc.SelectNodes(string.Concat("/chummer/chummer[@file = \"", str, "\"]/mods/mod"));
-			foreach (XmlNode xmlNodes16 in xmlNodeLists2)
-			{
-				xmlNodes16.Attributes.RemoveAll();
-				if (xmlDocument.SelectSingleNode(string.Concat("/chummer/mods/mod[name = \"", xmlNodes16["name"].InnerText, "\"]")) != null)
-				{
-					continue;
-				}
-				if (!_blnDelete)
-				{
-					XmlAttribute xmlAttribute5 = _objDataDoc.CreateAttribute("exists");
-					xmlAttribute5.Value = "False";
-					xmlNodes16.Attributes.Append(xmlAttribute5);
-				}
-				else
-				{
-					_objDataDoc.SelectSingleNode(string.Concat("/chummer/chummer[@file = \"", str, "\"]/mods")).RemoveChild(xmlNodes16);
-				}
-			}
-		}
-
-		private void ProcessBioware()
-		{
-			XmlDocument xmlDocument = new XmlDocument();
-			xmlDocument.Load(string.Concat(_strPath, "data\\bioware.xml"));
-			string str = "bioware.xml";
-			foreach (XmlNode xmlNodes in xmlDocument.SelectNodes("/chummer/categories/category"))
-			{
-				XmlDocument xmlDocument1 = _objDataDoc;
-				string[] innerText = new string[] { "/chummer/chummer[@file = \"", str, "\"]/categories/category[text()=\"", xmlNodes.InnerText, "\"]" };
-				if (xmlDocument1.SelectSingleNode(string.Concat(innerText)) != null)
-				{
-					continue;
-				}
-				XmlNode xmlNodes1 = _objDataDoc.SelectSingleNode(string.Concat("/chummer/chummer[@file = \"", str, "\"]/categories"));
-				if (xmlNodes1 == null)
-				{
-					xmlNodes1 = _objDataDoc.CreateElement("categories");
-					XmlNode xmlNodes2 = _objDataDoc.SelectSingleNode(string.Concat("/chummer/chummer[@file = \"", str, "\"]"));
-					if (xmlNodes2 == null)
-					{
-						xmlNodes2 = _objDataDoc.CreateElement("chummer");
-						XmlNode xmlNodes3 = _objDataDoc.SelectSingleNode("/chummer");
-						XmlAttribute xmlAttribute = _objDataDoc.CreateAttribute("file");
-						xmlAttribute.Value = str;
-						xmlNodes2.Attributes.Append(xmlAttribute);
-						xmlNodes3.AppendChild(xmlNodes2);
-					}
-					xmlNodes2.AppendChild(xmlNodes1);
-				}
-				XmlNode innerText1 = _objDataDoc.CreateElement("category");
-				innerText1.InnerText = xmlNodes.InnerText;
-				XmlAttribute xmlAttribute1 = _objDataDoc.CreateAttribute("translate");
-				xmlAttribute1.Value = xmlNodes.InnerText;
-				innerText1.Attributes.Append(xmlAttribute1);
-				xmlNodes1.AppendChild(innerText1);
-			}
-			XmlNodeList xmlNodeLists = _objDataDoc.SelectNodes(string.Concat("/chummer/chummer[@file = \"", str, "\"]/categories/category"));
-			foreach (XmlNode xmlNodes4 in xmlNodeLists)
-			{
-				if (xmlDocument.SelectSingleNode(string.Concat("/chummer/categories/category[text() = \"", xmlNodes4.InnerText, "\"]")) != null)
-				{
-					continue;
-				}
-				_objDataDoc.SelectSingleNode(string.Concat("/chummer/chummer[@file = \"", str, "\"]/categories")).RemoveChild(xmlNodes4);
-			}
-			foreach (XmlNode xmlNodes5 in xmlDocument.SelectNodes("/chummer/biowares/bioware"))
-			{
-				string str1 = string.Empty;
-				string innerText2 = xmlNodes5["name"].InnerText;
-				str1 = xmlNodes5["id"].InnerText;
-				XmlDocument xmlDocument2 = _objDataDoc;
-				string[] strArrays = new string[] { "/chummer/chummer[@file = \"", str, "\"]/biowares/bioware[name=\"", innerText2, "\"]" };
-				XmlNode xmlNodes6 = xmlDocument2.SelectSingleNode(string.Concat(strArrays));
-				if (xmlNodes6 != null)
-				{
-					if (xmlNodes6["id"] != null)
-					{
-						continue;
-					}
-					xmlNodes6.PrependChild(_objDataDoc.CreateElement("id"));
-					xmlNodes6["id"].InnerText = str1;
-				}
-				else
-				{
-					XmlNode xmlNodes7 = _objDataDoc.SelectSingleNode(string.Concat("/chummer/chummer[@file = \"", str, "\"]/biowares"));
-					if (xmlNodes7 == null)
-					{
-						xmlNodes7 = _objDataDoc.CreateElement("biowares");
-						XmlNode xmlNodes8 = _objDataDoc.SelectSingleNode(string.Concat("/chummer/chummer[@file = \"", str, "\"]"));
-						if (xmlNodes8 == null)
-						{
-							xmlNodes8 = _objDataDoc.CreateElement("chummer");
-							XmlNode xmlNodes9 = _objDataDoc.SelectSingleNode("/chummer");
-							XmlAttribute xmlAttribute2 = _objDataDoc.CreateAttribute("file");
-							xmlAttribute2.Value = str;
-							xmlNodes8.Attributes.Append(xmlAttribute2);
-							xmlNodes9.AppendChild(xmlNodes8);
-						}
-						xmlNodes8.AppendChild(xmlNodes7);
-					}
-					XmlNode innerText3 = _objDataDoc.CreateElement("bioware");
-					innerText3.AppendChild(_objDataDoc.CreateElement("id"));
-					innerText3["id"].InnerText = str1;
-					innerText3.AppendChild(_objDataDoc.CreateElement("name"));
-					innerText3["name"].InnerText = xmlNodes5["name"].InnerText;
-					innerText3.AppendChild(_objDataDoc.CreateElement("translate"));
-					innerText3["translate"].InnerText = xmlNodes5["name"].InnerText;
-					innerText3.AppendChild(_objDataDoc.CreateElement("page"));
-					innerText3["page"].InnerText = xmlNodes5["page"].InnerText;
-					xmlNodes7.AppendChild(innerText3);
-				}
-			}
-			XmlNodeList xmlNodeLists1 = _objDataDoc.SelectNodes(string.Concat("/chummer/chummer[@file = \"", str, "\"]/biowares/bioware"));
-			foreach (XmlNode xmlNodes10 in xmlNodeLists1)
-			{
-				xmlNodes10.Attributes.RemoveAll();
-				if (xmlDocument.SelectSingleNode(string.Concat("/chummer/biowares/bioware[name = \"", xmlNodes10["name"].InnerText, "\"]")) != null)
-				{
-					continue;
-				}
-				if (!_blnDelete)
-				{
-					XmlAttribute xmlAttribute3 = _objDataDoc.CreateAttribute("exists");
-					xmlAttribute3.Value = "False";
-					xmlNodes10.Attributes.Append(xmlAttribute3);
-				}
-				else
-				{
-					_objDataDoc.SelectSingleNode(string.Concat("/chummer/chummer[@file = \"", str, "\"]/biowares")).RemoveChild(xmlNodes10);
-				}
-			}
-			foreach (XmlNode xmlNodes11 in xmlDocument.SelectNodes("/chummer/grades/grade"))
-			{
-				string str2 = string.Empty;
-				string str3 = xmlNodes11["name"].InnerText;
-				if (xmlNodes11["id"] != null)
-				{
-					str2 = xmlNodes11["id"].InnerText;
-				}
-				else
-				{
-					str2 = Guid.NewGuid().ToString();
-					xmlNodes11.PrependChild(xmlDocument.CreateElement("id"));
-					xmlNodes11["id"].InnerText = str2;
-				}
-				XmlDocument xmlDocument3 = _objDataDoc;
-				string[] strArrays1 = new string[] { "/chummer/chummer[@file = \"", str, "\"]/grades/grade[name=\"", str3, "\"]" };
-				XmlNode xmlNodes12 = xmlDocument3.SelectSingleNode(string.Concat(strArrays1));
-				if (xmlNodes12 != null)
-				{
-					if (xmlNodes12["id"] != null)
-					{
-						continue;
-					}
-					xmlNodes12.PrependChild(_objDataDoc.CreateElement("id"));
-					xmlNodes12["id"].InnerText = str2;
-				}
-				else
-				{
-					XmlNode xmlNodes13 = _objDataDoc.SelectSingleNode(string.Concat("/chummer/chummer[@file = \"", str, "\"]/grades"));
-					if (xmlNodes13 == null)
-					{
-						xmlNodes13 = _objDataDoc.CreateElement("grades");
-						XmlNode xmlNodes14 = _objDataDoc.SelectSingleNode(string.Concat("/chummer/chummer[@file = \"", str, "\"]"));
-						if (xmlNodes14 == null)
-						{
-							xmlNodes14 = _objDataDoc.CreateElement("chummer");
-							XmlNode xmlNodes15 = _objDataDoc.SelectSingleNode("/chummer");
-							XmlAttribute xmlAttribute4 = _objDataDoc.CreateAttribute("file");
-							xmlAttribute4.Value = str;
-							xmlNodes14.Attributes.Append(xmlAttribute4);
-							xmlNodes15.AppendChild(xmlNodes14);
-						}
-						xmlNodes14.AppendChild(xmlNodes13);
-					}
-					XmlNode innerText4 = _objDataDoc.CreateElement("grade");
-					innerText4.AppendChild(_objDataDoc.CreateElement("id"));
-					innerText4["id"].InnerText = str2;
-					innerText4.AppendChild(_objDataDoc.CreateElement("name"));
-					innerText4["name"].InnerText = xmlNodes11["name"].InnerText;
-					innerText4.AppendChild(_objDataDoc.CreateElement("translate"));
-					innerText4["translate"].InnerText = xmlNodes11["name"].InnerText;
-					innerText4.AppendChild(_objDataDoc.CreateElement("page"));
-					innerText4["page"].InnerText = xmlNodes11["page"].InnerText;
-					xmlNodes13.AppendChild(innerText4);
-				}
-			}
-			XmlNodeList xmlNodeLists2 = _objDataDoc.SelectNodes(string.Concat("/chummer/chummer[@file = \"", str, "\"]/grades/grade"));
-			foreach (XmlNode xmlNodes16 in xmlNodeLists2)
-			{
-				xmlNodes16.Attributes.RemoveAll();
-				if (xmlDocument.SelectSingleNode(string.Concat("/chummer/grades/grade[name = \"", xmlNodes16["name"].InnerText, "\"]")) != null)
-				{
-					continue;
-				}
-				if (!_blnDelete)
-				{
-					XmlAttribute xmlAttribute5 = _objDataDoc.CreateAttribute("exists");
-					xmlAttribute5.Value = "False";
-					xmlNodes16.Attributes.Append(xmlAttribute5);
-				}
-				else
-				{
-					_objDataDoc.SelectSingleNode(string.Concat("/chummer/chummer[@file = \"", str, "\"]/grades")).RemoveChild(xmlNodes16);
-				}
-			}
-		}
-
-		private void ProcessBooks()
-		{
-			XmlDocument xmlDocument = new XmlDocument();
-			xmlDocument.Load(string.Concat(_strPath, "data\\books.xml"));
-			string str = "books.xml";
-			foreach (XmlNode xmlNodes in xmlDocument.SelectNodes("/chummer/books/book"))
-			{
-				string innerText = string.Empty;
-				string innerText1 = xmlNodes["name"].InnerText;
-				innerText = xmlNodes["id"].InnerText;
-				XmlDocument xmlDocument1 = _objDataDoc;
-				string[] strArrays = new string[] { "/chummer/chummer[@file = \"", str, "\"]/books/book[name=\"", innerText1, "\"]" };
-				XmlNode xmlNodes1 = xmlDocument1.SelectSingleNode(string.Concat(strArrays));
-				if (xmlNodes1 != null)
-				{
-					if (xmlNodes1["id"] != null)
-					{
-						continue;
-					}
-					xmlNodes1.PrependChild(_objDataDoc.CreateElement("id"));
-					xmlNodes1["id"].InnerText = innerText;
-				}
-				else
-				{
-					XmlNode xmlNodes2 = _objDataDoc.SelectSingleNode(string.Concat("/chummer/chummer[@file = \"", str, "\"]/books"));
-					if (xmlNodes2 == null)
-					{
-						xmlNodes2 = _objDataDoc.CreateElement("books");
-						XmlNode xmlNodes3 = _objDataDoc.SelectSingleNode(string.Concat("/chummer/chummer[@file = \"", str, "\"]"));
-						if (xmlNodes3 == null)
-						{
-							xmlNodes3 = _objDataDoc.CreateElement("chummer");
-							XmlNode xmlNodes4 = _objDataDoc.SelectSingleNode("/chummer");
-							XmlAttribute xmlAttribute = _objDataDoc.CreateAttribute("file");
-							xmlAttribute.Value = str;
-							xmlNodes3.Attributes.Append(xmlAttribute);
-							xmlNodes4.AppendChild(xmlNodes3);
-						}
-						xmlNodes3.AppendChild(xmlNodes2);
-					}
-					XmlNode innerText2 = _objDataDoc.CreateElement("book");
-					innerText2.AppendChild(_objDataDoc.CreateElement("id"));
-					innerText2["id"].InnerText = innerText;
-					innerText2.AppendChild(_objDataDoc.CreateElement("name"));
-					innerText2["name"].InnerText = xmlNodes["name"].InnerText;
-					innerText2.AppendChild(_objDataDoc.CreateElement("translate"));
-					innerText2["translate"].InnerText = xmlNodes["name"].InnerText;
-					xmlNodes2.AppendChild(innerText2);
-				}
-			}
-			XmlNodeList xmlNodeLists = _objDataDoc.SelectNodes(string.Concat("/chummer/chummer[@file = \"", str, "\"]/books/book"));
-			foreach (XmlNode xmlNodes5 in xmlNodeLists)
-			{
-				xmlNodes5.Attributes.RemoveAll();
-				if (xmlDocument.SelectSingleNode(string.Concat("/chummer/books/book[name = \"", xmlNodes5["name"].InnerText, "\"]")) != null)
-				{
-					continue;
-				}
-				if (!_blnDelete)
-				{
-					XmlAttribute xmlAttribute1 = _objDataDoc.CreateAttribute("exists");
-					xmlAttribute1.Value = "False";
-					xmlNodes5.Attributes.Append(xmlAttribute1);
-				}
-				else
-				{
-					_objDataDoc.SelectSingleNode(string.Concat("/chummer/chummer[@file = \"", str, "\"]/books")).RemoveChild(xmlNodes5);
-				}
-			}
-		}
-
-		private void ProcessComplexForms()
-		{
-			XmlDocument xmlDocument = new XmlDocument();
-			xmlDocument.Load(string.Concat(_strPath, "data\\complexforms.xml"));
-			string str = "complexforms.xml";
-			foreach (XmlNode xmlNodes in xmlDocument.SelectNodes("/chummer/complexforms/complexform"))
-			{
-				string innerText = string.Empty;
-				string innerText1 = xmlNodes["name"].InnerText;
-				innerText = xmlNodes["id"].InnerText;
-				XmlDocument xmlDocument1 = _objDataDoc;
-				string[] strArrays = new string[] { "/chummer/chummer[@file = \"", str, "\"]/complexforms/complexform[name=\"", innerText1, "\"]" };
-				XmlNode xmlNodes1 = xmlDocument1.SelectSingleNode(string.Concat(strArrays));
-				if (xmlNodes1 != null)
-				{
-					if (xmlNodes1["id"] != null)
-					{
-						continue;
-					}
-					xmlNodes1.PrependChild(_objDataDoc.CreateElement("id"));
-					xmlNodes1["id"].InnerText = innerText;
-				}
-				else
-				{
-					XmlNode xmlNodes2 = _objDataDoc.SelectSingleNode(string.Concat("/chummer/chummer[@file = \"", str, "\"]/complexforms"));
-					if (xmlNodes2 == null)
-					{
-						XmlNode xmlNodes3 = _objDataDoc.CreateElement("chummer");
-						XmlAttribute xmlAttribute = _objDataDoc.CreateAttribute("file");
-						xmlAttribute.Value = str;
-						xmlNodes3.Attributes.Append(xmlAttribute);
-						xmlNodes2 = _objDataDoc.CreateElement("complexforms");
-						xmlNodes3.AppendChild(xmlNodes2);
-						_objDataDoc.SelectSingleNode("/chummer").AppendChild(xmlNodes3);
-					}
-					XmlNode innerText2 = _objDataDoc.CreateElement("complexform");
-					innerText2.AppendChild(_objDataDoc.CreateElement("id"));
-					innerText2["id"].InnerText = innerText;
-					innerText2.AppendChild(_objDataDoc.CreateElement("name"));
-					innerText2["name"].InnerText = xmlNodes["name"].InnerText;
-					innerText2.AppendChild(_objDataDoc.CreateElement("translate"));
-					innerText2["translate"].InnerText = xmlNodes["name"].InnerText;
-					xmlNodes2.AppendChild(innerText2);
-				}
-			}
-			XmlNodeList xmlNodeLists = _objDataDoc.SelectNodes(string.Concat("/chummer/chummer[@file = \"", str, "\"]/complexforms/complexform"));
-			foreach (XmlNode xmlNodes4 in xmlNodeLists)
-			{
-				xmlNodes4.Attributes.RemoveAll();
-				if (xmlDocument.SelectSingleNode(string.Concat("/chummer/complexforms/complexform[name = \"", xmlNodes4["name"].InnerText, "\"]")) != null)
-				{
-					continue;
-				}
-				if (!_blnDelete)
-				{
-					XmlAttribute xmlAttribute1 = _objDataDoc.CreateAttribute("exists");
-					xmlAttribute1.Value = "False";
-					xmlNodes4.Attributes.Append(xmlAttribute1);
-				}
-				else
-				{
-					_objDataDoc.SelectSingleNode(string.Concat("/chummer/chummer[@file = \"", str, "\"]/complexforms")).RemoveChild(xmlNodes4);
-				}
-			}
-		}
-
-		private void ProcessCritterPowers()
-		{
-			XmlDocument xmlDocument = new XmlDocument();
-			xmlDocument.Load(string.Concat(_strPath, "data\\critterpowers.xml"));
-			string str = "critterpowers.xml";
-			foreach (XmlNode xmlNodes in xmlDocument.SelectNodes("/chummer/categories/category"))
-			{
-				XmlDocument xmlDocument1 = _objDataDoc;
-				string[] innerText = new string[] { "/chummer/chummer[@file = \"", str, "\"]/categories/category[text()=\"", xmlNodes.InnerText, "\"]" };
-				if (xmlDocument1.SelectSingleNode(string.Concat(innerText)) != null)
-				{
-					continue;
-				}
-				XmlNode xmlNodes1 = _objDataDoc.SelectSingleNode(string.Concat("/chummer/chummer[@file = \"", str, "\"]/categories"));
-				if (xmlNodes1 == null)
-				{
-					xmlNodes1 = _objDataDoc.CreateElement("categories");
-					XmlNode xmlNodes2 = _objDataDoc.SelectSingleNode(string.Concat("/chummer/chummer[@file = \"", str, "\"]"));
-					if (xmlNodes2 == null)
-					{
-						xmlNodes2 = _objDataDoc.CreateElement("chummer");
-						XmlNode xmlNodes3 = _objDataDoc.SelectSingleNode("/chummer");
-						XmlAttribute xmlAttribute = _objDataDoc.CreateAttribute("file");
-						xmlAttribute.Value = str;
-						xmlNodes2.Attributes.Append(xmlAttribute);
-						xmlNodes3.AppendChild(xmlNodes2);
-					}
-					xmlNodes2.AppendChild(xmlNodes1);
-				}
-				XmlNode innerText1 = _objDataDoc.CreateElement("category");
-				innerText1.InnerText = xmlNodes.InnerText;
-				XmlAttribute xmlAttribute1 = _objDataDoc.CreateAttribute("translate");
-				xmlAttribute1.Value = xmlNodes.InnerText;
-				innerText1.Attributes.Append(xmlAttribute1);
-				xmlNodes1.AppendChild(innerText1);
-			}
-			XmlNodeList xmlNodeLists = _objDataDoc.SelectNodes(string.Concat("/chummer/chummer[@file = \"", str, "\"]/categories/category"));
-			foreach (XmlNode xmlNodes4 in xmlNodeLists)
-			{
-				if (xmlDocument.SelectSingleNode(string.Concat("/chummer/categories/category[text() = \"", xmlNodes4.InnerText, "\"]")) != null)
-				{
-					continue;
-				}
-				_objDataDoc.SelectSingleNode(string.Concat("/chummer/chummer[@file = \"", str, "\"]/categories")).RemoveChild(xmlNodes4);
-			}
-			foreach (XmlNode xmlNodes5 in xmlDocument.SelectNodes("/chummer/powers/power"))
-			{
-				string str1 = string.Empty;
-				string innerText2 = xmlNodes5["name"].InnerText;
-				str1 = xmlNodes5["id"].InnerText;
-				XmlDocument xmlDocument2 = _objDataDoc;
-				string[] strArrays = new string[] { "/chummer/chummer[@file = \"", str, "\"]/powers/power[name=\"", innerText2, "\"]" };
-				XmlNode xmlNodes6 = xmlDocument2.SelectSingleNode(string.Concat(strArrays));
-				if (xmlNodes6 != null)
-				{
-					if (xmlNodes6["id"] != null)
-					{
-						continue;
-					}
-					xmlNodes6.PrependChild(_objDataDoc.CreateElement("id"));
-					xmlNodes6["id"].InnerText = str1;
-				}
-				else
-				{
-					XmlNode xmlNodes7 = _objDataDoc.SelectSingleNode(string.Concat("/chummer/chummer[@file = \"", str, "\"]/powers"));
-					if (xmlNodes7 == null)
-					{
-						xmlNodes7 = _objDataDoc.CreateElement("powers");
-						XmlNode xmlNodes8 = _objDataDoc.SelectSingleNode(string.Concat("/chummer/chummer[@file = \"", str, "\"]"));
-						if (xmlNodes8 == null)
-						{
-							xmlNodes8 = _objDataDoc.CreateElement("chummer");
-							XmlNode xmlNodes9 = _objDataDoc.SelectSingleNode("/chummer");
-							XmlAttribute xmlAttribute2 = _objDataDoc.CreateAttribute("file");
-							xmlAttribute2.Value = str;
-							xmlNodes8.Attributes.Append(xmlAttribute2);
-							xmlNodes9.AppendChild(xmlNodes8);
-						}
-						xmlNodes8.AppendChild(xmlNodes7);
-					}
-					XmlNode innerText3 = _objDataDoc.CreateElement("power");
-					innerText3.AppendChild(_objDataDoc.CreateElement("id"));
-					innerText3["id"].InnerText = str1;
-					innerText3.AppendChild(_objDataDoc.CreateElement("name"));
-					innerText3["name"].InnerText = xmlNodes5["name"].InnerText;
-					innerText3.AppendChild(_objDataDoc.CreateElement("translate"));
-					innerText3["translate"].InnerText = xmlNodes5["name"].InnerText;
-					innerText3.AppendChild(_objDataDoc.CreateElement("page"));
-					innerText3["page"].InnerText = xmlNodes5["page"].InnerText;
-					xmlNodes7.AppendChild(innerText3);
-				}
-			}
-			XmlNodeList xmlNodeLists1 = _objDataDoc.SelectNodes(string.Concat("/chummer/chummer[@file = \"", str, "\"]/powers/power"));
-			foreach (XmlNode xmlNodes10 in xmlNodeLists1)
-			{
-				xmlNodes10.Attributes.RemoveAll();
-				if (xmlDocument.SelectSingleNode(string.Concat("/chummer/powers/power[name = \"", xmlNodes10["name"].InnerText, "\"]")) != null)
-				{
-					continue;
-				}
-				if (!_blnDelete)
-				{
-					XmlAttribute xmlAttribute3 = _objDataDoc.CreateAttribute("exists");
-					xmlAttribute3.Value = "False";
-					xmlNodes10.Attributes.Append(xmlAttribute3);
-				}
-				else
-				{
-					_objDataDoc.SelectSingleNode(string.Concat("/chummer/chummer[@file = \"", str, "\"]/powers")).RemoveChild(xmlNodes10);
-				}
-			}
-		}
-
-		private void ProcessCritters()
-		{
-			XmlDocument xmlDocument = new XmlDocument();
-			xmlDocument.Load(string.Concat(_strPath, "data\\critters.xml"));
-			string str = "critters.xml";
-			foreach (XmlNode xmlNodes in xmlDocument.SelectNodes("/chummer/categories/category"))
-			{
-				XmlDocument xmlDocument1 = _objDataDoc;
-				string[] innerText = new string[] { "/chummer/chummer[@file = \"", str, "\"]/categories/category[text()=\"", xmlNodes.InnerText, "\"]" };
-				if (xmlDocument1.SelectSingleNode(string.Concat(innerText)) != null)
-				{
-					continue;
-				}
-				XmlNode xmlNodes1 = _objDataDoc.SelectSingleNode(string.Concat("/chummer/chummer[@file = \"", str, "\"]/categories"));
-				if (xmlNodes1 == null)
-				{
-					xmlNodes1 = _objDataDoc.CreateElement("categories");
-					XmlNode xmlNodes2 = _objDataDoc.SelectSingleNode(string.Concat("/chummer/chummer[@file = \"", str, "\"]"));
-					if (xmlNodes2 == null)
-					{
-						xmlNodes2 = _objDataDoc.CreateElement("chummer");
-						XmlNode xmlNodes3 = _objDataDoc.SelectSingleNode("/chummer");
-						XmlAttribute xmlAttribute = _objDataDoc.CreateAttribute("file");
-						xmlAttribute.Value = str;
-						xmlNodes2.Attributes.Append(xmlAttribute);
-						xmlNodes3.AppendChild(xmlNodes2);
-					}
-					xmlNodes2.AppendChild(xmlNodes1);
-				}
-				XmlNode innerText1 = _objDataDoc.CreateElement("category");
-				innerText1.InnerText = xmlNodes.InnerText;
-				XmlAttribute xmlAttribute1 = _objDataDoc.CreateAttribute("translate");
-				xmlAttribute1.Value = xmlNodes.InnerText;
-				innerText1.Attributes.Append(xmlAttribute1);
-				xmlNodes1.AppendChild(innerText1);
-			}
-			XmlNodeList xmlNodeLists = _objDataDoc.SelectNodes(string.Concat("/chummer/chummer[@file = \"", str, "\"]/categories/category"));
-			foreach (XmlNode xmlNodes4 in xmlNodeLists)
-			{
-				if (xmlDocument.SelectSingleNode(string.Concat("/chummer/categories/category[text() = \"", xmlNodes4.InnerText, "\"]")) != null)
-				{
-					continue;
-				}
-				_objDataDoc.SelectSingleNode(string.Concat("/chummer/chummer[@file = \"", str, "\"]/categories")).RemoveChild(xmlNodes4);
-			}
-			foreach (XmlNode xmlNodes5 in xmlDocument.SelectNodes("/chummer/metatypes/metatype"))
-			{
-				string str1 = string.Empty;
-				string innerText2 = xmlNodes5["name"].InnerText;
-				str1 = xmlNodes5["id"].InnerText;
-				XmlDocument xmlDocument2 = _objDataDoc;
-				string[] strArrays = new string[] { "/chummer/chummer[@file = \"", str, "\"]/metatypes/metatype[name=\"", innerText2, "\"]" };
-				XmlNode xmlNodes6 = xmlDocument2.SelectSingleNode(string.Concat(strArrays));
-				if (xmlNodes6 != null)
-				{
-					if (xmlNodes6["id"] != null)
-					{
-						continue;
-					}
-					xmlNodes6.PrependChild(_objDataDoc.CreateElement("id"));
-					xmlNodes6["id"].InnerText = str1;
-				}
-				else
-				{
-					XmlNode xmlNodes7 = _objDataDoc.SelectSingleNode(string.Concat("/chummer/chummer[@file = \"", str, "\"]/metatypes"));
-					if (xmlNodes7 == null)
-					{
-						xmlNodes7 = _objDataDoc.CreateElement("metatypes");
-						XmlNode xmlNodes8 = _objDataDoc.SelectSingleNode(string.Concat("/chummer/chummer[@file = \"", str, "\"]"));
-						if (xmlNodes8 == null)
-						{
-							xmlNodes8 = _objDataDoc.CreateElement("chummer");
-							XmlNode xmlNodes9 = _objDataDoc.SelectSingleNode("/chummer");
-							XmlAttribute xmlAttribute2 = _objDataDoc.CreateAttribute("file");
-							xmlAttribute2.Value = str;
-							xmlNodes8.Attributes.Append(xmlAttribute2);
-							xmlNodes9.AppendChild(xmlNodes8);
-						}
-						xmlNodes8.AppendChild(xmlNodes7);
-					}
-					XmlNode innerText3 = _objDataDoc.CreateElement("metatype");
-					innerText3.AppendChild(_objDataDoc.CreateElement("id"));
-					innerText3["id"].InnerText = str1;
-					innerText3.AppendChild(_objDataDoc.CreateElement("name"));
-					innerText3["name"].InnerText = xmlNodes5["name"].InnerText;
-					innerText3.AppendChild(_objDataDoc.CreateElement("translate"));
-					innerText3["translate"].InnerText = xmlNodes5["name"].InnerText;
-					innerText3.AppendChild(_objDataDoc.CreateElement("page"));
-					innerText3["page"].InnerText = xmlNodes5["page"].InnerText;
-					xmlNodes7.AppendChild(innerText3);
-				}
-			}
-			XmlNodeList xmlNodeLists1 = _objDataDoc.SelectNodes(string.Concat("/chummer/chummer[@file = \"", str, "\"]/metatypes/metatype"));
-			foreach (XmlNode xmlNodes10 in xmlNodeLists1)
-			{
-				xmlNodes10.Attributes.RemoveAll();
-				if (xmlDocument.SelectSingleNode(string.Concat("/chummer/metatypes/metatype[name = \"", xmlNodes10["name"].InnerText, "\"]")) != null)
-				{
-					continue;
-				}
-				if (!_blnDelete)
-				{
-					XmlAttribute xmlAttribute3 = _objDataDoc.CreateAttribute("exists");
-					xmlAttribute3.Value = "False";
-					xmlNodes10.Attributes.Append(xmlAttribute3);
-				}
-				else
-				{
-					_objDataDoc.SelectSingleNode(string.Concat("/chummer/chummer[@file = \"", str, "\"]/metatypes")).RemoveChild(xmlNodes10);
-				}
-			}
-		}
-
-		private void ProcessCyberware()
-		{
-			XmlDocument xmlDocument = new XmlDocument();
-			xmlDocument.Load(string.Concat(_strPath, "data\\cyberware.xml"));
-			string str = "cyberware.xml";
-			foreach (XmlNode xmlNodes in xmlDocument.SelectNodes("/chummer/categories/category"))
-			{
-				XmlDocument xmlDocument1 = _objDataDoc;
-				string[] innerText = new string[] { "/chummer/chummer[@file = \"", str, "\"]/categories/category[text()=\"", xmlNodes.InnerText, "\"]" };
-				if (xmlDocument1.SelectSingleNode(string.Concat(innerText)) != null)
-				{
-					continue;
-				}
-				XmlNode xmlNodes1 = _objDataDoc.SelectSingleNode(string.Concat("/chummer/chummer[@file = \"", str, "\"]/categories"));
-				if (xmlNodes1 == null)
-				{
-					xmlNodes1 = _objDataDoc.CreateElement("categories");
-					XmlNode xmlNodes2 = _objDataDoc.SelectSingleNode(string.Concat("/chummer/chummer[@file = \"", str, "\"]"));
-					if (xmlNodes2 == null)
-					{
-						xmlNodes2 = _objDataDoc.CreateElement("chummer");
-						XmlNode xmlNodes3 = _objDataDoc.SelectSingleNode("/chummer");
-						XmlAttribute xmlAttribute = _objDataDoc.CreateAttribute("file");
-						xmlAttribute.Value = str;
-						xmlNodes2.Attributes.Append(xmlAttribute);
-						xmlNodes3.AppendChild(xmlNodes2);
-					}
-					xmlNodes2.AppendChild(xmlNodes1);
-				}
-				XmlNode innerText1 = _objDataDoc.CreateElement("category");
-				innerText1.InnerText = xmlNodes.InnerText;
-				XmlAttribute xmlAttribute1 = _objDataDoc.CreateAttribute("translate");
-				xmlAttribute1.Value = xmlNodes.InnerText;
-				innerText1.Attributes.Append(xmlAttribute1);
-				xmlNodes1.AppendChild(innerText1);
-			}
-			XmlNodeList xmlNodeLists = _objDataDoc.SelectNodes(string.Concat("/chummer/chummer[@file = \"", str, "\"]/categories/category"));
-			foreach (XmlNode xmlNodes4 in xmlNodeLists)
-			{
-				if (xmlDocument.SelectSingleNode(string.Concat("/chummer/categories/category[text() = \"", xmlNodes4.InnerText, "\"]")) != null)
-				{
-					continue;
-				}
-				_objDataDoc.SelectSingleNode(string.Concat("/chummer/chummer[@file = \"", str, "\"]/categories")).RemoveChild(xmlNodes4);
-			}
-			foreach (XmlNode xmlNodes5 in xmlDocument.SelectNodes("/chummer/cyberwares/cyberware"))
-			{
-				string str1 = string.Empty;
-				string innerText2 = xmlNodes5["name"].InnerText;
-				str1 = xmlNodes5["id"].InnerText;
-				XmlDocument xmlDocument2 = _objDataDoc;
-				string[] strArrays = new string[] { "/chummer/chummer[@file = \"", str, "\"]/cyberwares/cyberware[name=\"", innerText2, "\"]" };
-				XmlNode xmlNodes6 = xmlDocument2.SelectSingleNode(string.Concat(strArrays));
-				if (xmlNodes6 != null)
-				{
-					if (xmlNodes6["id"] != null)
-					{
-						continue;
-					}
-					xmlNodes6.PrependChild(_objDataDoc.CreateElement("id"));
-					xmlNodes6["id"].InnerText = str1;
-				}
-				else
-				{
-					XmlNode xmlNodes7 = _objDataDoc.SelectSingleNode(string.Concat("/chummer/chummer[@file = \"", str, "\"]/cyberwares"));
-					if (xmlNodes7 == null)
-					{
-						xmlNodes7 = _objDataDoc.CreateElement("cyberwares");
-						XmlNode xmlNodes8 = _objDataDoc.SelectSingleNode(string.Concat("/chummer/chummer[@file = \"", str, "\"]"));
-						if (xmlNodes8 == null)
-						{
-							xmlNodes8 = _objDataDoc.CreateElement("chummer");
-							XmlNode xmlNodes9 = _objDataDoc.SelectSingleNode("/chummer");
-							XmlAttribute xmlAttribute2 = _objDataDoc.CreateAttribute("file");
-							xmlAttribute2.Value = str;
-							xmlNodes8.Attributes.Append(xmlAttribute2);
-							xmlNodes9.AppendChild(xmlNodes8);
-						}
-						xmlNodes8.AppendChild(xmlNodes7);
-					}
-					XmlNode innerText3 = _objDataDoc.CreateElement("cyberware");
-					innerText3.AppendChild(_objDataDoc.CreateElement("id"));
-					innerText3["id"].InnerText = str1;
-					innerText3.AppendChild(_objDataDoc.CreateElement("name"));
-					innerText3["name"].InnerText = xmlNodes5["name"].InnerText;
-					innerText3.AppendChild(_objDataDoc.CreateElement("translate"));
-					innerText3["translate"].InnerText = xmlNodes5["name"].InnerText;
-					innerText3.AppendChild(_objDataDoc.CreateElement("page"));
-					innerText3["page"].InnerText = xmlNodes5["page"].InnerText;
-					xmlNodes7.AppendChild(innerText3);
-				}
-			}
-			XmlNodeList xmlNodeLists1 = _objDataDoc.SelectNodes(string.Concat("/chummer/chummer[@file = \"", str, "\"]/cyberwares/cyberware"));
-			foreach (XmlNode xmlNodes10 in xmlNodeLists1)
-			{
-				xmlNodes10.Attributes.RemoveAll();
-				if (xmlDocument.SelectSingleNode(string.Concat("/chummer/cyberwares/cyberware[name = \"", xmlNodes10["name"].InnerText, "\"]")) != null)
-				{
-					continue;
-				}
-				if (!_blnDelete)
-				{
-					XmlAttribute xmlAttribute3 = _objDataDoc.CreateAttribute("exists");
-					xmlAttribute3.Value = "False";
-					xmlNodes10.Attributes.Append(xmlAttribute3);
-				}
-				else
-				{
-					_objDataDoc.SelectSingleNode(string.Concat("/chummer/chummer[@file = \"", str, "\"]/cyberwares")).RemoveChild(xmlNodes10);
-				}
-			}
-			foreach (XmlNode xmlNodes11 in xmlDocument.SelectNodes("/chummer/grades/grade"))
-			{
-				string str2 = string.Empty;
-				string str3 = xmlNodes11["name"].InnerText;
-				str2 = xmlNodes11["id"].InnerText;
-				XmlDocument xmlDocument3 = _objDataDoc;
-				string[] strArrays1 = new string[] { "/chummer/chummer[@file = \"", str, "\"]/grades/grade[name=\"", str3, "\"]" };
-				XmlNode xmlNodes12 = xmlDocument3.SelectSingleNode(string.Concat(strArrays1));
-				if (xmlNodes12 != null)
-				{
-					if (xmlNodes12["id"] != null)
-					{
-						continue;
-					}
-					xmlNodes12.PrependChild(_objDataDoc.CreateElement("id"));
-					xmlNodes12["id"].InnerText = str2;
-				}
-				else
-				{
-					XmlNode xmlNodes13 = _objDataDoc.SelectSingleNode(string.Concat("/chummer/chummer[@file = \"", str, "\"]/grades"));
-					if (xmlNodes13 == null)
-					{
-						xmlNodes13 = _objDataDoc.CreateElement("grades");
-						XmlNode xmlNodes14 = _objDataDoc.SelectSingleNode(string.Concat("/chummer/chummer[@file = \"", str, "\"]"));
-						if (xmlNodes14 == null)
-						{
-							xmlNodes14 = _objDataDoc.CreateElement("chummer");
-							XmlNode xmlNodes15 = _objDataDoc.SelectSingleNode("/chummer");
-							XmlAttribute xmlAttribute4 = _objDataDoc.CreateAttribute("file");
-							xmlAttribute4.Value = str;
-							xmlNodes14.Attributes.Append(xmlAttribute4);
-							xmlNodes15.AppendChild(xmlNodes14);
-						}
-						xmlNodes14.AppendChild(xmlNodes13);
-					}
-					XmlNode innerText4 = _objDataDoc.CreateElement("grade");
-					innerText4.AppendChild(_objDataDoc.CreateElement("id"));
-					innerText4["id"].InnerText = str2;
-					innerText4.AppendChild(_objDataDoc.CreateElement("name"));
-					innerText4["name"].InnerText = xmlNodes11["name"].InnerText;
-					innerText4.AppendChild(_objDataDoc.CreateElement("translate"));
-					innerText4["translate"].InnerText = xmlNodes11["name"].InnerText;
-					innerText4.AppendChild(_objDataDoc.CreateElement("page"));
-					innerText4["page"].InnerText = xmlNodes11["page"].InnerText;
-					xmlNodes13.AppendChild(innerText4);
-				}
-			}
-			XmlNodeList xmlNodeLists2 = _objDataDoc.SelectNodes(string.Concat("/chummer/chummer[@file = \"", str, "\"]/grades/grade"));
-			foreach (XmlNode xmlNodes16 in xmlNodeLists2)
-			{
-				xmlNodes16.Attributes.RemoveAll();
-				if (xmlDocument.SelectSingleNode(string.Concat("/chummer/grades/grade[name = \"", xmlNodes16["name"].InnerText, "\"]")) != null)
-				{
-					continue;
-				}
-				if (!_blnDelete)
-				{
-					XmlAttribute xmlAttribute5 = _objDataDoc.CreateAttribute("exists");
-					xmlAttribute5.Value = "False";
-					xmlNodes16.Attributes.Append(xmlAttribute5);
-				}
-				else
-				{
-					_objDataDoc.SelectSingleNode(string.Concat("/chummer/chummer[@file = \"", str, "\"]/grades")).RemoveChild(xmlNodes16);
-				}
-			}
-			try
-			{
-				XmlNode xmlNodes17 = _objDataDoc.SelectSingleNode(string.Concat("/chummer/chummer[@file = \"", str, "\"]"));
-				XmlNode xmlNodes18 = _objDataDoc.SelectSingleNode(string.Concat("/chummer/chummer[@file = \"", str, "\"]/suites"));
-				xmlNodes17.RemoveChild(xmlNodes18);
-			}
-			catch
-			{
-			}
-		}
-
-		private void ProcessEchoes()
-		{
-			XmlDocument xmlDocument = new XmlDocument();
-			xmlDocument.Load(string.Concat(_strPath, "data\\echoes.xml"));
-			string str = "echoes.xml";
-			foreach (XmlNode xmlNodes in xmlDocument.SelectNodes("/chummer/echoes/echo"))
-			{
-				string innerText = string.Empty;
-				string innerText1 = xmlNodes["name"].InnerText;
-				innerText = xmlNodes["id"].InnerText;
-				XmlDocument xmlDocument1 = _objDataDoc;
-				string[] strArrays = new string[] { "/chummer/chummer[@file = \"", str, "\"]/echoes/echo[name=\"", innerText1, "\"]" };
-				XmlNode xmlNodes1 = xmlDocument1.SelectSingleNode(string.Concat(strArrays));
-				if (xmlNodes1 != null)
-				{
-					if (xmlNodes1["id"] != null)
-					{
-						continue;
-					}
-					xmlNodes1.PrependChild(_objDataDoc.CreateElement("id"));
-					xmlNodes1["id"].InnerText = innerText;
-				}
-				else
-				{
-					XmlNode xmlNodes2 = _objDataDoc.SelectSingleNode(string.Concat("/chummer/chummer[@file = \"", str, "\"]/echoes"));
-					if (xmlNodes2 == null)
-					{
-						xmlNodes2 = _objDataDoc.CreateElement("echoes");
-						XmlNode xmlNodes3 = _objDataDoc.SelectSingleNode(string.Concat("/chummer/chummer[@file = \"", str, "\"]"));
-						if (xmlNodes3 == null)
-						{
-							xmlNodes3 = _objDataDoc.CreateElement("chummer");
-							XmlNode xmlNodes4 = _objDataDoc.SelectSingleNode("/chummer");
-							XmlAttribute xmlAttribute = _objDataDoc.CreateAttribute("file");
-							xmlAttribute.Value = str;
-							xmlNodes3.Attributes.Append(xmlAttribute);
-							xmlNodes4.AppendChild(xmlNodes3);
-						}
-						xmlNodes3.AppendChild(xmlNodes2);
-					}
-					XmlNode innerText2 = _objDataDoc.CreateElement("echo");
-					innerText2.AppendChild(_objDataDoc.CreateElement("id"));
-					innerText2["id"].InnerText = innerText;
-					innerText2.AppendChild(_objDataDoc.CreateElement("name"));
-					innerText2["name"].InnerText = xmlNodes["name"].InnerText;
-					innerText2.AppendChild(_objDataDoc.CreateElement("translate"));
-					innerText2["translate"].InnerText = xmlNodes["name"].InnerText;
-					innerText2.AppendChild(_objDataDoc.CreateElement("page"));
-					innerText2["page"].InnerText = xmlNodes["page"].InnerText;
-					xmlNodes2.AppendChild(innerText2);
-				}
-			}
-			XmlNodeList xmlNodeLists = _objDataDoc.SelectNodes(string.Concat("/chummer/chummer[@file = \"", str, "\"]/echoes/echo"));
-			foreach (XmlNode xmlNodes5 in xmlNodeLists)
-			{
-				xmlNodes5.Attributes.RemoveAll();
-				if (xmlDocument.SelectSingleNode(string.Concat("/chummer/echoes/echo[name = \"", xmlNodes5["name"].InnerText, "\"]")) != null)
-				{
-					continue;
-				}
-				if (!_blnDelete)
-				{
-					XmlAttribute xmlAttribute1 = _objDataDoc.CreateAttribute("exists");
-					xmlAttribute1.Value = "False";
-					xmlNodes5.Attributes.Append(xmlAttribute1);
-				}
-				else
-				{
-					_objDataDoc.SelectSingleNode(string.Concat("/chummer/chummer[@file = \"", str, "\"]/echoes")).RemoveChild(xmlNodes5);
-				}
-			}
-		}
-
-		private void ProcessGear()
-		{
-			XmlDocument xmlDocument = new XmlDocument();
-			xmlDocument.Load(string.Concat(_strPath, "data\\gear.xml"));
-			string str = "gear.xml";
-			foreach (XmlNode xmlNodes in xmlDocument.SelectNodes("/chummer/categories/category"))
-			{
-				XmlDocument xmlDocument1 = _objDataDoc;
-				string[] innerText = new string[] { "/chummer/chummer[@file = \"", str, "\"]/categories/category[text()=\"", xmlNodes.InnerText, "\"]" };
-				if (xmlDocument1.SelectSingleNode(string.Concat(innerText)) != null)
-				{
-					continue;
-				}
-				XmlNode xmlNodes1 = _objDataDoc.SelectSingleNode(string.Concat("/chummer/chummer[@file = \"", str, "\"]/categories"));
-				if (xmlNodes1 == null)
-				{
-					xmlNodes1 = _objDataDoc.CreateElement("categories");
-					XmlNode xmlNodes2 = _objDataDoc.SelectSingleNode(string.Concat("/chummer/chummer[@file = \"", str, "\"]"));
-					if (xmlNodes2 == null)
-					{
-						xmlNodes2 = _objDataDoc.CreateElement("chummer");
-						XmlNode xmlNodes3 = _objDataDoc.SelectSingleNode("/chummer");
-						XmlAttribute xmlAttribute = _objDataDoc.CreateAttribute("file");
-						xmlAttribute.Value = str;
-						xmlNodes2.Attributes.Append(xmlAttribute);
-						xmlNodes3.AppendChild(xmlNodes2);
-					}
-					xmlNodes2.AppendChild(xmlNodes1);
-				}
-				XmlNode innerText1 = _objDataDoc.CreateElement("category");
-				innerText1.InnerText = xmlNodes.InnerText;
-				XmlAttribute xmlAttribute1 = _objDataDoc.CreateAttribute("translate");
-				xmlAttribute1.Value = xmlNodes.InnerText;
-				innerText1.Attributes.Append(xmlAttribute1);
-				xmlNodes1.AppendChild(innerText1);
-			}
-			XmlNodeList xmlNodeLists = _objDataDoc.SelectNodes(string.Concat("/chummer/chummer[@file = \"", str, "\"]/categories/category"));
-			foreach (XmlNode xmlNodes4 in xmlNodeLists)
-			{
-				if (xmlDocument.SelectSingleNode(string.Concat("/chummer/categories/category[text() = \"", xmlNodes4.InnerText, "\"]")) != null)
-				{
-					continue;
-				}
-				_objDataDoc.SelectSingleNode(string.Concat("/chummer/chummer[@file = \"", str, "\"]/categories")).RemoveChild(xmlNodes4);
-			}
-			foreach (XmlNode xmlNodes5 in xmlDocument.SelectNodes("/chummer/gears/gear"))
-			{
-				string str1 = string.Empty;
-				string innerText2 = xmlNodes5["name"].InnerText;
-				str1 = xmlNodes5["id"].InnerText;
-				XmlDocument xmlDocument2 = _objDataDoc;
-				string[] strArrays = new string[] { "/chummer/chummer[@file = \"", str, "\"]/gears/gear[name=\"", innerText2, "\"]" };
-				XmlNode xmlNodes6 = xmlDocument2.SelectSingleNode(string.Concat(strArrays));
-				if (xmlNodes6 != null)
-				{
-					if (xmlNodes6["id"] != null)
-					{
-						continue;
-					}
-					xmlNodes6.PrependChild(_objDataDoc.CreateElement("id"));
-					xmlNodes6["id"].InnerText = str1;
-				}
-				else
-				{
-					XmlNode xmlNodes7 = _objDataDoc.SelectSingleNode(string.Concat("/chummer/chummer[@file = \"", str, "\"]/gears"));
-					if (xmlNodes7 == null)
-					{
-						xmlNodes7 = _objDataDoc.CreateElement("gears");
-						XmlNode xmlNodes8 = _objDataDoc.SelectSingleNode(string.Concat("/chummer/chummer[@file = \"", str, "\"]"));
-						if (xmlNodes8 == null)
-						{
-							xmlNodes8 = _objDataDoc.CreateElement("chummer");
-							XmlNode xmlNodes9 = _objDataDoc.SelectSingleNode("/chummer");
-							XmlAttribute xmlAttribute2 = _objDataDoc.CreateAttribute("file");
-							xmlAttribute2.Value = str;
-							xmlNodes8.Attributes.Append(xmlAttribute2);
-							xmlNodes9.AppendChild(xmlNodes8);
-						}
-						xmlNodes8.AppendChild(xmlNodes7);
-					}
-					XmlNode innerText3 = _objDataDoc.CreateElement("gear");
-					innerText3.AppendChild(_objDataDoc.CreateElement("id"));
-					innerText3["id"].InnerText = str1;
-					innerText3.AppendChild(_objDataDoc.CreateElement("name"));
-					innerText3["name"].InnerText = xmlNodes5["name"].InnerText;
-					innerText3.AppendChild(_objDataDoc.CreateElement("translate"));
-					innerText3["translate"].InnerText = xmlNodes5["name"].InnerText;
-					innerText3.AppendChild(_objDataDoc.CreateElement("page"));
-					innerText3["page"].InnerText = xmlNodes5["page"].InnerText;
-					xmlNodes7.AppendChild(innerText3);
-				}
-			}
-			XmlNodeList xmlNodeLists1 = _objDataDoc.SelectNodes(string.Concat("/chummer/chummer[@file = \"", str, "\"]/gears/gear"));
-			foreach (XmlNode xmlNodes10 in xmlNodeLists1)
-			{
-				xmlNodes10.Attributes.RemoveAll();
-				if (xmlDocument.SelectSingleNode(string.Concat("/chummer/gears/gear[name = \"", xmlNodes10["name"].InnerText, "\"]")) != null)
-				{
-					continue;
-				}
-				if (!_blnDelete)
-				{
-					XmlAttribute xmlAttribute3 = _objDataDoc.CreateAttribute("exists");
-					xmlAttribute3.Value = "False";
-					xmlNodes10.Attributes.Append(xmlAttribute3);
-				}
-				else
-				{
-					_objDataDoc.SelectSingleNode(string.Concat("/chummer/chummer[@file = \"", str, "\"]/gears")).RemoveChild(xmlNodes10);
-				}
-			}
-		}
-
-		private void ProcessImprovements()
-		{
-			XmlDocument xmlDocument = new XmlDocument();
-			xmlDocument.Load(string.Concat(_strPath, "data\\improvements.xml"));
-			string str = "improvements.xml";
-			foreach (XmlNode xmlNodes in xmlDocument.SelectNodes("/chummer/improvements/improvement"))
-			{
-				string innerText = string.Empty;
-				string innerText1 = xmlNodes["name"].InnerText;
-				innerText = xmlNodes["id"].InnerText;
-				XmlDocument xmlDocument1 = _objDataDoc;
-				string[] strArrays = new string[] { "/chummer/chummer[@file = \"", str, "\"]/improvements/improvement[name=\"", innerText1, "\"]" };
-				XmlNode xmlNodes1 = xmlDocument1.SelectSingleNode(string.Concat(strArrays));
-				if (xmlNodes1 != null)
-				{
-					if (xmlNodes1["id"] != null)
-					{
-						continue;
-					}
-					xmlNodes1.PrependChild(_objDataDoc.CreateElement("id"));
-					xmlNodes1["id"].InnerText = innerText;
-				}
-				else
-				{
-					XmlNode xmlNodes2 = _objDataDoc.SelectSingleNode(string.Concat("/chummer/chummer[@file = \"", str, "\"]/improvements"));
-					if (xmlNodes2 == null)
-					{
-						XmlNode xmlNodes3 = _objDataDoc.CreateElement("chummer");
-						XmlAttribute xmlAttribute = _objDataDoc.CreateAttribute("file");
-						xmlAttribute.Value = str;
-						xmlNodes3.Attributes.Append(xmlAttribute);
-						xmlNodes2 = _objDataDoc.CreateElement("improvements");
-						xmlNodes3.AppendChild(xmlNodes2);
-						_objDataDoc.SelectSingleNode("/chummer").AppendChild(xmlNodes3);
-					}
-					XmlNode innerText2 = _objDataDoc.CreateElement("improvement");
-					innerText2.AppendChild(_objDataDoc.CreateElement("id"));
-					innerText2["id"].InnerText = innerText;
-					innerText2.AppendChild(_objDataDoc.CreateElement("name"));
-					innerText2["name"].InnerText = xmlNodes["name"].InnerText;
-					innerText2.AppendChild(_objDataDoc.CreateElement("translate"));
-					innerText2["translate"].InnerText = xmlNodes["name"].InnerText;
-					xmlNodes2.AppendChild(innerText2);
-				}
-			}
-			XmlNodeList xmlNodeLists = _objDataDoc.SelectNodes(string.Concat("/chummer/chummer[@file = \"", str, "\"]/improvements/improvement"));
-			foreach (XmlNode xmlNodes4 in xmlNodeLists)
-			{
-				xmlNodes4.Attributes.RemoveAll();
-				if (xmlDocument.SelectSingleNode(string.Concat("/chummer/improvements/improvement[name = \"", xmlNodes4["name"].InnerText, "\"]")) != null)
-				{
-					continue;
-				}
-				if (!_blnDelete)
-				{
-					XmlAttribute xmlAttribute1 = _objDataDoc.CreateAttribute("exists");
-					xmlAttribute1.Value = "False";
-					xmlNodes4.Attributes.Append(xmlAttribute1);
-				}
-				else
-				{
-					_objDataDoc.SelectSingleNode(string.Concat("/chummer/chummer[@file = \"", str, "\"]/improvements")).RemoveChild(xmlNodes4);
-				}
-			}
-		}
-
-		private void ProcessLicenses()
-		{
-			XmlDocument xmlDocument = new XmlDocument();
-			xmlDocument.Load(string.Concat(_strPath, "data\\licenses.xml"));
-			string str = "licenses.xml";
-			foreach (XmlNode xmlNodes in xmlDocument.SelectNodes("/chummer/licenses/license"))
-			{
-				XmlDocument xmlDocument1 = _objDataDoc;
-				string[] innerText = new string[] { "/chummer/chummer[@file = \"", str, "\"]/licenses/license[text()=\"", xmlNodes.InnerText, "\"]" };
-				if (xmlDocument1.SelectSingleNode(string.Concat(innerText)) != null)
-				{
-					continue;
-				}
-				XmlNode xmlNodes1 = _objDataDoc.SelectSingleNode(string.Concat("/chummer/chummer[@file = \"", str, "\"]/licenses"));
-				if (xmlNodes1 == null)
-				{
-					XmlNode xmlNodes2 = _objDataDoc.CreateElement("chummer");
-					XmlAttribute xmlAttribute = _objDataDoc.CreateAttribute("file");
-					xmlAttribute.Value = str;
-					xmlNodes2.Attributes.Append(xmlAttribute);
-					xmlNodes1 = _objDataDoc.CreateElement("licenses");
-					xmlNodes2.AppendChild(xmlNodes1);
-					_objDataDoc.SelectSingleNode("/chummer").AppendChild(xmlNodes2);
-				}
-				XmlNode innerText1 = _objDataDoc.CreateElement("license");
-				innerText1.InnerText = xmlNodes.InnerText;
-				XmlAttribute xmlAttribute1 = _objDataDoc.CreateAttribute("translate");
-				xmlAttribute1.Value = xmlNodes.InnerText;
-				innerText1.Attributes.Append(xmlAttribute1);
-				xmlNodes1.AppendChild(innerText1);
-			}
-			XmlNodeList xmlNodeLists = _objDataDoc.SelectNodes(string.Concat("/chummer/chummer[@file = \"", str, "\"]/licenses/license"));
-			foreach (XmlNode xmlNodes3 in xmlNodeLists)
-			{
-				if (xmlDocument.SelectSingleNode(string.Concat("/chummer/licenses/license[text() = \"", xmlNodes3.InnerText, "\"]")) != null)
-				{
-					continue;
-				}
-				_objDataDoc.SelectSingleNode(string.Concat("/chummer/chummer[@file = \"", str, "\"]/licenses")).RemoveChild(xmlNodes3);
-			}
-		}
-
-		private void ProcessLifestyles()
-		{
-			XmlDocument xmlDocument = new XmlDocument();
-			xmlDocument.Load(string.Concat(_strPath, "data\\lifestyles.xml"));
-			string str = "lifestyles.xml";
-			foreach (XmlNode xmlNodes in xmlDocument.SelectNodes("/chummer/lifestyles/lifestyle"))
-			{
-				string innerText = string.Empty;
-				string innerText1 = xmlNodes["name"].InnerText;
-				innerText = xmlNodes["id"].InnerText;
-				XmlDocument xmlDocument1 = _objDataDoc;
-				string[] strArrays = new string[] { "/chummer/chummer[@file = \"", str, "\"]/lifestyles/lifestyle[name=\"", innerText1, "\"]" };
-				XmlNode xmlNodes1 = xmlDocument1.SelectSingleNode(string.Concat(strArrays));
-				if (xmlNodes1 != null)
-				{
-					if (xmlNodes1["id"] != null)
-					{
-						continue;
-					}
-					xmlNodes1.PrependChild(_objDataDoc.CreateElement("id"));
-					xmlNodes1["id"].InnerText = innerText;
-				}
-				else
-				{
-					XmlNode xmlNodes2 = _objDataDoc.SelectSingleNode(string.Concat("/chummer/chummer[@file = \"", str, "\"]/lifestyles"));
-					if (xmlNodes2 == null)
-					{
-						xmlNodes2 = _objDataDoc.CreateElement("lifestyles");
-						XmlNode xmlNodes3 = _objDataDoc.SelectSingleNode(string.Concat("/chummer/chummer[@file = \"", str, "\"]"));
-						if (xmlNodes3 == null)
-						{
-							xmlNodes3 = _objDataDoc.CreateElement("chummer");
-							XmlNode xmlNodes4 = _objDataDoc.SelectSingleNode("/chummer");
-							XmlAttribute xmlAttribute = _objDataDoc.CreateAttribute("file");
-							xmlAttribute.Value = str;
-							xmlNodes3.Attributes.Append(xmlAttribute);
-							xmlNodes4.AppendChild(xmlNodes3);
-						}
-						xmlNodes3.AppendChild(xmlNodes2);
-					}
-					XmlNode innerText2 = _objDataDoc.CreateElement("lifestyle");
-					innerText2.AppendChild(_objDataDoc.CreateElement("id"));
-					innerText2["id"].InnerText = innerText;
-					innerText2.AppendChild(_objDataDoc.CreateElement("name"));
-					innerText2["name"].InnerText = xmlNodes["name"].InnerText;
-					innerText2.AppendChild(_objDataDoc.CreateElement("translate"));
-					innerText2["translate"].InnerText = xmlNodes["name"].InnerText;
-					innerText2.AppendChild(_objDataDoc.CreateElement("page"));
-					innerText2["page"].InnerText = xmlNodes["page"].InnerText;
-					xmlNodes2.AppendChild(innerText2);
-				}
-			}
-			XmlNodeList xmlNodeLists = _objDataDoc.SelectNodes(string.Concat("/chummer/chummer[@file = \"", str, "\"]/lifestyles/lifestyle"));
-			foreach (XmlNode xmlNodes5 in xmlNodeLists)
-			{
-				xmlNodes5.Attributes.RemoveAll();
-				if (xmlDocument.SelectSingleNode(string.Concat("/chummer/lifestyles/lifestyle[name = \"", xmlNodes5["name"].InnerText, "\"]")) != null)
-				{
-					continue;
-				}
-				if (!_blnDelete)
-				{
-					XmlAttribute xmlAttribute1 = _objDataDoc.CreateAttribute("exists");
-					xmlAttribute1.Value = "False";
-					xmlNodes5.Attributes.Append(xmlAttribute1);
-				}
-				else
-				{
-					_objDataDoc.SelectSingleNode(string.Concat("/chummer/chummer[@file = \"", str, "\"]/lifestyles")).RemoveChild(xmlNodes5);
-				}
-			}
-			foreach (XmlNode xmlNodes6 in xmlDocument.SelectNodes("/chummer/qualities/quality"))
-			{
-				string str1 = string.Empty;
-				string str2 = xmlNodes6["name"].InnerText;
-				str1 = xmlNodes6["id"].InnerText;
-				XmlDocument xmlDocument2 = _objDataDoc;
-				string[] strArrays1 = new string[] { "/chummer/chummer[@file = \"", str, "\"]/qualities/quality[name=\"", str2, "\"]" };
-				XmlNode xmlNodes7 = xmlDocument2.SelectSingleNode(string.Concat(strArrays1));
-				if (xmlNodes7 != null)
-				{
-					if (xmlNodes7["id"] != null)
-					{
-						continue;
-					}
-					xmlNodes7.PrependChild(_objDataDoc.CreateElement("id"));
-					xmlNodes7["id"].InnerText = str1;
-				}
-				else
-				{
-					XmlNode xmlNodes8 = _objDataDoc.SelectSingleNode(string.Concat("/chummer/chummer[@file = \"", str, "\"]/qualities"));
-					if (xmlNodes8 == null)
-					{
-						XmlNode xmlNodes9 = _objDataDoc.CreateElement("chummer");
-						XmlAttribute xmlAttribute2 = _objDataDoc.CreateAttribute("file");
-						xmlAttribute2.Value = str;
-						xmlNodes9.Attributes.Append(xmlAttribute2);
-						xmlNodes8 = _objDataDoc.CreateElement("qualities");
-						xmlNodes9.AppendChild(xmlNodes8);
-						_objDataDoc.SelectSingleNode("/chummer").AppendChild(xmlNodes9);
-					}
-					XmlNode innerText3 = _objDataDoc.CreateElement("quality");
-					innerText3.AppendChild(_objDataDoc.CreateElement("id"));
-					innerText3["id"].InnerText = str1;
-					innerText3.AppendChild(_objDataDoc.CreateElement("name"));
-					innerText3["name"].InnerText = xmlNodes6["name"].InnerText;
-					innerText3.AppendChild(_objDataDoc.CreateElement("translate"));
-					innerText3["translate"].InnerText = xmlNodes6["name"].InnerText;
-					innerText3.AppendChild(_objDataDoc.CreateElement("page"));
-					innerText3["page"].InnerText = xmlNodes6["page"].InnerText;
-					xmlNodes8.AppendChild(innerText3);
-				}
-			}
-			XmlNodeList xmlNodeLists1 = _objDataDoc.SelectNodes(string.Concat("/chummer/chummer[@file = \"", str, "\"]/qualities/quality"));
-			foreach (XmlNode xmlNodes10 in xmlNodeLists1)
-			{
-				xmlNodes10.Attributes.RemoveAll();
-				if (xmlDocument.SelectSingleNode(string.Concat("/chummer/qualities/quality[name = \"", xmlNodes10["name"].InnerText, "\"]")) != null)
-				{
-					continue;
-				}
-				if (!_blnDelete)
-				{
-					XmlAttribute xmlAttribute3 = _objDataDoc.CreateAttribute("exists");
-					xmlAttribute3.Value = "False";
-					xmlNodes10.Attributes.Append(xmlAttribute3);
-				}
-				else
-				{
-					_objDataDoc.SelectSingleNode(string.Concat("/chummer/chummer[@file = \"", str, "\"]/qualities")).RemoveChild(xmlNodes10);
-				}
-			}
-			try
-			{
-				XmlNode xmlNodes11 = _objDataDoc.SelectSingleNode(string.Concat("/chummer/chummer[@file = \"", str, "\"]"));
-				XmlNode xmlNodes12 = _objDataDoc.SelectSingleNode(string.Concat("/chummer/chummer[@file = \"", str, "\"]/comforts"));
-				xmlNodes11.RemoveChild(xmlNodes12);
-			}
-			catch
-			{
-			}
-			try
-			{
-				XmlNode xmlNodes13 = _objDataDoc.SelectSingleNode(string.Concat("/chummer/chummer[@file = \"", str, "\"]"));
-				XmlNode xmlNodes14 = _objDataDoc.SelectSingleNode(string.Concat("/chummer/chummer[@file = \"", str, "\"]/entertainments"));
-				xmlNodes13.RemoveChild(xmlNodes14);
-			}
-			catch
-			{
-			}
-			try
-			{
-				XmlNode xmlNodes15 = _objDataDoc.SelectSingleNode(string.Concat("/chummer/chummer[@file = \"", str, "\"]"));
-				XmlNode xmlNodes16 = _objDataDoc.SelectSingleNode(string.Concat("/chummer/chummer[@file = \"", str, "\"]/necessities"));
-				xmlNodes15.RemoveChild(xmlNodes16);
-			}
-			catch
-			{
-			}
-			try
-			{
-				XmlNode xmlNodes17 = _objDataDoc.SelectSingleNode(string.Concat("/chummer/chummer[@file = \"", str, "\"]"));
-				XmlNode xmlNodes18 = _objDataDoc.SelectSingleNode(string.Concat("/chummer/chummer[@file = \"", str, "\"]/neighborhoods"));
-				xmlNodes17.RemoveChild(xmlNodes18);
-			}
-			catch
-			{
-			}
-			try
-			{
-				XmlNode xmlNodes19 = _objDataDoc.SelectSingleNode(string.Concat("/chummer/chummer[@file = \"", str, "\"]"));
-				XmlNode xmlNodes20 = _objDataDoc.SelectSingleNode(string.Concat("/chummer/chummer[@file = \"", str, "\"]/securities"));
-				xmlNodes19.RemoveChild(xmlNodes20);
-			}
-			catch
-			{
-			}
-		}
-
-		private void ProcessMartialArts()
-		{
-			XmlDocument xmlDocument = new XmlDocument();
-			xmlDocument.Load(string.Concat(_strPath, "data\\martialarts.xml"));
-			string str = "martialarts.xml";
-			foreach (XmlNode xmlNodes in xmlDocument.SelectNodes("/chummer/martialarts/martialart"))
-			{
-				string innerText = string.Empty;
-				string innerText1 = xmlNodes["name"].InnerText;
-				innerText = xmlNodes["id"].InnerText;
-				XmlDocument xmlDocument1 = _objDataDoc;
-				string[] strArrays = new string[] { "/chummer/chummer[@file = \"", str, "\"]/martialarts/martialart[name=\"", innerText1, "\"]" };
-				XmlNode xmlNodes1 = xmlDocument1.SelectSingleNode(string.Concat(strArrays));
-				if (xmlNodes1 == null)
-				{
-					XmlNode xmlNodes2 = _objDataDoc.SelectSingleNode(string.Concat("/chummer/chummer[@file = \"", str, "\"]/martialarts"));
-					if (xmlNodes2 == null)
-					{
-						xmlNodes2 = _objDataDoc.CreateElement("martialarts");
-						XmlNode xmlNodes3 = _objDataDoc.SelectSingleNode(string.Concat("/chummer/chummer[@file = \"", str, "\"]"));
-						if (xmlNodes3 == null)
-						{
-							xmlNodes3 = _objDataDoc.CreateElement("chummer");
-							XmlNode xmlNodes4 = _objDataDoc.SelectSingleNode("/chummer");
-							XmlAttribute xmlAttribute = _objDataDoc.CreateAttribute("file");
-							xmlAttribute.Value = str;
-							xmlNodes3.Attributes.Append(xmlAttribute);
-							xmlNodes4.AppendChild(xmlNodes3);
-						}
-						xmlNodes3.AppendChild(xmlNodes2);
-					}
-					XmlNode innerText2 = _objDataDoc.CreateElement("martialart");
-					innerText2.AppendChild(_objDataDoc.CreateElement("id"));
-					innerText2["id"].InnerText = innerText;
-					innerText2.AppendChild(_objDataDoc.CreateElement("name"));
-					innerText2["name"].InnerText = xmlNodes["name"].InnerText;
-					innerText2.AppendChild(_objDataDoc.CreateElement("translate"));
-					innerText2["translate"].InnerText = xmlNodes["name"].InnerText;
-					innerText2.AppendChild(_objDataDoc.CreateElement("page"));
-					innerText2["page"].InnerText = xmlNodes["page"].InnerText;
-					xmlNodes2.AppendChild(innerText2);
-				}
-				else if (xmlNodes1["id"] == null)
-				{
-					xmlNodes1.PrependChild(_objDataDoc.CreateElement("id"));
-					xmlNodes1["id"].InnerText = innerText;
-				}
-				XmlDocument xmlDocument2 = _objDataDoc;
-				string[] strArrays1 = new string[] { "/chummer/chummer[@file = \"", str, "\"]/martialarts/martialart[name=\"", innerText1, "\"]/advantages" };
-				XmlNode xmlNodes5 = xmlDocument2.SelectSingleNode(string.Concat(strArrays1));
-				XmlDocument xmlDocument3 = _objDataDoc;
-				string[] strArrays2 = new string[] { "/chummer/chummer[@file = \"", str, "\"]/martialarts/martialart[name=\"", innerText1, "\"]" };
-				xmlNodes1 = xmlDocument3.SelectSingleNode(string.Concat(strArrays2));
-				try
-				{
-					xmlNodes1.RemoveChild(xmlNodes5);
-				}
-				catch
-				{
-				}
-			}
-			XmlNodeList xmlNodeLists = _objDataDoc.SelectNodes(string.Concat("/chummer/chummer[@file = \"", str, "\"]/martialarts/martialart"));
-			foreach (XmlNode xmlNodes6 in xmlNodeLists)
-			{
-				xmlNodes6.Attributes.RemoveAll();
-				if (xmlDocument.SelectSingleNode(string.Concat("/chummer/martialarts/martialart[name = \"", xmlNodes6["name"].InnerText, "\"]")) != null)
-				{
-					continue;
-				}
-				if (!_blnDelete)
-				{
-					XmlAttribute xmlAttribute1 = _objDataDoc.CreateAttribute("exists");
-					xmlAttribute1.Value = "False";
-					xmlNodes6.Attributes.Append(xmlAttribute1);
-				}
-				else
-				{
-					_objDataDoc.SelectSingleNode(string.Concat("/chummer/chummer[@file = \"", str, "\"]/martialarts")).RemoveChild(xmlNodes6);
-				}
-			}
-			foreach (XmlNode xmlNodes7 in xmlDocument.SelectNodes("/chummer/techniques/technique"))
-			{
-				string str1 = string.Empty;
-				string str2 = xmlNodes7["name"].InnerText;
-				str1 = xmlNodes7["id"].InnerText;
-				XmlDocument xmlDocument4 = _objDataDoc;
-				string[] strArrays3 = new string[] { "/chummer/chummer[@file = \"", str, "\"]/techniques/technique[name=\"", str2, "\"]" };
-				XmlNode xmlNodes8 = xmlDocument4.SelectSingleNode(string.Concat(strArrays3));
-				if (xmlNodes8 != null)
-				{
-					if (xmlNodes8["id"] != null)
-					{
-						continue;
-					}
-					xmlNodes8.PrependChild(_objDataDoc.CreateElement("id"));
-					xmlNodes8["id"].InnerText = str1;
-				}
-				else
-				{
-					XmlNode xmlNodes9 = _objDataDoc.SelectSingleNode(string.Concat("/chummer/chummer[@file = \"", str, "\"]/techniques"));
-					if (xmlNodes9 == null)
-					{
-						XmlNode xmlNodes10 = _objDataDoc.SelectSingleNode(string.Concat("/chummer/chummer[@file = \"", str, "\"]"));
-						if (xmlNodes10 == null)
-						{
-							xmlNodes10 = _objDataDoc.CreateElement("chummer");
-							XmlAttribute xmlAttribute2 = _objDataDoc.CreateAttribute("file");
-							xmlAttribute2.Value = str;
-							xmlNodes10.Attributes.Append(xmlAttribute2);
-							_objDataDoc.SelectSingleNode("/chummer").AppendChild(xmlNodes10);
-						}
-						xmlNodes9 = _objDataDoc.CreateElement("techniques");
-						xmlNodes10.AppendChild(xmlNodes9);
-					}
-					XmlNode innerText3 = _objDataDoc.CreateElement("technique");
-					innerText3.AppendChild(_objDataDoc.CreateElement("id"));
-					innerText3["id"].InnerText = str1;
-					innerText3.AppendChild(_objDataDoc.CreateElement("name"));
-					innerText3["name"].InnerText = xmlNodes7["name"].InnerText;
-					innerText3.AppendChild(_objDataDoc.CreateElement("translate"));
-					innerText3["translate"].InnerText = xmlNodes7["name"].InnerText;
-					innerText3.AppendChild(_objDataDoc.CreateElement("page"));
-					innerText3["page"].InnerText = xmlNodes7["page"].InnerText;
-					xmlNodes9.AppendChild(innerText3);
-				}
-			}
-			XmlNodeList xmlNodeLists1 = _objDataDoc.SelectNodes(string.Concat("/chummer/chummer[@file = \"", str, "\"]/techniques/technique"));
-			foreach (XmlNode xmlNodes11 in xmlNodeLists1)
-			{
-				xmlNodes11.Attributes.RemoveAll();
-				if (xmlDocument.SelectSingleNode(string.Concat("/chummer/techniques/technique[name = \"", xmlNodes11["name"].InnerText, "\"]")) != null)
-				{
-					continue;
-				}
-				if (!_blnDelete)
-				{
-					XmlAttribute xmlAttribute3 = _objDataDoc.CreateAttribute("exists");
-					xmlAttribute3.Value = "False";
-					xmlNodes11.Attributes.Append(xmlAttribute3);
-				}
-				else
-				{
-					_objDataDoc.SelectSingleNode(string.Concat("/chummer/chummer[@file = \"", str, "\"]/techniques")).RemoveChild(xmlNodes11);
-				}
-			}
-			try
-			{
-				XmlNode xmlNodes12 = _objDataDoc.SelectSingleNode(string.Concat("/chummer/chummer[@file = \"", str, "\"]"));
-				XmlNode xmlNodes13 = _objDataDoc.SelectSingleNode(string.Concat("/chummer/chummer[@file = \"", str, "\"]/maneuvers"));
-				xmlNodes12.RemoveChild(xmlNodes13);
-			}
-			catch
-			{
-			}
-		}
-
-		private void ProcessMentors()
-		{
-			XmlDocument xmlDocument = new XmlDocument();
-			xmlDocument.Load(string.Concat(_strPath, "data\\mentors.xml"));
-			string str = "mentors.xml";
-			foreach (XmlNode xmlNodes in xmlDocument.SelectNodes("/chummer/mentors/mentor"))
-			{
-				string innerText = string.Empty;
-				string innerText1 = xmlNodes["name"].InnerText;
-				innerText = xmlNodes["id"].InnerText;
-				XmlDocument xmlDocument1 = _objDataDoc;
-				string[] strArrays = new string[] { "/chummer/chummer[@file = \"", str, "\"]/mentors/mentor[name=\"", innerText1, "\"]" };
-				XmlNode xmlNodes1 = xmlDocument1.SelectSingleNode(string.Concat(strArrays));
-				if (xmlNodes1 == null)
-				{
-					XmlNode xmlNodes2 = _objDataDoc.SelectSingleNode(string.Concat("/chummer/chummer[@file = \"", str, "\"]/mentors"));
-					if (xmlNodes2 == null)
-					{
-						xmlNodes2 = _objDataDoc.CreateElement("mentors");
-						XmlNode xmlNodes3 = _objDataDoc.SelectSingleNode(string.Concat("/chummer/chummer[@file = \"", str, "\"]"));
-						if (xmlNodes3 == null)
-						{
-							xmlNodes3 = _objDataDoc.CreateElement("chummer");
-							XmlNode xmlNodes4 = _objDataDoc.SelectSingleNode("/chummer");
-							XmlAttribute xmlAttribute = _objDataDoc.CreateAttribute("file");
-							xmlAttribute.Value = str;
-							xmlNodes3.Attributes.Append(xmlAttribute);
-							xmlNodes4.AppendChild(xmlNodes3);
-						}
-						xmlNodes3.AppendChild(xmlNodes2);
-					}
-					xmlNodes1 = _objDataDoc.CreateElement("mentor");
-					xmlNodes1.AppendChild(_objDataDoc.CreateElement("id"));
-					xmlNodes1["id"].InnerText = innerText;
-					xmlNodes1.AppendChild(_objDataDoc.CreateElement("name"));
-					xmlNodes1["name"].InnerText = xmlNodes["name"].InnerText;
-					xmlNodes1.AppendChild(_objDataDoc.CreateElement("translate"));
-					xmlNodes1["translate"].InnerText = xmlNodes["name"].InnerText;
-					xmlNodes1.AppendChild(_objDataDoc.CreateElement("page"));
-					xmlNodes1["page"].InnerText = xmlNodes["page"].InnerText;
-					xmlNodes2.AppendChild(xmlNodes1);
-				}
-				else if (xmlNodes1["id"] == null)
-				{
-					xmlNodes1.PrependChild(_objDataDoc.CreateElement("id"));
-					xmlNodes1["id"].InnerText = innerText;
-				}
-				if (xmlNodes1["advantage"] == null)
-				{
-					xmlNodes1.AppendChild(_objDataDoc.CreateElement("advantage"));
-					xmlNodes1["advantage"].InnerText = xmlNodes["advantage"].InnerText;
-				}
-				if (xmlNodes1["disadvantage"] == null)
-				{
-					xmlNodes1.AppendChild(_objDataDoc.CreateElement("disadvantage"));
-					xmlNodes1["disadvantage"].InnerText = xmlNodes["disadvantage"].InnerText;
-				}
-				if (xmlNodes1["choices"] == null)
-				{
-					xmlNodes1.AppendChild(_objDataDoc.CreateElement("choices"));
-				}
-				foreach (XmlNode xmlNodes5 in xmlDocument.SelectNodes(string.Concat("/chummer/mentors/mentor[name=\"", innerText1, "\"]/choices/choice")))
-				{
-					XmlDocument xmlDocument2 = _objDataDoc;
-					object[] item = new object[] { "/chummer/chummer[@file = \"", str, "\"]/mentors/mentor[name=\"", innerText1, "\"]/choices/choice[name=\"", xmlNodes5["name"], "\"]" };
-					if (xmlDocument2.SelectSingleNode(string.Concat(item)) != null)
-					{
-						continue;
-					}
-					XmlNode xmlNodes6 = _objDataDoc.CreateElement("choice");
-					XmlNode innerText2 = _objDataDoc.CreateElement("name");
-					innerText2.InnerText = xmlNodes5["name"].InnerText;
-					xmlNodes6.AppendChild(innerText2);
-					XmlNode innerText3 = _objDataDoc.CreateElement("translate");
-					innerText3.InnerText = xmlNodes5["name"].InnerText;
-					xmlNodes6.AppendChild(innerText3);
-					if (xmlNodes5.Attributes.Count > 0)
-					{
-						XmlAttribute xmlAttribute1 = _objDataDoc.CreateAttribute("set");
-						xmlAttribute1.Value = xmlNodes5.Attributes["set"].InnerText;
-						xmlNodes6.Attributes.Append(xmlAttribute1);
-					}
-					xmlNodes1["choices"].AppendChild(xmlNodes6);
-				}
-			}
-			XmlNodeList xmlNodeLists = _objDataDoc.SelectNodes(string.Concat("/chummer/chummer[@file = \"", str, "\"]/mentors/mentor"));
-			foreach (XmlNode xmlNodes7 in xmlNodeLists)
-			{
-				xmlNodes7.Attributes.RemoveAll();
-				if (xmlDocument.SelectSingleNode(string.Concat("/chummer/mentors/mentor[name = \"", xmlNodes7["name"].InnerText, "\"]")) != null)
-				{
-					continue;
-				}
-				if (!_blnDelete)
-				{
-					XmlAttribute xmlAttribute2 = _objDataDoc.CreateAttribute("exists");
-					xmlAttribute2.Value = "False";
-					xmlNodes7.Attributes.Append(xmlAttribute2);
-				}
-				else
-				{
-					_objDataDoc.SelectSingleNode(string.Concat("/chummer/chummer[@file = \"", str, "\"]/mentors")).RemoveChild(xmlNodes7);
-				}
-			}
-		}
-
-		private void ProcessMetamagic()
-		{
-			XmlDocument xmlDocument = new XmlDocument();
-			xmlDocument.Load(string.Concat(_strPath, "data\\metamagic.xml"));
-			string str = "metamagic.xml";
-			foreach (XmlNode xmlNodes in xmlDocument.SelectNodes("/chummer/metamagics/metamagic"))
-			{
-				string innerText = string.Empty;
-				string innerText1 = xmlNodes["name"].InnerText;
-				innerText = xmlNodes["id"].InnerText;
-				XmlDocument xmlDocument1 = _objDataDoc;
-				string[] strArrays = new string[] { "/chummer/chummer[@file = \"", str, "\"]/metamagics/metamagic[name=\"", innerText1, "\"]" };
-				XmlNode xmlNodes1 = xmlDocument1.SelectSingleNode(string.Concat(strArrays));
-				if (xmlNodes1 != null)
-				{
-					if (xmlNodes1["id"] != null)
-					{
-						continue;
-					}
-					xmlNodes1.PrependChild(_objDataDoc.CreateElement("id"));
-					xmlNodes1["id"].InnerText = innerText;
-				}
-				else
-				{
-					XmlNode xmlNodes2 = _objDataDoc.SelectSingleNode(string.Concat("/chummer/chummer[@file = \"", str, "\"]/metamagics"));
-					if (xmlNodes2 == null)
-					{
-						xmlNodes2 = _objDataDoc.CreateElement("metamagics");
-						XmlNode xmlNodes3 = _objDataDoc.SelectSingleNode(string.Concat("/chummer/chummer[@file = \"", str, "\"]"));
-						if (xmlNodes3 == null)
-						{
-							xmlNodes3 = _objDataDoc.CreateElement("chummer");
-							XmlNode xmlNodes4 = _objDataDoc.SelectSingleNode("/chummer");
-							XmlAttribute xmlAttribute = _objDataDoc.CreateAttribute("file");
-							xmlAttribute.Value = str;
-							xmlNodes3.Attributes.Append(xmlAttribute);
-							xmlNodes4.AppendChild(xmlNodes3);
-						}
-						xmlNodes3.AppendChild(xmlNodes2);
-					}
-					XmlNode innerText2 = _objDataDoc.CreateElement("metamagic");
-					innerText2.AppendChild(_objDataDoc.CreateElement("id"));
-					innerText2["id"].InnerText = innerText;
-					innerText2.AppendChild(_objDataDoc.CreateElement("name"));
-					innerText2["name"].InnerText = xmlNodes["name"].InnerText;
-					innerText2.AppendChild(_objDataDoc.CreateElement("translate"));
-					innerText2["translate"].InnerText = xmlNodes["name"].InnerText;
-					innerText2.AppendChild(_objDataDoc.CreateElement("page"));
-					innerText2["page"].InnerText = xmlNodes["page"].InnerText;
-					xmlNodes2.AppendChild(innerText2);
-				}
-			}
-			XmlNodeList xmlNodeLists = _objDataDoc.SelectNodes(string.Concat("/chummer/chummer[@file = \"", str, "\"]/metamagics/metamagic"));
-			foreach (XmlNode xmlNodes5 in xmlNodeLists)
-			{
-				xmlNodes5.Attributes.RemoveAll();
-				if (xmlDocument.SelectSingleNode(string.Concat("/chummer/metamagics/metamagic[name = \"", xmlNodes5["name"].InnerText, "\"]")) != null)
-				{
-					continue;
-				}
-				if (!_blnDelete)
-				{
-					XmlAttribute xmlAttribute1 = _objDataDoc.CreateAttribute("exists");
-					xmlAttribute1.Value = "False";
-					xmlNodes5.Attributes.Append(xmlAttribute1);
-				}
-				else
-				{
-					_objDataDoc.SelectSingleNode(string.Concat("/chummer/chummer[@file = \"", str, "\"]/metamagics")).RemoveChild(xmlNodes5);
-				}
-			}
-			foreach (XmlNode xmlNodes6 in xmlDocument.SelectNodes("/chummer/arts/art"))
-			{
-				string str1 = string.Empty;
-				string str2 = xmlNodes6["name"].InnerText;
-				str1 = xmlNodes6["id"].InnerText;
-				XmlDocument xmlDocument2 = _objDataDoc;
-				string[] strArrays1 = new string[] { "/chummer/chummer[@file = \"", str, "\"]/arts/art[name=\"", str2, "\"]" };
-				XmlNode xmlNodes7 = xmlDocument2.SelectSingleNode(string.Concat(strArrays1));
-				if (xmlNodes7 != null)
-				{
-					if (xmlNodes7["id"] != null)
-					{
-						continue;
-					}
-					xmlNodes7.PrependChild(_objDataDoc.CreateElement("id"));
-					xmlNodes7["id"].InnerText = str1;
-				}
-				else
-				{
-					XmlNode xmlNodes8 = _objDataDoc.SelectSingleNode(string.Concat("/chummer/chummer[@file = \"", str, "\"]/arts"));
-					if (xmlNodes8 == null)
-					{
-						XmlNode xmlNodes9 = _objDataDoc.SelectSingleNode(string.Concat("/chummer/chummer[@file = \"", str, "\"]"));
-						if (xmlNodes9 == null)
-						{
-							xmlNodes9 = _objDataDoc.CreateElement("chummer");
-							XmlAttribute xmlAttribute2 = _objDataDoc.CreateAttribute("file");
-							xmlAttribute2.Value = str;
-							xmlNodes9.Attributes.Append(xmlAttribute2);
-							_objDataDoc.SelectSingleNode("/chummer").AppendChild(xmlNodes9);
-						}
-						xmlNodes8 = _objDataDoc.CreateElement("arts");
-						xmlNodes9.AppendChild(xmlNodes8);
-					}
-					XmlNode innerText3 = _objDataDoc.CreateElement("art");
-					innerText3.AppendChild(_objDataDoc.CreateElement("id"));
-					innerText3["id"].InnerText = str1;
-					innerText3.AppendChild(_objDataDoc.CreateElement("name"));
-					innerText3["name"].InnerText = xmlNodes6["name"].InnerText;
-					innerText3.AppendChild(_objDataDoc.CreateElement("translate"));
-					innerText3["translate"].InnerText = xmlNodes6["name"].InnerText;
-					innerText3.AppendChild(_objDataDoc.CreateElement("page"));
-					innerText3["page"].InnerText = xmlNodes6["page"].InnerText;
-					xmlNodes8.AppendChild(innerText3);
-				}
-			}
-			XmlNodeList xmlNodeLists1 = _objDataDoc.SelectNodes(string.Concat("/chummer/chummer[@file = \"", str, "\"]/arts/art"));
-			foreach (XmlNode xmlNodes10 in xmlNodeLists1)
-			{
-				xmlNodes10.Attributes.RemoveAll();
-				if (xmlDocument.SelectSingleNode(string.Concat("/chummer/arts/art[name = \"", xmlNodes10["name"].InnerText, "\"]")) != null)
-				{
-					continue;
-				}
-				if (!_blnDelete)
-				{
-					XmlAttribute xmlAttribute3 = _objDataDoc.CreateAttribute("exists");
-					xmlAttribute3.Value = "False";
-					xmlNodes10.Attributes.Append(xmlAttribute3);
-				}
-				else
-				{
-					_objDataDoc.SelectSingleNode(string.Concat("/chummer/chummer[@file = \"", str, "\"]/arts")).RemoveChild(xmlNodes10);
-				}
-			}
-		}
-
-		private void ProcessMetatypes()
-		{
-			XmlDocument xmlDocument = new XmlDocument();
-			xmlDocument.Load(string.Concat(_strPath, "data\\metatypes.xml"));
-			string str = "metatypes.xml";
-			foreach (XmlNode xmlNodes in xmlDocument.SelectNodes("/chummer/categories/category"))
-			{
-				XmlDocument xmlDocument1 = _objDataDoc;
-				string[] innerText = new string[] { "/chummer/chummer[@file = \"", str, "\"]/categories/category[text()=\"", xmlNodes.InnerText, "\"]" };
-				if (xmlDocument1.SelectSingleNode(string.Concat(innerText)) != null)
-				{
-					continue;
-				}
-				XmlNode xmlNodes1 = _objDataDoc.SelectSingleNode(string.Concat("/chummer/chummer[@file = \"", str, "\"]/categories"));
-				if (xmlNodes1 == null)
-				{
-					xmlNodes1 = _objDataDoc.CreateElement("categories");
-					XmlNode xmlNodes2 = _objDataDoc.SelectSingleNode(string.Concat("/chummer/chummer[@file = \"", str, "\"]"));
-					if (xmlNodes2 == null)
-					{
-						xmlNodes2 = _objDataDoc.CreateElement("chummer");
-						XmlNode xmlNodes3 = _objDataDoc.SelectSingleNode("/chummer");
-						XmlAttribute xmlAttribute = _objDataDoc.CreateAttribute("file");
-						xmlAttribute.Value = str;
-						xmlNodes2.Attributes.Append(xmlAttribute);
-						xmlNodes3.AppendChild(xmlNodes2);
-					}
-					xmlNodes2.AppendChild(xmlNodes1);
-				}
-				XmlNode innerText1 = _objDataDoc.CreateElement("category");
-				innerText1.InnerText = xmlNodes.InnerText;
-				XmlAttribute xmlAttribute1 = _objDataDoc.CreateAttribute("translate");
-				xmlAttribute1.Value = xmlNodes.InnerText;
-				innerText1.Attributes.Append(xmlAttribute1);
-				xmlNodes1.AppendChild(innerText1);
-			}
-			XmlNodeList xmlNodeLists = _objDataDoc.SelectNodes(string.Concat("/chummer/chummer[@file = \"", str, "\"]/categories/category"));
-			foreach (XmlNode xmlNodes4 in xmlNodeLists)
-			{
-				if (xmlDocument.SelectSingleNode(string.Concat("/chummer/categories/category[text() = \"", xmlNodes4.InnerText, "\"]")) != null)
-				{
-					continue;
-				}
-				_objDataDoc.SelectSingleNode(string.Concat("/chummer/chummer[@file = \"", str, "\"]/categories")).RemoveChild(xmlNodes4);
-			}
-			foreach (XmlNode xmlNodes5 in xmlDocument.SelectNodes("/chummer/metatypes/metatype"))
-			{
-				string str1 = string.Empty;
-				string innerText2 = xmlNodes5["name"].InnerText;
-				str1 = xmlNodes5["id"].InnerText;
-				XmlDocument xmlDocument2 = _objDataDoc;
-				string[] strArrays = new string[] { "/chummer/chummer[@file = \"", str, "\"]/metatypes/metatype[name=\"", innerText2, "\"]" };
-				XmlNode xmlNodes6 = xmlDocument2.SelectSingleNode(string.Concat(strArrays));
-				if (xmlNodes6 == null)
-				{
-					XmlNode xmlNodes7 = _objDataDoc.SelectSingleNode(string.Concat("/chummer/chummer[@file = \"", str, "\"]/metatypes"));
-					if (xmlNodes7 == null)
-					{
-						xmlNodes7 = _objDataDoc.CreateElement("metatypes");
-						XmlNode xmlNodes8 = _objDataDoc.SelectSingleNode(string.Concat("/chummer/chummer[@file = \"", str, "\"]"));
-						if (xmlNodes8 == null)
-						{
-							xmlNodes8 = _objDataDoc.CreateElement("chummer");
-							XmlNode xmlNodes9 = _objDataDoc.SelectSingleNode("/chummer");
-							XmlAttribute xmlAttribute2 = _objDataDoc.CreateAttribute("file");
-							xmlAttribute2.Value = str;
-							xmlNodes8.Attributes.Append(xmlAttribute2);
-							xmlNodes9.AppendChild(xmlNodes8);
-						}
-						xmlNodes8.AppendChild(xmlNodes7);
-					}
-					XmlNode innerText3 = _objDataDoc.CreateElement("metatype");
-					innerText3.AppendChild(_objDataDoc.CreateElement("id"));
-					innerText3["id"].InnerText = str1;
-					innerText3.AppendChild(_objDataDoc.CreateElement("name"));
-					innerText3["name"].InnerText = xmlNodes5["name"].InnerText;
-					innerText3.AppendChild(_objDataDoc.CreateElement("translate"));
-					innerText3["translate"].InnerText = xmlNodes5["name"].InnerText;
-					innerText3.AppendChild(_objDataDoc.CreateElement("page"));
-					innerText3["page"].InnerText = xmlNodes5["page"].InnerText;
-					xmlNodes7.AppendChild(innerText3);
-				}
-				else if (xmlNodes6["id"] == null)
-				{
-					xmlNodes6.PrependChild(_objDataDoc.CreateElement("id"));
-					xmlNodes6["id"].InnerText = str1;
-				}
-				XmlDocument xmlDocument3 = _objDataDoc;
-				string[] strArrays1 = new string[] { "/chummer/chummer[@file = \"", str, "\"]/metatypes/metatype[name=\"", innerText2, "\"]/metavariants" };
-				XmlNode xmlNodes10 = xmlDocument3.SelectSingleNode(string.Concat(strArrays1));
-				XmlDocument xmlDocument4 = _objDataDoc;
-				string[] strArrays2 = new string[] { "/chummer/chummer[@file = \"", str, "\"]/metatypes/metatype[name=\"", innerText2, "\"]" };
-				xmlNodes6 = xmlDocument4.SelectSingleNode(string.Concat(strArrays2));
-				try
-				{
-					xmlNodes6.RemoveChild(xmlNodes10);
-				}
-				catch
-				{
-				}
-			}
-			XmlNodeList xmlNodeLists1 = _objDataDoc.SelectNodes(string.Concat("/chummer/chummer[@file = \"", str, "\"]/metatypes/metatype"));
-			foreach (XmlNode xmlNodes11 in xmlNodeLists1)
-			{
-				xmlNodes11.Attributes.RemoveAll();
-				if (xmlDocument.SelectSingleNode(string.Concat("/chummer/metatypes/metatype[name = \"", xmlNodes11["name"].InnerText, "\"]")) != null)
-				{
-					continue;
-				}
-				if (!_blnDelete)
-				{
-					XmlAttribute xmlAttribute3 = _objDataDoc.CreateAttribute("exists");
-					xmlAttribute3.Value = "False";
-					xmlNodes11.Attributes.Append(xmlAttribute3);
-				}
-				else
-				{
-					_objDataDoc.SelectSingleNode(string.Concat("/chummer/chummer[@file = \"", str, "\"]/metatypes")).RemoveChild(xmlNodes11);
-				}
-			}
-		}
-
-		private void ProcessPowers()
-		{
-			XmlDocument xmlDocument = new XmlDocument();
-			xmlDocument.Load(string.Concat(_strPath, "data\\powers.xml"));
-			string str = "powers.xml";
-			foreach (XmlNode xmlNodes in xmlDocument.SelectNodes("/chummer/powers/power"))
-			{
-				string innerText = string.Empty;
-				string innerText1 = xmlNodes["name"].InnerText;
-				innerText = xmlNodes["id"].InnerText;
-				XmlDocument xmlDocument1 = _objDataDoc;
-				string[] strArrays = new string[] { "/chummer/chummer[@file = \"", str, "\"]/powers/power[name=\"", innerText1, "\"]" };
-				XmlNode xmlNodes1 = xmlDocument1.SelectSingleNode(string.Concat(strArrays));
-				if (xmlNodes1 != null)
-				{
-					if (xmlNodes1["id"] != null)
-					{
-						continue;
-					}
-					xmlNodes1.PrependChild(_objDataDoc.CreateElement("id"));
-					xmlNodes1["id"].InnerText = innerText;
-				}
-				else
-				{
-					XmlNode xmlNodes2 = _objDataDoc.SelectSingleNode(string.Concat("/chummer/chummer[@file = \"", str, "\"]/powers"));
-					if (xmlNodes2 == null)
-					{
-						xmlNodes2 = _objDataDoc.CreateElement("powers");
-						XmlNode xmlNodes3 = _objDataDoc.SelectSingleNode(string.Concat("/chummer/chummer[@file = \"", str, "\"]"));
-						if (xmlNodes3 == null)
-						{
-							xmlNodes3 = _objDataDoc.CreateElement("chummer");
-							XmlNode xmlNodes4 = _objDataDoc.SelectSingleNode("/chummer");
-							XmlAttribute xmlAttribute = _objDataDoc.CreateAttribute("file");
-							xmlAttribute.Value = str;
-							xmlNodes3.Attributes.Append(xmlAttribute);
-							xmlNodes4.AppendChild(xmlNodes3);
-						}
-						xmlNodes3.AppendChild(xmlNodes2);
-					}
-					XmlNode innerText2 = _objDataDoc.CreateElement("power");
-					innerText2.AppendChild(_objDataDoc.CreateElement("id"));
-					innerText2["id"].InnerText = innerText;
-					innerText2.AppendChild(_objDataDoc.CreateElement("name"));
-					innerText2["name"].InnerText = xmlNodes["name"].InnerText;
-					innerText2.AppendChild(_objDataDoc.CreateElement("translate"));
-					innerText2["translate"].InnerText = xmlNodes["name"].InnerText;
-					innerText2.AppendChild(_objDataDoc.CreateElement("page"));
-					innerText2["page"].InnerText = xmlNodes["page"].InnerText;
-					xmlNodes2.AppendChild(innerText2);
-				}
-			}
-			XmlNodeList xmlNodeLists = _objDataDoc.SelectNodes(string.Concat("/chummer/chummer[@file = \"", str, "\"]/powers/power"));
-			foreach (XmlNode xmlNodes5 in xmlNodeLists)
-			{
-				xmlNodes5.Attributes.RemoveAll();
-				if (xmlDocument.SelectSingleNode(string.Concat("/chummer/powers/power[name = \"", xmlNodes5["name"].InnerText, "\"]")) != null)
-				{
-					continue;
-				}
-				if (!_blnDelete)
-				{
-					XmlAttribute xmlAttribute1 = _objDataDoc.CreateAttribute("exists");
-					xmlAttribute1.Value = "False";
-					xmlNodes5.Attributes.Append(xmlAttribute1);
-				}
-				else
-				{
-					_objDataDoc.SelectSingleNode(string.Concat("/chummer/chummer[@file = \"", str, "\"]/powers")).RemoveChild(xmlNodes5);
-				}
-			}
-			foreach (XmlNode xmlNodes6 in xmlDocument.SelectNodes("/chummer/enhancements/enhancement"))
-			{
-				string str1 = string.Empty;
-				string str2 = xmlNodes6["name"].InnerText;
-				str1 = xmlNodes6["id"].InnerText;
-				XmlDocument xmlDocument2 = _objDataDoc;
-				string[] strArrays1 = new string[] { "/chummer/chummer[@file = \"", str, "\"]/enhancements/enhancement[name=\"", str2, "\"]" };
-				XmlNode xmlNodes7 = xmlDocument2.SelectSingleNode(string.Concat(strArrays1));
-				if (xmlNodes7 != null)
-				{
-					if (xmlNodes7["id"] != null)
-					{
-						continue;
-					}
-					xmlNodes7.PrependChild(_objDataDoc.CreateElement("id"));
-					xmlNodes7["id"].InnerText = str1;
-				}
-				else
-				{
-					XmlNode xmlNodes8 = _objDataDoc.SelectSingleNode(string.Concat("/chummer/chummer[@file = \"", str, "\"]/enhancements"));
-					if (xmlNodes8 == null)
-					{
-						XmlNode xmlNodes9 = _objDataDoc.SelectSingleNode(string.Concat("/chummer/chummer[@file = \"", str, "\"]"));
-						if (xmlNodes9 == null)
-						{
-							xmlNodes9 = _objDataDoc.CreateElement("chummer");
-							XmlAttribute xmlAttribute2 = _objDataDoc.CreateAttribute("file");
-							xmlAttribute2.Value = str;
-							xmlNodes9.Attributes.Append(xmlAttribute2);
-							_objDataDoc.SelectSingleNode("/chummer").AppendChild(xmlNodes9);
-						}
-						xmlNodes8 = _objDataDoc.CreateElement("enhancements");
-						xmlNodes9.AppendChild(xmlNodes8);
-					}
-					XmlNode innerText3 = _objDataDoc.CreateElement("enhancement");
-					innerText3.AppendChild(_objDataDoc.CreateElement("id"));
-					innerText3["id"].InnerText = str1;
-					innerText3.AppendChild(_objDataDoc.CreateElement("name"));
-					innerText3["name"].InnerText = xmlNodes6["name"].InnerText;
-					innerText3.AppendChild(_objDataDoc.CreateElement("translate"));
-					innerText3["translate"].InnerText = xmlNodes6["name"].InnerText;
-					innerText3.AppendChild(_objDataDoc.CreateElement("page"));
-					innerText3["page"].InnerText = xmlNodes6["page"].InnerText;
-					xmlNodes8.AppendChild(innerText3);
-				}
-			}
-			XmlNodeList xmlNodeLists1 = _objDataDoc.SelectNodes(string.Concat("/chummer/chummer[@file = \"", str, "\"]/enhancements/enhancement"));
-			foreach (XmlNode xmlNodes10 in xmlNodeLists1)
-			{
-				xmlNodes10.Attributes.RemoveAll();
-				if (xmlDocument.SelectSingleNode(string.Concat("/chummer/enhancements/enhancement[name = \"", xmlNodes10["name"].InnerText, "\"]")) != null)
-				{
-					continue;
-				}
-				if (!_blnDelete)
-				{
-					XmlAttribute xmlAttribute3 = _objDataDoc.CreateAttribute("exists");
-					xmlAttribute3.Value = "False";
-					xmlNodes10.Attributes.Append(xmlAttribute3);
-				}
-				else
-				{
-					_objDataDoc.SelectSingleNode(string.Concat("/chummer/chummer[@file = \"", str, "\"]/enhancements")).RemoveChild(xmlNodes10);
-				}
-			}
-		}
-
-		private void ProcessPriorities()
-		{
-			XmlDocument xmlDocument = new XmlDocument();
-			xmlDocument.Load(string.Concat(_strPath, "data\\priorities.xml"));
-			string str = "priorities.xml";
-			foreach (XmlNode xmlNodes in xmlDocument.SelectNodes("/chummer/categories/category"))
-			{
-				XmlDocument xmlDocument1 = _objDataDoc;
-				string[] innerText = new string[] { "/chummer/chummer[@file = \"", str, "\"]/categories/category[text()=\"", xmlNodes.InnerText, "\"]" };
-				if (xmlDocument1.SelectSingleNode(string.Concat(innerText)) != null)
-				{
-					continue;
-				}
-				XmlNode xmlNodes1 = _objDataDoc.SelectSingleNode(string.Concat("/chummer/chummer[@file = \"", str, "\"]/categories"));
-				if (xmlNodes1 == null)
-				{
-					xmlNodes1 = _objDataDoc.CreateElement("categories");
-					XmlNode xmlNodes2 = _objDataDoc.SelectSingleNode(string.Concat("/chummer/chummer[@file = \"", str, "\"]"));
-					if (xmlNodes2 == null)
-					{
-						xmlNodes2 = _objDataDoc.CreateElement("chummer");
-						XmlNode xmlNodes3 = _objDataDoc.SelectSingleNode("/chummer");
-						XmlAttribute xmlAttribute = _objDataDoc.CreateAttribute("file");
-						xmlAttribute.Value = str;
-						xmlNodes2.Attributes.Append(xmlAttribute);
-						xmlNodes3.AppendChild(xmlNodes2);
-					}
-					xmlNodes2.AppendChild(xmlNodes1);
-				}
-				XmlNode innerText1 = _objDataDoc.CreateElement("category");
-				innerText1.InnerText = xmlNodes.InnerText;
-				XmlAttribute xmlAttribute1 = _objDataDoc.CreateAttribute("translate");
-				xmlAttribute1.Value = xmlNodes.InnerText;
-				innerText1.Attributes.Append(xmlAttribute1);
-				xmlNodes1.AppendChild(innerText1);
-			}
-			XmlNodeList xmlNodeLists = _objDataDoc.SelectNodes(string.Concat("/chummer/chummer[@file = \"", str, "\"]/categories/category"));
-			foreach (XmlNode xmlNodes4 in xmlNodeLists)
-			{
-				if (xmlDocument.SelectSingleNode(string.Concat("/chummer/categories/category[text() = \"", xmlNodes4.InnerText, "\"]")) != null)
-				{
-					continue;
-				}
-				_objDataDoc.SelectSingleNode(string.Concat("/chummer/chummer[@file = \"", str, "\"]/categories")).RemoveChild(xmlNodes4);
-			}
-			foreach (XmlNode xmlNodes5 in xmlDocument.SelectNodes("/chummer/priorities/priority"))
-			{
-				string str1 = string.Empty;
-				string innerText2 = xmlNodes5["name"].InnerText;
-				str1 = xmlNodes5["id"].InnerText;
-				XmlDocument xmlDocument2 = _objDataDoc;
-				string[] strArrays = new string[] { "/chummer/chummer[@file = \"", str, "\"]/priorities/priority[name=\"", innerText2, "\"]" };
-				XmlNode xmlNodes6 = xmlDocument2.SelectSingleNode(string.Concat(strArrays));
-				if (xmlNodes6 != null)
-				{
-					if (xmlNodes6["id"] != null)
-					{
-						continue;
-					}
-					xmlNodes6.PrependChild(_objDataDoc.CreateElement("id"));
-					xmlNodes6["id"].InnerText = str1;
-				}
-				else
-				{
-					XmlNode xmlNodes7 = _objDataDoc.SelectSingleNode(string.Concat("/chummer/chummer[@file = \"", str, "\"]/priorities"));
-					if (xmlNodes7 == null)
-					{
-						XmlNode xmlNodes8 = _objDataDoc.SelectSingleNode(string.Concat("/chummer/chummer[@file = \"", str, "\"]"));
-						if (xmlNodes8 == null)
-						{
-							xmlNodes8 = _objDataDoc.CreateElement("chummer");
-							XmlAttribute xmlAttribute2 = _objDataDoc.CreateAttribute("file");
-							xmlAttribute2.Value = str;
-							xmlNodes8.Attributes.Append(xmlAttribute2);
-							_objDataDoc.SelectSingleNode("/chummer").AppendChild(xmlNodes8);
-						}
-						xmlNodes7 = _objDataDoc.CreateElement("priorities");
-						xmlNodes8.AppendChild(xmlNodes7);
-					}
-					XmlNode innerText3 = _objDataDoc.CreateElement("priority");
-					innerText3.AppendChild(_objDataDoc.CreateElement("id"));
-					innerText3["id"].InnerText = str1;
-					innerText3.AppendChild(_objDataDoc.CreateElement("name"));
-					innerText3["name"].InnerText = xmlNodes5["name"].InnerText;
-					innerText3.AppendChild(_objDataDoc.CreateElement("translate"));
-					innerText3["translate"].InnerText = xmlNodes5["name"].InnerText;
-					xmlNodes7.AppendChild(innerText3);
-				}
-			}
-			XmlNodeList xmlNodeLists1 = _objDataDoc.SelectNodes(string.Concat("/chummer/chummer[@file = \"", str, "\"]/priorities/priority"));
-			foreach (XmlNode xmlNodes9 in xmlNodeLists1)
-			{
-				xmlNodes9.Attributes.RemoveAll();
-				if (xmlDocument.SelectSingleNode(string.Concat("/chummer/priorities/priority[name = \"", xmlNodes9["name"].InnerText, "\"]")) != null)
-				{
-					continue;
-				}
-				if (!_blnDelete)
-				{
-					XmlAttribute xmlAttribute3 = _objDataDoc.CreateAttribute("exists");
-					xmlAttribute3.Value = "False";
-					xmlNodes9.Attributes.Append(xmlAttribute3);
-				}
-				else
-				{
-					_objDataDoc.SelectSingleNode(string.Concat("/chummer/chummer[@file = \"", str, "\"]/priorities")).RemoveChild(xmlNodes9);
-				}
-			}
-			foreach (XmlNode xmlNodes10 in xmlDocument.SelectNodes("/chummer/gameplayoptions/gameplayoption"))
-			{
-				string str2 = string.Empty;
-				string str3 = xmlNodes10["name"].InnerText;
-				str2 = xmlNodes10["id"].InnerText;
-				XmlDocument xmlDocument3 = _objDataDoc;
-				string[] strArrays1 = new string[] { "/chummer/chummer[@file = \"", str, "\"]/gameplayoptions/gameplayoption[name=\"", str3, "\"]" };
-				XmlNode xmlNodes11 = xmlDocument3.SelectSingleNode(string.Concat(strArrays1));
-				if (xmlNodes11 != null)
-				{
-					if (xmlNodes11["id"] != null)
-					{
-						continue;
-					}
-					xmlNodes11.PrependChild(_objDataDoc.CreateElement("id"));
-					xmlNodes11["id"].InnerText = str2;
-				}
-				else
-				{
-					XmlNode xmlNodes12 = _objDataDoc.SelectSingleNode(string.Concat("/chummer/chummer[@file = \"", str, "\"]/gameplayoptions"));
-					if (xmlNodes12 == null)
-					{
-						XmlNode xmlNodes13 = _objDataDoc.SelectSingleNode(string.Concat("/chummer/chummer[@file = \"", str, "\"]"));
-						if (xmlNodes13 == null)
-						{
-							xmlNodes13 = _objDataDoc.CreateElement("chummer");
-							XmlAttribute xmlAttribute4 = _objDataDoc.CreateAttribute("file");
-							xmlAttribute4.Value = str;
-							xmlNodes13.Attributes.Append(xmlAttribute4);
-							_objDataDoc.SelectSingleNode("/chummer").AppendChild(xmlNodes13);
-						}
-						xmlNodes12 = _objDataDoc.CreateElement("gameplayoptions");
-						xmlNodes13.AppendChild(xmlNodes12);
-					}
-					XmlNode innerText4 = _objDataDoc.CreateElement("gameplayoption");
-					innerText4.AppendChild(_objDataDoc.CreateElement("id"));
-					innerText4["id"].InnerText = str2;
-					innerText4.AppendChild(_objDataDoc.CreateElement("name"));
-					innerText4["name"].InnerText = xmlNodes10["name"].InnerText;
-					innerText4.AppendChild(_objDataDoc.CreateElement("translate"));
-					innerText4["translate"].InnerText = xmlNodes10["name"].InnerText;
-					xmlNodes12.AppendChild(innerText4);
-				}
-			}
-			XmlNodeList xmlNodeLists2 = _objDataDoc.SelectNodes(string.Concat("/chummer/chummer[@file = \"", str, "\"]/gameplayoptions/gameplayoption"));
-			foreach (XmlNode xmlNodes14 in xmlNodeLists2)
-			{
-				xmlNodes14.Attributes.RemoveAll();
-				if (xmlDocument.SelectSingleNode(string.Concat("/chummer/gameplayoptions/gameplayoption[name = \"", xmlNodes14["name"].InnerText, "\"]")) != null)
-				{
-					continue;
-				}
-				if (!_blnDelete)
-				{
-					XmlAttribute xmlAttribute5 = _objDataDoc.CreateAttribute("exists");
-					xmlAttribute5.Value = "False";
-					xmlNodes14.Attributes.Append(xmlAttribute5);
-				}
-				else
-				{
-					_objDataDoc.SelectSingleNode(string.Concat("/chummer/chummer[@file = \"", str, "\"]/gameplayoptions")).RemoveChild(xmlNodes14);
-				}
-			}
-			try
-			{
-				XmlNode xmlNodes15 = _objDataDoc.SelectSingleNode(string.Concat("/chummer/chummer[@file = \"", str, "\"]"));
-				XmlNode xmlNodes16 = _objDataDoc.SelectSingleNode(string.Concat("/chummer/chummer[@file = \"", str, "\"]/maneuvers"));
-				xmlNodes15.RemoveChild(xmlNodes16);
-			}
-			catch
-			{
-			}
-		}
-
-		private void ProcessPrograms()
-		{
-			XmlDocument xmlDocument = new XmlDocument();
-			xmlDocument.Load(string.Concat(_strPath, "data\\programs.xml"));
-			string str = "programs.xml";
-			foreach (XmlNode xmlNodes in xmlDocument.SelectNodes("/chummer/categories/category"))
-			{
-				XmlDocument xmlDocument1 = _objDataDoc;
-				string[] innerText = new string[] { "/chummer/chummer[@file = \"", str, "\"]/categories/category[text()=\"", xmlNodes.InnerText, "\"]" };
-				if (xmlDocument1.SelectSingleNode(string.Concat(innerText)) != null)
-				{
-					continue;
-				}
-				XmlNode xmlNodes1 = _objDataDoc.SelectSingleNode(string.Concat("/chummer/chummer[@file = \"", str, "\"]/categories"));
-				if (xmlNodes1 == null)
-				{
-					xmlNodes1 = _objDataDoc.CreateElement("categories");
-					XmlNode xmlNodes2 = _objDataDoc.SelectSingleNode(string.Concat("/chummer/chummer[@file = \"", str, "\"]"));
-					if (xmlNodes2 == null)
-					{
-						xmlNodes2 = _objDataDoc.CreateElement("chummer");
-						XmlNode xmlNodes3 = _objDataDoc.SelectSingleNode("/chummer");
-						XmlAttribute xmlAttribute = _objDataDoc.CreateAttribute("file");
-						xmlAttribute.Value = str;
-						xmlNodes2.Attributes.Append(xmlAttribute);
-						xmlNodes3.AppendChild(xmlNodes2);
-					}
-					xmlNodes2.AppendChild(xmlNodes1);
-				}
-				XmlNode innerText1 = _objDataDoc.CreateElement("category");
-				innerText1.InnerText = xmlNodes.InnerText;
-				XmlAttribute xmlAttribute1 = _objDataDoc.CreateAttribute("translate");
-				xmlAttribute1.Value = xmlNodes.InnerText;
-				innerText1.Attributes.Append(xmlAttribute1);
-				xmlNodes1.AppendChild(innerText1);
-			}
-			XmlNodeList xmlNodeLists = _objDataDoc.SelectNodes(string.Concat("/chummer/chummer[@file = \"", str, "\"]/categories/category"));
-			foreach (XmlNode xmlNodes4 in xmlNodeLists)
-			{
-				if (xmlDocument.SelectSingleNode(string.Concat("/chummer/categories/category[text() = \"", xmlNodes4.InnerText, "\"]")) != null)
-				{
-					continue;
-				}
-				_objDataDoc.SelectSingleNode(string.Concat("/chummer/chummer[@file = \"", str, "\"]/categories")).RemoveChild(xmlNodes4);
-			}
-			foreach (XmlNode xmlNodes5 in xmlDocument.SelectNodes("/chummer/programs/program"))
-			{
-				string str1 = string.Empty;
-				string innerText2 = xmlNodes5["name"].InnerText;
-				str1 = xmlNodes5["id"].InnerText;
-				XmlDocument xmlDocument2 = _objDataDoc;
-				string[] strArrays = new string[] { "/chummer/chummer[@file = \"", str, "\"]/programs/program[name=\"", innerText2, "\"]" };
-				XmlNode xmlNodes6 = xmlDocument2.SelectSingleNode(string.Concat(strArrays));
-				if (xmlNodes6 != null)
-				{
-					if (xmlNodes6["id"] != null)
-					{
-						continue;
-					}
-					xmlNodes6.PrependChild(_objDataDoc.CreateElement("id"));
-					xmlNodes6["id"].InnerText = str1;
-				}
-				else
-				{
-					XmlNode xmlNodes7 = _objDataDoc.SelectSingleNode(string.Concat("/chummer/chummer[@file = \"", str, "\"]/programs"));
-					if (xmlNodes7 == null)
-					{
-						XmlNode xmlNodes8 = _objDataDoc.SelectSingleNode(string.Concat("/chummer/chummer[@file = \"", str, "\"]"));
-						if (xmlNodes8 == null)
-						{
-							xmlNodes8 = _objDataDoc.CreateElement("chummer");
-							XmlAttribute xmlAttribute2 = _objDataDoc.CreateAttribute("file");
-							xmlAttribute2.Value = str;
-							xmlNodes8.Attributes.Append(xmlAttribute2);
-							_objDataDoc.SelectSingleNode("/chummer").AppendChild(xmlNodes8);
-						}
-						xmlNodes7 = _objDataDoc.CreateElement("programs");
-						xmlNodes8.AppendChild(xmlNodes7);
-					}
-					XmlNode innerText3 = _objDataDoc.CreateElement("program");
-					innerText3.AppendChild(_objDataDoc.CreateElement("id"));
-					innerText3["id"].InnerText = str1;
-					innerText3.AppendChild(_objDataDoc.CreateElement("name"));
-					innerText3["name"].InnerText = xmlNodes5["name"].InnerText;
-					innerText3.AppendChild(_objDataDoc.CreateElement("translate"));
-					innerText3["translate"].InnerText = xmlNodes5["name"].InnerText;
-					xmlNodes7.AppendChild(innerText3);
-				}
-			}
-			XmlNodeList xmlNodeLists1 = _objDataDoc.SelectNodes(string.Concat("/chummer/chummer[@file = \"", str, "\"]/programs/program"));
-			foreach (XmlNode xmlNodes9 in xmlNodeLists1)
-			{
-				xmlNodes9.Attributes.RemoveAll();
-				if (xmlDocument.SelectSingleNode(string.Concat("/chummer/programs/program[name = \"", xmlNodes9["name"].InnerText, "\"]")) != null)
-				{
-					continue;
-				}
-				if (!_blnDelete)
-				{
-					XmlAttribute xmlAttribute3 = _objDataDoc.CreateAttribute("exists");
-					xmlAttribute3.Value = "False";
-					xmlNodes9.Attributes.Append(xmlAttribute3);
-				}
-				else
-				{
-					_objDataDoc.SelectSingleNode(string.Concat("/chummer/chummer[@file = \"", str, "\"]/programs")).RemoveChild(xmlNodes9);
-				}
-			}
-			try
-			{
-				XmlNode xmlNodes10 = _objDataDoc.SelectSingleNode(string.Concat("/chummer/chummer[@file = \"", str, "\"]"));
-				XmlNode xmlNodes11 = _objDataDoc.SelectSingleNode(string.Concat("/chummer/chummer[@file = \"", str, "\"]/options"));
-				xmlNodes10.RemoveChild(xmlNodes11);
-			}
-			catch
-			{
-			}
-		}
-
-		private void ProcessQualities()
-		{
-			XmlDocument xmlDocument = new XmlDocument();
-			xmlDocument.Load(string.Concat(_strPath, "data\\qualities.xml"));
-			string str = "qualities.xml";
-			foreach (XmlNode xmlNodes in xmlDocument.SelectNodes("/chummer/categories/category"))
-			{
-				XmlDocument xmlDocument1 = _objDataDoc;
-				string[] innerText = new string[] { "/chummer/chummer[@file = \"", str, "\"]/categories/category[text()=\"", xmlNodes.InnerText, "\"]" };
-				if (xmlDocument1.SelectSingleNode(string.Concat(innerText)) != null)
-				{
-					continue;
-				}
-				XmlNode xmlNodes1 = _objDataDoc.SelectSingleNode(string.Concat("/chummer/chummer[@file = \"", str, "\"]/categories"));
-				if (xmlNodes1 == null)
-				{
-					xmlNodes1 = _objDataDoc.CreateElement("categories");
-					XmlNode xmlNodes2 = _objDataDoc.SelectSingleNode(string.Concat("/chummer/chummer[@file = \"", str, "\"]"));
-					if (xmlNodes2 == null)
-					{
-						xmlNodes2 = _objDataDoc.CreateElement("chummer");
-						XmlNode xmlNodes3 = _objDataDoc.SelectSingleNode("/chummer");
-						XmlAttribute xmlAttribute = _objDataDoc.CreateAttribute("file");
-						xmlAttribute.Value = str;
-						xmlNodes2.Attributes.Append(xmlAttribute);
-						xmlNodes3.AppendChild(xmlNodes2);
-					}
-					xmlNodes2.AppendChild(xmlNodes1);
-				}
-				XmlNode innerText1 = _objDataDoc.CreateElement("category");
-				innerText1.InnerText = xmlNodes.InnerText;
-				XmlAttribute xmlAttribute1 = _objDataDoc.CreateAttribute("translate");
-				xmlAttribute1.Value = xmlNodes.InnerText;
-				innerText1.Attributes.Append(xmlAttribute1);
-				xmlNodes1.AppendChild(innerText1);
-			}
-			XmlNodeList xmlNodeLists = _objDataDoc.SelectNodes(string.Concat("/chummer/chummer[@file = \"", str, "\"]/categories/category"));
-			foreach (XmlNode xmlNodes4 in xmlNodeLists)
-			{
-				if (xmlDocument.SelectSingleNode(string.Concat("/chummer/categories/category[text() = \"", xmlNodes4.InnerText, "\"]")) != null)
-				{
-					continue;
-				}
-				_objDataDoc.SelectSingleNode(string.Concat("/chummer/chummer[@file = \"", str, "\"]/categories")).RemoveChild(xmlNodes4);
-			}
-			foreach (XmlNode xmlNodes5 in xmlDocument.SelectNodes("/chummer/qualities/quality"))
-			{
-				string str1 = string.Empty;
-				string innerText2 = xmlNodes5["name"].InnerText;
-				str1 = xmlNodes5["id"].InnerText;
-				XmlDocument xmlDocument2 = _objDataDoc;
-				string[] strArrays = new string[] { "/chummer/chummer[@file = \"", str, "\"]/qualities/quality[name=\"", innerText2, "\"]" };
-				XmlNode xmlNodes6 = xmlDocument2.SelectSingleNode(string.Concat(strArrays));
-				if (xmlNodes6 != null)
-				{
-					if (xmlNodes6["id"] != null)
-					{
-						continue;
-					}
-					xmlNodes6.PrependChild(_objDataDoc.CreateElement("id"));
-					xmlNodes6["id"].InnerText = str1;
-				}
-				else
-				{
-					XmlNode xmlNodes7 = _objDataDoc.SelectSingleNode(string.Concat("/chummer/chummer[@file = \"", str, "\"]/qualities"));
-					if (xmlNodes7 == null)
-					{
-						XmlNode xmlNodes8 = _objDataDoc.SelectSingleNode(string.Concat("/chummer/chummer[@file = \"", str, "\"]"));
-						if (xmlNodes8 == null)
-						{
-							xmlNodes8 = _objDataDoc.CreateElement("chummer");
-							XmlAttribute xmlAttribute2 = _objDataDoc.CreateAttribute("file");
-							xmlAttribute2.Value = str;
-							xmlNodes8.Attributes.Append(xmlAttribute2);
-							_objDataDoc.SelectSingleNode("/chummer").AppendChild(xmlNodes8);
-						}
-						xmlNodes7 = _objDataDoc.CreateElement("qualities");
-						xmlNodes8.AppendChild(xmlNodes7);
-					}
-					XmlNode innerText3 = _objDataDoc.CreateElement("quality");
-					innerText3.AppendChild(_objDataDoc.CreateElement("id"));
-					innerText3["id"].InnerText = str1;
-					innerText3.AppendChild(_objDataDoc.CreateElement("name"));
-					innerText3["name"].InnerText = xmlNodes5["name"].InnerText;
-					innerText3.AppendChild(_objDataDoc.CreateElement("translate"));
-					innerText3["translate"].InnerText = xmlNodes5["name"].InnerText;
-					xmlNodes7.AppendChild(innerText3);
-				}
-			}
-			XmlNodeList xmlNodeLists1 = _objDataDoc.SelectNodes(string.Concat("/chummer/chummer[@file = \"", str, "\"]/qualities/quality"));
-			foreach (XmlNode xmlNodes9 in xmlNodeLists1)
-			{
-				xmlNodes9.Attributes.RemoveAll();
-				if (xmlDocument.SelectSingleNode(string.Concat("/chummer/qualities/quality[name = \"", xmlNodes9["name"].InnerText, "\"]")) != null)
-				{
-					continue;
-				}
-				if (!_blnDelete)
-				{
-					XmlAttribute xmlAttribute3 = _objDataDoc.CreateAttribute("exists");
-					xmlAttribute3.Value = "False";
-					xmlNodes9.Attributes.Append(xmlAttribute3);
-				}
-				else
-				{
-					_objDataDoc.SelectSingleNode(string.Concat("/chummer/chummer[@file = \"", str, "\"]/qualities")).RemoveChild(xmlNodes9);
-				}
-			}
-		}
-
-		private void ProcessSkills()
-		{
-			string[] innerText;
-			XmlDocument xmlDocument = new XmlDocument();
-			xmlDocument.Load(string.Concat(_strPath, "data\\skills.xml"));
-			string str = "skills.xml";
-			foreach (XmlNode xmlNodes in xmlDocument.SelectNodes("/chummer/categories/category"))
-			{
-				XmlDocument xmlDocument1 = _objDataDoc;
-				innerText = new string[] { "/chummer/chummer[@file = \"", str, "\"]/categories/category[text()=\"", xmlNodes.InnerText, "\"]" };
-				if (xmlDocument1.SelectSingleNode(string.Concat(innerText)) != null)
-				{
-					continue;
-				}
-				XmlNode xmlNodes1 = _objDataDoc.SelectSingleNode(string.Concat("/chummer/chummer[@file = \"", str, "\"]/categories"));
-				if (xmlNodes1 == null)
-				{
-					xmlNodes1 = _objDataDoc.CreateElement("categories");
-					XmlNode xmlNodes2 = _objDataDoc.SelectSingleNode(string.Concat("/chummer/chummer[@file = \"", str, "\"]"));
-					if (xmlNodes2 == null)
-					{
-						xmlNodes2 = _objDataDoc.CreateElement("chummer");
-						XmlNode xmlNodes3 = _objDataDoc.SelectSingleNode("/chummer");
-						XmlAttribute xmlAttribute = _objDataDoc.CreateAttribute("file");
-						xmlAttribute.Value = str;
-						xmlNodes2.Attributes.Append(xmlAttribute);
-						xmlNodes3.AppendChild(xmlNodes2);
-					}
-					xmlNodes2.AppendChild(xmlNodes1);
-				}
-				XmlNode innerText1 = _objDataDoc.CreateElement("category");
-				innerText1.InnerText = xmlNodes.InnerText;
-				XmlAttribute xmlAttribute1 = _objDataDoc.CreateAttribute("type");
-				xmlAttribute1.Value = xmlNodes.Attributes["type"].InnerText;
-				innerText1.Attributes.Append(xmlAttribute1);
-				XmlAttribute innerText2 = _objDataDoc.CreateAttribute("translate");
-				innerText2.Value = xmlNodes.InnerText;
-				innerText1.Attributes.Append(innerText2);
-				xmlNodes1.AppendChild(innerText1);
-			}
-			XmlNodeList xmlNodeLists = _objDataDoc.SelectNodes(string.Concat("/chummer/chummer[@file = \"", str, "\"]/categories/category"));
-			foreach (XmlNode xmlNodes4 in xmlNodeLists)
-			{
-				if (xmlDocument.SelectSingleNode(string.Concat("/chummer/categories/category[text() = \"", xmlNodes4.InnerText, "\"]")) != null)
-				{
-					continue;
-				}
-				_objDataDoc.SelectSingleNode(string.Concat("/chummer/chummer[@file = \"", str, "\"]/categories")).RemoveChild(xmlNodes4);
-			}
-			foreach (XmlNode xmlNodes5 in xmlDocument.SelectNodes("/chummer/skillgroups/skillgroup"))
-			{
-				XmlDocument xmlDocument2 = _objDataDoc;
-				innerText = new string[] { "/chummer/chummer[@file = \"", str, "\"]/skillgroups/skillgroup[text()=\"", xmlNodes5.InnerText, "\"]" };
-				if (xmlDocument2.SelectSingleNode(string.Concat(innerText)) != null)
-				{
-					continue;
-				}
-				XmlNode xmlNodes6 = _objDataDoc.SelectSingleNode(string.Concat("/chummer/chummer[@file = \"", str, "\"]/skillgroups"));
-				if (xmlNodes6 == null)
-				{
-					xmlNodes6 = _objDataDoc.CreateElement("skillgroups");
-					XmlNode xmlNodes7 = _objDataDoc.SelectSingleNode(string.Concat("/chummer/chummer[@file = \"", str, "\"]"));
-					if (xmlNodes7 == null)
-					{
-						xmlNodes7 = _objDataDoc.CreateElement("chummer");
-						XmlNode xmlNodes8 = _objDataDoc.SelectSingleNode("/chummer");
-						XmlAttribute xmlAttribute2 = _objDataDoc.CreateAttribute("file");
-						xmlAttribute2.Value = str;
-						xmlNodes7.Attributes.Append(xmlAttribute2);
-						xmlNodes8.AppendChild(xmlNodes7);
-					}
-					xmlNodes7.AppendChild(xmlNodes6);
-				}
-				XmlNode innerText3 = _objDataDoc.CreateElement("skillgroup");
-				innerText3.InnerText = xmlNodes5.InnerText;
-				XmlAttribute xmlAttribute3 = _objDataDoc.CreateAttribute("type");
-				xmlAttribute3.Value = xmlNodes5.Attributes["type"].InnerText;
-				innerText3.Attributes.Append(xmlAttribute3);
-				XmlAttribute innerText4 = _objDataDoc.CreateAttribute("translate");
-				innerText4.Value = xmlNodes5.InnerText;
-				innerText3.Attributes.Append(innerText4);
-				xmlNodes6.AppendChild(innerText3);
-			}
-			XmlNodeList xmlNodeLists1 = _objDataDoc.SelectNodes(string.Concat("/chummer/chummer[@file = \"", str, "\"]/skillgroups/skillgroup"));
-			foreach (XmlNode xmlNodes9 in xmlNodeLists1)
-			{
-				if (xmlDocument.SelectSingleNode(string.Concat("/chummer/skillgroups/skillgroup[text() = \"", xmlNodes9.InnerText, "\"]")) != null)
-				{
-					continue;
-				}
-				_objDataDoc.SelectSingleNode(string.Concat("/chummer/chummer[@file = \"", str, "\"]/skillgroups")).RemoveChild(xmlNodes9);
-			}
-			foreach (XmlNode xmlNodes10 in xmlDocument.SelectNodes("/chummer/skills/skill"))
-			{
-				string str1 = string.Empty;
-				string str2 = xmlNodes10["name"].InnerText;
-				str1 = xmlNodes10["id"].InnerText;
-				XmlDocument xmlDocument3 = _objDataDoc;
-				innerText = new string[] { "/chummer/chummer[@file = \"", str, "\"]/skills/skill[name=\"", str2, "\"]" };
-				XmlNode innerText5 = xmlDocument3.SelectSingleNode(string.Concat(innerText));
-				if (innerText5 == null)
-				{
-					XmlNode xmlNodes11 = _objDataDoc.SelectSingleNode(string.Concat("/chummer/chummer[@file = \"", str, "\"]/skills"));
-					if (xmlNodes11 == null)
-					{
-						XmlNode xmlNodes12 = _objDataDoc.SelectSingleNode(string.Concat("/chummer/chummer[@file = \"", str, "\"]"));
-						if (xmlNodes12 == null)
-						{
-							xmlNodes12 = _objDataDoc.CreateElement("chummer");
-							XmlAttribute xmlAttribute4 = _objDataDoc.CreateAttribute("file");
-							xmlAttribute4.Value = str;
-							xmlNodes12.Attributes.Append(xmlAttribute4);
-							_objDataDoc.SelectSingleNode("/chummer").AppendChild(xmlNodes12);
-						}
-						xmlNodes11 = _objDataDoc.CreateElement("skills");
-						xmlNodes12.AppendChild(xmlNodes11);
-					}
-					innerText5 = _objDataDoc.CreateElement("skill");
-					innerText5.AppendChild(_objDataDoc.CreateElement("id"));
-					innerText5["id"].InnerText = str1;
-					innerText5.AppendChild(_objDataDoc.CreateElement("name"));
-					innerText5["name"].InnerText = xmlNodes10["name"].InnerText;
-					innerText5.AppendChild(_objDataDoc.CreateElement("translate"));
-					innerText5["translate"].InnerText = xmlNodes10["name"].InnerText;
-					xmlNodes11.AppendChild(innerText5);
-				}
-				else if (innerText5["id"] == null)
-				{
-					innerText5.PrependChild(_objDataDoc.CreateElement("id"));
-					innerText5["id"].InnerText = str1;
-				}
-				XmlNode item = innerText5["specs"];
-				if (item == null)
-				{
-					item = _objDataDoc.CreateElement("specs");
-					innerText5.AppendChild(item);
-				}
-				foreach (XmlNode xmlNodes13 in xmlDocument.SelectNodes(string.Concat("/chummer/skills/skill[name=\"", str2, "\"]/specs/spec")))
-				{
-					XmlDocument xmlDocument4 = _objDataDoc;
-					innerText = new string[] { "/chummer/chummer[@file = \"", str, "\"]/skills/skill[name=\"", str2, "\"]/specs/spec[text()=\"", xmlNodes13.InnerText, "\"]" };
-					if (xmlDocument4.SelectSingleNode(string.Concat(innerText)) != null)
-					{
-						continue;
-					}
-					XmlNode innerText6 = _objDataDoc.CreateElement("spec");
-					innerText6.InnerText = xmlNodes13.InnerText;
-					XmlAttribute xmlAttribute5 = _objDataDoc.CreateAttribute("translate");
-					xmlAttribute5.InnerText = xmlNodes13.InnerText;
-					innerText6.Attributes.Append(xmlAttribute5);
-					item.AppendChild(innerText6);
-				}
-			}
-			XmlNodeList xmlNodeLists2 = _objDataDoc.SelectNodes(string.Concat("/chummer/chummer[@file = \"", str, "\"]/skills/skill"));
-			foreach (XmlNode xmlNodes14 in xmlNodeLists2)
-			{
-				if (xmlDocument.SelectSingleNode(string.Concat("/chummer/skills/skill[name = \"", xmlNodes14["name"].InnerText, "\"]")) != null)
-				{
-					XmlDocument xmlDocument5 = _objDataDoc;
-					innerText = new string[] { "/chummer/chummer[@file = \"", str, "\"]/skills/skill[name = \"", xmlNodes14["name"].InnerText, "\"]/specs/spec" };
-					foreach (XmlNode xmlNodes15 in xmlDocument5.SelectNodes(string.Concat(innerText)))
-					{
-						innerText = new string[] { "/chummer/skills/skill[name = \"", xmlNodes14["name"].InnerText, "\"]/specs/spec[text() = \"", xmlNodes15.InnerText, "\"]" };
-						if (xmlDocument.SelectSingleNode(string.Concat(innerText)) != null)
-						{
-							continue;
-						}
-						if (!_blnDelete)
-						{
-							XmlAttribute xmlAttribute6 = _objDataDoc.CreateAttribute("exists");
-							xmlAttribute6.Value = "False";
-							xmlNodes15.Attributes.Append(xmlAttribute6);
-						}
-						else
-						{
-							xmlNodes14["specs"].RemoveChild(xmlNodes15);
-						}
-					}
-				}
-				else if (!_blnDelete)
-				{
-					XmlAttribute xmlAttribute7 = _objDataDoc.CreateAttribute("exists");
-					xmlAttribute7.Value = "False";
-					xmlNodes14.Attributes.Append(xmlAttribute7);
-				}
-				else
-				{
-					_objDataDoc.SelectSingleNode(string.Concat("/chummer/chummer[@file = \"", str, "\"]/skills")).RemoveChild(xmlNodes14);
-				}
-			}
-			foreach (XmlNode xmlNodes16 in xmlDocument.SelectNodes("/chummer/knowledgeskills/skill"))
-			{
-				string str3 = string.Empty;
-				string str4 = xmlNodes16["name"].InnerText;
-				str3 = xmlNodes16["id"].InnerText;
-				XmlDocument xmlDocument6 = _objDataDoc;
-				innerText = new string[] { "/chummer/chummer[@file = \"", str, "\"]/knowledgeskills/skill[name=\"", str4, "\"]" };
-				XmlNode innerText7 = xmlDocument6.SelectSingleNode(string.Concat(innerText));
-				if (innerText7 == null)
-				{
-					XmlNode xmlNodes17 = _objDataDoc.SelectSingleNode(string.Concat("/chummer/chummer[@file = \"", str, "\"]/knowledgeskills"));
-					if (xmlNodes17 == null)
-					{
-						XmlNode xmlNodes18 = _objDataDoc.SelectSingleNode(string.Concat("/chummer/chummer[@file = \"", str, "\"]"));
-						if (xmlNodes18 == null)
-						{
-							xmlNodes18 = _objDataDoc.CreateElement("chummer");
-							XmlAttribute xmlAttribute8 = _objDataDoc.CreateAttribute("file");
-							xmlAttribute8.Value = str;
-							xmlNodes18.Attributes.Append(xmlAttribute8);
-							_objDataDoc.SelectSingleNode("/chummer").AppendChild(xmlNodes18);
-						}
-						xmlNodes17 = _objDataDoc.CreateElement("knowledgeskills");
-						xmlNodes18.AppendChild(xmlNodes17);
-					}
-					innerText7 = _objDataDoc.CreateElement("skill");
-					innerText7.AppendChild(_objDataDoc.CreateElement("id"));
-					innerText7["id"].InnerText = str3;
-					innerText7.AppendChild(_objDataDoc.CreateElement("name"));
-					innerText7["name"].InnerText = xmlNodes16["name"].InnerText;
-					innerText7.AppendChild(_objDataDoc.CreateElement("translate"));
-					innerText7["translate"].InnerText = xmlNodes16["name"].InnerText;
-					xmlNodes17.AppendChild(innerText7);
-				}
-				else if (innerText7["id"] == null)
-				{
-					innerText7.PrependChild(_objDataDoc.CreateElement("id"));
-					innerText7["id"].InnerText = str3;
-				}
-				XmlNode item1 = innerText7["specs"];
-				if (item1 == null)
-				{
-					item1 = _objDataDoc.CreateElement("specs");
-					innerText7.AppendChild(item1);
-				}
-				foreach (XmlNode xmlNodes19 in xmlDocument.SelectNodes(string.Concat("/chummer/knowledgeskills/skill[name=\"", str4, "\"]/specs/spec")))
-				{
-					XmlDocument xmlDocument7 = _objDataDoc;
-					innerText = new string[] { "/chummer/chummer[@file = \"", str, "\"]/knowledgeskills/skill[name=\"", str4, "\"]/specs/spec[text()=\"", xmlNodes19.InnerText, "\"]" };
-					if (xmlDocument7.SelectSingleNode(string.Concat(innerText)) != null)
-					{
-						continue;
-					}
-					XmlNode innerText8 = _objDataDoc.CreateElement("spec");
-					innerText8.InnerText = xmlNodes19.InnerText;
-					XmlAttribute innerText9 = _objDataDoc.CreateAttribute("translate");
-					innerText9.InnerText = xmlNodes19.InnerText;
-					innerText8.Attributes.Append(innerText9);
-					item1.AppendChild(innerText8);
-				}
-			}
-			xmlNodeLists2 = _objDataDoc.SelectNodes(string.Concat("/chummer/chummer[@file = \"", str, "\"]/knowledgeskills/skill"));
-			foreach (XmlNode xmlNodes20 in xmlNodeLists2)
-			{
-				if (xmlDocument.SelectSingleNode(string.Concat("/chummer/knowledgeskills/skill[name = \"", xmlNodes20["name"].InnerText, "\"]")) != null)
-				{
-					XmlDocument xmlDocument8 = _objDataDoc;
-					innerText = new string[] { "/chummer/chummer[@file = \"", str, "\"]/knowledgeskills/skill[name = \"", xmlNodes20["name"].InnerText, "\"]/specs/spec" };
-					foreach (XmlNode xmlNodes21 in xmlDocument8.SelectNodes(string.Concat(innerText)))
-					{
-						innerText = new string[] { "/chummer/knowledgeskills/skill[name = \"", xmlNodes20["name"].InnerText, "\"]/specs/spec[text() = \"", xmlNodes21.InnerText, "\"]" };
-						if (xmlDocument.SelectSingleNode(string.Concat(innerText)) != null)
-						{
-							continue;
-						}
-						if (!_blnDelete)
-						{
-							XmlAttribute xmlAttribute9 = _objDataDoc.CreateAttribute("exists");
-							xmlAttribute9.Value = "False";
-							xmlNodes21.Attributes.Append(xmlAttribute9);
-						}
-						else
-						{
-							xmlNodes20["specs"].RemoveChild(xmlNodes21);
-						}
-					}
-				}
-				else if (!_blnDelete)
-				{
-					XmlAttribute xmlAttribute10 = _objDataDoc.CreateAttribute("exists");
-					xmlAttribute10.Value = "False";
-					xmlNodes20.Attributes.Append(xmlAttribute10);
-				}
-				else
-				{
-					_objDataDoc.SelectSingleNode(string.Concat("/chummer/chummer[@file = \"", str, "\"]/knowledgeskills")).RemoveChild(xmlNodes20);
-				}
-			}
-		}
-
-		private void ProcessSpells()
-		{
-			XmlDocument xmlDocument = new XmlDocument();
-			xmlDocument.Load(string.Concat(_strPath, "data\\spells.xml"));
-			string str = "spells.xml";
-			foreach (XmlNode xmlNodes in xmlDocument.SelectNodes("/chummer/categories/category"))
-			{
-				XmlDocument xmlDocument1 = _objDataDoc;
-				string[] innerText = new string[] { "/chummer/chummer[@file = \"", str, "\"]/categories/category[text()=\"", xmlNodes.InnerText, "\"]" };
-				if (xmlDocument1.SelectSingleNode(string.Concat(innerText)) != null)
-				{
-					continue;
-				}
-				XmlNode xmlNodes1 = _objDataDoc.SelectSingleNode(string.Concat("/chummer/chummer[@file = \"", str, "\"]/categories"));
-				if (xmlNodes1 == null)
-				{
-					xmlNodes1 = _objDataDoc.CreateElement("categories");
-					XmlNode xmlNodes2 = _objDataDoc.SelectSingleNode(string.Concat("/chummer/chummer[@file = \"", str, "\"]"));
-					if (xmlNodes2 == null)
-					{
-						xmlNodes2 = _objDataDoc.CreateElement("chummer");
-						XmlNode xmlNodes3 = _objDataDoc.SelectSingleNode("/chummer");
-						XmlAttribute xmlAttribute = _objDataDoc.CreateAttribute("file");
-						xmlAttribute.Value = str;
-						xmlNodes2.Attributes.Append(xmlAttribute);
-						xmlNodes3.AppendChild(xmlNodes2);
-					}
-					xmlNodes2.AppendChild(xmlNodes1);
-				}
-				XmlNode innerText1 = _objDataDoc.CreateElement("category");
-				innerText1.InnerText = xmlNodes.InnerText;
-				XmlAttribute xmlAttribute1 = _objDataDoc.CreateAttribute("translate");
-				xmlAttribute1.Value = xmlNodes.InnerText;
-				innerText1.Attributes.Append(xmlAttribute1);
-				xmlNodes1.AppendChild(innerText1);
-			}
-			XmlNodeList xmlNodeLists = _objDataDoc.SelectNodes(string.Concat("/chummer/chummer[@file = \"", str, "\"]/categories/category"));
-			foreach (XmlNode xmlNodes4 in xmlNodeLists)
-			{
-				if (xmlDocument.SelectSingleNode(string.Concat("/chummer/categories/category[text() = \"", xmlNodes4.InnerText, "\"]")) != null)
-				{
-					continue;
-				}
-				_objDataDoc.SelectSingleNode(string.Concat("/chummer/chummer[@file = \"", str, "\"]/categories")).RemoveChild(xmlNodes4);
-			}
-			foreach (XmlNode xmlNodes5 in xmlDocument.SelectNodes("/chummer/spells/spell"))
-			{
-				string str1 = string.Empty;
-				string innerText2 = xmlNodes5["name"].InnerText;
-				str1 = xmlNodes5["id"].InnerText;
-				XmlDocument xmlDocument2 = _objDataDoc;
-				string[] strArrays = new string[] { "/chummer/chummer[@file = \"", str, "\"]/spells/spell[name=\"", innerText2, "\"]" };
-				XmlNode xmlNodes6 = xmlDocument2.SelectSingleNode(string.Concat(strArrays));
-				if (xmlNodes6 != null)
-				{
-					if (xmlNodes6["id"] != null)
-					{
-						continue;
-					}
-					xmlNodes6.PrependChild(_objDataDoc.CreateElement("id"));
-					xmlNodes6["id"].InnerText = str1;
-				}
-				else
-				{
-					XmlNode xmlNodes7 = _objDataDoc.SelectSingleNode(string.Concat("/chummer/chummer[@file = \"", str, "\"]/spells"));
-					if (xmlNodes7 == null)
-					{
-						XmlNode xmlNodes8 = _objDataDoc.SelectSingleNode(string.Concat("/chummer/chummer[@file = \"", str, "\"]"));
-						if (xmlNodes8 == null)
-						{
-							xmlNodes8 = _objDataDoc.CreateElement("chummer");
-							XmlAttribute xmlAttribute2 = _objDataDoc.CreateAttribute("file");
-							xmlAttribute2.Value = str;
-							xmlNodes8.Attributes.Append(xmlAttribute2);
-							_objDataDoc.SelectSingleNode("/chummer").AppendChild(xmlNodes8);
-						}
-						xmlNodes7 = _objDataDoc.CreateElement("spells");
-						xmlNodes8.AppendChild(xmlNodes7);
-					}
-					XmlNode innerText3 = _objDataDoc.CreateElement("spell");
-					innerText3.AppendChild(_objDataDoc.CreateElement("id"));
-					innerText3["id"].InnerText = str1;
-					innerText3.AppendChild(_objDataDoc.CreateElement("name"));
-					innerText3["name"].InnerText = xmlNodes5["name"].InnerText;
-					innerText3.AppendChild(_objDataDoc.CreateElement("translate"));
-					innerText3["translate"].InnerText = xmlNodes5["name"].InnerText;
-					xmlNodes7.AppendChild(innerText3);
-				}
-			}
-			XmlNodeList xmlNodeLists1 = _objDataDoc.SelectNodes(string.Concat("/chummer/chummer[@file = \"", str, "\"]/spells/spell"));
-			foreach (XmlNode xmlNodes9 in xmlNodeLists1)
-			{
-				xmlNodes9.Attributes.RemoveAll();
-				if (xmlDocument.SelectSingleNode(string.Concat("/chummer/spells/spell[name = \"", xmlNodes9["name"].InnerText, "\"]")) != null)
-				{
-					continue;
-				}
-				if (!_blnDelete)
-				{
-					XmlAttribute xmlAttribute3 = _objDataDoc.CreateAttribute("exists");
-					xmlAttribute3.Value = "False";
-					xmlNodes9.Attributes.Append(xmlAttribute3);
-				}
-				else
-				{
-					_objDataDoc.SelectSingleNode(string.Concat("/chummer/chummer[@file = \"", str, "\"]/spells")).RemoveChild(xmlNodes9);
-				}
-			}
-		}
-
-		private void ProcessStreams()
-		{
-			XmlDocument xmlDocument = new XmlDocument();
-			xmlDocument.Load(string.Concat(_strPath, "data\\streams.xml"));
-			string str = "streams.xml";
-			foreach (XmlNode xmlNodes in xmlDocument.SelectNodes("/chummer/traditions/tradition"))
-			{
-				string innerText = string.Empty;
-				string innerText1 = xmlNodes["name"].InnerText;
-				innerText = xmlNodes["id"].InnerText;
-				XmlDocument xmlDocument1 = _objDataDoc;
-				string[] strArrays = new string[] { "/chummer/chummer[@file = \"", str, "\"]/traditions/tradition[name=\"", innerText1, "\"]" };
-				XmlNode xmlNodes1 = xmlDocument1.SelectSingleNode(string.Concat(strArrays));
-				if (xmlNodes1 == null)
-				{
-					XmlNode xmlNodes2 = _objDataDoc.SelectSingleNode(string.Concat("/chummer/chummer[@file = \"", str, "\"]/traditions"));
-					if (xmlNodes2 == null)
-					{
-						XmlNode xmlNodes3 = _objDataDoc.SelectSingleNode(string.Concat("/chummer/chummer[@file = \"", str, "\"]"));
-						if (xmlNodes3 == null)
-						{
-							xmlNodes3 = _objDataDoc.CreateElement("chummer");
-							XmlAttribute xmlAttribute = _objDataDoc.CreateAttribute("file");
-							xmlAttribute.Value = str;
-							xmlNodes3.Attributes.Append(xmlAttribute);
-							_objDataDoc.SelectSingleNode("/chummer").AppendChild(xmlNodes3);
-						}
-						xmlNodes2 = _objDataDoc.CreateElement("traditions");
-						xmlNodes3.AppendChild(xmlNodes2);
-					}
-					xmlNodes1 = _objDataDoc.CreateElement("tradition");
-					xmlNodes1.AppendChild(_objDataDoc.CreateElement("id"));
-					xmlNodes1["id"].InnerText = innerText;
-					xmlNodes1.AppendChild(_objDataDoc.CreateElement("name"));
-					xmlNodes1["name"].InnerText = xmlNodes["name"].InnerText;
-					xmlNodes1.AppendChild(_objDataDoc.CreateElement("translate"));
-					xmlNodes1["translate"].InnerText = xmlNodes["name"].InnerText;
-					xmlNodes1.AppendChild(_objDataDoc.CreateElement("page"));
-					xmlNodes1["page"].InnerText = xmlNodes["page"].InnerText;
-					xmlNodes2.AppendChild(xmlNodes1);
-				}
-				else if (xmlNodes1["id"] == null)
-				{
-					xmlNodes1.PrependChild(_objDataDoc.CreateElement("id"));
-					xmlNodes1["id"].InnerText = innerText;
-				}
-				if (xmlNodes1["spirits"] == null)
-				{
-					xmlNodes1.AppendChild(_objDataDoc.CreateElement("spirits"));
-				}
-				foreach (XmlNode xmlNodes4 in xmlDocument.SelectNodes(string.Concat("/chummer/traditions/tradition[name=\"", innerText1, "\"]/spirits/spirit")))
-				{
-					XmlDocument xmlDocument2 = _objDataDoc;
-					object[] item = new object[] { "/chummer/chummer[@file = \"", str, "\"]/traditions/tradition[name=\"", innerText1, "\"]/spirits/spirit[name=\"", xmlNodes4["name"], "\"]" };
-					if (xmlDocument2.SelectSingleNode(string.Concat(item)) != null)
-					{
-						continue;
-					}
-					XmlNode innerText2 = _objDataDoc.CreateElement("spirit");
-					innerText2.InnerText = xmlNodes4.InnerText;
-					XmlAttribute xmlAttribute1 = _objDataDoc.CreateAttribute("translate");
-					xmlAttribute1.InnerText = xmlNodes4.InnerText;
-					innerText2.Attributes.Append(xmlAttribute1);
-					xmlNodes1["spirits"].AppendChild(innerText2);
-				}
-			}
-			XmlNodeList xmlNodeLists = _objDataDoc.SelectNodes(string.Concat("/chummer/chummer[@file = \"", str, "\"]/traditions/tradition"));
-			foreach (XmlNode xmlNodes5 in xmlNodeLists)
-			{
-				xmlNodes5.Attributes.RemoveAll();
-				if (xmlDocument.SelectSingleNode(string.Concat("/chummer/traditions/tradition[name = \"", xmlNodes5["name"].InnerText, "\"]")) != null)
-				{
-					continue;
-				}
-				if (!_blnDelete)
-				{
-					XmlAttribute xmlAttribute2 = _objDataDoc.CreateAttribute("exists");
-					xmlAttribute2.Value = "False";
-					xmlNodes5.Attributes.Append(xmlAttribute2);
-				}
-				else
-				{
-					_objDataDoc.SelectSingleNode(string.Concat("/chummer/chummer[@file = \"", str, "\"]/traditions")).RemoveChild(xmlNodes5);
-				}
-			}
-		}
-
-		private void ProcessTraditions()
-		{
-			XmlDocument xmlDocument = new XmlDocument();
-			xmlDocument.Load(string.Concat(_strPath, "data\\traditions.xml"));
-			string str = "traditions.xml";
-			foreach (XmlNode xmlNodes in xmlDocument.SelectNodes("/chummer/traditions/tradition"))
-			{
-				string innerText = string.Empty;
-				string innerText1 = xmlNodes["name"].InnerText;
-				innerText = xmlNodes["id"].InnerText;
-				XmlDocument xmlDocument1 = _objDataDoc;
-				string[] strArrays = new string[] { "/chummer/chummer[@file = \"", str, "\"]/traditions/tradition[name=\"", innerText1, "\"]" };
-				XmlNode xmlNodes1 = xmlDocument1.SelectSingleNode(string.Concat(strArrays));
-				if (xmlNodes1 != null)
-				{
-					if (xmlNodes1["id"] != null)
-					{
-						continue;
-					}
-					xmlNodes1.PrependChild(_objDataDoc.CreateElement("id"));
-					xmlNodes1["id"].InnerText = innerText;
-				}
-				else
-				{
-					XmlNode xmlNodes2 = _objDataDoc.SelectSingleNode(string.Concat("/chummer/chummer[@file = \"", str, "\"]/traditions"));
-					if (xmlNodes2 == null)
-					{
-						XmlNode xmlNodes3 = _objDataDoc.SelectSingleNode(string.Concat("/chummer/chummer[@file = \"", str, "\"]"));
-						if (xmlNodes3 == null)
-						{
-							xmlNodes3 = _objDataDoc.CreateElement("chummer");
-							XmlAttribute xmlAttribute = _objDataDoc.CreateAttribute("file");
-							xmlAttribute.Value = str;
-							xmlNodes3.Attributes.Append(xmlAttribute);
-							_objDataDoc.SelectSingleNode("/chummer").AppendChild(xmlNodes3);
-						}
-						xmlNodes2 = _objDataDoc.CreateElement("traditions");
-						xmlNodes3.AppendChild(xmlNodes2);
-					}
-					xmlNodes1 = _objDataDoc.CreateElement("tradition");
-					xmlNodes1.AppendChild(_objDataDoc.CreateElement("id"));
-					xmlNodes1["id"].InnerText = innerText;
-					xmlNodes1.AppendChild(_objDataDoc.CreateElement("name"));
-					xmlNodes1["name"].InnerText = xmlNodes["name"].InnerText;
-					xmlNodes1.AppendChild(_objDataDoc.CreateElement("translate"));
-					xmlNodes1["translate"].InnerText = xmlNodes["name"].InnerText;
-					xmlNodes1.AppendChild(_objDataDoc.CreateElement("page"));
-					xmlNodes1["page"].InnerText = xmlNodes["page"].InnerText;
-					xmlNodes2.AppendChild(xmlNodes1);
-				}
-			}
-			XmlNodeList xmlNodeLists = _objDataDoc.SelectNodes(string.Concat("/chummer/chummer[@file = \"", str, "\"]/traditions/tradition"));
-			foreach (XmlNode xmlNodes4 in xmlNodeLists)
-			{
-				xmlNodes4.Attributes.RemoveAll();
-				if (xmlDocument.SelectSingleNode(string.Concat("/chummer/traditions/tradition[name = \"", xmlNodes4["name"].InnerText, "\"]")) != null)
-				{
-					continue;
-				}
-				if (!_blnDelete)
-				{
-					XmlAttribute xmlAttribute1 = _objDataDoc.CreateAttribute("exists");
-					xmlAttribute1.Value = "False";
-					xmlNodes4.Attributes.Append(xmlAttribute1);
-				}
-				else
-				{
-					_objDataDoc.SelectSingleNode(string.Concat("/chummer/chummer[@file = \"", str, "\"]/traditions")).RemoveChild(xmlNodes4);
-				}
-			}
-			foreach (XmlNode xmlNodes5 in xmlDocument.SelectNodes("/chummer/spirits/spirit"))
-			{
-				string str1 = string.Empty;
-				string innerText2 = xmlNodes5["name"].InnerText;
-				str1 = xmlNodes5["id"].InnerText;
-				XmlDocument xmlDocument2 = _objDataDoc;
-				string[] strArrays1 = new string[] { "/chummer/chummer[@file = \"", str, "\"]/spirits/spirit[name=\"", innerText2, "\"]" };
-				XmlNode innerText3 = xmlDocument2.SelectSingleNode(string.Concat(strArrays1));
-				if (innerText3 != null)
-				{
-					if (innerText3["id"] != null)
-					{
-						continue;
-					}
-					innerText3.PrependChild(_objDataDoc.CreateElement("id"));
-					innerText3["id"].InnerText = str1;
-				}
-				else
-				{
-					XmlNode xmlNodes6 = _objDataDoc.SelectSingleNode(string.Concat("/chummer/chummer[@file = \"", str, "\"]/spirits"));
-					if (xmlNodes6 == null)
-					{
-						XmlNode xmlNodes7 = _objDataDoc.SelectSingleNode(string.Concat("/chummer/chummer[@file = \"", str, "\"]"));
-						if (xmlNodes7 == null)
-						{
-							xmlNodes7 = _objDataDoc.CreateElement("chummer");
-							XmlAttribute xmlAttribute2 = _objDataDoc.CreateAttribute("file");
-							xmlAttribute2.Value = str;
-							xmlNodes7.Attributes.Append(xmlAttribute2);
-							_objDataDoc.SelectSingleNode("/chummer").AppendChild(xmlNodes7);
-						}
-						xmlNodes6 = _objDataDoc.CreateElement("spirits");
-						xmlNodes7.AppendChild(xmlNodes6);
-					}
-					innerText3 = _objDataDoc.CreateElement("spirit");
-					innerText3.AppendChild(_objDataDoc.CreateElement("id"));
-					innerText3["id"].InnerText = str1;
-					innerText3.AppendChild(_objDataDoc.CreateElement("name"));
-					innerText3["name"].InnerText = xmlNodes5["name"].InnerText;
-					innerText3.AppendChild(_objDataDoc.CreateElement("translate"));
-					innerText3["translate"].InnerText = xmlNodes5["name"].InnerText;
-					innerText3.AppendChild(_objDataDoc.CreateElement("page"));
-					innerText3["page"].InnerText = xmlNodes5["page"].InnerText;
-					xmlNodes6.AppendChild(innerText3);
-				}
-			}
-			XmlNodeList xmlNodeLists1 = _objDataDoc.SelectNodes(string.Concat("/chummer/chummer[@file = \"", str, "\"]/spirits/spirit"));
-			foreach (XmlNode xmlNodes8 in xmlNodeLists1)
-			{
-				xmlNodes8.Attributes.RemoveAll();
-				if (xmlDocument.SelectSingleNode(string.Concat("/chummer/spirits/spirit[name = \"", xmlNodes8["name"].InnerText, "\"]")) != null)
-				{
-					continue;
-				}
-				if (!_blnDelete)
-				{
-					XmlAttribute xmlAttribute3 = _objDataDoc.CreateAttribute("exists");
-					xmlAttribute3.Value = "False";
-					xmlNodes8.Attributes.Append(xmlAttribute3);
-				}
-				else
-				{
-					_objDataDoc.SelectSingleNode(string.Concat("/chummer/chummer[@file = \"", str, "\"]/spirits")).RemoveChild(xmlNodes8);
-				}
-			}
-			foreach (XmlNode xmlNodes9 in xmlDocument.SelectNodes("/chummer/drainattributes/drainattribute"))
-			{
-				string str2 = string.Empty;
-				string str3 = xmlNodes9["name"].InnerText;
-				str2 = xmlNodes9["id"].InnerText;
-				XmlDocument xmlDocument3 = _objDataDoc;
-				string[] strArrays2 = new string[] { "/chummer/chummer[@file = \"", str, "\"]/drainattributes/drainattribute[name=\"", str3, "\"]" };
-				XmlNode innerText4 = xmlDocument3.SelectSingleNode(string.Concat(strArrays2));
-				if (innerText4 != null)
-				{
-					if (innerText4["id"] != null)
-					{
-						continue;
-					}
-					innerText4.PrependChild(_objDataDoc.CreateElement("id"));
-					innerText4["id"].InnerText = str2;
-				}
-				else
-				{
-					XmlNode xmlNodes10 = _objDataDoc.SelectSingleNode(string.Concat("/chummer/chummer[@file = \"", str, "\"]/drainattributes"));
-					if (xmlNodes10 == null)
-					{
-						XmlNode xmlNodes11 = _objDataDoc.SelectSingleNode(string.Concat("/chummer/chummer[@file = \"", str, "\"]"));
-						if (xmlNodes11 == null)
-						{
-							xmlNodes11 = _objDataDoc.CreateElement("chummer");
-							XmlAttribute xmlAttribute4 = _objDataDoc.CreateAttribute("file");
-							xmlAttribute4.Value = str;
-							xmlNodes11.Attributes.Append(xmlAttribute4);
-							_objDataDoc.SelectSingleNode("/chummer").AppendChild(xmlNodes11);
-						}
-						xmlNodes10 = _objDataDoc.CreateElement("drainattributes");
-						xmlNodes11.AppendChild(xmlNodes10);
-					}
-					innerText4 = _objDataDoc.CreateElement("drainattribute");
-					innerText4.AppendChild(_objDataDoc.CreateElement("id"));
-					innerText4["id"].InnerText = str2;
-					innerText4.AppendChild(_objDataDoc.CreateElement("name"));
-					innerText4["name"].InnerText = xmlNodes9["name"].InnerText;
-					innerText4.AppendChild(_objDataDoc.CreateElement("translate"));
-					innerText4["translate"].InnerText = xmlNodes9["name"].InnerText;
-					xmlNodes10.AppendChild(innerText4);
-				}
-			}
-			XmlNodeList xmlNodeLists2 = _objDataDoc.SelectNodes(string.Concat("/chummer/chummer[@file = \"", str, "\"]/drainattributes/drainattribute"));
-			foreach (XmlNode xmlNodes12 in xmlNodeLists2)
-			{
-				xmlNodes12.Attributes.RemoveAll();
-				if (xmlDocument.SelectSingleNode(string.Concat("/chummer/drainattributes/drainattribute[name = \"", xmlNodes12["name"].InnerText, "\"]")) != null)
-				{
-					continue;
-				}
-				if (!_blnDelete)
-				{
-					XmlAttribute xmlAttribute5 = _objDataDoc.CreateAttribute("exists");
-					xmlAttribute5.Value = "False";
-					xmlNodes12.Attributes.Append(xmlAttribute5);
-				}
-				else
-				{
-					_objDataDoc.SelectSingleNode(string.Concat("/chummer/chummer[@file = \"", str, "\"]/drainattributes")).RemoveChild(xmlNodes12);
-				}
-			}
-		}
-
-		private void ProcessVehicles()
-		{
-			string[] innerText;
-			XmlDocument xmlDocument = new XmlDocument();
-			xmlDocument.Load(string.Concat(_strPath, "data\\vehicles.xml"));
-			string str = "vehicles.xml";
-			foreach (XmlNode xmlNodes in xmlDocument.SelectNodes("/chummer/categories/category"))
-			{
-				XmlDocument xmlDocument1 = _objDataDoc;
-				innerText = new string[] { "/chummer/chummer[@file = \"", str, "\"]/categories/category[text()=\"", xmlNodes.InnerText, "\"]" };
-				if (xmlDocument1.SelectSingleNode(string.Concat(innerText)) != null)
-				{
-					continue;
-				}
-				XmlNode xmlNodes1 = _objDataDoc.SelectSingleNode(string.Concat("/chummer/chummer[@file = \"", str, "\"]/categories"));
-				if (xmlNodes1 == null)
-				{
-					xmlNodes1 = _objDataDoc.CreateElement("categories");
-					XmlNode xmlNodes2 = _objDataDoc.SelectSingleNode(string.Concat("/chummer/chummer[@file = \"", str, "\"]"));
-					if (xmlNodes2 == null)
-					{
-						xmlNodes2 = _objDataDoc.CreateElement("chummer");
-						XmlNode xmlNodes3 = _objDataDoc.SelectSingleNode("/chummer");
-						XmlAttribute xmlAttribute = _objDataDoc.CreateAttribute("file");
-						xmlAttribute.Value = str;
-						xmlNodes2.Attributes.Append(xmlAttribute);
-						xmlNodes3.AppendChild(xmlNodes2);
-					}
-					xmlNodes2.AppendChild(xmlNodes1);
-				}
-				XmlNode innerText1 = _objDataDoc.CreateElement("category");
-				innerText1.InnerText = xmlNodes.InnerText;
-				XmlAttribute xmlAttribute1 = _objDataDoc.CreateAttribute("translate");
-				xmlAttribute1.Value = xmlNodes.InnerText;
-				innerText1.Attributes.Append(xmlAttribute1);
-				xmlNodes1.AppendChild(innerText1);
-			}
-			XmlNodeList xmlNodeLists = _objDataDoc.SelectNodes(string.Concat("/chummer/chummer[@file = \"", str, "\"]/categories/category"));
-			foreach (XmlNode xmlNodes4 in xmlNodeLists)
-			{
-				if (xmlDocument.SelectSingleNode(string.Concat("/chummer/categories/category[text() = \"", xmlNodes4.InnerText, "\"]")) != null)
-				{
-					continue;
-				}
-				_objDataDoc.SelectSingleNode(string.Concat("/chummer/chummer[@file = \"", str, "\"]/categories")).RemoveChild(xmlNodes4);
-			}
-			foreach (XmlNode xmlNodes5 in xmlDocument.SelectNodes("/chummer/modcategories/category"))
-			{
-				XmlDocument xmlDocument2 = _objDataDoc;
-				string[] strArrays = new string[] { "/chummer/chummer[@file = \"", str, "\"]/modcategories/category[text()=\"", xmlNodes5.InnerText, "\"]" };
-				if (xmlDocument2.SelectSingleNode(string.Concat(strArrays)) != null)
-				{
-					continue;
-				}
-				XmlNode xmlNodes6 = _objDataDoc.SelectSingleNode(string.Concat("/chummer/chummer[@file = \"", str, "\"]/modcategories"));
-				if (xmlNodes6 == null)
-				{
-					xmlNodes6 = _objDataDoc.CreateElement("modcategories");
-					XmlNode xmlNodes7 = _objDataDoc.SelectSingleNode(string.Concat("/chummer/chummer[@file = \"", str, "\"]"));
-					if (xmlNodes7 == null)
-					{
-						xmlNodes7 = _objDataDoc.CreateElement("chummer");
-						XmlNode xmlNodes8 = _objDataDoc.SelectSingleNode("/chummer");
-						XmlAttribute xmlAttribute2 = _objDataDoc.CreateAttribute("file");
-						xmlAttribute2.Value = str;
-						xmlNodes7.Attributes.Append(xmlAttribute2);
-						xmlNodes8.AppendChild(xmlNodes7);
-					}
-					xmlNodes7.AppendChild(xmlNodes6);
-				}
-				XmlNode innerText2 = _objDataDoc.CreateElement("category");
-				innerText2.InnerText = xmlNodes5.InnerText;
-				XmlAttribute innerText3 = _objDataDoc.CreateAttribute("translate");
-				innerText3.Value = xmlNodes5.InnerText;
-				innerText2.Attributes.Append(innerText3);
-				xmlNodes6.AppendChild(innerText2);
-			}
-			XmlNodeList xmlNodeLists1 = _objDataDoc.SelectNodes(string.Concat("/chummer/chummer[@file = \"", str, "\"]/modcategories/category"));
-			foreach (XmlNode xmlNodes9 in xmlNodeLists1)
-			{
-				if (xmlDocument.SelectSingleNode(string.Concat("/chummer/modcategories/category[text() = \"", xmlNodes9.InnerText, "\"]")) != null)
-				{
-					continue;
-				}
-				_objDataDoc.SelectSingleNode(string.Concat("/chummer/chummer[@file = \"", str, "\"]/modcategories")).RemoveChild(xmlNodes9);
-			}
-			try
-			{
-				XmlNode xmlNodes10 = _objDataDoc.SelectSingleNode(string.Concat("/chummer/chummer[@file = \"", str, "\"]"));
-				XmlNode xmlNodes11 = _objDataDoc.SelectSingleNode(string.Concat("/chummer/chummer[@file = \"", str, "\"]/limits"));
-				xmlNodes10.RemoveChild(xmlNodes11);
-			}
-			catch
-			{
-			}
-			foreach (XmlNode xmlNodes12 in xmlDocument.SelectNodes("/chummer/vehicles/vehicle"))
-			{
-				string str1 = string.Empty;
-				string str2 = xmlNodes12["name"].InnerText;
-				str1 = xmlNodes12["id"].InnerText;
-				XmlDocument xmlDocument3 = _objDataDoc;
-				string[] strArrays1 = new string[] { "/chummer/chummer[@file = \"", str, "\"]/vehicles/vehicle[name=\"", str2, "\"]" };
-				XmlNode xmlNodes13 = xmlDocument3.SelectSingleNode(string.Concat(strArrays1));
-				if (xmlNodes13 != null)
-				{
-					if (xmlNodes13["id"] != null)
-					{
-						continue;
-					}
-					xmlNodes13.PrependChild(_objDataDoc.CreateElement("id"));
-					xmlNodes13["id"].InnerText = str1;
-				}
-				else
-				{
-					XmlNode xmlNodes14 = _objDataDoc.SelectSingleNode(string.Concat("/chummer/chummer[@file = \"", str, "\"]/vehicles"));
-					if (xmlNodes14 == null)
-					{
-						XmlNode xmlNodes15 = _objDataDoc.SelectSingleNode(string.Concat("/chummer/chummer[@file = \"", str, "\"]"));
-						if (xmlNodes15 == null)
-						{
-							xmlNodes15 = _objDataDoc.CreateElement("chummer");
-							XmlAttribute xmlAttribute3 = _objDataDoc.CreateAttribute("file");
-							xmlAttribute3.Value = str;
-							xmlNodes15.Attributes.Append(xmlAttribute3);
-							_objDataDoc.SelectSingleNode("/chummer").AppendChild(xmlNodes15);
-						}
-						xmlNodes14 = _objDataDoc.CreateElement("vehicles");
-						xmlNodes15.AppendChild(xmlNodes14);
-					}
-					XmlNode innerText4 = _objDataDoc.CreateElement("vehicle");
-					innerText4.AppendChild(_objDataDoc.CreateElement("id"));
-					innerText4["id"].InnerText = str1;
-					innerText4.AppendChild(_objDataDoc.CreateElement("name"));
-					innerText4["name"].InnerText = xmlNodes12["name"].InnerText;
-					innerText4.AppendChild(_objDataDoc.CreateElement("translate"));
-					innerText4["translate"].InnerText = xmlNodes12["name"].InnerText;
-					innerText4.AppendChild(_objDataDoc.CreateElement("page"));
-					innerText4["page"].InnerText = str1;
-					xmlNodes14.AppendChild(innerText4);
-				}
-			}
-			XmlNodeList xmlNodeLists2 = _objDataDoc.SelectNodes(string.Concat("/chummer/chummer[@file = \"", str, "\"]/vehicles/vehicle"));
-			foreach (XmlNode xmlNodes16 in xmlNodeLists2)
-			{
-				xmlNodes16.Attributes.RemoveAll();
-				if (xmlDocument.SelectSingleNode(string.Concat("/chummer/vehicles/vehicle[name = \"", xmlNodes16["name"].InnerText, "\"]")) != null)
-				{
-					continue;
-				}
-				if (!_blnDelete)
-				{
-					XmlAttribute xmlAttribute4 = _objDataDoc.CreateAttribute("exists");
-					xmlAttribute4.Value = "False";
-					xmlNodes16.Attributes.Append(xmlAttribute4);
-				}
-				else
-				{
-					_objDataDoc.SelectSingleNode(string.Concat("/chummer/chummer[@file = \"", str, "\"]/vehicles")).RemoveChild(xmlNodes16);
-				}
-			}
-			foreach (XmlNode xmlNodes17 in xmlDocument.SelectNodes("/chummer/mods/mod"))
-			{
-				string str3 = string.Empty;
-				string str4 = xmlNodes17["name"].InnerText;
-				str3 = xmlNodes17["id"].InnerText;
-				XmlDocument xmlDocument4 = _objDataDoc;
-				innerText = new string[] { "/chummer/chummer[@file = \"", str, "\"]/mods/mod[name=\"", str4, "\"]" };
-				XmlNode xmlNodes18 = xmlDocument4.SelectSingleNode(string.Concat(innerText));
-				if (xmlNodes18 != null)
-				{
-					if (xmlNodes18["id"] != null)
-					{
-						continue;
-					}
-					xmlNodes18.PrependChild(_objDataDoc.CreateElement("id"));
-					xmlNodes18["id"].InnerText = str3;
-				}
-				else
-				{
-					XmlNode xmlNodes19 = _objDataDoc.SelectSingleNode(string.Concat("/chummer/chummer[@file = \"", str, "\"]/mods"));
-					if (xmlNodes19 == null)
-					{
-						XmlNode xmlNodes20 = _objDataDoc.SelectSingleNode(string.Concat("/chummer/chummer[@file = \"", str, "\"]"));
-						if (xmlNodes20 == null)
-						{
-							xmlNodes20 = _objDataDoc.CreateElement("chummer");
-							XmlAttribute xmlAttribute5 = _objDataDoc.CreateAttribute("file");
-							xmlAttribute5.Value = str;
-							xmlNodes20.Attributes.Append(xmlAttribute5);
-							_objDataDoc.SelectSingleNode("/chummer").AppendChild(xmlNodes20);
-						}
-						xmlNodes19 = _objDataDoc.CreateElement("mods");
-						xmlNodes20.AppendChild(xmlNodes19);
-					}
-					XmlNode innerText5 = _objDataDoc.CreateElement("mod");
-					innerText5.AppendChild(_objDataDoc.CreateElement("id"));
-					innerText5["id"].InnerText = str3;
-					innerText5.AppendChild(_objDataDoc.CreateElement("name"));
-					innerText5["name"].InnerText = xmlNodes17["name"].InnerText;
-					innerText5.AppendChild(_objDataDoc.CreateElement("translate"));
-					innerText5["translate"].InnerText = xmlNodes17["name"].InnerText;
-					innerText5.AppendChild(_objDataDoc.CreateElement("page"));
-					innerText5["page"].InnerText = str3;
-					xmlNodes19.AppendChild(innerText5);
-				}
-			}
-			XmlNodeList xmlNodeLists3 = _objDataDoc.SelectNodes(string.Concat("/chummer/chummer[@file = \"", str, "\"]/mods/mod"));
-			foreach (XmlNode xmlNodes21 in xmlNodeLists3)
-			{
-				xmlNodes21.Attributes.RemoveAll();
-				if (xmlDocument.SelectSingleNode(string.Concat("/chummer/mods/mod[name = \"", xmlNodes21["name"].InnerText, "\"]")) != null)
-				{
-					continue;
-				}
-				if (!_blnDelete)
-				{
-					XmlAttribute xmlAttribute6 = _objDataDoc.CreateAttribute("exists");
-					xmlAttribute6.Value = "False";
-					xmlNodes21.Attributes.Append(xmlAttribute6);
-				}
-				else
-				{
-					_objDataDoc.SelectSingleNode(string.Concat("/chummer/chummer[@file = \"", str, "\"]/mods")).RemoveChild(xmlNodes21);
-				}
-			}
-		}
-
-		private void ProcessWeapons()
-		{
-			XmlDocument xmlDocument = new XmlDocument();
-			xmlDocument.Load(string.Concat(_strPath, "data\\weapons.xml"));
-			string str = "weapons.xml";
-			foreach (XmlNode xmlNodes in xmlDocument.SelectNodes("/chummer/categories/category"))
-			{
-				XmlDocument xmlDocument1 = _objDataDoc;
-				string[] innerText = new string[] { "/chummer/chummer[@file = \"", str, "\"]/categories/category[text()=\"", xmlNodes.InnerText, "\"]" };
-				if (xmlDocument1.SelectSingleNode(string.Concat(innerText)) != null)
-				{
-					continue;
-				}
-				XmlNode xmlNodes1 = _objDataDoc.SelectSingleNode(string.Concat("/chummer/chummer[@file = \"", str, "\"]/categories"));
-				if (xmlNodes1 == null)
-				{
-					xmlNodes1 = _objDataDoc.CreateElement("categories");
-					XmlNode xmlNodes2 = _objDataDoc.SelectSingleNode(string.Concat("/chummer/chummer[@file = \"", str, "\"]"));
-					if (xmlNodes2 == null)
-					{
-						xmlNodes2 = _objDataDoc.CreateElement("chummer");
-						XmlNode xmlNodes3 = _objDataDoc.SelectSingleNode("/chummer");
-						XmlAttribute xmlAttribute = _objDataDoc.CreateAttribute("file");
-						xmlAttribute.Value = str;
-						xmlNodes2.Attributes.Append(xmlAttribute);
-						xmlNodes3.AppendChild(xmlNodes2);
-					}
-					xmlNodes2.AppendChild(xmlNodes1);
-				}
-				XmlNode innerText1 = _objDataDoc.CreateElement("category");
-				innerText1.InnerText = xmlNodes.InnerText;
-				XmlAttribute xmlAttribute1 = _objDataDoc.CreateAttribute("translate");
-				xmlAttribute1.Value = xmlNodes.InnerText;
-				innerText1.Attributes.Append(xmlAttribute1);
-				xmlNodes1.AppendChild(innerText1);
-			}
-			XmlNodeList xmlNodeLists = _objDataDoc.SelectNodes(string.Concat("/chummer/chummer[@file = \"", str, "\"]/categories/category"));
-			foreach (XmlNode xmlNodes4 in xmlNodeLists)
-			{
-				if (xmlDocument.SelectSingleNode(string.Concat("/chummer/categories/category[text() = \"", xmlNodes4.InnerText, "\"]")) != null)
-				{
-					continue;
-				}
-				_objDataDoc.SelectSingleNode(string.Concat("/chummer/chummer[@file = \"", str, "\"]/categories")).RemoveChild(xmlNodes4);
-			}
-			foreach (XmlNode xmlNodes5 in xmlDocument.SelectNodes("/chummer/weapons/weapon"))
-			{
-				string str1 = string.Empty;
-				string innerText2 = xmlNodes5["name"].InnerText;
-				str1 = xmlNodes5["id"].InnerText;
-				XmlDocument xmlDocument2 = _objDataDoc;
-				string[] strArrays = new string[] { "/chummer/chummer[@file = \"", str, "\"]/weapons/weapon[name=\"", innerText2, "\"]" };
-				XmlNode xmlNodes6 = xmlDocument2.SelectSingleNode(string.Concat(strArrays));
-				if (xmlNodes6 != null)
-				{
-					if (xmlNodes6["id"] != null)
-					{
-						continue;
-					}
-					xmlNodes6.PrependChild(_objDataDoc.CreateElement("id"));
-					xmlNodes6["id"].InnerText = str1;
-				}
-				else
-				{
-					XmlNode xmlNodes7 = _objDataDoc.SelectSingleNode(string.Concat("/chummer/chummer[@file = \"", str, "\"]/weapons"));
-					if (xmlNodes7 == null)
-					{
-						XmlNode xmlNodes8 = _objDataDoc.SelectSingleNode(string.Concat("/chummer/chummer[@file = \"", str, "\"]"));
-						if (xmlNodes8 == null)
-						{
-							xmlNodes8 = _objDataDoc.CreateElement("chummer");
-							XmlAttribute xmlAttribute2 = _objDataDoc.CreateAttribute("file");
-							xmlAttribute2.Value = str;
-							xmlNodes8.Attributes.Append(xmlAttribute2);
-							_objDataDoc.SelectSingleNode("/chummer").AppendChild(xmlNodes8);
-						}
-						xmlNodes7 = _objDataDoc.CreateElement("weapons");
-						xmlNodes8.AppendChild(xmlNodes7);
-					}
-					XmlNode innerText3 = _objDataDoc.CreateElement("weapon");
-					innerText3.AppendChild(_objDataDoc.CreateElement("id"));
-					innerText3["id"].InnerText = str1;
-					innerText3.AppendChild(_objDataDoc.CreateElement("name"));
-					innerText3["name"].InnerText = xmlNodes5["name"].InnerText;
-					innerText3.AppendChild(_objDataDoc.CreateElement("translate"));
-					innerText3["translate"].InnerText = xmlNodes5["name"].InnerText;
-					innerText3.AppendChild(_objDataDoc.CreateElement("page"));
-					innerText3["page"].InnerText = str1;
-					xmlNodes7.AppendChild(innerText3);
-				}
-			}
-			XmlNodeList xmlNodeLists1 = _objDataDoc.SelectNodes(string.Concat("/chummer/chummer[@file = \"", str, "\"]/weapons/weapon"));
-			foreach (XmlNode xmlNodes9 in xmlNodeLists1)
-			{
-				xmlNodes9.Attributes.RemoveAll();
-				if (xmlDocument.SelectSingleNode(string.Concat("/chummer/weapons/weapon[name = \"", xmlNodes9["name"].InnerText, "\"]")) != null)
-				{
-					continue;
-				}
-				if (!_blnDelete)
-				{
-					XmlAttribute xmlAttribute3 = _objDataDoc.CreateAttribute("exists");
-					xmlAttribute3.Value = "False";
-					xmlNodes9.Attributes.Append(xmlAttribute3);
-				}
-				else
-				{
-					_objDataDoc.SelectSingleNode(string.Concat("/chummer/chummer[@file = \"", str, "\"]/weapons")).RemoveChild(xmlNodes9);
-				}
-			}
-			foreach (XmlNode xmlNodes10 in xmlDocument.SelectNodes("/chummer/accessories/accessory"))
-			{
-				string str2 = string.Empty;
-				string str3 = xmlNodes10["name"].InnerText;
-				str2 = xmlNodes10["id"].InnerText;
-				XmlDocument xmlDocument3 = _objDataDoc;
-				string[] strArrays1 = new string[] { "/chummer/chummer[@file = \"", str, "\"]/accessories/accessory[name=\"", str3, "\"]" };
-				XmlNode xmlNodes11 = xmlDocument3.SelectSingleNode(string.Concat(strArrays1));
-				if (xmlNodes11 != null)
-				{
-					if (xmlNodes11["id"] != null)
-					{
-						continue;
-					}
-					xmlNodes11.PrependChild(_objDataDoc.CreateElement("id"));
-					xmlNodes11["id"].InnerText = str2;
-				}
-				else
-				{
-					XmlNode xmlNodes12 = _objDataDoc.SelectSingleNode(string.Concat("/chummer/chummer[@file = \"", str, "\"]/accessories"));
-					if (xmlNodes12 == null)
-					{
-						XmlNode xmlNodes13 = _objDataDoc.SelectSingleNode(string.Concat("/chummer/chummer[@file = \"", str, "\"]"));
-						if (xmlNodes13 == null)
-						{
-							xmlNodes13 = _objDataDoc.CreateElement("chummer");
-							XmlAttribute xmlAttribute4 = _objDataDoc.CreateAttribute("file");
-							xmlAttribute4.Value = str;
-							xmlNodes13.Attributes.Append(xmlAttribute4);
-							_objDataDoc.SelectSingleNode("/chummer").AppendChild(xmlNodes13);
-						}
-						xmlNodes12 = _objDataDoc.CreateElement("accessories");
-						xmlNodes13.AppendChild(xmlNodes12);
-					}
-					XmlNode innerText4 = _objDataDoc.CreateElement("accessory");
-					innerText4.AppendChild(_objDataDoc.CreateElement("id"));
-					innerText4["id"].InnerText = str2;
-					innerText4.AppendChild(_objDataDoc.CreateElement("name"));
-					innerText4["name"].InnerText = xmlNodes10["name"].InnerText;
-					innerText4.AppendChild(_objDataDoc.CreateElement("translate"));
-					innerText4["translate"].InnerText = xmlNodes10["name"].InnerText;
-					innerText4.AppendChild(_objDataDoc.CreateElement("page"));
-					innerText4["page"].InnerText = str2;
-					xmlNodes12.AppendChild(innerText4);
-				}
-			}
-			XmlNodeList xmlNodeLists2 = _objDataDoc.SelectNodes(string.Concat("/chummer/chummer[@file = \"", str, "\"]/accessories/accessory"));
-			foreach (XmlNode xmlNodes14 in xmlNodeLists2)
-			{
-				xmlNodes14.Attributes.RemoveAll();
-				if (xmlDocument.SelectSingleNode(string.Concat("/chummer/accessories/accessory[name = \"", xmlNodes14["name"].InnerText, "\"]")) != null)
-				{
-					continue;
-				}
-				if (!_blnDelete)
-				{
-					XmlAttribute xmlAttribute5 = _objDataDoc.CreateAttribute("exists");
-					xmlAttribute5.Value = "False";
-					xmlNodes14.Attributes.Append(xmlAttribute5);
-				}
-				else
-				{
-					_objDataDoc.SelectSingleNode(string.Concat("/chummer/chummer[@file = \"", str, "\"]/accessories")).RemoveChild(xmlNodes14);
-				}
-			}
-		}
-
-		private void SetPath()
-		{
-			_strPath = Application.StartupPath;
-			if (!_strPath.EndsWith("\\"))
-			{
-				frmMain _frmMain = this;
-				_frmMain._strPath = string.Concat(_frmMain._strPath, "\\");
-			}
-		}
-
-		private string ToTitle(string stringIn)
-		{
-			return (new CultureInfo("en-US", false)).TextInfo.ToTitleCase(stringIn);
-		}
-	}
-=======
-            {
-                MessageBox.Show("You must provide a two character language abbreviation.");
-                return;
-            }
-            string lower = txtLanguageCode.Text.ToLower();
-            string str = string.Concat(ToTitle(txtLanguageName.Text), " (", lower.ToUpper(), ")");
-            _objDataDoc = new XmlDocument();
-            XmlDeclaration xmlDeclaration = _objDataDoc.CreateXmlDeclaration("1.0", "utf-8", string.Empty);
-            _objDataDoc.AppendChild(xmlDeclaration);
-            XmlNode xmlNodes = _objDataDoc.CreateElement("chummer");
-            XmlNode xmlNodes1 = _objDataDoc.CreateElement("version");
-            xmlNodes1.InnerText = "-500";
-            xmlNodes.AppendChild(xmlNodes1);
-            _objDataDoc.AppendChild(xmlNodes);
-            ProcessArmor();
-            ProcessBioware();
-            ProcessBooks();
-            ProcessComplexForms();
-            ProcessCritterPowers();
-            ProcessCritters();
-            ProcessCyberware();
-            ProcessEchoes();
-            ProcessGear();
-            ProcessImprovements();
-            ProcessLicenses();
-            ProcessLifestyles();
-            ProcessMartialArts();
-            ProcessMentors();
-            ProcessMetamagic();
-            ProcessMetatypes();
-            ProcessPowers();
-            ProcessPriorities();
-            ProcessPrograms();
-            ProcessQualities();
-            ProcessSkills();
-            ProcessSpells();
-            ProcessStreams();
-            ProcessTraditions();
-            ProcessVehicles();
-            ProcessWeapons();
-            string str1 = string.Concat(_strPath, "lang\\", lower, "_data.xml");
-            _objDataDoc.Save(str1);
-            _objDoc = new XmlDocument();
-            xmlDeclaration = _objDoc.CreateXmlDeclaration("1.0", "utf-8", string.Empty);
-            _objDoc.AppendChild(xmlDeclaration);
-            xmlNodes = _objDoc.CreateElement("chummer");
-            xmlNodes1 = _objDoc.CreateElement("version");
-            xmlNodes1.InnerText = "-500";
-            XmlNode xmlNodes2 = _objDoc.CreateElement("name");
-            xmlNodes2.InnerText = str;
-            xmlNodes.AppendChild(xmlNodes1);
-            xmlNodes.AppendChild(xmlNodes2);
-            _objDoc.AppendChild(xmlNodes);
-            var xmlDocument = new XmlDocument();
-            xmlDocument.Load(string.Concat(_strPath, "lang\\en-US.xml"));
-            XmlNode xmlNodes3 = xmlDocument.SelectSingleNode("/chummer/strings");
-            _objDoc.CreateElement("strings");
-            if (xmlNodes3 != null)
-            {
-                XmlNode xmlNodes4 = _objDoc.ImportNode(xmlNodes3, true);
-                xmlNodes.AppendChild(xmlNodes4);
-            }
-            str1 = string.Concat(_strPath, "lang\\", lower, ".xml");
-            _objDoc.Save(str1);
-
-            LoadLanguageList();
-            using (var frmTranslate = new FrmTranslate())
-            {
-                frmTranslate.Language = str;
-                frmTranslate.ShowDialog(this);
-            }
-        }
-
-        private void cmdEdit_Click(object sender, EventArgs e)
-        {
-            if (cboLanguages.SelectedIndex == -1)
-                return;
-            var frmTranslate = new FrmTranslate {Language = cboLanguages.Text};
-            frmTranslate.ShowDialog();
-        }
-
-        private void frmMain_Load(object sender, EventArgs e)
-        {
-            SetPath();
-            LoadLanguageList();
-        }
-
-        #endregion Control Events
-
-        #region Methods
-
-        private void LoadLanguageList()
-        {
-            cboLanguages.Items.Clear();
-            foreach (string str in Directory.EnumerateFiles(string.Concat(_strPath, "lang"), "*.xml"))
-            {
-                if (new FileInfo(str).Name.Length != 6)
-                    continue;
-                var xmlDocument = new XmlDocument();
-                xmlDocument.Load(str);
-                string innerText = xmlDocument.SelectSingleNode("/chummer/name")?.InnerText;
-                if (innerText != null) cboLanguages.Items.Add(innerText);
-            }
-        }
-
-        private void ProcessArmor()
-        {
-            var xmlDocument = new XmlDocument();
-            xmlDocument.Load(string.Concat(_strPath, "data\\armor.xml"));
-            string str = "armor.xml";
-            XmlNodeList xmlNodeList = xmlDocument.SelectNodes("/chummer/categories/category");
-            if (xmlNodeList != null)
-                foreach (XmlNode xmlNodes in xmlNodeList)
-                {
-                    XmlDocument xmlDocument1 = _objDataDoc;
-                    string[] innerText =
-                    {
-                        "/chummer/chummer[@file = \"", str, "\"]/categories/category[text()=\"",
-                        xmlNodes.InnerText, "\"]"
-                    };
-                    if (xmlDocument1.SelectSingleNode(string.Concat(innerText)) != null)
-                        continue;
-                    XmlNode xmlNodes1 =
-                        _objDataDoc.SelectSingleNode(string.Concat("/chummer/chummer[@file = \"", str, "\"]/categories"));
-                    if (xmlNodes1 == null)
-                    {
-                        xmlNodes1 = _objDataDoc.CreateElement("categories");
-                        XmlNode xmlNodes2 =
-                            _objDataDoc.SelectSingleNode(string.Concat("/chummer/chummer[@file = \"", str, "\"]"));
-                        if (xmlNodes2 == null)
-                        {
-                            xmlNodes2 = _objDataDoc.CreateElement("chummer");
-                            XmlNode xmlNodes3 = _objDataDoc.SelectSingleNode("/chummer");
-                            XmlAttribute xmlAttribute = _objDataDoc.CreateAttribute("file");
-                            xmlAttribute.Value = str;
-                            xmlNodes2.Attributes?.Append(xmlAttribute);
-                            xmlNodes3?.AppendChild(xmlNodes2);
-                        }
-                        xmlNodes2.AppendChild(xmlNodes1);
-                    }
-                    XmlNode innerText1 = _objDataDoc.CreateElement("category");
-                    innerText1.InnerText = xmlNodes.InnerText;
-                    XmlAttribute xmlAttribute1 = _objDataDoc.CreateAttribute("translate");
-                    xmlAttribute1.Value = xmlNodes.InnerText;
-                    innerText1.Attributes?.Append(xmlAttribute1);
-                    xmlNodes1.AppendChild(innerText1);
-                }
-            XmlNodeList xmlNodeLists =
-                _objDataDoc.SelectNodes(string.Concat("/chummer/chummer[@file = \"", str, "\"]/categories/category"));
-            foreach (XmlNode xmlNodes4 in xmlNodeLists)
-            {
-                if (
-                    xmlDocument.SelectSingleNode(string.Concat("/chummer/categories/category[text() = \"",
-                        xmlNodes4.InnerText, "\"]")) != null)
-                    continue;
-                _objDataDoc.SelectSingleNode(string.Concat("/chummer/chummer[@file = \"", str, "\"]/categories"))
-                    .RemoveChild(xmlNodes4);
-            }
-            XmlNodeList selectNodes = xmlDocument.SelectNodes("/chummer/armors/armor");
-            if (selectNodes != null)
-                foreach (XmlNode xmlNodes5 in selectNodes)
-                {
-                    string innerText2 = xmlNodes5["name"].InnerText;
-                    string str1 = xmlNodes5["id"].InnerText;
-                    XmlDocument xmlDocument2 = _objDataDoc;
-                    string[] strArrays = { "/chummer/chummer[@file = \"", str, "\"]/armors/armor[name=\"", innerText2, "\"]" };
-                    XmlNode xmlNodes6 = xmlDocument2.SelectSingleNode(string.Concat(strArrays));
-                    if (xmlNodes6 != null)
-                    {
-                        if (xmlNodes6["id"] != null)
-                            continue;
-                        xmlNodes6.PrependChild(_objDataDoc.CreateElement("id"));
-                        xmlNodes6["id"].InnerText = str1;
-                    }
-                    else
-                    {
-                        XmlNode xmlNodes7 =
-                            _objDataDoc.SelectSingleNode(string.Concat("/chummer/chummer[@file = \"", str, "\"]/armors"));
-                        if (xmlNodes7 == null)
-                        {
-                            xmlNodes7 = _objDataDoc.CreateElement("armors");
-                            XmlNode xmlNodes8 =
-                                _objDataDoc.SelectSingleNode(string.Concat("/chummer/chummer[@file = \"", str, "\"]"));
-                            if (xmlNodes8 == null)
-                            {
-                                xmlNodes8 = _objDataDoc.CreateElement("chummer");
-                                XmlNode xmlNodes9 = _objDataDoc.SelectSingleNode("/chummer");
-                                XmlAttribute xmlAttribute2 = _objDataDoc.CreateAttribute("file");
-                                xmlAttribute2.Value = str;
-                                xmlNodes8.Attributes.Append(xmlAttribute2);
-                                xmlNodes9.AppendChild(xmlNodes8);
-                            }
-                            xmlNodes8.AppendChild(xmlNodes7);
-                        }
-                        XmlNode innerText3 = _objDataDoc.CreateElement("armor");
-                        innerText3.AppendChild(_objDataDoc.CreateElement("id"));
-                        innerText3["id"].InnerText = str1;
-                        innerText3.AppendChild(_objDataDoc.CreateElement("name"));
-                        innerText3["name"].InnerText = xmlNodes5["name"].InnerText;
-                        innerText3.AppendChild(_objDataDoc.CreateElement("translate"));
-                        innerText3["translate"].InnerText = xmlNodes5["name"].InnerText;
-                        innerText3.AppendChild(_objDataDoc.CreateElement("page"));
-                        innerText3["page"].InnerText = xmlNodes5["page"].InnerText;
-                        xmlNodes7.AppendChild(innerText3);
-                    }
-                }
-            XmlNodeList xmlNodeLists1 =
-                _objDataDoc.SelectNodes(string.Concat("/chummer/chummer[@file = \"", str, "\"]/armors/armor"));
-            foreach (XmlNode xmlNodes10 in xmlNodeLists1)
-            {
-                xmlNodes10.Attributes.RemoveAll();
-                if (
-                    xmlDocument.SelectSingleNode(string.Concat("/chummer/armors/armor[name = \"",
-                        xmlNodes10["name"].InnerText, "\"]")) != null)
-                    continue;
-                if (!_blnDelete)
-                {
-                    XmlAttribute xmlAttribute3 = _objDataDoc.CreateAttribute("exists");
-                    xmlAttribute3.Value = "False";
-                    xmlNodes10.Attributes.Append(xmlAttribute3);
-                }
-                else
-                {
-                    _objDataDoc.SelectSingleNode(string.Concat("/chummer/chummer[@file = \"", str, "\"]/armors"))
-                        .RemoveChild(xmlNodes10);
-                }
-            }
-            foreach (XmlNode xmlNodes11 in xmlDocument.SelectNodes("/chummer/mods/mod"))
-            {
-                string str2 = string.Empty;
-                string str3 = xmlNodes11["name"].InnerText;
-                str2 = xmlNodes11["id"].InnerText;
-                XmlDocument xmlDocument3 = _objDataDoc;
-                string[] strArrays1 = { "/chummer/chummer[@file = \"", str, "\"]/mods/mod[name=\"", str3, "\"]" };
-                XmlNode xmlNodes12 = xmlDocument3.SelectSingleNode(string.Concat(strArrays1));
-                if (xmlNodes12 != null)
-                {
-                    if (xmlNodes12["id"] != null)
-                        continue;
-                    xmlNodes12.PrependChild(_objDataDoc.CreateElement("id"));
-                    xmlNodes12["id"].InnerText = str2;
-                }
-                else
-                {
-                    XmlNode xmlNodes13 =
-                        _objDataDoc.SelectSingleNode(string.Concat("/chummer/chummer[@file = \"", str, "\"]/mods"));
-                    if (xmlNodes13 == null)
-                    {
-                        xmlNodes13 = _objDataDoc.CreateElement("mods");
-                        XmlNode xmlNodes14 =
-                            _objDataDoc.SelectSingleNode(string.Concat("/chummer/chummer[@file = \"", str, "\"]"));
-                        if (xmlNodes14 == null)
-                        {
-                            xmlNodes14 = _objDataDoc.CreateElement("chummer");
-                            XmlNode xmlNodes15 = _objDataDoc.SelectSingleNode("/chummer");
-                            XmlAttribute xmlAttribute4 = _objDataDoc.CreateAttribute("file");
-                            xmlAttribute4.Value = str;
-                            xmlNodes14.Attributes.Append(xmlAttribute4);
-                            xmlNodes15.AppendChild(xmlNodes14);
-                        }
-                        xmlNodes14.AppendChild(xmlNodes13);
-                    }
-                    XmlNode innerText4 = _objDataDoc.CreateElement("mod");
-                    innerText4.AppendChild(_objDataDoc.CreateElement("id"));
-                    innerText4["id"].InnerText = str2;
-                    innerText4.AppendChild(_objDataDoc.CreateElement("name"));
-                    innerText4["name"].InnerText = xmlNodes11["name"].InnerText;
-                    innerText4.AppendChild(_objDataDoc.CreateElement("translate"));
-                    innerText4["translate"].InnerText = xmlNodes11["name"].InnerText;
-                    innerText4.AppendChild(_objDataDoc.CreateElement("page"));
-                    innerText4["page"].InnerText = xmlNodes11["page"].InnerText;
-                    xmlNodes13.AppendChild(innerText4);
-                }
-            }
-            XmlNodeList xmlNodeLists2 =
-                _objDataDoc.SelectNodes(string.Concat("/chummer/chummer[@file = \"", str, "\"]/mods/mod"));
-            if (xmlNodeLists2 != null)
-                foreach (XmlNode xmlNodes16 in xmlNodeLists2)
-                {
-                    xmlNodes16.Attributes?.RemoveAll();
-                    if (
-                        xmlDocument.SelectSingleNode(string.Concat("/chummer/mods/mod[name = \"",
-                            xmlNodes16["name"].InnerText, "\"]")) != null)
-                        continue;
-                    if (!_blnDelete)
-                    {
-                        XmlAttribute xmlAttribute5 = _objDataDoc.CreateAttribute("exists");
-                        xmlAttribute5.Value = "False";
-                        xmlNodes16.Attributes?.Append(xmlAttribute5);
-                    }
-                    else
-                    {
-                        _objDataDoc.SelectSingleNode(string.Concat("/chummer/chummer[@file = \"", str, "\"]/mods"))?.RemoveChild(xmlNodes16);
-                    }
-                }
-        }
-
-        private void ProcessBioware()
-        {
-            var xmlDocument = new XmlDocument();
-            xmlDocument.Load(string.Concat(_strPath, "data\\bioware.xml"));
-            string str = "bioware.xml";
-            foreach (XmlNode xmlNodes in xmlDocument.SelectNodes("/chummer/categories/category"))
-            {
-                XmlDocument xmlDocument1 = _objDataDoc;
-                string[] innerText =
-                {
-                    "/chummer/chummer[@file = \"", str, "\"]/categories/category[text()=\"",
-                    xmlNodes.InnerText, "\"]"
-                };
-                if (xmlDocument1.SelectSingleNode(string.Concat(innerText)) != null)
-                    continue;
-                XmlNode xmlNodes1 =
-                    _objDataDoc.SelectSingleNode(string.Concat("/chummer/chummer[@file = \"", str, "\"]/categories"));
-                if (xmlNodes1 == null)
-                {
-                    xmlNodes1 = _objDataDoc.CreateElement("categories");
-                    XmlNode xmlNodes2 =
-                        _objDataDoc.SelectSingleNode(string.Concat("/chummer/chummer[@file = \"", str, "\"]"));
-                    if (xmlNodes2 == null)
-                    {
-                        xmlNodes2 = _objDataDoc.CreateElement("chummer");
-                        XmlNode xmlNodes3 = _objDataDoc.SelectSingleNode("/chummer");
-                        XmlAttribute xmlAttribute = _objDataDoc.CreateAttribute("file");
-                        xmlAttribute.Value = str;
-                        xmlNodes2.Attributes.Append(xmlAttribute);
-                        xmlNodes3.AppendChild(xmlNodes2);
-                    }
-                    xmlNodes2.AppendChild(xmlNodes1);
-                }
-                XmlNode innerText1 = _objDataDoc.CreateElement("category");
-                innerText1.InnerText = xmlNodes.InnerText;
-                XmlAttribute xmlAttribute1 = _objDataDoc.CreateAttribute("translate");
-                xmlAttribute1.Value = xmlNodes.InnerText;
-                innerText1.Attributes.Append(xmlAttribute1);
-                xmlNodes1.AppendChild(innerText1);
-            }
-            XmlNodeList xmlNodeLists =
-                _objDataDoc.SelectNodes(string.Concat("/chummer/chummer[@file = \"", str, "\"]/categories/category"));
-            foreach (XmlNode xmlNodes4 in xmlNodeLists)
-            {
-                if (
-                    xmlDocument.SelectSingleNode(string.Concat("/chummer/categories/category[text() = \"",
-                        xmlNodes4.InnerText, "\"]")) != null)
-                    continue;
-                _objDataDoc.SelectSingleNode(string.Concat("/chummer/chummer[@file = \"", str, "\"]/categories"))
-                    .RemoveChild(xmlNodes4);
-            }
-            foreach (XmlNode xmlNodes5 in xmlDocument.SelectNodes("/chummer/biowares/bioware"))
-            {
-                string str1 = string.Empty;
-                string innerText2 = xmlNodes5["name"].InnerText;
-                str1 = xmlNodes5["id"].InnerText;
-                XmlDocument xmlDocument2 = _objDataDoc;
-                string[] strArrays =
-                {
-                    "/chummer/chummer[@file = \"", str, "\"]/biowares/bioware[name=\"", innerText2,
-                    "\"]"
-                };
-                XmlNode xmlNodes6 = xmlDocument2.SelectSingleNode(string.Concat(strArrays));
-                if (xmlNodes6 != null)
-                {
-                    if (xmlNodes6["id"] != null)
-                        continue;
-                    xmlNodes6.PrependChild(_objDataDoc.CreateElement("id"));
-                    xmlNodes6["id"].InnerText = str1;
-                }
-                else
-                {
-                    XmlNode xmlNodes7 =
-                        _objDataDoc.SelectSingleNode(string.Concat("/chummer/chummer[@file = \"", str, "\"]/biowares"));
-                    if (xmlNodes7 == null)
-                    {
-                        xmlNodes7 = _objDataDoc.CreateElement("biowares");
-                        XmlNode xmlNodes8 =
-                            _objDataDoc.SelectSingleNode(string.Concat("/chummer/chummer[@file = \"", str, "\"]"));
-                        if (xmlNodes8 == null)
-                        {
-                            xmlNodes8 = _objDataDoc.CreateElement("chummer");
-                            XmlNode xmlNodes9 = _objDataDoc.SelectSingleNode("/chummer");
-                            XmlAttribute xmlAttribute2 = _objDataDoc.CreateAttribute("file");
-                            xmlAttribute2.Value = str;
-                            xmlNodes8.Attributes.Append(xmlAttribute2);
-                            xmlNodes9.AppendChild(xmlNodes8);
-                        }
-                        xmlNodes8.AppendChild(xmlNodes7);
-                    }
-                    XmlNode innerText3 = _objDataDoc.CreateElement("bioware");
-                    innerText3.AppendChild(_objDataDoc.CreateElement("id"));
-                    innerText3["id"].InnerText = str1;
-                    innerText3.AppendChild(_objDataDoc.CreateElement("name"));
-                    innerText3["name"].InnerText = xmlNodes5["name"].InnerText;
-                    innerText3.AppendChild(_objDataDoc.CreateElement("translate"));
-                    innerText3["translate"].InnerText = xmlNodes5["name"].InnerText;
-                    innerText3.AppendChild(_objDataDoc.CreateElement("page"));
-                    innerText3["page"].InnerText = xmlNodes5["page"].InnerText;
-                    xmlNodes7.AppendChild(innerText3);
-                }
-            }
-            XmlNodeList xmlNodeLists1 =
-                _objDataDoc.SelectNodes(string.Concat("/chummer/chummer[@file = \"", str, "\"]/biowares/bioware"));
-            foreach (XmlNode xmlNodes10 in xmlNodeLists1)
-            {
-                xmlNodes10.Attributes.RemoveAll();
-                if (
-                    xmlDocument.SelectSingleNode(string.Concat("/chummer/biowares/bioware[name = \"",
-                        xmlNodes10["name"].InnerText, "\"]")) != null)
-                    continue;
-                if (!_blnDelete)
-                {
-                    XmlAttribute xmlAttribute3 = _objDataDoc.CreateAttribute("exists");
-                    xmlAttribute3.Value = "False";
-                    xmlNodes10.Attributes.Append(xmlAttribute3);
-                }
-                else
-                {
-                    _objDataDoc.SelectSingleNode(string.Concat("/chummer/chummer[@file = \"", str, "\"]/biowares"))
-                        .RemoveChild(xmlNodes10);
-                }
-            }
-            foreach (XmlNode xmlNodes11 in xmlDocument.SelectNodes("/chummer/grades/grade"))
-            {
-                string str2 = string.Empty;
-                string str3 = xmlNodes11["name"].InnerText;
-                if (xmlNodes11["id"] != null)
-                {
-                    str2 = xmlNodes11["id"].InnerText;
-                }
-                else
-                {
-                    str2 = Guid.NewGuid().ToString();
-                    xmlNodes11.PrependChild(xmlDocument.CreateElement("id"));
-                    xmlNodes11["id"].InnerText = str2;
-                }
-                XmlDocument xmlDocument3 = _objDataDoc;
-                string[] strArrays1 = { "/chummer/chummer[@file = \"", str, "\"]/grades/grade[name=\"", str3, "\"]" };
-                XmlNode xmlNodes12 = xmlDocument3.SelectSingleNode(string.Concat(strArrays1));
-                if (xmlNodes12 != null)
-                {
-                    if (xmlNodes12["id"] != null)
-                        continue;
-                    xmlNodes12.PrependChild(_objDataDoc.CreateElement("id"));
-                    xmlNodes12["id"].InnerText = str2;
-                }
-                else
-                {
-                    XmlNode xmlNodes13 =
-                        _objDataDoc.SelectSingleNode(string.Concat("/chummer/chummer[@file = \"", str, "\"]/grades"));
-                    if (xmlNodes13 == null)
-                    {
-                        xmlNodes13 = _objDataDoc.CreateElement("grades");
-                        XmlNode xmlNodes14 =
-                            _objDataDoc.SelectSingleNode(string.Concat("/chummer/chummer[@file = \"", str, "\"]"));
-                        if (xmlNodes14 == null)
-                        {
-                            xmlNodes14 = _objDataDoc.CreateElement("chummer");
-                            XmlNode xmlNodes15 = _objDataDoc.SelectSingleNode("/chummer");
-                            XmlAttribute xmlAttribute4 = _objDataDoc.CreateAttribute("file");
-                            xmlAttribute4.Value = str;
-                            xmlNodes14.Attributes.Append(xmlAttribute4);
-                            xmlNodes15.AppendChild(xmlNodes14);
-                        }
-                        xmlNodes14.AppendChild(xmlNodes13);
-                    }
-                    XmlNode innerText4 = _objDataDoc.CreateElement("grade");
-                    innerText4.AppendChild(_objDataDoc.CreateElement("id"));
-                    innerText4["id"].InnerText = str2;
-                    innerText4.AppendChild(_objDataDoc.CreateElement("name"));
-                    innerText4["name"].InnerText = xmlNodes11["name"].InnerText;
-                    innerText4.AppendChild(_objDataDoc.CreateElement("translate"));
-                    innerText4["translate"].InnerText = xmlNodes11["name"].InnerText;
-                    innerText4.AppendChild(_objDataDoc.CreateElement("page"));
-                    innerText4["page"].InnerText = xmlNodes11["page"].InnerText;
-                    xmlNodes13.AppendChild(innerText4);
-                }
-            }
-            XmlNodeList xmlNodeLists2 =
-                _objDataDoc.SelectNodes(string.Concat("/chummer/chummer[@file = \"", str, "\"]/grades/grade"));
-            foreach (XmlNode xmlNodes16 in xmlNodeLists2)
-            {
-                xmlNodes16.Attributes.RemoveAll();
-                if (
-                    xmlDocument.SelectSingleNode(string.Concat("/chummer/grades/grade[name = \"",
-                        xmlNodes16["name"].InnerText, "\"]")) != null)
-                    continue;
-                if (!_blnDelete)
-                {
-                    XmlAttribute xmlAttribute5 = _objDataDoc.CreateAttribute("exists");
-                    xmlAttribute5.Value = "False";
-                    xmlNodes16.Attributes.Append(xmlAttribute5);
-                }
-                else
-                {
-                    _objDataDoc.SelectSingleNode(string.Concat("/chummer/chummer[@file = \"", str, "\"]/grades"))
-                        .RemoveChild(xmlNodes16);
-                }
-            }
-        }
-
-        private void ProcessBooks()
-        {
-            var xmlDocument = new XmlDocument();
-            xmlDocument.Load(string.Concat(_strPath, "data\\books.xml"));
-            string str = "books.xml";
-            foreach (XmlNode xmlNodes in xmlDocument.SelectNodes("/chummer/books/book"))
-            {
-                string innerText = string.Empty;
-                string innerText1 = xmlNodes["name"].InnerText;
-                innerText = xmlNodes["id"].InnerText;
-                XmlDocument xmlDocument1 = _objDataDoc;
-                string[] strArrays = { "/chummer/chummer[@file = \"", str, "\"]/books/book[name=\"", innerText1, "\"]" };
-                XmlNode xmlNodes1 = xmlDocument1.SelectSingleNode(string.Concat(strArrays));
-                if (xmlNodes1 != null)
-                {
-                    if (xmlNodes1["id"] != null)
-                        continue;
-                    xmlNodes1.PrependChild(_objDataDoc.CreateElement("id"));
-                    xmlNodes1["id"].InnerText = innerText;
-                }
-                else
-                {
-                    XmlNode xmlNodes2 =
-                        _objDataDoc.SelectSingleNode(string.Concat("/chummer/chummer[@file = \"", str, "\"]/books"));
-                    if (xmlNodes2 == null)
-                    {
-                        xmlNodes2 = _objDataDoc.CreateElement("books");
-                        XmlNode xmlNodes3 =
-                            _objDataDoc.SelectSingleNode(string.Concat("/chummer/chummer[@file = \"", str, "\"]"));
-                        if (xmlNodes3 == null)
-                        {
-                            xmlNodes3 = _objDataDoc.CreateElement("chummer");
-                            XmlNode xmlNodes4 = _objDataDoc.SelectSingleNode("/chummer");
-                            XmlAttribute xmlAttribute = _objDataDoc.CreateAttribute("file");
-                            xmlAttribute.Value = str;
-                            xmlNodes3.Attributes.Append(xmlAttribute);
-                            xmlNodes4.AppendChild(xmlNodes3);
-                        }
-                        xmlNodes3.AppendChild(xmlNodes2);
-                    }
-                    XmlNode innerText2 = _objDataDoc.CreateElement("book");
-                    innerText2.AppendChild(_objDataDoc.CreateElement("id"));
-                    innerText2["id"].InnerText = innerText;
-                    innerText2.AppendChild(_objDataDoc.CreateElement("name"));
-                    innerText2["name"].InnerText = xmlNodes["name"].InnerText;
-                    innerText2.AppendChild(_objDataDoc.CreateElement("translate"));
-                    innerText2["translate"].InnerText = xmlNodes["name"].InnerText;
-                    xmlNodes2.AppendChild(innerText2);
-                }
-            }
-            XmlNodeList xmlNodeLists =
-                _objDataDoc.SelectNodes(string.Concat("/chummer/chummer[@file = \"", str, "\"]/books/book"));
-            foreach (XmlNode xmlNodes5 in xmlNodeLists)
-            {
-                xmlNodes5.Attributes.RemoveAll();
-                if (
-                    xmlDocument.SelectSingleNode(string.Concat("/chummer/books/book[name = \"",
-                        xmlNodes5["name"].InnerText, "\"]")) != null)
-                    continue;
-                if (!_blnDelete)
-                {
-                    XmlAttribute xmlAttribute1 = _objDataDoc.CreateAttribute("exists");
-                    xmlAttribute1.Value = "False";
-                    xmlNodes5.Attributes.Append(xmlAttribute1);
-                }
-                else
-                {
-                    _objDataDoc.SelectSingleNode(string.Concat("/chummer/chummer[@file = \"", str, "\"]/books"))
-                        .RemoveChild(xmlNodes5);
-                }
-            }
-        }
-
-        private void ProcessComplexForms()
-        {
-            var xmlDocument = new XmlDocument();
-            xmlDocument.Load(string.Concat(_strPath, "data\\complexforms.xml"));
-            string str = "complexforms.xml";
-            foreach (XmlNode xmlNodes in xmlDocument.SelectNodes("/chummer/complexforms/complexform"))
-            {
-                string innerText = string.Empty;
-                string innerText1 = xmlNodes["name"].InnerText;
-                innerText = xmlNodes["id"].InnerText;
-                XmlDocument xmlDocument1 = _objDataDoc;
-                string[] strArrays =
-                {
-                    "/chummer/chummer[@file = \"", str, "\"]/complexforms/complexform[name=\"",
-                    innerText1, "\"]"
-                };
-                XmlNode xmlNodes1 = xmlDocument1.SelectSingleNode(string.Concat(strArrays));
-                if (xmlNodes1 != null)
-                {
-                    if (xmlNodes1["id"] != null)
-                        continue;
-                    xmlNodes1.PrependChild(_objDataDoc.CreateElement("id"));
-                    xmlNodes1["id"].InnerText = innerText;
-                }
-                else
-                {
-                    XmlNode xmlNodes2 =
-                        _objDataDoc.SelectSingleNode(string.Concat("/chummer/chummer[@file = \"", str,
-                            "\"]/complexforms"));
-                    if (xmlNodes2 == null)
-                    {
-                        XmlNode xmlNodes3 = _objDataDoc.CreateElement("chummer");
-                        XmlAttribute xmlAttribute = _objDataDoc.CreateAttribute("file");
-                        xmlAttribute.Value = str;
-                        xmlNodes3.Attributes.Append(xmlAttribute);
-                        xmlNodes2 = _objDataDoc.CreateElement("complexforms");
-                        xmlNodes3.AppendChild(xmlNodes2);
-                        _objDataDoc.SelectSingleNode("/chummer").AppendChild(xmlNodes3);
-                    }
-                    XmlNode innerText2 = _objDataDoc.CreateElement("complexform");
-                    innerText2.AppendChild(_objDataDoc.CreateElement("id"));
-                    innerText2["id"].InnerText = innerText;
-                    innerText2.AppendChild(_objDataDoc.CreateElement("name"));
-                    innerText2["name"].InnerText = xmlNodes["name"].InnerText;
-                    innerText2.AppendChild(_objDataDoc.CreateElement("translate"));
-                    innerText2["translate"].InnerText = xmlNodes["name"].InnerText;
-                    xmlNodes2.AppendChild(innerText2);
-                }
-            }
-            XmlNodeList xmlNodeLists =
-                _objDataDoc.SelectNodes(string.Concat("/chummer/chummer[@file = \"", str, "\"]/complexforms/complexform"));
-            foreach (XmlNode xmlNodes4 in xmlNodeLists)
-            {
-                xmlNodes4.Attributes.RemoveAll();
-                if (
-                    xmlDocument.SelectSingleNode(string.Concat("/chummer/complexforms/complexform[name = \"",
-                        xmlNodes4["name"].InnerText, "\"]")) != null)
-                    continue;
-                if (!_blnDelete)
-                {
-                    XmlAttribute xmlAttribute1 = _objDataDoc.CreateAttribute("exists");
-                    xmlAttribute1.Value = "False";
-                    xmlNodes4.Attributes.Append(xmlAttribute1);
-                }
-                else
-                {
-                    _objDataDoc.SelectSingleNode(string.Concat("/chummer/chummer[@file = \"", str, "\"]/complexforms"))
-                        .RemoveChild(xmlNodes4);
-                }
-            }
-        }
-
-        private void ProcessCritterPowers()
-        {
-            var xmlDocument = new XmlDocument();
-            xmlDocument.Load(string.Concat(_strPath, "data\\critterpowers.xml"));
-            string str = "critterpowers.xml";
-            foreach (XmlNode xmlNodes in xmlDocument.SelectNodes("/chummer/categories/category"))
-            {
-                XmlDocument xmlDocument1 = _objDataDoc;
-                string[] innerText =
-                {
-                    "/chummer/chummer[@file = \"", str, "\"]/categories/category[text()=\"",
-                    xmlNodes.InnerText, "\"]"
-                };
-                if (xmlDocument1.SelectSingleNode(string.Concat(innerText)) != null)
-                    continue;
-                XmlNode xmlNodes1 =
-                    _objDataDoc.SelectSingleNode(string.Concat("/chummer/chummer[@file = \"", str, "\"]/categories"));
-                if (xmlNodes1 == null)
-                {
-                    xmlNodes1 = _objDataDoc.CreateElement("categories");
-                    XmlNode xmlNodes2 =
-                        _objDataDoc.SelectSingleNode(string.Concat("/chummer/chummer[@file = \"", str, "\"]"));
-                    if (xmlNodes2 == null)
-                    {
-                        xmlNodes2 = _objDataDoc.CreateElement("chummer");
-                        XmlNode xmlNodes3 = _objDataDoc.SelectSingleNode("/chummer");
-                        XmlAttribute xmlAttribute = _objDataDoc.CreateAttribute("file");
-                        xmlAttribute.Value = str;
-                        xmlNodes2.Attributes.Append(xmlAttribute);
-                        xmlNodes3.AppendChild(xmlNodes2);
-                    }
-                    xmlNodes2.AppendChild(xmlNodes1);
-                }
-                XmlNode innerText1 = _objDataDoc.CreateElement("category");
-                innerText1.InnerText = xmlNodes.InnerText;
-                XmlAttribute xmlAttribute1 = _objDataDoc.CreateAttribute("translate");
-                xmlAttribute1.Value = xmlNodes.InnerText;
-                innerText1.Attributes.Append(xmlAttribute1);
-                xmlNodes1.AppendChild(innerText1);
-            }
-            XmlNodeList xmlNodeLists =
-                _objDataDoc.SelectNodes(string.Concat("/chummer/chummer[@file = \"", str, "\"]/categories/category"));
-            foreach (XmlNode xmlNodes4 in xmlNodeLists)
-            {
-                if (
-                    xmlDocument.SelectSingleNode(string.Concat("/chummer/categories/category[text() = \"",
-                        xmlNodes4.InnerText, "\"]")) != null)
-                    continue;
-                _objDataDoc.SelectSingleNode(string.Concat("/chummer/chummer[@file = \"", str, "\"]/categories"))
-                    .RemoveChild(xmlNodes4);
-            }
-            foreach (XmlNode xmlNodes5 in xmlDocument.SelectNodes("/chummer/powers/power"))
-            {
-                string str1 = string.Empty;
-                string innerText2 = xmlNodes5["name"].InnerText;
-                str1 = xmlNodes5["id"].InnerText;
-                XmlDocument xmlDocument2 = _objDataDoc;
-                string[] strArrays = { "/chummer/chummer[@file = \"", str, "\"]/powers/power[name=\"", innerText2, "\"]" };
-                XmlNode xmlNodes6 = xmlDocument2.SelectSingleNode(string.Concat(strArrays));
-                if (xmlNodes6 != null)
-                {
-                    if (xmlNodes6["id"] != null)
-                        continue;
-                    xmlNodes6.PrependChild(_objDataDoc.CreateElement("id"));
-                    xmlNodes6["id"].InnerText = str1;
-                }
-                else
-                {
-                    XmlNode xmlNodes7 =
-                        _objDataDoc.SelectSingleNode(string.Concat("/chummer/chummer[@file = \"", str, "\"]/powers"));
-                    if (xmlNodes7 == null)
-                    {
-                        xmlNodes7 = _objDataDoc.CreateElement("powers");
-                        XmlNode xmlNodes8 =
-                            _objDataDoc.SelectSingleNode(string.Concat("/chummer/chummer[@file = \"", str, "\"]"));
-                        if (xmlNodes8 == null)
-                        {
-                            xmlNodes8 = _objDataDoc.CreateElement("chummer");
-                            XmlNode xmlNodes9 = _objDataDoc.SelectSingleNode("/chummer");
-                            XmlAttribute xmlAttribute2 = _objDataDoc.CreateAttribute("file");
-                            xmlAttribute2.Value = str;
-                            xmlNodes8.Attributes.Append(xmlAttribute2);
-                            xmlNodes9.AppendChild(xmlNodes8);
-                        }
-                        xmlNodes8.AppendChild(xmlNodes7);
-                    }
-                    XmlNode innerText3 = _objDataDoc.CreateElement("power");
-                    innerText3.AppendChild(_objDataDoc.CreateElement("id"));
-                    innerText3["id"].InnerText = str1;
-                    innerText3.AppendChild(_objDataDoc.CreateElement("name"));
-                    innerText3["name"].InnerText = xmlNodes5["name"].InnerText;
-                    innerText3.AppendChild(_objDataDoc.CreateElement("translate"));
-                    innerText3["translate"].InnerText = xmlNodes5["name"].InnerText;
-                    innerText3.AppendChild(_objDataDoc.CreateElement("page"));
-                    innerText3["page"].InnerText = xmlNodes5["page"].InnerText;
-                    xmlNodes7.AppendChild(innerText3);
-                }
-            }
-            XmlNodeList xmlNodeLists1 =
-                _objDataDoc.SelectNodes(string.Concat("/chummer/chummer[@file = \"", str, "\"]/powers/power"));
-            foreach (XmlNode xmlNodes10 in xmlNodeLists1)
-            {
-                xmlNodes10.Attributes.RemoveAll();
-                if (
-                    xmlDocument.SelectSingleNode(string.Concat("/chummer/powers/power[name = \"",
-                        xmlNodes10["name"].InnerText, "\"]")) != null)
-                    continue;
-                if (!_blnDelete)
-                {
-                    XmlAttribute xmlAttribute3 = _objDataDoc.CreateAttribute("exists");
-                    xmlAttribute3.Value = "False";
-                    xmlNodes10.Attributes.Append(xmlAttribute3);
-                }
-                else
-                {
-                    _objDataDoc.SelectSingleNode(string.Concat("/chummer/chummer[@file = \"", str, "\"]/powers"))
-                        .RemoveChild(xmlNodes10);
-                }
-            }
-        }
-
-        private void ProcessCritters()
-        {
-            var xmlDocument = new XmlDocument();
-            xmlDocument.Load(string.Concat(_strPath, "data\\critters.xml"));
-            string str = "critters.xml";
-            foreach (XmlNode xmlNodes in xmlDocument.SelectNodes("/chummer/categories/category"))
-            {
-                XmlDocument xmlDocument1 = _objDataDoc;
-                string[] innerText =
-                {
-                    "/chummer/chummer[@file = \"", str, "\"]/categories/category[text()=\"",
-                    xmlNodes.InnerText, "\"]"
-                };
-                if (xmlDocument1.SelectSingleNode(string.Concat(innerText)) != null)
-                    continue;
-                XmlNode xmlNodes1 =
-                    _objDataDoc.SelectSingleNode(string.Concat("/chummer/chummer[@file = \"", str, "\"]/categories"));
-                if (xmlNodes1 == null)
-                {
-                    xmlNodes1 = _objDataDoc.CreateElement("categories");
-                    XmlNode xmlNodes2 =
-                        _objDataDoc.SelectSingleNode(string.Concat("/chummer/chummer[@file = \"", str, "\"]"));
-                    if (xmlNodes2 == null)
-                    {
-                        xmlNodes2 = _objDataDoc.CreateElement("chummer");
-                        XmlNode xmlNodes3 = _objDataDoc.SelectSingleNode("/chummer");
-                        XmlAttribute xmlAttribute = _objDataDoc.CreateAttribute("file");
-                        xmlAttribute.Value = str;
-                        xmlNodes2.Attributes.Append(xmlAttribute);
-                        xmlNodes3.AppendChild(xmlNodes2);
-                    }
-                    xmlNodes2.AppendChild(xmlNodes1);
-                }
-                XmlNode innerText1 = _objDataDoc.CreateElement("category");
-                innerText1.InnerText = xmlNodes.InnerText;
-                XmlAttribute xmlAttribute1 = _objDataDoc.CreateAttribute("translate");
-                xmlAttribute1.Value = xmlNodes.InnerText;
-                innerText1.Attributes.Append(xmlAttribute1);
-                xmlNodes1.AppendChild(innerText1);
-            }
-            XmlNodeList xmlNodeLists =
-                _objDataDoc.SelectNodes(string.Concat("/chummer/chummer[@file = \"", str, "\"]/categories/category"));
-            foreach (XmlNode xmlNodes4 in xmlNodeLists)
-            {
-                if (
-                    xmlDocument.SelectSingleNode(string.Concat("/chummer/categories/category[text() = \"",
-                        xmlNodes4.InnerText, "\"]")) != null)
-                    continue;
-                _objDataDoc.SelectSingleNode(string.Concat("/chummer/chummer[@file = \"", str, "\"]/categories"))
-                    .RemoveChild(xmlNodes4);
-            }
-            foreach (XmlNode xmlNodes5 in xmlDocument.SelectNodes("/chummer/metatypes/metatype"))
-            {
-                string str1 = string.Empty;
-                string innerText2 = xmlNodes5["name"].InnerText;
-                str1 = xmlNodes5["id"].InnerText;
-                XmlDocument xmlDocument2 = _objDataDoc;
-                string[] strArrays =
-                {
-                    "/chummer/chummer[@file = \"", str, "\"]/metatypes/metatype[name=\"", innerText2,
-                    "\"]"
-                };
-                XmlNode xmlNodes6 = xmlDocument2.SelectSingleNode(string.Concat(strArrays));
-                if (xmlNodes6 != null)
-                {
-                    if (xmlNodes6["id"] != null)
-                        continue;
-                    xmlNodes6.PrependChild(_objDataDoc.CreateElement("id"));
-                    xmlNodes6["id"].InnerText = str1;
-                }
-                else
-                {
-                    XmlNode xmlNodes7 =
-                        _objDataDoc.SelectSingleNode(string.Concat("/chummer/chummer[@file = \"", str, "\"]/metatypes"));
-                    if (xmlNodes7 == null)
-                    {
-                        xmlNodes7 = _objDataDoc.CreateElement("metatypes");
-                        XmlNode xmlNodes8 =
-                            _objDataDoc.SelectSingleNode(string.Concat("/chummer/chummer[@file = \"", str, "\"]"));
-                        if (xmlNodes8 == null)
-                        {
-                            xmlNodes8 = _objDataDoc.CreateElement("chummer");
-                            XmlNode xmlNodes9 = _objDataDoc.SelectSingleNode("/chummer");
-                            XmlAttribute xmlAttribute2 = _objDataDoc.CreateAttribute("file");
-                            xmlAttribute2.Value = str;
-                            xmlNodes8.Attributes.Append(xmlAttribute2);
-                            xmlNodes9.AppendChild(xmlNodes8);
-                        }
-                        xmlNodes8.AppendChild(xmlNodes7);
-                    }
-                    XmlNode innerText3 = _objDataDoc.CreateElement("metatype");
-                    innerText3.AppendChild(_objDataDoc.CreateElement("id"));
-                    innerText3["id"].InnerText = str1;
-                    innerText3.AppendChild(_objDataDoc.CreateElement("name"));
-                    innerText3["name"].InnerText = xmlNodes5["name"].InnerText;
-                    innerText3.AppendChild(_objDataDoc.CreateElement("translate"));
-                    innerText3["translate"].InnerText = xmlNodes5["name"].InnerText;
-                    innerText3.AppendChild(_objDataDoc.CreateElement("page"));
-                    innerText3["page"].InnerText = xmlNodes5["page"].InnerText;
-                    xmlNodes7.AppendChild(innerText3);
-                }
-            }
-            XmlNodeList xmlNodeLists1 =
-                _objDataDoc.SelectNodes(string.Concat("/chummer/chummer[@file = \"", str, "\"]/metatypes/metatype"));
-            foreach (XmlNode xmlNodes10 in xmlNodeLists1)
-            {
-                xmlNodes10.Attributes.RemoveAll();
-                if (
-                    xmlDocument.SelectSingleNode(string.Concat("/chummer/metatypes/metatype[name = \"",
-                        xmlNodes10["name"].InnerText, "\"]")) != null)
-                    continue;
-                if (!_blnDelete)
-                {
-                    XmlAttribute xmlAttribute3 = _objDataDoc.CreateAttribute("exists");
-                    xmlAttribute3.Value = "False";
-                    xmlNodes10.Attributes.Append(xmlAttribute3);
-                }
-                else
-                {
-                    _objDataDoc.SelectSingleNode(string.Concat("/chummer/chummer[@file = \"", str, "\"]/metatypes"))
-                        .RemoveChild(xmlNodes10);
-                }
-            }
-        }
-
-        private void ProcessCyberware()
-        {
-            var xmlDocument = new XmlDocument();
-            xmlDocument.Load(string.Concat(_strPath, "data\\cyberware.xml"));
-            string str = "cyberware.xml";
-            foreach (XmlNode xmlNodes in xmlDocument.SelectNodes("/chummer/categories/category"))
-            {
-                XmlDocument xmlDocument1 = _objDataDoc;
-                string[] innerText =
-                {
-                    "/chummer/chummer[@file = \"", str, "\"]/categories/category[text()=\"",
-                    xmlNodes.InnerText, "\"]"
-                };
-                if (xmlDocument1.SelectSingleNode(string.Concat(innerText)) != null)
-                    continue;
-                XmlNode xmlNodes1 =
-                    _objDataDoc.SelectSingleNode(string.Concat("/chummer/chummer[@file = \"", str, "\"]/categories"));
-                if (xmlNodes1 == null)
-                {
-                    xmlNodes1 = _objDataDoc.CreateElement("categories");
-                    XmlNode xmlNodes2 =
-                        _objDataDoc.SelectSingleNode(string.Concat("/chummer/chummer[@file = \"", str, "\"]"));
-                    if (xmlNodes2 == null)
-                    {
-                        xmlNodes2 = _objDataDoc.CreateElement("chummer");
-                        XmlNode xmlNodes3 = _objDataDoc.SelectSingleNode("/chummer");
-                        XmlAttribute xmlAttribute = _objDataDoc.CreateAttribute("file");
-                        xmlAttribute.Value = str;
-                        xmlNodes2.Attributes.Append(xmlAttribute);
-                        xmlNodes3.AppendChild(xmlNodes2);
-                    }
-                    xmlNodes2.AppendChild(xmlNodes1);
-                }
-                XmlNode innerText1 = _objDataDoc.CreateElement("category");
-                innerText1.InnerText = xmlNodes.InnerText;
-                XmlAttribute xmlAttribute1 = _objDataDoc.CreateAttribute("translate");
-                xmlAttribute1.Value = xmlNodes.InnerText;
-                innerText1.Attributes.Append(xmlAttribute1);
-                xmlNodes1.AppendChild(innerText1);
-            }
-            XmlNodeList xmlNodeLists =
-                _objDataDoc.SelectNodes(string.Concat("/chummer/chummer[@file = \"", str, "\"]/categories/category"));
-            foreach (XmlNode xmlNodes4 in xmlNodeLists)
-            {
-                if (
-                    xmlDocument.SelectSingleNode(string.Concat("/chummer/categories/category[text() = \"",
-                        xmlNodes4.InnerText, "\"]")) != null)
-                    continue;
-                _objDataDoc.SelectSingleNode(string.Concat("/chummer/chummer[@file = \"", str, "\"]/categories"))
-                    .RemoveChild(xmlNodes4);
-            }
-            foreach (XmlNode xmlNodes5 in xmlDocument.SelectNodes("/chummer/cyberwares/cyberware"))
-            {
-                string str1 = string.Empty;
-                string innerText2 = xmlNodes5["name"].InnerText;
-                str1 = xmlNodes5["id"].InnerText;
-                XmlDocument xmlDocument2 = _objDataDoc;
-                string[] strArrays =
-                {
-                    "/chummer/chummer[@file = \"", str, "\"]/cyberwares/cyberware[name=\"", innerText2,
-                    "\"]"
-                };
-                XmlNode xmlNodes6 = xmlDocument2.SelectSingleNode(string.Concat(strArrays));
-                if (xmlNodes6 != null)
-                {
-                    if (xmlNodes6["id"] != null)
-                        continue;
-                    xmlNodes6.PrependChild(_objDataDoc.CreateElement("id"));
-                    xmlNodes6["id"].InnerText = str1;
-                }
-                else
-                {
-                    XmlNode xmlNodes7 =
-                        _objDataDoc.SelectSingleNode(string.Concat("/chummer/chummer[@file = \"", str, "\"]/cyberwares"));
-                    if (xmlNodes7 == null)
-                    {
-                        xmlNodes7 = _objDataDoc.CreateElement("cyberwares");
-                        XmlNode xmlNodes8 =
-                            _objDataDoc.SelectSingleNode(string.Concat("/chummer/chummer[@file = \"", str, "\"]"));
-                        if (xmlNodes8 == null)
-                        {
-                            xmlNodes8 = _objDataDoc.CreateElement("chummer");
-                            XmlNode xmlNodes9 = _objDataDoc.SelectSingleNode("/chummer");
-                            XmlAttribute xmlAttribute2 = _objDataDoc.CreateAttribute("file");
-                            xmlAttribute2.Value = str;
-                            xmlNodes8.Attributes.Append(xmlAttribute2);
-                            xmlNodes9.AppendChild(xmlNodes8);
-                        }
-                        xmlNodes8.AppendChild(xmlNodes7);
-                    }
-                    XmlNode innerText3 = _objDataDoc.CreateElement("cyberware");
-                    innerText3.AppendChild(_objDataDoc.CreateElement("id"));
-                    innerText3["id"].InnerText = str1;
-                    innerText3.AppendChild(_objDataDoc.CreateElement("name"));
-                    innerText3["name"].InnerText = xmlNodes5["name"].InnerText;
-                    innerText3.AppendChild(_objDataDoc.CreateElement("translate"));
-                    innerText3["translate"].InnerText = xmlNodes5["name"].InnerText;
-                    innerText3.AppendChild(_objDataDoc.CreateElement("page"));
-                    innerText3["page"].InnerText = xmlNodes5["page"].InnerText;
-                    xmlNodes7.AppendChild(innerText3);
-                }
-            }
-            XmlNodeList xmlNodeLists1 =
-                _objDataDoc.SelectNodes(string.Concat("/chummer/chummer[@file = \"", str, "\"]/cyberwares/cyberware"));
-            foreach (XmlNode xmlNodes10 in xmlNodeLists1)
-            {
-                xmlNodes10.Attributes.RemoveAll();
-                if (
-                    xmlDocument.SelectSingleNode(string.Concat("/chummer/cyberwares/cyberware[name = \"",
-                        xmlNodes10["name"].InnerText, "\"]")) != null)
-                    continue;
-                if (!_blnDelete)
-                {
-                    XmlAttribute xmlAttribute3 = _objDataDoc.CreateAttribute("exists");
-                    xmlAttribute3.Value = "False";
-                    xmlNodes10.Attributes.Append(xmlAttribute3);
-                }
-                else
-                {
-                    _objDataDoc.SelectSingleNode(string.Concat("/chummer/chummer[@file = \"", str, "\"]/cyberwares"))
-                        .RemoveChild(xmlNodes10);
-                }
-            }
-            foreach (XmlNode xmlNodes11 in xmlDocument.SelectNodes("/chummer/grades/grade"))
-            {
-                string str2 = string.Empty;
-                string str3 = xmlNodes11["name"].InnerText;
-                str2 = xmlNodes11["id"].InnerText;
-                XmlDocument xmlDocument3 = _objDataDoc;
-                string[] strArrays1 = { "/chummer/chummer[@file = \"", str, "\"]/grades/grade[name=\"", str3, "\"]" };
-                XmlNode xmlNodes12 = xmlDocument3.SelectSingleNode(string.Concat(strArrays1));
-                if (xmlNodes12 != null)
-                {
-                    if (xmlNodes12["id"] != null)
-                        continue;
-                    xmlNodes12.PrependChild(_objDataDoc.CreateElement("id"));
-                    xmlNodes12["id"].InnerText = str2;
-                }
-                else
-                {
-                    XmlNode xmlNodes13 =
-                        _objDataDoc.SelectSingleNode(string.Concat("/chummer/chummer[@file = \"", str, "\"]/grades"));
-                    if (xmlNodes13 == null)
-                    {
-                        xmlNodes13 = _objDataDoc.CreateElement("grades");
-                        XmlNode xmlNodes14 =
-                            _objDataDoc.SelectSingleNode(string.Concat("/chummer/chummer[@file = \"", str, "\"]"));
-                        if (xmlNodes14 == null)
-                        {
-                            xmlNodes14 = _objDataDoc.CreateElement("chummer");
-                            XmlNode xmlNodes15 = _objDataDoc.SelectSingleNode("/chummer");
-                            XmlAttribute xmlAttribute4 = _objDataDoc.CreateAttribute("file");
-                            xmlAttribute4.Value = str;
-                            xmlNodes14.Attributes.Append(xmlAttribute4);
-                            xmlNodes15.AppendChild(xmlNodes14);
-                        }
-                        xmlNodes14.AppendChild(xmlNodes13);
-                    }
-                    XmlNode innerText4 = _objDataDoc.CreateElement("grade");
-                    innerText4.AppendChild(_objDataDoc.CreateElement("id"));
-                    innerText4["id"].InnerText = str2;
-                    innerText4.AppendChild(_objDataDoc.CreateElement("name"));
-                    innerText4["name"].InnerText = xmlNodes11["name"].InnerText;
-                    innerText4.AppendChild(_objDataDoc.CreateElement("translate"));
-                    innerText4["translate"].InnerText = xmlNodes11["name"].InnerText;
-                    innerText4.AppendChild(_objDataDoc.CreateElement("page"));
-                    innerText4["page"].InnerText = xmlNodes11["page"].InnerText;
-                    xmlNodes13.AppendChild(innerText4);
-                }
-            }
-            XmlNodeList xmlNodeLists2 =
-                _objDataDoc.SelectNodes(string.Concat("/chummer/chummer[@file = \"", str, "\"]/grades/grade"));
-            foreach (XmlNode xmlNodes16 in xmlNodeLists2)
-            {
-                xmlNodes16.Attributes.RemoveAll();
-                if (
-                    xmlDocument.SelectSingleNode(string.Concat("/chummer/grades/grade[name = \"",
-                        xmlNodes16["name"].InnerText, "\"]")) != null)
-                    continue;
-                if (!_blnDelete)
-                {
-                    XmlAttribute xmlAttribute5 = _objDataDoc.CreateAttribute("exists");
-                    xmlAttribute5.Value = "False";
-                    xmlNodes16.Attributes.Append(xmlAttribute5);
-                }
-                else
-                {
-                    _objDataDoc.SelectSingleNode(string.Concat("/chummer/chummer[@file = \"", str, "\"]/grades"))
-                        .RemoveChild(xmlNodes16);
-                }
-            }
-            try
-            {
-                XmlNode xmlNodes17 =
-                    _objDataDoc.SelectSingleNode(string.Concat("/chummer/chummer[@file = \"", str, "\"]"));
-                XmlNode xmlNodes18 =
-                    _objDataDoc.SelectSingleNode(string.Concat("/chummer/chummer[@file = \"", str, "\"]/suites"));
-                xmlNodes17.RemoveChild(xmlNodes18);
-            }
-            catch
-            {
-            }
-        }
-
-        private void ProcessEchoes()
-        {
-            var xmlDocument = new XmlDocument();
-            xmlDocument.Load(string.Concat(_strPath, "data\\echoes.xml"));
-            string str = "echoes.xml";
-            foreach (XmlNode xmlNodes in xmlDocument.SelectNodes("/chummer/echoes/echo"))
-            {
-                string innerText = string.Empty;
-                string innerText1 = xmlNodes["name"].InnerText;
-                innerText = xmlNodes["id"].InnerText;
-                XmlDocument xmlDocument1 = _objDataDoc;
-                string[] strArrays = { "/chummer/chummer[@file = \"", str, "\"]/echoes/echo[name=\"", innerText1, "\"]" };
-                XmlNode xmlNodes1 = xmlDocument1.SelectSingleNode(string.Concat(strArrays));
-                if (xmlNodes1 != null)
-                {
-                    if (xmlNodes1["id"] != null)
-                        continue;
-                    xmlNodes1.PrependChild(_objDataDoc.CreateElement("id"));
-                    xmlNodes1["id"].InnerText = innerText;
-                }
-                else
-                {
-                    XmlNode xmlNodes2 =
-                        _objDataDoc.SelectSingleNode(string.Concat("/chummer/chummer[@file = \"", str, "\"]/echoes"));
-                    if (xmlNodes2 == null)
-                    {
-                        xmlNodes2 = _objDataDoc.CreateElement("echoes");
-                        XmlNode xmlNodes3 =
-                            _objDataDoc.SelectSingleNode(string.Concat("/chummer/chummer[@file = \"", str, "\"]"));
-                        if (xmlNodes3 == null)
-                        {
-                            xmlNodes3 = _objDataDoc.CreateElement("chummer");
-                            XmlNode xmlNodes4 = _objDataDoc.SelectSingleNode("/chummer");
-                            XmlAttribute xmlAttribute = _objDataDoc.CreateAttribute("file");
-                            xmlAttribute.Value = str;
-                            xmlNodes3.Attributes.Append(xmlAttribute);
-                            xmlNodes4.AppendChild(xmlNodes3);
-                        }
-                        xmlNodes3.AppendChild(xmlNodes2);
-                    }
-                    XmlNode innerText2 = _objDataDoc.CreateElement("echo");
-                    innerText2.AppendChild(_objDataDoc.CreateElement("id"));
-                    innerText2["id"].InnerText = innerText;
-                    innerText2.AppendChild(_objDataDoc.CreateElement("name"));
-                    innerText2["name"].InnerText = xmlNodes["name"].InnerText;
-                    innerText2.AppendChild(_objDataDoc.CreateElement("translate"));
-                    innerText2["translate"].InnerText = xmlNodes["name"].InnerText;
-                    innerText2.AppendChild(_objDataDoc.CreateElement("page"));
-                    innerText2["page"].InnerText = xmlNodes["page"].InnerText;
-                    xmlNodes2.AppendChild(innerText2);
-                }
-            }
-            XmlNodeList xmlNodeLists =
-                _objDataDoc.SelectNodes(string.Concat("/chummer/chummer[@file = \"", str, "\"]/echoes/echo"));
-            foreach (XmlNode xmlNodes5 in xmlNodeLists)
-            {
-                xmlNodes5.Attributes.RemoveAll();
-                if (
-                    xmlDocument.SelectSingleNode(string.Concat("/chummer/echoes/echo[name = \"",
-                        xmlNodes5["name"].InnerText, "\"]")) != null)
-                    continue;
-                if (!_blnDelete)
-                {
-                    XmlAttribute xmlAttribute1 = _objDataDoc.CreateAttribute("exists");
-                    xmlAttribute1.Value = "False";
-                    xmlNodes5.Attributes.Append(xmlAttribute1);
-                }
-                else
-                {
-                    _objDataDoc.SelectSingleNode(string.Concat("/chummer/chummer[@file = \"", str, "\"]/echoes"))
-                        .RemoveChild(xmlNodes5);
-                }
-            }
-        }
-
-        private void ProcessGear()
-        {
-            var xmlDocument = new XmlDocument();
-            xmlDocument.Load(string.Concat(_strPath, "data\\gear.xml"));
-            string str = "gear.xml";
-            foreach (XmlNode xmlNodes in xmlDocument.SelectNodes("/chummer/categories/category"))
-            {
-                XmlDocument xmlDocument1 = _objDataDoc;
-                string[] innerText =
-                {
-                    "/chummer/chummer[@file = \"", str, "\"]/categories/category[text()=\"",
-                    xmlNodes.InnerText, "\"]"
-                };
-                if (xmlDocument1.SelectSingleNode(string.Concat(innerText)) != null)
-                    continue;
-                XmlNode xmlNodes1 =
-                    _objDataDoc.SelectSingleNode(string.Concat("/chummer/chummer[@file = \"", str, "\"]/categories"));
-                if (xmlNodes1 == null)
-                {
-                    xmlNodes1 = _objDataDoc.CreateElement("categories");
-                    XmlNode xmlNodes2 =
-                        _objDataDoc.SelectSingleNode(string.Concat("/chummer/chummer[@file = \"", str, "\"]"));
-                    if (xmlNodes2 == null)
-                    {
-                        xmlNodes2 = _objDataDoc.CreateElement("chummer");
-                        XmlNode xmlNodes3 = _objDataDoc.SelectSingleNode("/chummer");
-                        XmlAttribute xmlAttribute = _objDataDoc.CreateAttribute("file");
-                        xmlAttribute.Value = str;
-                        xmlNodes2.Attributes.Append(xmlAttribute);
-                        xmlNodes3.AppendChild(xmlNodes2);
-                    }
-                    xmlNodes2.AppendChild(xmlNodes1);
-                }
-                XmlNode innerText1 = _objDataDoc.CreateElement("category");
-                innerText1.InnerText = xmlNodes.InnerText;
-                XmlAttribute xmlAttribute1 = _objDataDoc.CreateAttribute("translate");
-                xmlAttribute1.Value = xmlNodes.InnerText;
-                innerText1.Attributes.Append(xmlAttribute1);
-                xmlNodes1.AppendChild(innerText1);
-            }
-            XmlNodeList xmlNodeLists =
-                _objDataDoc.SelectNodes(string.Concat("/chummer/chummer[@file = \"", str, "\"]/categories/category"));
-            foreach (XmlNode xmlNodes4 in xmlNodeLists)
-            {
-                if (
-                    xmlDocument.SelectSingleNode(string.Concat("/chummer/categories/category[text() = \"",
-                        xmlNodes4.InnerText, "\"]")) != null)
-                    continue;
-                _objDataDoc.SelectSingleNode(string.Concat("/chummer/chummer[@file = \"", str, "\"]/categories"))
-                    .RemoveChild(xmlNodes4);
-            }
-            foreach (XmlNode xmlNodes5 in xmlDocument.SelectNodes("/chummer/gears/gear"))
-            {
-                string str1 = string.Empty;
-                string innerText2 = xmlNodes5["name"].InnerText;
-                str1 = xmlNodes5["id"].InnerText;
-                XmlDocument xmlDocument2 = _objDataDoc;
-                string[] strArrays = { "/chummer/chummer[@file = \"", str, "\"]/gears/gear[name=\"", innerText2, "\"]" };
-                XmlNode xmlNodes6 = xmlDocument2.SelectSingleNode(string.Concat(strArrays));
-                if (xmlNodes6 != null)
-                {
-                    if (xmlNodes6["id"] != null)
-                        continue;
-                    xmlNodes6.PrependChild(_objDataDoc.CreateElement("id"));
-                    xmlNodes6["id"].InnerText = str1;
-                }
-                else
-                {
-                    XmlNode xmlNodes7 =
-                        _objDataDoc.SelectSingleNode(string.Concat("/chummer/chummer[@file = \"", str, "\"]/gears"));
-                    if (xmlNodes7 == null)
-                    {
-                        xmlNodes7 = _objDataDoc.CreateElement("gears");
-                        XmlNode xmlNodes8 =
-                            _objDataDoc.SelectSingleNode(string.Concat("/chummer/chummer[@file = \"", str, "\"]"));
-                        if (xmlNodes8 == null)
-                        {
-                            xmlNodes8 = _objDataDoc.CreateElement("chummer");
-                            XmlNode xmlNodes9 = _objDataDoc.SelectSingleNode("/chummer");
-                            XmlAttribute xmlAttribute2 = _objDataDoc.CreateAttribute("file");
-                            xmlAttribute2.Value = str;
-                            xmlNodes8.Attributes.Append(xmlAttribute2);
-                            xmlNodes9.AppendChild(xmlNodes8);
-                        }
-                        xmlNodes8.AppendChild(xmlNodes7);
-                    }
-                    XmlNode innerText3 = _objDataDoc.CreateElement("gear");
-                    innerText3.AppendChild(_objDataDoc.CreateElement("id"));
-                    innerText3["id"].InnerText = str1;
-                    innerText3.AppendChild(_objDataDoc.CreateElement("name"));
-                    innerText3["name"].InnerText = xmlNodes5["name"].InnerText;
-                    innerText3.AppendChild(_objDataDoc.CreateElement("translate"));
-                    innerText3["translate"].InnerText = xmlNodes5["name"].InnerText;
-                    innerText3.AppendChild(_objDataDoc.CreateElement("page"));
-                    innerText3["page"].InnerText = xmlNodes5["page"].InnerText;
-                    xmlNodes7.AppendChild(innerText3);
-                }
-            }
-            XmlNodeList xmlNodeLists1 =
-                _objDataDoc.SelectNodes(string.Concat("/chummer/chummer[@file = \"", str, "\"]/gears/gear"));
-            foreach (XmlNode xmlNodes10 in xmlNodeLists1)
-            {
-                xmlNodes10.Attributes.RemoveAll();
-                if (
-                    xmlDocument.SelectSingleNode(string.Concat("/chummer/gears/gear[name = \"",
-                        xmlNodes10["name"].InnerText, "\"]")) != null)
-                    continue;
-                if (!_blnDelete)
-                {
-                    XmlAttribute xmlAttribute3 = _objDataDoc.CreateAttribute("exists");
-                    xmlAttribute3.Value = "False";
-                    xmlNodes10.Attributes.Append(xmlAttribute3);
-                }
-                else
-                {
-                    _objDataDoc.SelectSingleNode(string.Concat("/chummer/chummer[@file = \"", str, "\"]/gears"))
-                        .RemoveChild(xmlNodes10);
-                }
-            }
-        }
-
-        private void ProcessImprovements()
-        {
-            var xmlDocument = new XmlDocument();
-            xmlDocument.Load(string.Concat(_strPath, "data\\improvements.xml"));
-            string str = "improvements.xml";
-            foreach (XmlNode xmlNodes in xmlDocument.SelectNodes("/chummer/improvements/improvement"))
-            {
-                string innerText = string.Empty;
-                string innerText1 = xmlNodes["name"].InnerText;
-                innerText = xmlNodes["id"].InnerText;
-                XmlDocument xmlDocument1 = _objDataDoc;
-                string[] strArrays =
-                {
-                    "/chummer/chummer[@file = \"", str, "\"]/improvements/improvement[name=\"",
-                    innerText1, "\"]"
-                };
-                XmlNode xmlNodes1 = xmlDocument1.SelectSingleNode(string.Concat(strArrays));
-                if (xmlNodes1 != null)
-                {
-                    if (xmlNodes1["id"] != null)
-                        continue;
-                    xmlNodes1.PrependChild(_objDataDoc.CreateElement("id"));
-                    xmlNodes1["id"].InnerText = innerText;
-                }
-                else
-                {
-                    XmlNode xmlNodes2 =
-                        _objDataDoc.SelectSingleNode(string.Concat("/chummer/chummer[@file = \"", str,
-                            "\"]/improvements"));
-                    if (xmlNodes2 == null)
-                    {
-                        XmlNode xmlNodes3 = _objDataDoc.CreateElement("chummer");
-                        XmlAttribute xmlAttribute = _objDataDoc.CreateAttribute("file");
-                        xmlAttribute.Value = str;
-                        xmlNodes3.Attributes.Append(xmlAttribute);
-                        xmlNodes2 = _objDataDoc.CreateElement("improvements");
-                        xmlNodes3.AppendChild(xmlNodes2);
-                        _objDataDoc.SelectSingleNode("/chummer").AppendChild(xmlNodes3);
-                    }
-                    XmlNode innerText2 = _objDataDoc.CreateElement("improvement");
-                    innerText2.AppendChild(_objDataDoc.CreateElement("id"));
-                    innerText2["id"].InnerText = innerText;
-                    innerText2.AppendChild(_objDataDoc.CreateElement("name"));
-                    innerText2["name"].InnerText = xmlNodes["name"].InnerText;
-                    innerText2.AppendChild(_objDataDoc.CreateElement("translate"));
-                    innerText2["translate"].InnerText = xmlNodes["name"].InnerText;
-                    xmlNodes2.AppendChild(innerText2);
-                }
-            }
-            XmlNodeList xmlNodeLists =
-                _objDataDoc.SelectNodes(string.Concat("/chummer/chummer[@file = \"", str, "\"]/improvements/improvement"));
-            foreach (XmlNode xmlNodes4 in xmlNodeLists)
-            {
-                xmlNodes4.Attributes.RemoveAll();
-                if (
-                    xmlDocument.SelectSingleNode(string.Concat("/chummer/improvements/improvement[name = \"",
-                        xmlNodes4["name"].InnerText, "\"]")) != null)
-                    continue;
-                if (!_blnDelete)
-                {
-                    XmlAttribute xmlAttribute1 = _objDataDoc.CreateAttribute("exists");
-                    xmlAttribute1.Value = "False";
-                    xmlNodes4.Attributes.Append(xmlAttribute1);
-                }
-                else
-                {
-                    _objDataDoc.SelectSingleNode(string.Concat("/chummer/chummer[@file = \"", str, "\"]/improvements"))
-                        .RemoveChild(xmlNodes4);
-                }
-            }
-        }
-
-        private void ProcessLicenses()
-        {
-            var xmlDocument = new XmlDocument();
-            xmlDocument.Load(string.Concat(_strPath, "data\\licenses.xml"));
-            string str = "licenses.xml";
-            foreach (XmlNode xmlNodes in xmlDocument.SelectNodes("/chummer/licenses/license"))
-            {
-                XmlDocument xmlDocument1 = _objDataDoc;
-                string[] innerText =
-                {
-                    "/chummer/chummer[@file = \"", str, "\"]/licenses/license[text()=\"",
-                    xmlNodes.InnerText, "\"]"
-                };
-                if (xmlDocument1.SelectSingleNode(string.Concat(innerText)) != null)
-                    continue;
-                XmlNode xmlNodes1 =
-                    _objDataDoc.SelectSingleNode(string.Concat("/chummer/chummer[@file = \"", str, "\"]/licenses"));
-                if (xmlNodes1 == null)
-                {
-                    XmlNode xmlNodes2 = _objDataDoc.CreateElement("chummer");
-                    XmlAttribute xmlAttribute = _objDataDoc.CreateAttribute("file");
-                    xmlAttribute.Value = str;
-                    xmlNodes2.Attributes.Append(xmlAttribute);
-                    xmlNodes1 = _objDataDoc.CreateElement("licenses");
-                    xmlNodes2.AppendChild(xmlNodes1);
-                    _objDataDoc.SelectSingleNode("/chummer").AppendChild(xmlNodes2);
-                }
-                XmlNode innerText1 = _objDataDoc.CreateElement("license");
-                innerText1.InnerText = xmlNodes.InnerText;
-                XmlAttribute xmlAttribute1 = _objDataDoc.CreateAttribute("translate");
-                xmlAttribute1.Value = xmlNodes.InnerText;
-                innerText1.Attributes.Append(xmlAttribute1);
-                xmlNodes1.AppendChild(innerText1);
-            }
-            XmlNodeList xmlNodeLists =
-                _objDataDoc.SelectNodes(string.Concat("/chummer/chummer[@file = \"", str, "\"]/licenses/license"));
-            foreach (XmlNode xmlNodes3 in xmlNodeLists)
-            {
-                if (
-                    xmlDocument.SelectSingleNode(string.Concat("/chummer/licenses/license[text() = \"",
-                        xmlNodes3.InnerText, "\"]")) != null)
-                    continue;
-                _objDataDoc.SelectSingleNode(string.Concat("/chummer/chummer[@file = \"", str, "\"]/licenses"))
-                    .RemoveChild(xmlNodes3);
-            }
-        }
-
-        private void ProcessLifestyles()
-        {
-            var xmlDocument = new XmlDocument();
-            xmlDocument.Load(string.Concat(_strPath, "data\\lifestyles.xml"));
-            string str = "lifestyles.xml";
-            foreach (XmlNode xmlNodes in xmlDocument.SelectNodes("/chummer/lifestyles/lifestyle"))
-            {
-                string innerText = string.Empty;
-                string innerText1 = xmlNodes["name"].InnerText;
-                innerText = xmlNodes["id"].InnerText;
-                XmlDocument xmlDocument1 = _objDataDoc;
-                string[] strArrays =
-                {
-                    "/chummer/chummer[@file = \"", str, "\"]/lifestyles/lifestyle[name=\"", innerText1,
-                    "\"]"
-                };
-                XmlNode xmlNodes1 = xmlDocument1.SelectSingleNode(string.Concat(strArrays));
-                if (xmlNodes1 != null)
-                {
-                    if (xmlNodes1["id"] != null)
-                        continue;
-                    xmlNodes1.PrependChild(_objDataDoc.CreateElement("id"));
-                    xmlNodes1["id"].InnerText = innerText;
-                }
-                else
-                {
-                    XmlNode xmlNodes2 =
-                        _objDataDoc.SelectSingleNode(string.Concat("/chummer/chummer[@file = \"", str, "\"]/lifestyles"));
-                    if (xmlNodes2 == null)
-                    {
-                        xmlNodes2 = _objDataDoc.CreateElement("lifestyles");
-                        XmlNode xmlNodes3 =
-                            _objDataDoc.SelectSingleNode(string.Concat("/chummer/chummer[@file = \"", str, "\"]"));
-                        if (xmlNodes3 == null)
-                        {
-                            xmlNodes3 = _objDataDoc.CreateElement("chummer");
-                            XmlNode xmlNodes4 = _objDataDoc.SelectSingleNode("/chummer");
-                            XmlAttribute xmlAttribute = _objDataDoc.CreateAttribute("file");
-                            xmlAttribute.Value = str;
-                            xmlNodes3.Attributes.Append(xmlAttribute);
-                            xmlNodes4.AppendChild(xmlNodes3);
-                        }
-                        xmlNodes3.AppendChild(xmlNodes2);
-                    }
-                    XmlNode innerText2 = _objDataDoc.CreateElement("lifestyle");
-                    innerText2.AppendChild(_objDataDoc.CreateElement("id"));
-                    innerText2["id"].InnerText = innerText;
-                    innerText2.AppendChild(_objDataDoc.CreateElement("name"));
-                    innerText2["name"].InnerText = xmlNodes["name"].InnerText;
-                    innerText2.AppendChild(_objDataDoc.CreateElement("translate"));
-                    innerText2["translate"].InnerText = xmlNodes["name"].InnerText;
-                    innerText2.AppendChild(_objDataDoc.CreateElement("page"));
-                    innerText2["page"].InnerText = xmlNodes["page"].InnerText;
-                    xmlNodes2.AppendChild(innerText2);
-                }
-            }
-            XmlNodeList xmlNodeLists =
-                _objDataDoc.SelectNodes(string.Concat("/chummer/chummer[@file = \"", str, "\"]/lifestyles/lifestyle"));
-            foreach (XmlNode xmlNodes5 in xmlNodeLists)
-            {
-                xmlNodes5.Attributes.RemoveAll();
-                if (
-                    xmlDocument.SelectSingleNode(string.Concat("/chummer/lifestyles/lifestyle[name = \"",
-                        xmlNodes5["name"].InnerText, "\"]")) != null)
-                    continue;
-                if (!_blnDelete)
-                {
-                    XmlAttribute xmlAttribute1 = _objDataDoc.CreateAttribute("exists");
-                    xmlAttribute1.Value = "False";
-                    xmlNodes5.Attributes.Append(xmlAttribute1);
-                }
-                else
-                {
-                    _objDataDoc.SelectSingleNode(string.Concat("/chummer/chummer[@file = \"", str, "\"]/lifestyles"))
-                        .RemoveChild(xmlNodes5);
-                }
-            }
-            foreach (XmlNode xmlNodes6 in xmlDocument.SelectNodes("/chummer/qualities/quality"))
-            {
-                string str1 = string.Empty;
-                string str2 = xmlNodes6["name"].InnerText;
-                str1 = xmlNodes6["id"].InnerText;
-                XmlDocument xmlDocument2 = _objDataDoc;
-                string[] strArrays1 = { "/chummer/chummer[@file = \"", str, "\"]/qualities/quality[name=\"", str2, "\"]" };
-                XmlNode xmlNodes7 = xmlDocument2.SelectSingleNode(string.Concat(strArrays1));
-                if (xmlNodes7 != null)
-                {
-                    if (xmlNodes7["id"] != null)
-                        continue;
-                    xmlNodes7.PrependChild(_objDataDoc.CreateElement("id"));
-                    xmlNodes7["id"].InnerText = str1;
-                }
-                else
-                {
-                    XmlNode xmlNodes8 =
-                        _objDataDoc.SelectSingleNode(string.Concat("/chummer/chummer[@file = \"", str, "\"]/qualities"));
-                    if (xmlNodes8 == null)
-                    {
-                        XmlNode xmlNodes9 = _objDataDoc.CreateElement("chummer");
-                        XmlAttribute xmlAttribute2 = _objDataDoc.CreateAttribute("file");
-                        xmlAttribute2.Value = str;
-                        xmlNodes9.Attributes.Append(xmlAttribute2);
-                        xmlNodes8 = _objDataDoc.CreateElement("qualities");
-                        xmlNodes9.AppendChild(xmlNodes8);
-                        _objDataDoc.SelectSingleNode("/chummer").AppendChild(xmlNodes9);
-                    }
-                    XmlNode innerText3 = _objDataDoc.CreateElement("quality");
-                    innerText3.AppendChild(_objDataDoc.CreateElement("id"));
-                    innerText3["id"].InnerText = str1;
-                    innerText3.AppendChild(_objDataDoc.CreateElement("name"));
-                    innerText3["name"].InnerText = xmlNodes6["name"].InnerText;
-                    innerText3.AppendChild(_objDataDoc.CreateElement("translate"));
-                    innerText3["translate"].InnerText = xmlNodes6["name"].InnerText;
-                    innerText3.AppendChild(_objDataDoc.CreateElement("page"));
-                    innerText3["page"].InnerText = xmlNodes6["page"].InnerText;
-                    xmlNodes8.AppendChild(innerText3);
-                }
-            }
-            XmlNodeList xmlNodeLists1 =
-                _objDataDoc.SelectNodes(string.Concat("/chummer/chummer[@file = \"", str, "\"]/qualities/quality"));
-            foreach (XmlNode xmlNodes10 in xmlNodeLists1)
-            {
-                xmlNodes10.Attributes.RemoveAll();
-                if (
-                    xmlDocument.SelectSingleNode(string.Concat("/chummer/qualities/quality[name = \"",
-                        xmlNodes10["name"].InnerText, "\"]")) != null)
-                    continue;
-                if (!_blnDelete)
-                {
-                    XmlAttribute xmlAttribute3 = _objDataDoc.CreateAttribute("exists");
-                    xmlAttribute3.Value = "False";
-                    xmlNodes10.Attributes.Append(xmlAttribute3);
-                }
-                else
-                {
-                    _objDataDoc.SelectSingleNode(string.Concat("/chummer/chummer[@file = \"", str, "\"]/qualities"))
-                        .RemoveChild(xmlNodes10);
-                }
-            }
-            try
-            {
-                XmlNode xmlNodes11 =
-                    _objDataDoc.SelectSingleNode(string.Concat("/chummer/chummer[@file = \"", str, "\"]"));
-                XmlNode xmlNodes12 =
-                    _objDataDoc.SelectSingleNode(string.Concat("/chummer/chummer[@file = \"", str, "\"]/comforts"));
-                xmlNodes11.RemoveChild(xmlNodes12);
-            }
-            catch
-            {
-            }
-            try
-            {
-                XmlNode xmlNodes13 =
-                    _objDataDoc.SelectSingleNode(string.Concat("/chummer/chummer[@file = \"", str, "\"]"));
-                XmlNode xmlNodes14 =
-                    _objDataDoc.SelectSingleNode(string.Concat("/chummer/chummer[@file = \"", str, "\"]/entertainments"));
-                xmlNodes13.RemoveChild(xmlNodes14);
-            }
-            catch
-            {
-            }
-            try
-            {
-                XmlNode xmlNodes15 =
-                    _objDataDoc.SelectSingleNode(string.Concat("/chummer/chummer[@file = \"", str, "\"]"));
-                XmlNode xmlNodes16 =
-                    _objDataDoc.SelectSingleNode(string.Concat("/chummer/chummer[@file = \"", str, "\"]/necessities"));
-                xmlNodes15.RemoveChild(xmlNodes16);
-            }
-            catch
-            {
-            }
-            try
-            {
-                XmlNode xmlNodes17 =
-                    _objDataDoc.SelectSingleNode(string.Concat("/chummer/chummer[@file = \"", str, "\"]"));
-                XmlNode xmlNodes18 =
-                    _objDataDoc.SelectSingleNode(string.Concat("/chummer/chummer[@file = \"", str, "\"]/neighborhoods"));
-                xmlNodes17.RemoveChild(xmlNodes18);
-            }
-            catch
-            {
-            }
-            try
-            {
-                XmlNode xmlNodes19 =
-                    _objDataDoc.SelectSingleNode(string.Concat("/chummer/chummer[@file = \"", str, "\"]"));
-                XmlNode xmlNodes20 =
-                    _objDataDoc.SelectSingleNode(string.Concat("/chummer/chummer[@file = \"", str, "\"]/securities"));
-                xmlNodes19.RemoveChild(xmlNodes20);
-            }
-            catch
-            {
-            }
-        }
-
-        private void ProcessMartialArts()
-        {
-            var xmlDocument = new XmlDocument();
-            xmlDocument.Load(string.Concat(_strPath, "data\\martialarts.xml"));
-            string str = "martialarts.xml";
-            foreach (XmlNode xmlNodes in xmlDocument.SelectNodes("/chummer/martialarts/martialart"))
-            {
-                string innerText = string.Empty;
-                string innerText1 = xmlNodes["name"].InnerText;
-                innerText = xmlNodes["id"].InnerText;
-                XmlDocument xmlDocument1 = _objDataDoc;
-                string[] strArrays =
-                {
-                    "/chummer/chummer[@file = \"", str, "\"]/martialarts/martialart[name=\"",
-                    innerText1, "\"]"
-                };
-                XmlNode xmlNodes1 = xmlDocument1.SelectSingleNode(string.Concat(strArrays));
-                if (xmlNodes1 == null)
-                {
-                    XmlNode xmlNodes2 =
-                        _objDataDoc.SelectSingleNode(string.Concat("/chummer/chummer[@file = \"", str, "\"]/martialarts"));
-                    if (xmlNodes2 == null)
-                    {
-                        xmlNodes2 = _objDataDoc.CreateElement("martialarts");
-                        XmlNode xmlNodes3 =
-                            _objDataDoc.SelectSingleNode(string.Concat("/chummer/chummer[@file = \"", str, "\"]"));
-                        if (xmlNodes3 == null)
-                        {
-                            xmlNodes3 = _objDataDoc.CreateElement("chummer");
-                            XmlNode xmlNodes4 = _objDataDoc.SelectSingleNode("/chummer");
-                            XmlAttribute xmlAttribute = _objDataDoc.CreateAttribute("file");
-                            xmlAttribute.Value = str;
-                            xmlNodes3.Attributes.Append(xmlAttribute);
-                            xmlNodes4.AppendChild(xmlNodes3);
-                        }
-                        xmlNodes3.AppendChild(xmlNodes2);
-                    }
-                    XmlNode innerText2 = _objDataDoc.CreateElement("martialart");
-                    innerText2.AppendChild(_objDataDoc.CreateElement("id"));
-                    innerText2["id"].InnerText = innerText;
-                    innerText2.AppendChild(_objDataDoc.CreateElement("name"));
-                    innerText2["name"].InnerText = xmlNodes["name"].InnerText;
-                    innerText2.AppendChild(_objDataDoc.CreateElement("translate"));
-                    innerText2["translate"].InnerText = xmlNodes["name"].InnerText;
-                    innerText2.AppendChild(_objDataDoc.CreateElement("page"));
-                    innerText2["page"].InnerText = xmlNodes["page"].InnerText;
-                    xmlNodes2.AppendChild(innerText2);
-                }
-                else if (xmlNodes1["id"] == null)
-                {
-                    xmlNodes1.PrependChild(_objDataDoc.CreateElement("id"));
-                    xmlNodes1["id"].InnerText = innerText;
-                }
-                XmlDocument xmlDocument2 = _objDataDoc;
-                string[] strArrays1 =
-                {
-                    "/chummer/chummer[@file = \"", str, "\"]/martialarts/martialart[name=\"",
-                    innerText1, "\"]/advantages"
-                };
-                XmlNode xmlNodes5 = xmlDocument2.SelectSingleNode(string.Concat(strArrays1));
-                XmlDocument xmlDocument3 = _objDataDoc;
-                string[] strArrays2 =
-                {
-                    "/chummer/chummer[@file = \"", str, "\"]/martialarts/martialart[name=\"",
-                    innerText1, "\"]"
-                };
-                xmlNodes1 = xmlDocument3.SelectSingleNode(string.Concat(strArrays2));
-                try
-                {
-                    xmlNodes1.RemoveChild(xmlNodes5);
-                }
-                catch
-                {
-                }
-            }
-            XmlNodeList xmlNodeLists =
-                _objDataDoc.SelectNodes(string.Concat("/chummer/chummer[@file = \"", str, "\"]/martialarts/martialart"));
-            foreach (XmlNode xmlNodes6 in xmlNodeLists)
-            {
-                xmlNodes6.Attributes.RemoveAll();
-                if (
-                    xmlDocument.SelectSingleNode(string.Concat("/chummer/martialarts/martialart[name = \"",
-                        xmlNodes6["name"].InnerText, "\"]")) != null)
-                    continue;
-                if (!_blnDelete)
-                {
-                    XmlAttribute xmlAttribute1 = _objDataDoc.CreateAttribute("exists");
-                    xmlAttribute1.Value = "False";
-                    xmlNodes6.Attributes.Append(xmlAttribute1);
-                }
-                else
-                {
-                    _objDataDoc.SelectSingleNode(string.Concat("/chummer/chummer[@file = \"", str, "\"]/martialarts"))
-                        .RemoveChild(xmlNodes6);
-                }
-            }
-            foreach (XmlNode xmlNodes7 in xmlDocument.SelectNodes("/chummer/techniques/technique"))
-            {
-                string str1 = string.Empty;
-                string str2 = xmlNodes7["name"].InnerText;
-                str1 = xmlNodes7["id"].InnerText;
-                XmlDocument xmlDocument4 = _objDataDoc;
-                string[] strArrays3 =
-                {
-                    "/chummer/chummer[@file = \"", str, "\"]/techniques/technique[name=\"", str2,
-                    "\"]"
-                };
-                XmlNode xmlNodes8 = xmlDocument4.SelectSingleNode(string.Concat(strArrays3));
-                if (xmlNodes8 != null)
-                {
-                    if (xmlNodes8["id"] != null)
-                        continue;
-                    xmlNodes8.PrependChild(_objDataDoc.CreateElement("id"));
-                    xmlNodes8["id"].InnerText = str1;
-                }
-                else
-                {
-                    XmlNode xmlNodes9 =
-                        _objDataDoc.SelectSingleNode(string.Concat("/chummer/chummer[@file = \"", str, "\"]/techniques"));
-                    if (xmlNodes9 == null)
-                    {
-                        XmlNode xmlNodes10 =
-                            _objDataDoc.SelectSingleNode(string.Concat("/chummer/chummer[@file = \"", str, "\"]"));
-                        if (xmlNodes10 == null)
-                        {
-                            xmlNodes10 = _objDataDoc.CreateElement("chummer");
-                            XmlAttribute xmlAttribute2 = _objDataDoc.CreateAttribute("file");
-                            xmlAttribute2.Value = str;
-                            xmlNodes10.Attributes.Append(xmlAttribute2);
-                            _objDataDoc.SelectSingleNode("/chummer").AppendChild(xmlNodes10);
-                        }
-                        xmlNodes9 = _objDataDoc.CreateElement("techniques");
-                        xmlNodes10.AppendChild(xmlNodes9);
-                    }
-                    XmlNode innerText3 = _objDataDoc.CreateElement("technique");
-                    innerText3.AppendChild(_objDataDoc.CreateElement("id"));
-                    innerText3["id"].InnerText = str1;
-                    innerText3.AppendChild(_objDataDoc.CreateElement("name"));
-                    innerText3["name"].InnerText = xmlNodes7["name"].InnerText;
-                    innerText3.AppendChild(_objDataDoc.CreateElement("translate"));
-                    innerText3["translate"].InnerText = xmlNodes7["name"].InnerText;
-                    innerText3.AppendChild(_objDataDoc.CreateElement("page"));
-                    innerText3["page"].InnerText = xmlNodes7["page"].InnerText;
-                    xmlNodes9.AppendChild(innerText3);
-                }
-            }
-            XmlNodeList xmlNodeLists1 =
-                _objDataDoc.SelectNodes(string.Concat("/chummer/chummer[@file = \"", str, "\"]/techniques/technique"));
-            foreach (XmlNode xmlNodes11 in xmlNodeLists1)
-            {
-                xmlNodes11.Attributes.RemoveAll();
-                if (
-                    xmlDocument.SelectSingleNode(string.Concat("/chummer/techniques/technique[name = \"",
-                        xmlNodes11["name"].InnerText, "\"]")) != null)
-                    continue;
-                if (!_blnDelete)
-                {
-                    XmlAttribute xmlAttribute3 = _objDataDoc.CreateAttribute("exists");
-                    xmlAttribute3.Value = "False";
-                    xmlNodes11.Attributes.Append(xmlAttribute3);
-                }
-                else
-                {
-                    _objDataDoc.SelectSingleNode(string.Concat("/chummer/chummer[@file = \"", str, "\"]/techniques"))
-                        .RemoveChild(xmlNodes11);
-                }
-            }
-            try
-            {
-                XmlNode xmlNodes12 =
-                    _objDataDoc.SelectSingleNode(string.Concat("/chummer/chummer[@file = \"", str, "\"]"));
-                XmlNode xmlNodes13 =
-                    _objDataDoc.SelectSingleNode(string.Concat("/chummer/chummer[@file = \"", str, "\"]/maneuvers"));
-                xmlNodes12.RemoveChild(xmlNodes13);
-            }
-            catch
-            {
-            }
-        }
-
-        private void ProcessMentors()
-        {
-            var xmlDocument = new XmlDocument();
-            xmlDocument.Load(string.Concat(_strPath, "data\\mentors.xml"));
-            string str = "mentors.xml";
-            foreach (XmlNode xmlNodes in xmlDocument.SelectNodes("/chummer/mentors/mentor"))
-            {
-                string innerText = string.Empty;
-                string innerText1 = xmlNodes["name"].InnerText;
-                innerText = xmlNodes["id"].InnerText;
-                XmlDocument xmlDocument1 = _objDataDoc;
-                string[] strArrays =
-                {
-                    "/chummer/chummer[@file = \"", str, "\"]/mentors/mentor[name=\"", innerText1,
-                    "\"]"
-                };
-                XmlNode xmlNodes1 = xmlDocument1.SelectSingleNode(string.Concat(strArrays));
-                if (xmlNodes1 == null)
-                {
-                    XmlNode xmlNodes2 =
-                        _objDataDoc.SelectSingleNode(string.Concat("/chummer/chummer[@file = \"", str, "\"]/mentors"));
-                    if (xmlNodes2 == null)
-                    {
-                        xmlNodes2 = _objDataDoc.CreateElement("mentors");
-                        XmlNode xmlNodes3 =
-                            _objDataDoc.SelectSingleNode(string.Concat("/chummer/chummer[@file = \"", str, "\"]"));
-                        if (xmlNodes3 == null)
-                        {
-                            xmlNodes3 = _objDataDoc.CreateElement("chummer");
-                            XmlNode xmlNodes4 = _objDataDoc.SelectSingleNode("/chummer");
-                            XmlAttribute xmlAttribute = _objDataDoc.CreateAttribute("file");
-                            xmlAttribute.Value = str;
-                            xmlNodes3.Attributes.Append(xmlAttribute);
-                            xmlNodes4.AppendChild(xmlNodes3);
-                        }
-                        xmlNodes3.AppendChild(xmlNodes2);
-                    }
-                    xmlNodes1 = _objDataDoc.CreateElement("mentor");
-                    xmlNodes1.AppendChild(_objDataDoc.CreateElement("id"));
-                    xmlNodes1["id"].InnerText = innerText;
-                    xmlNodes1.AppendChild(_objDataDoc.CreateElement("name"));
-                    xmlNodes1["name"].InnerText = xmlNodes["name"].InnerText;
-                    xmlNodes1.AppendChild(_objDataDoc.CreateElement("translate"));
-                    xmlNodes1["translate"].InnerText = xmlNodes["name"].InnerText;
-                    xmlNodes1.AppendChild(_objDataDoc.CreateElement("page"));
-                    xmlNodes1["page"].InnerText = xmlNodes["page"].InnerText;
-                    xmlNodes2.AppendChild(xmlNodes1);
-                }
-                else if (xmlNodes1["id"] == null)
-                {
-                    xmlNodes1.PrependChild(_objDataDoc.CreateElement("id"));
-                    xmlNodes1["id"].InnerText = innerText;
-                }
-                if (xmlNodes1["advantage"] == null)
-                {
-                    xmlNodes1.AppendChild(_objDataDoc.CreateElement("advantage"));
-                    xmlNodes1["advantage"].InnerText = xmlNodes["advantage"].InnerText;
-                }
-                if (xmlNodes1["disadvantage"] == null)
-                {
-                    xmlNodes1.AppendChild(_objDataDoc.CreateElement("disadvantage"));
-                    xmlNodes1["disadvantage"].InnerText = xmlNodes["disadvantage"].InnerText;
-                }
-                if (xmlNodes1["choices"] == null)
-                    xmlNodes1.AppendChild(_objDataDoc.CreateElement("choices"));
-                foreach (
-                    XmlNode xmlNodes5 in
-                    xmlDocument.SelectNodes(string.Concat("/chummer/mentors/mentor[name=\"", innerText1,
-                        "\"]/choices/choice")))
-                {
-                    XmlDocument xmlDocument2 = _objDataDoc;
-                    object[] item =
-                    {
-                        "/chummer/chummer[@file = \"", str, "\"]/mentors/mentor[name=\"", innerText1,
-                        "\"]/choices/choice[name=\"", xmlNodes5["name"], "\"]"
-                    };
-                    if (xmlDocument2.SelectSingleNode(string.Concat(item)) != null)
-                        continue;
-                    XmlNode xmlNodes6 = _objDataDoc.CreateElement("choice");
-                    XmlNode innerText2 = _objDataDoc.CreateElement("name");
-                    innerText2.InnerText = xmlNodes5["name"].InnerText;
-                    xmlNodes6.AppendChild(innerText2);
-                    XmlNode innerText3 = _objDataDoc.CreateElement("translate");
-                    innerText3.InnerText = xmlNodes5["name"].InnerText;
-                    xmlNodes6.AppendChild(innerText3);
-                    if (xmlNodes5.Attributes.Count > 0)
-                    {
-                        XmlAttribute xmlAttribute1 = _objDataDoc.CreateAttribute("set");
-                        xmlAttribute1.Value = xmlNodes5.Attributes["set"].InnerText;
-                        xmlNodes6.Attributes.Append(xmlAttribute1);
-                    }
-                    xmlNodes1["choices"].AppendChild(xmlNodes6);
-                }
-            }
-            XmlNodeList xmlNodeLists =
-                _objDataDoc.SelectNodes(string.Concat("/chummer/chummer[@file = \"", str, "\"]/mentors/mentor"));
-            foreach (XmlNode xmlNodes7 in xmlNodeLists)
-            {
-                xmlNodes7.Attributes.RemoveAll();
-                if (
-                    xmlDocument.SelectSingleNode(string.Concat("/chummer/mentors/mentor[name = \"",
-                        xmlNodes7["name"].InnerText, "\"]")) != null)
-                    continue;
-                if (!_blnDelete)
-                {
-                    XmlAttribute xmlAttribute2 = _objDataDoc.CreateAttribute("exists");
-                    xmlAttribute2.Value = "False";
-                    xmlNodes7.Attributes.Append(xmlAttribute2);
-                }
-                else
-                {
-                    _objDataDoc.SelectSingleNode(string.Concat("/chummer/chummer[@file = \"", str, "\"]/mentors"))
-                        .RemoveChild(xmlNodes7);
-                }
-            }
-        }
-
-        private void ProcessMetamagic()
-        {
-            var xmlDocument = new XmlDocument();
-            xmlDocument.Load(string.Concat(_strPath, "data\\metamagic.xml"));
-            string str = "metamagic.xml";
-            foreach (XmlNode xmlNodes in xmlDocument.SelectNodes("/chummer/metamagics/metamagic"))
-            {
-                string innerText = string.Empty;
-                string innerText1 = xmlNodes["name"].InnerText;
-                innerText = xmlNodes["id"].InnerText;
-                XmlDocument xmlDocument1 = _objDataDoc;
-                string[] strArrays =
-                {
-                    "/chummer/chummer[@file = \"", str, "\"]/metamagics/metamagic[name=\"", innerText1,
-                    "\"]"
-                };
-                XmlNode xmlNodes1 = xmlDocument1.SelectSingleNode(string.Concat(strArrays));
-                if (xmlNodes1 != null)
-                {
-                    if (xmlNodes1["id"] != null)
-                        continue;
-                    xmlNodes1.PrependChild(_objDataDoc.CreateElement("id"));
-                    xmlNodes1["id"].InnerText = innerText;
-                }
-                else
-                {
-                    XmlNode xmlNodes2 =
-                        _objDataDoc.SelectSingleNode(string.Concat("/chummer/chummer[@file = \"", str, "\"]/metamagics"));
-                    if (xmlNodes2 == null)
-                    {
-                        xmlNodes2 = _objDataDoc.CreateElement("metamagics");
-                        XmlNode xmlNodes3 =
-                            _objDataDoc.SelectSingleNode(string.Concat("/chummer/chummer[@file = \"", str, "\"]"));
-                        if (xmlNodes3 == null)
-                        {
-                            xmlNodes3 = _objDataDoc.CreateElement("chummer");
-                            XmlNode xmlNodes4 = _objDataDoc.SelectSingleNode("/chummer");
-                            XmlAttribute xmlAttribute = _objDataDoc.CreateAttribute("file");
-                            xmlAttribute.Value = str;
-                            xmlNodes3.Attributes.Append(xmlAttribute);
-                            xmlNodes4.AppendChild(xmlNodes3);
-                        }
-                        xmlNodes3.AppendChild(xmlNodes2);
-                    }
-                    XmlNode innerText2 = _objDataDoc.CreateElement("metamagic");
-                    innerText2.AppendChild(_objDataDoc.CreateElement("id"));
-                    innerText2["id"].InnerText = innerText;
-                    innerText2.AppendChild(_objDataDoc.CreateElement("name"));
-                    innerText2["name"].InnerText = xmlNodes["name"].InnerText;
-                    innerText2.AppendChild(_objDataDoc.CreateElement("translate"));
-                    innerText2["translate"].InnerText = xmlNodes["name"].InnerText;
-                    innerText2.AppendChild(_objDataDoc.CreateElement("page"));
-                    innerText2["page"].InnerText = xmlNodes["page"].InnerText;
-                    xmlNodes2.AppendChild(innerText2);
-                }
-            }
-            XmlNodeList xmlNodeLists =
-                _objDataDoc.SelectNodes(string.Concat("/chummer/chummer[@file = \"", str, "\"]/metamagics/metamagic"));
-            foreach (XmlNode xmlNodes5 in xmlNodeLists)
-            {
-                xmlNodes5.Attributes.RemoveAll();
-                if (
-                    xmlDocument.SelectSingleNode(string.Concat("/chummer/metamagics/metamagic[name = \"",
-                        xmlNodes5["name"].InnerText, "\"]")) != null)
-                    continue;
-                if (!_blnDelete)
-                {
-                    XmlAttribute xmlAttribute1 = _objDataDoc.CreateAttribute("exists");
-                    xmlAttribute1.Value = "False";
-                    xmlNodes5.Attributes.Append(xmlAttribute1);
-                }
-                else
-                {
-                    _objDataDoc.SelectSingleNode(string.Concat("/chummer/chummer[@file = \"", str, "\"]/metamagics"))
-                        .RemoveChild(xmlNodes5);
-                }
-            }
-            foreach (XmlNode xmlNodes6 in xmlDocument.SelectNodes("/chummer/arts/art"))
-            {
-                string str1 = string.Empty;
-                string str2 = xmlNodes6["name"].InnerText;
-                str1 = xmlNodes6["id"].InnerText;
-                XmlDocument xmlDocument2 = _objDataDoc;
-                string[] strArrays1 = { "/chummer/chummer[@file = \"", str, "\"]/arts/art[name=\"", str2, "\"]" };
-                XmlNode xmlNodes7 = xmlDocument2.SelectSingleNode(string.Concat(strArrays1));
-                if (xmlNodes7 != null)
-                {
-                    if (xmlNodes7["id"] != null)
-                        continue;
-                    xmlNodes7.PrependChild(_objDataDoc.CreateElement("id"));
-                    xmlNodes7["id"].InnerText = str1;
-                }
-                else
-                {
-                    XmlNode xmlNodes8 =
-                        _objDataDoc.SelectSingleNode(string.Concat("/chummer/chummer[@file = \"", str, "\"]/arts"));
-                    if (xmlNodes8 == null)
-                    {
-                        XmlNode xmlNodes9 =
-                            _objDataDoc.SelectSingleNode(string.Concat("/chummer/chummer[@file = \"", str, "\"]"));
-                        if (xmlNodes9 == null)
-                        {
-                            xmlNodes9 = _objDataDoc.CreateElement("chummer");
-                            XmlAttribute xmlAttribute2 = _objDataDoc.CreateAttribute("file");
-                            xmlAttribute2.Value = str;
-                            xmlNodes9.Attributes.Append(xmlAttribute2);
-                            _objDataDoc.SelectSingleNode("/chummer").AppendChild(xmlNodes9);
-                        }
-                        xmlNodes8 = _objDataDoc.CreateElement("arts");
-                        xmlNodes9.AppendChild(xmlNodes8);
-                    }
-                    XmlNode innerText3 = _objDataDoc.CreateElement("art");
-                    innerText3.AppendChild(_objDataDoc.CreateElement("id"));
-                    innerText3["id"].InnerText = str1;
-                    innerText3.AppendChild(_objDataDoc.CreateElement("name"));
-                    innerText3["name"].InnerText = xmlNodes6["name"].InnerText;
-                    innerText3.AppendChild(_objDataDoc.CreateElement("translate"));
-                    innerText3["translate"].InnerText = xmlNodes6["name"].InnerText;
-                    innerText3.AppendChild(_objDataDoc.CreateElement("page"));
-                    innerText3["page"].InnerText = xmlNodes6["page"].InnerText;
-                    xmlNodes8.AppendChild(innerText3);
-                }
-            }
-            XmlNodeList xmlNodeLists1 =
-                _objDataDoc.SelectNodes(string.Concat("/chummer/chummer[@file = \"", str, "\"]/arts/art"));
-            foreach (XmlNode xmlNodes10 in xmlNodeLists1)
-            {
-                xmlNodes10.Attributes.RemoveAll();
-                if (
-                    xmlDocument.SelectSingleNode(string.Concat("/chummer/arts/art[name = \"",
-                        xmlNodes10["name"].InnerText, "\"]")) != null)
-                    continue;
-                if (!_blnDelete)
-                {
-                    XmlAttribute xmlAttribute3 = _objDataDoc.CreateAttribute("exists");
-                    xmlAttribute3.Value = "False";
-                    xmlNodes10.Attributes.Append(xmlAttribute3);
-                }
-                else
-                {
-                    _objDataDoc.SelectSingleNode(string.Concat("/chummer/chummer[@file = \"", str, "\"]/arts"))
-                        .RemoveChild(xmlNodes10);
-                }
-            }
-        }
-
-        private void ProcessMetatypes()
-        {
-            var xmlDocument = new XmlDocument();
-            xmlDocument.Load(string.Concat(_strPath, "data\\metatypes.xml"));
-            string str = "metatypes.xml";
-            foreach (XmlNode xmlNodes in xmlDocument.SelectNodes("/chummer/categories/category"))
-            {
-                XmlDocument xmlDocument1 = _objDataDoc;
-                string[] innerText =
-                {
-                    "/chummer/chummer[@file = \"", str, "\"]/categories/category[text()=\"",
-                    xmlNodes.InnerText, "\"]"
-                };
-                if (xmlDocument1.SelectSingleNode(string.Concat(innerText)) != null)
-                    continue;
-                XmlNode xmlNodes1 =
-                    _objDataDoc.SelectSingleNode(string.Concat("/chummer/chummer[@file = \"", str, "\"]/categories"));
-                if (xmlNodes1 == null)
-                {
-                    xmlNodes1 = _objDataDoc.CreateElement("categories");
-                    XmlNode xmlNodes2 =
-                        _objDataDoc.SelectSingleNode(string.Concat("/chummer/chummer[@file = \"", str, "\"]"));
-                    if (xmlNodes2 == null)
-                    {
-                        xmlNodes2 = _objDataDoc.CreateElement("chummer");
-                        XmlNode xmlNodes3 = _objDataDoc.SelectSingleNode("/chummer");
-                        XmlAttribute xmlAttribute = _objDataDoc.CreateAttribute("file");
-                        xmlAttribute.Value = str;
-                        xmlNodes2.Attributes.Append(xmlAttribute);
-                        xmlNodes3.AppendChild(xmlNodes2);
-                    }
-                    xmlNodes2.AppendChild(xmlNodes1);
-                }
-                XmlNode innerText1 = _objDataDoc.CreateElement("category");
-                innerText1.InnerText = xmlNodes.InnerText;
-                XmlAttribute xmlAttribute1 = _objDataDoc.CreateAttribute("translate");
-                xmlAttribute1.Value = xmlNodes.InnerText;
-                innerText1.Attributes.Append(xmlAttribute1);
-                xmlNodes1.AppendChild(innerText1);
-            }
-            XmlNodeList xmlNodeLists =
-                _objDataDoc.SelectNodes(string.Concat("/chummer/chummer[@file = \"", str, "\"]/categories/category"));
-            foreach (XmlNode xmlNodes4 in xmlNodeLists)
-            {
-                if (
-                    xmlDocument.SelectSingleNode(string.Concat("/chummer/categories/category[text() = \"",
-                        xmlNodes4.InnerText, "\"]")) != null)
-                    continue;
-                _objDataDoc.SelectSingleNode(string.Concat("/chummer/chummer[@file = \"", str, "\"]/categories"))
-                    .RemoveChild(xmlNodes4);
-            }
-            foreach (XmlNode xmlNodes5 in xmlDocument.SelectNodes("/chummer/metatypes/metatype"))
-            {
-                string str1 = string.Empty;
-                string innerText2 = xmlNodes5["name"].InnerText;
-                str1 = xmlNodes5["id"].InnerText;
-                XmlDocument xmlDocument2 = _objDataDoc;
-                string[] strArrays =
-                {
-                    "/chummer/chummer[@file = \"", str, "\"]/metatypes/metatype[name=\"", innerText2,
-                    "\"]"
-                };
-                XmlNode xmlNodes6 = xmlDocument2.SelectSingleNode(string.Concat(strArrays));
-                if (xmlNodes6 == null)
-                {
-                    XmlNode xmlNodes7 =
-                        _objDataDoc.SelectSingleNode(string.Concat("/chummer/chummer[@file = \"", str, "\"]/metatypes"));
-                    if (xmlNodes7 == null)
-                    {
-                        xmlNodes7 = _objDataDoc.CreateElement("metatypes");
-                        XmlNode xmlNodes8 =
-                            _objDataDoc.SelectSingleNode(string.Concat("/chummer/chummer[@file = \"", str, "\"]"));
-                        if (xmlNodes8 == null)
-                        {
-                            xmlNodes8 = _objDataDoc.CreateElement("chummer");
-                            XmlNode xmlNodes9 = _objDataDoc.SelectSingleNode("/chummer");
-                            XmlAttribute xmlAttribute2 = _objDataDoc.CreateAttribute("file");
-                            xmlAttribute2.Value = str;
-                            xmlNodes8.Attributes.Append(xmlAttribute2);
-                            xmlNodes9.AppendChild(xmlNodes8);
-                        }
-                        xmlNodes8.AppendChild(xmlNodes7);
-                    }
-                    XmlNode innerText3 = _objDataDoc.CreateElement("metatype");
-                    innerText3.AppendChild(_objDataDoc.CreateElement("id"));
-                    innerText3["id"].InnerText = str1;
-                    innerText3.AppendChild(_objDataDoc.CreateElement("name"));
-                    innerText3["name"].InnerText = xmlNodes5["name"].InnerText;
-                    innerText3.AppendChild(_objDataDoc.CreateElement("translate"));
-                    innerText3["translate"].InnerText = xmlNodes5["name"].InnerText;
-                    innerText3.AppendChild(_objDataDoc.CreateElement("page"));
-                    innerText3["page"].InnerText = xmlNodes5["page"].InnerText;
-                    xmlNodes7.AppendChild(innerText3);
-                }
-                else if (xmlNodes6["id"] == null)
-                {
-                    xmlNodes6.PrependChild(_objDataDoc.CreateElement("id"));
-                    xmlNodes6["id"].InnerText = str1;
-                }
-                XmlDocument xmlDocument3 = _objDataDoc;
-                string[] strArrays1 =
-                {
-                    "/chummer/chummer[@file = \"", str, "\"]/metatypes/metatype[name=\"", innerText2,
-                    "\"]/metavariants"
-                };
-                XmlNode xmlNodes10 = xmlDocument3.SelectSingleNode(string.Concat(strArrays1));
-                XmlDocument xmlDocument4 = _objDataDoc;
-                string[] strArrays2 =
-                {
-                    "/chummer/chummer[@file = \"", str, "\"]/metatypes/metatype[name=\"", innerText2,
-                    "\"]"
-                };
-                xmlNodes6 = xmlDocument4.SelectSingleNode(string.Concat(strArrays2));
-                try
-                {
-                    xmlNodes6.RemoveChild(xmlNodes10);
-                }
-                catch
-                {
-                }
-            }
-            XmlNodeList xmlNodeLists1 =
-                _objDataDoc.SelectNodes(string.Concat("/chummer/chummer[@file = \"", str, "\"]/metatypes/metatype"));
-            foreach (XmlNode xmlNodes11 in xmlNodeLists1)
-            {
-                xmlNodes11.Attributes.RemoveAll();
-                if (
-                    xmlDocument.SelectSingleNode(string.Concat("/chummer/metatypes/metatype[name = \"",
-                        xmlNodes11["name"].InnerText, "\"]")) != null)
-                    continue;
-                if (!_blnDelete)
-                {
-                    XmlAttribute xmlAttribute3 = _objDataDoc.CreateAttribute("exists");
-                    xmlAttribute3.Value = "False";
-                    xmlNodes11.Attributes.Append(xmlAttribute3);
-                }
-                else
-                {
-                    _objDataDoc.SelectSingleNode(string.Concat("/chummer/chummer[@file = \"", str, "\"]/metatypes"))
-                        .RemoveChild(xmlNodes11);
-                }
-            }
-        }
-
-        private void ProcessPowers()
-        {
-            var xmlDocument = new XmlDocument();
-            xmlDocument.Load(string.Concat(_strPath, "data\\powers.xml"));
-            string str = "powers.xml";
-            foreach (XmlNode xmlNodes in xmlDocument.SelectNodes("/chummer/powers/power"))
-            {
-                string innerText = string.Empty;
-                string innerText1 = xmlNodes["name"].InnerText;
-                innerText = xmlNodes["id"].InnerText;
-                XmlDocument xmlDocument1 = _objDataDoc;
-                string[] strArrays = { "/chummer/chummer[@file = \"", str, "\"]/powers/power[name=\"", innerText1, "\"]" };
-                XmlNode xmlNodes1 = xmlDocument1.SelectSingleNode(string.Concat(strArrays));
-                if (xmlNodes1 != null)
-                {
-                    if (xmlNodes1["id"] != null)
-                        continue;
-                    xmlNodes1.PrependChild(_objDataDoc.CreateElement("id"));
-                    xmlNodes1["id"].InnerText = innerText;
-                }
-                else
-                {
-                    XmlNode xmlNodes2 =
-                        _objDataDoc.SelectSingleNode(string.Concat("/chummer/chummer[@file = \"", str, "\"]/powers"));
-                    if (xmlNodes2 == null)
-                    {
-                        xmlNodes2 = _objDataDoc.CreateElement("powers");
-                        XmlNode xmlNodes3 =
-                            _objDataDoc.SelectSingleNode(string.Concat("/chummer/chummer[@file = \"", str, "\"]"));
-                        if (xmlNodes3 == null)
-                        {
-                            xmlNodes3 = _objDataDoc.CreateElement("chummer");
-                            XmlNode xmlNodes4 = _objDataDoc.SelectSingleNode("/chummer");
-                            XmlAttribute xmlAttribute = _objDataDoc.CreateAttribute("file");
-                            xmlAttribute.Value = str;
-                            xmlNodes3.Attributes.Append(xmlAttribute);
-                            xmlNodes4.AppendChild(xmlNodes3);
-                        }
-                        xmlNodes3.AppendChild(xmlNodes2);
-                    }
-                    XmlNode innerText2 = _objDataDoc.CreateElement("power");
-                    innerText2.AppendChild(_objDataDoc.CreateElement("id"));
-                    innerText2["id"].InnerText = innerText;
-                    innerText2.AppendChild(_objDataDoc.CreateElement("name"));
-                    innerText2["name"].InnerText = xmlNodes["name"].InnerText;
-                    innerText2.AppendChild(_objDataDoc.CreateElement("translate"));
-                    innerText2["translate"].InnerText = xmlNodes["name"].InnerText;
-                    innerText2.AppendChild(_objDataDoc.CreateElement("page"));
-                    innerText2["page"].InnerText = xmlNodes["page"].InnerText;
-                    xmlNodes2.AppendChild(innerText2);
-                }
-            }
-            XmlNodeList xmlNodeLists =
-                _objDataDoc.SelectNodes(string.Concat("/chummer/chummer[@file = \"", str, "\"]/powers/power"));
-            foreach (XmlNode xmlNodes5 in xmlNodeLists)
-            {
-                xmlNodes5.Attributes.RemoveAll();
-                if (
-                    xmlDocument.SelectSingleNode(string.Concat("/chummer/powers/power[name = \"",
-                        xmlNodes5["name"].InnerText, "\"]")) != null)
-                    continue;
-                if (!_blnDelete)
-                {
-                    XmlAttribute xmlAttribute1 = _objDataDoc.CreateAttribute("exists");
-                    xmlAttribute1.Value = "False";
-                    xmlNodes5.Attributes.Append(xmlAttribute1);
-                }
-                else
-                {
-                    _objDataDoc.SelectSingleNode(string.Concat("/chummer/chummer[@file = \"", str, "\"]/powers"))
-                        .RemoveChild(xmlNodes5);
-                }
-            }
-            foreach (XmlNode xmlNodes6 in xmlDocument.SelectNodes("/chummer/enhancements/enhancement"))
-            {
-                string str1 = string.Empty;
-                string str2 = xmlNodes6["name"].InnerText;
-                str1 = xmlNodes6["id"].InnerText;
-                XmlDocument xmlDocument2 = _objDataDoc;
-                string[] strArrays1 =
-                {
-                    "/chummer/chummer[@file = \"", str, "\"]/enhancements/enhancement[name=\"", str2,
-                    "\"]"
-                };
-                XmlNode xmlNodes7 = xmlDocument2.SelectSingleNode(string.Concat(strArrays1));
-                if (xmlNodes7 != null)
-                {
-                    if (xmlNodes7["id"] != null)
-                        continue;
-                    xmlNodes7.PrependChild(_objDataDoc.CreateElement("id"));
-                    xmlNodes7["id"].InnerText = str1;
-                }
-                else
-                {
-                    XmlNode xmlNodes8 =
-                        _objDataDoc.SelectSingleNode(string.Concat("/chummer/chummer[@file = \"", str,
-                            "\"]/enhancements"));
-                    if (xmlNodes8 == null)
-                    {
-                        XmlNode xmlNodes9 =
-                            _objDataDoc.SelectSingleNode(string.Concat("/chummer/chummer[@file = \"", str, "\"]"));
-                        if (xmlNodes9 == null)
-                        {
-                            xmlNodes9 = _objDataDoc.CreateElement("chummer");
-                            XmlAttribute xmlAttribute2 = _objDataDoc.CreateAttribute("file");
-                            xmlAttribute2.Value = str;
-                            xmlNodes9.Attributes.Append(xmlAttribute2);
-                            _objDataDoc.SelectSingleNode("/chummer").AppendChild(xmlNodes9);
-                        }
-                        xmlNodes8 = _objDataDoc.CreateElement("enhancements");
-                        xmlNodes9.AppendChild(xmlNodes8);
-                    }
-                    XmlNode innerText3 = _objDataDoc.CreateElement("enhancement");
-                    innerText3.AppendChild(_objDataDoc.CreateElement("id"));
-                    innerText3["id"].InnerText = str1;
-                    innerText3.AppendChild(_objDataDoc.CreateElement("name"));
-                    innerText3["name"].InnerText = xmlNodes6["name"].InnerText;
-                    innerText3.AppendChild(_objDataDoc.CreateElement("translate"));
-                    innerText3["translate"].InnerText = xmlNodes6["name"].InnerText;
-                    innerText3.AppendChild(_objDataDoc.CreateElement("page"));
-                    innerText3["page"].InnerText = xmlNodes6["page"].InnerText;
-                    xmlNodes8.AppendChild(innerText3);
-                }
-            }
-            XmlNodeList xmlNodeLists1 =
-                _objDataDoc.SelectNodes(string.Concat("/chummer/chummer[@file = \"", str, "\"]/enhancements/enhancement"));
-            foreach (XmlNode xmlNodes10 in xmlNodeLists1)
-            {
-                xmlNodes10.Attributes.RemoveAll();
-                if (
-                    xmlDocument.SelectSingleNode(string.Concat("/chummer/enhancements/enhancement[name = \"",
-                        xmlNodes10["name"].InnerText, "\"]")) != null)
-                    continue;
-                if (!_blnDelete)
-                {
-                    XmlAttribute xmlAttribute3 = _objDataDoc.CreateAttribute("exists");
-                    xmlAttribute3.Value = "False";
-                    xmlNodes10.Attributes.Append(xmlAttribute3);
-                }
-                else
-                {
-                    _objDataDoc.SelectSingleNode(string.Concat("/chummer/chummer[@file = \"", str, "\"]/enhancements"))
-                        .RemoveChild(xmlNodes10);
-                }
-            }
-        }
-
-        private void ProcessPriorities()
-        {
-            var xmlDocument = new XmlDocument();
-            xmlDocument.Load(string.Concat(_strPath, "data\\priorities.xml"));
-            string str = "priorities.xml";
-            foreach (XmlNode xmlNodes in xmlDocument.SelectNodes("/chummer/categories/category"))
-            {
-                XmlDocument xmlDocument1 = _objDataDoc;
-                string[] innerText =
-                {
-                    "/chummer/chummer[@file = \"", str, "\"]/categories/category[text()=\"",
-                    xmlNodes.InnerText, "\"]"
-                };
-                if (xmlDocument1.SelectSingleNode(string.Concat(innerText)) != null)
-                    continue;
-                XmlNode xmlNodes1 =
-                    _objDataDoc.SelectSingleNode(string.Concat("/chummer/chummer[@file = \"", str, "\"]/categories"));
-                if (xmlNodes1 == null)
-                {
-                    xmlNodes1 = _objDataDoc.CreateElement("categories");
-                    XmlNode xmlNodes2 =
-                        _objDataDoc.SelectSingleNode(string.Concat("/chummer/chummer[@file = \"", str, "\"]"));
-                    if (xmlNodes2 == null)
-                    {
-                        xmlNodes2 = _objDataDoc.CreateElement("chummer");
-                        XmlNode xmlNodes3 = _objDataDoc.SelectSingleNode("/chummer");
-                        XmlAttribute xmlAttribute = _objDataDoc.CreateAttribute("file");
-                        xmlAttribute.Value = str;
-                        xmlNodes2.Attributes.Append(xmlAttribute);
-                        xmlNodes3.AppendChild(xmlNodes2);
-                    }
-                    xmlNodes2.AppendChild(xmlNodes1);
-                }
-                XmlNode innerText1 = _objDataDoc.CreateElement("category");
-                innerText1.InnerText = xmlNodes.InnerText;
-                XmlAttribute xmlAttribute1 = _objDataDoc.CreateAttribute("translate");
-                xmlAttribute1.Value = xmlNodes.InnerText;
-                innerText1.Attributes.Append(xmlAttribute1);
-                xmlNodes1.AppendChild(innerText1);
-            }
-            XmlNodeList xmlNodeLists =
-                _objDataDoc.SelectNodes(string.Concat("/chummer/chummer[@file = \"", str, "\"]/categories/category"));
-            foreach (XmlNode xmlNodes4 in xmlNodeLists)
-            {
-                if (
-                    xmlDocument.SelectSingleNode(string.Concat("/chummer/categories/category[text() = \"",
-                        xmlNodes4.InnerText, "\"]")) != null)
-                    continue;
-                _objDataDoc.SelectSingleNode(string.Concat("/chummer/chummer[@file = \"", str, "\"]/categories"))
-                    .RemoveChild(xmlNodes4);
-            }
-            foreach (XmlNode xmlNodes5 in xmlDocument.SelectNodes("/chummer/priorities/priority"))
-            {
-                string str1 = string.Empty;
-                string innerText2 = xmlNodes5["name"].InnerText;
-                str1 = xmlNodes5["id"].InnerText;
-                XmlDocument xmlDocument2 = _objDataDoc;
-                string[] strArrays =
-                {
-                    "/chummer/chummer[@file = \"", str, "\"]/priorities/priority[name=\"", innerText2,
-                    "\"]"
-                };
-                XmlNode xmlNodes6 = xmlDocument2.SelectSingleNode(string.Concat(strArrays));
-                if (xmlNodes6 != null)
-                {
-                    if (xmlNodes6["id"] != null)
-                        continue;
-                    xmlNodes6.PrependChild(_objDataDoc.CreateElement("id"));
-                    xmlNodes6["id"].InnerText = str1;
-                }
-                else
-                {
-                    XmlNode xmlNodes7 =
-                        _objDataDoc.SelectSingleNode(string.Concat("/chummer/chummer[@file = \"", str, "\"]/priorities"));
-                    if (xmlNodes7 == null)
-                    {
-                        XmlNode xmlNodes8 =
-                            _objDataDoc.SelectSingleNode(string.Concat("/chummer/chummer[@file = \"", str, "\"]"));
-                        if (xmlNodes8 == null)
-                        {
-                            xmlNodes8 = _objDataDoc.CreateElement("chummer");
-                            XmlAttribute xmlAttribute2 = _objDataDoc.CreateAttribute("file");
-                            xmlAttribute2.Value = str;
-                            xmlNodes8.Attributes.Append(xmlAttribute2);
-                            _objDataDoc.SelectSingleNode("/chummer").AppendChild(xmlNodes8);
-                        }
-                        xmlNodes7 = _objDataDoc.CreateElement("priorities");
-                        xmlNodes8.AppendChild(xmlNodes7);
-                    }
-                    XmlNode innerText3 = _objDataDoc.CreateElement("priority");
-                    innerText3.AppendChild(_objDataDoc.CreateElement("id"));
-                    innerText3["id"].InnerText = str1;
-                    innerText3.AppendChild(_objDataDoc.CreateElement("name"));
-                    innerText3["name"].InnerText = xmlNodes5["name"].InnerText;
-                    innerText3.AppendChild(_objDataDoc.CreateElement("translate"));
-                    innerText3["translate"].InnerText = xmlNodes5["name"].InnerText;
-                    xmlNodes7.AppendChild(innerText3);
-                }
-            }
-            XmlNodeList xmlNodeLists1 =
-                _objDataDoc.SelectNodes(string.Concat("/chummer/chummer[@file = \"", str, "\"]/priorities/priority"));
-            foreach (XmlNode xmlNodes9 in xmlNodeLists1)
-            {
-                xmlNodes9.Attributes.RemoveAll();
-                if (
-                    xmlDocument.SelectSingleNode(string.Concat("/chummer/priorities/priority[name = \"",
-                        xmlNodes9["name"].InnerText, "\"]")) != null)
-                    continue;
-                if (!_blnDelete)
-                {
-                    XmlAttribute xmlAttribute3 = _objDataDoc.CreateAttribute("exists");
-                    xmlAttribute3.Value = "False";
-                    xmlNodes9.Attributes.Append(xmlAttribute3);
-                }
-                else
-                {
-                    _objDataDoc.SelectSingleNode(string.Concat("/chummer/chummer[@file = \"", str, "\"]/priorities"))
-                        .RemoveChild(xmlNodes9);
-                }
-            }
-            foreach (XmlNode xmlNodes10 in xmlDocument.SelectNodes("/chummer/gameplayoptions/gameplayoption"))
-            {
-                string str2 = string.Empty;
-                string str3 = xmlNodes10["name"].InnerText;
-                str2 = xmlNodes10["id"].InnerText;
-                XmlDocument xmlDocument3 = _objDataDoc;
-                string[] strArrays1 =
-                {
-                    "/chummer/chummer[@file = \"", str, "\"]/gameplayoptions/gameplayoption[name=\"",
-                    str3, "\"]"
-                };
-                XmlNode xmlNodes11 = xmlDocument3.SelectSingleNode(string.Concat(strArrays1));
-                if (xmlNodes11 != null)
-                {
-                    if (xmlNodes11["id"] != null)
-                        continue;
-                    xmlNodes11.PrependChild(_objDataDoc.CreateElement("id"));
-                    xmlNodes11["id"].InnerText = str2;
-                }
-                else
-                {
-                    XmlNode xmlNodes12 =
-                        _objDataDoc.SelectSingleNode(string.Concat("/chummer/chummer[@file = \"", str,
-                            "\"]/gameplayoptions"));
-                    if (xmlNodes12 == null)
-                    {
-                        XmlNode xmlNodes13 =
-                            _objDataDoc.SelectSingleNode(string.Concat("/chummer/chummer[@file = \"", str, "\"]"));
-                        if (xmlNodes13 == null)
-                        {
-                            xmlNodes13 = _objDataDoc.CreateElement("chummer");
-                            XmlAttribute xmlAttribute4 = _objDataDoc.CreateAttribute("file");
-                            xmlAttribute4.Value = str;
-                            xmlNodes13.Attributes.Append(xmlAttribute4);
-                            _objDataDoc.SelectSingleNode("/chummer").AppendChild(xmlNodes13);
-                        }
-                        xmlNodes12 = _objDataDoc.CreateElement("gameplayoptions");
-                        xmlNodes13.AppendChild(xmlNodes12);
-                    }
-                    XmlNode innerText4 = _objDataDoc.CreateElement("gameplayoption");
-                    innerText4.AppendChild(_objDataDoc.CreateElement("id"));
-                    innerText4["id"].InnerText = str2;
-                    innerText4.AppendChild(_objDataDoc.CreateElement("name"));
-                    innerText4["name"].InnerText = xmlNodes10["name"].InnerText;
-                    innerText4.AppendChild(_objDataDoc.CreateElement("translate"));
-                    innerText4["translate"].InnerText = xmlNodes10["name"].InnerText;
-                    xmlNodes12.AppendChild(innerText4);
-                }
-            }
-            XmlNodeList xmlNodeLists2 =
-                _objDataDoc.SelectNodes(string.Concat("/chummer/chummer[@file = \"", str,
-                    "\"]/gameplayoptions/gameplayoption"));
-            foreach (XmlNode xmlNodes14 in xmlNodeLists2)
-            {
-                xmlNodes14.Attributes.RemoveAll();
-                if (
-                    xmlDocument.SelectSingleNode(string.Concat("/chummer/gameplayoptions/gameplayoption[name = \"",
-                        xmlNodes14["name"].InnerText, "\"]")) != null)
-                    continue;
-                if (!_blnDelete)
-                {
-                    XmlAttribute xmlAttribute5 = _objDataDoc.CreateAttribute("exists");
-                    xmlAttribute5.Value = "False";
-                    xmlNodes14.Attributes.Append(xmlAttribute5);
-                }
-                else
-                {
-                    _objDataDoc.SelectSingleNode(string.Concat("/chummer/chummer[@file = \"", str, "\"]/gameplayoptions"))
-                        .RemoveChild(xmlNodes14);
-                }
-            }
-            try
-            {
-                XmlNode xmlNodes15 =
-                    _objDataDoc.SelectSingleNode(string.Concat("/chummer/chummer[@file = \"", str, "\"]"));
-                XmlNode xmlNodes16 =
-                    _objDataDoc.SelectSingleNode(string.Concat("/chummer/chummer[@file = \"", str, "\"]/maneuvers"));
-                xmlNodes15.RemoveChild(xmlNodes16);
-            }
-            catch
-            {
-            }
-        }
-
-        private void ProcessPrograms()
-        {
-            var xmlDocument = new XmlDocument();
-            xmlDocument.Load(string.Concat(_strPath, "data\\programs.xml"));
-            string str = "programs.xml";
-            foreach (XmlNode xmlNodes in xmlDocument.SelectNodes("/chummer/categories/category"))
-            {
-                XmlDocument xmlDocument1 = _objDataDoc;
-                string[] innerText =
-                {
-                    "/chummer/chummer[@file = \"", str, "\"]/categories/category[text()=\"",
-                    xmlNodes.InnerText, "\"]"
-                };
-                if (xmlDocument1.SelectSingleNode(string.Concat(innerText)) != null)
-                    continue;
-                XmlNode xmlNodes1 =
-                    _objDataDoc.SelectSingleNode(string.Concat("/chummer/chummer[@file = \"", str, "\"]/categories"));
-                if (xmlNodes1 == null)
-                {
-                    xmlNodes1 = _objDataDoc.CreateElement("categories");
-                    XmlNode xmlNodes2 =
-                        _objDataDoc.SelectSingleNode(string.Concat("/chummer/chummer[@file = \"", str, "\"]"));
-                    if (xmlNodes2 == null)
-                    {
-                        xmlNodes2 = _objDataDoc.CreateElement("chummer");
-                        XmlNode xmlNodes3 = _objDataDoc.SelectSingleNode("/chummer");
-                        XmlAttribute xmlAttribute = _objDataDoc.CreateAttribute("file");
-                        xmlAttribute.Value = str;
-                        xmlNodes2.Attributes.Append(xmlAttribute);
-                        xmlNodes3.AppendChild(xmlNodes2);
-                    }
-                    xmlNodes2.AppendChild(xmlNodes1);
-                }
-                XmlNode innerText1 = _objDataDoc.CreateElement("category");
-                innerText1.InnerText = xmlNodes.InnerText;
-                XmlAttribute xmlAttribute1 = _objDataDoc.CreateAttribute("translate");
-                xmlAttribute1.Value = xmlNodes.InnerText;
-                innerText1.Attributes.Append(xmlAttribute1);
-                xmlNodes1.AppendChild(innerText1);
-            }
-            XmlNodeList xmlNodeLists =
-                _objDataDoc.SelectNodes(string.Concat("/chummer/chummer[@file = \"", str, "\"]/categories/category"));
-            foreach (XmlNode xmlNodes4 in xmlNodeLists)
-            {
-                if (
-                    xmlDocument.SelectSingleNode(string.Concat("/chummer/categories/category[text() = \"",
-                        xmlNodes4.InnerText, "\"]")) != null)
-                    continue;
-                _objDataDoc.SelectSingleNode(string.Concat("/chummer/chummer[@file = \"", str, "\"]/categories"))
-                    .RemoveChild(xmlNodes4);
-            }
-            foreach (XmlNode xmlNodes5 in xmlDocument.SelectNodes("/chummer/programs/program"))
-            {
-                string str1 = string.Empty;
-                string innerText2 = xmlNodes5["name"].InnerText;
-                str1 = xmlNodes5["id"].InnerText;
-                XmlDocument xmlDocument2 = _objDataDoc;
-                string[] strArrays =
-                {
-                    "/chummer/chummer[@file = \"", str, "\"]/programs/program[name=\"", innerText2,
-                    "\"]"
-                };
-                XmlNode xmlNodes6 = xmlDocument2.SelectSingleNode(string.Concat(strArrays));
-                if (xmlNodes6 != null)
-                {
-                    if (xmlNodes6["id"] != null)
-                        continue;
-                    xmlNodes6.PrependChild(_objDataDoc.CreateElement("id"));
-                    xmlNodes6["id"].InnerText = str1;
-                }
-                else
-                {
-                    XmlNode xmlNodes7 =
-                        _objDataDoc.SelectSingleNode(string.Concat("/chummer/chummer[@file = \"", str, "\"]/programs"));
-                    if (xmlNodes7 == null)
-                    {
-                        XmlNode xmlNodes8 =
-                            _objDataDoc.SelectSingleNode(string.Concat("/chummer/chummer[@file = \"", str, "\"]"));
-                        if (xmlNodes8 == null)
-                        {
-                            xmlNodes8 = _objDataDoc.CreateElement("chummer");
-                            XmlAttribute xmlAttribute2 = _objDataDoc.CreateAttribute("file");
-                            xmlAttribute2.Value = str;
-                            xmlNodes8.Attributes.Append(xmlAttribute2);
-                            _objDataDoc.SelectSingleNode("/chummer").AppendChild(xmlNodes8);
-                        }
-                        xmlNodes7 = _objDataDoc.CreateElement("programs");
-                        xmlNodes8.AppendChild(xmlNodes7);
-                    }
-                    XmlNode innerText3 = _objDataDoc.CreateElement("program");
-                    innerText3.AppendChild(_objDataDoc.CreateElement("id"));
-                    innerText3["id"].InnerText = str1;
-                    innerText3.AppendChild(_objDataDoc.CreateElement("name"));
-                    innerText3["name"].InnerText = xmlNodes5["name"].InnerText;
-                    innerText3.AppendChild(_objDataDoc.CreateElement("translate"));
-                    innerText3["translate"].InnerText = xmlNodes5["name"].InnerText;
-                    xmlNodes7.AppendChild(innerText3);
-                }
-            }
-            XmlNodeList xmlNodeLists1 =
-                _objDataDoc.SelectNodes(string.Concat("/chummer/chummer[@file = \"", str, "\"]/programs/program"));
-            foreach (XmlNode xmlNodes9 in xmlNodeLists1)
-            {
-                xmlNodes9.Attributes.RemoveAll();
-                if (
-                    xmlDocument.SelectSingleNode(string.Concat("/chummer/programs/program[name = \"",
-                        xmlNodes9["name"].InnerText, "\"]")) != null)
-                    continue;
-                if (!_blnDelete)
-                {
-                    XmlAttribute xmlAttribute3 = _objDataDoc.CreateAttribute("exists");
-                    xmlAttribute3.Value = "False";
-                    xmlNodes9.Attributes.Append(xmlAttribute3);
-                }
-                else
-                {
-                    _objDataDoc.SelectSingleNode(string.Concat("/chummer/chummer[@file = \"", str, "\"]/programs"))
-                        .RemoveChild(xmlNodes9);
-                }
-            }
-            try
-            {
-                XmlNode xmlNodes10 =
-                    _objDataDoc.SelectSingleNode(string.Concat("/chummer/chummer[@file = \"", str, "\"]"));
-                XmlNode xmlNodes11 =
-                    _objDataDoc.SelectSingleNode(string.Concat("/chummer/chummer[@file = \"", str, "\"]/options"));
-                xmlNodes10.RemoveChild(xmlNodes11);
-            }
-            catch
-            {
-            }
-        }
-
-        private void ProcessQualities()
-        {
-            var xmlDocument = new XmlDocument();
-            xmlDocument.Load(string.Concat(_strPath, "data\\qualities.xml"));
-            string str = "qualities.xml";
-            foreach (XmlNode xmlNodes in xmlDocument.SelectNodes("/chummer/categories/category"))
-            {
-                XmlDocument xmlDocument1 = _objDataDoc;
-                string[] innerText =
-                {
-                    "/chummer/chummer[@file = \"", str, "\"]/categories/category[text()=\"",
-                    xmlNodes.InnerText, "\"]"
-                };
-                if (xmlDocument1.SelectSingleNode(string.Concat(innerText)) != null)
-                    continue;
-                XmlNode xmlNodes1 =
-                    _objDataDoc.SelectSingleNode(string.Concat("/chummer/chummer[@file = \"", str, "\"]/categories"));
-                if (xmlNodes1 == null)
-                {
-                    xmlNodes1 = _objDataDoc.CreateElement("categories");
-                    XmlNode xmlNodes2 =
-                        _objDataDoc.SelectSingleNode(string.Concat("/chummer/chummer[@file = \"", str, "\"]"));
-                    if (xmlNodes2 == null)
-                    {
-                        xmlNodes2 = _objDataDoc.CreateElement("chummer");
-                        XmlNode xmlNodes3 = _objDataDoc.SelectSingleNode("/chummer");
-                        XmlAttribute xmlAttribute = _objDataDoc.CreateAttribute("file");
-                        xmlAttribute.Value = str;
-                        xmlNodes2.Attributes.Append(xmlAttribute);
-                        xmlNodes3.AppendChild(xmlNodes2);
-                    }
-                    xmlNodes2.AppendChild(xmlNodes1);
-                }
-                XmlNode innerText1 = _objDataDoc.CreateElement("category");
-                innerText1.InnerText = xmlNodes.InnerText;
-                XmlAttribute xmlAttribute1 = _objDataDoc.CreateAttribute("translate");
-                xmlAttribute1.Value = xmlNodes.InnerText;
-                innerText1.Attributes.Append(xmlAttribute1);
-                xmlNodes1.AppendChild(innerText1);
-            }
-            XmlNodeList xmlNodeLists =
-                _objDataDoc.SelectNodes(string.Concat("/chummer/chummer[@file = \"", str, "\"]/categories/category"));
-            foreach (XmlNode xmlNodes4 in xmlNodeLists)
-            {
-                if (
-                    xmlDocument.SelectSingleNode(string.Concat("/chummer/categories/category[text() = \"",
-                        xmlNodes4.InnerText, "\"]")) != null)
-                    continue;
-                _objDataDoc.SelectSingleNode(string.Concat("/chummer/chummer[@file = \"", str, "\"]/categories"))
-                    .RemoveChild(xmlNodes4);
-            }
-            foreach (XmlNode xmlNodes5 in xmlDocument.SelectNodes("/chummer/qualities/quality"))
-            {
-                string str1 = string.Empty;
-                string innerText2 = xmlNodes5["name"].InnerText;
-                str1 = xmlNodes5["id"].InnerText;
-                XmlDocument xmlDocument2 = _objDataDoc;
-                string[] strArrays =
-                {
-                    "/chummer/chummer[@file = \"", str, "\"]/qualities/quality[name=\"", innerText2,
-                    "\"]"
-                };
-                XmlNode xmlNodes6 = xmlDocument2.SelectSingleNode(string.Concat(strArrays));
-                if (xmlNodes6 != null)
-                {
-                    if (xmlNodes6["id"] != null)
-                        continue;
-                    xmlNodes6.PrependChild(_objDataDoc.CreateElement("id"));
-                    xmlNodes6["id"].InnerText = str1;
-                }
-                else
-                {
-                    XmlNode xmlNodes7 =
-                        _objDataDoc.SelectSingleNode(string.Concat("/chummer/chummer[@file = \"", str, "\"]/qualities"));
-                    if (xmlNodes7 == null)
-                    {
-                        XmlNode xmlNodes8 =
-                            _objDataDoc.SelectSingleNode(string.Concat("/chummer/chummer[@file = \"", str, "\"]"));
-                        if (xmlNodes8 == null)
-                        {
-                            xmlNodes8 = _objDataDoc.CreateElement("chummer");
-                            XmlAttribute xmlAttribute2 = _objDataDoc.CreateAttribute("file");
-                            xmlAttribute2.Value = str;
-                            xmlNodes8.Attributes.Append(xmlAttribute2);
-                            _objDataDoc.SelectSingleNode("/chummer").AppendChild(xmlNodes8);
-                        }
-                        xmlNodes7 = _objDataDoc.CreateElement("qualities");
-                        xmlNodes8.AppendChild(xmlNodes7);
-                    }
-                    XmlNode innerText3 = _objDataDoc.CreateElement("quality");
-                    innerText3.AppendChild(_objDataDoc.CreateElement("id"));
-                    innerText3["id"].InnerText = str1;
-                    innerText3.AppendChild(_objDataDoc.CreateElement("name"));
-                    innerText3["name"].InnerText = xmlNodes5["name"].InnerText;
-                    innerText3.AppendChild(_objDataDoc.CreateElement("translate"));
-                    innerText3["translate"].InnerText = xmlNodes5["name"].InnerText;
-                    xmlNodes7.AppendChild(innerText3);
-                }
-            }
-            XmlNodeList xmlNodeLists1 =
-                _objDataDoc.SelectNodes(string.Concat("/chummer/chummer[@file = \"", str, "\"]/qualities/quality"));
-            foreach (XmlNode xmlNodes9 in xmlNodeLists1)
-            {
-                xmlNodes9.Attributes.RemoveAll();
-                if (
-                    xmlDocument.SelectSingleNode(string.Concat("/chummer/qualities/quality[name = \"",
-                        xmlNodes9["name"].InnerText, "\"]")) != null)
-                    continue;
-                if (!_blnDelete)
-                {
-                    XmlAttribute xmlAttribute3 = _objDataDoc.CreateAttribute("exists");
-                    xmlAttribute3.Value = "False";
-                    xmlNodes9.Attributes.Append(xmlAttribute3);
-                }
-                else
-                {
-                    _objDataDoc.SelectSingleNode(string.Concat("/chummer/chummer[@file = \"", str, "\"]/qualities"))
-                        .RemoveChild(xmlNodes9);
-                }
-            }
-        }
-
-        private void ProcessSkills()
-        {
-            string[] innerText;
-            var xmlDocument = new XmlDocument();
-            xmlDocument.Load(string.Concat(_strPath, "data\\skills.xml"));
-            string str = "skills.xml";
-            foreach (XmlNode xmlNodes in xmlDocument.SelectNodes("/chummer/categories/category"))
-            {
-                XmlDocument xmlDocument1 = _objDataDoc;
-                innerText = new[]
-                    {"/chummer/chummer[@file = \"", str, "\"]/categories/category[text()=\"", xmlNodes.InnerText, "\"]"};
-                if (xmlDocument1.SelectSingleNode(string.Concat(innerText)) != null)
-                    continue;
-                XmlNode xmlNodes1 =
-                    _objDataDoc.SelectSingleNode(string.Concat("/chummer/chummer[@file = \"", str, "\"]/categories"));
-                if (xmlNodes1 == null)
-                {
-                    xmlNodes1 = _objDataDoc.CreateElement("categories");
-                    XmlNode xmlNodes2 =
-                        _objDataDoc.SelectSingleNode(string.Concat("/chummer/chummer[@file = \"", str, "\"]"));
-                    if (xmlNodes2 == null)
-                    {
-                        xmlNodes2 = _objDataDoc.CreateElement("chummer");
-                        XmlNode xmlNodes3 = _objDataDoc.SelectSingleNode("/chummer");
-                        XmlAttribute xmlAttribute = _objDataDoc.CreateAttribute("file");
-                        xmlAttribute.Value = str;
-                        xmlNodes2.Attributes.Append(xmlAttribute);
-                        xmlNodes3.AppendChild(xmlNodes2);
-                    }
-                    xmlNodes2.AppendChild(xmlNodes1);
-                }
-                XmlNode innerText1 = _objDataDoc.CreateElement("category");
-                innerText1.InnerText = xmlNodes.InnerText;
-                XmlAttribute xmlAttribute1 = _objDataDoc.CreateAttribute("type");
-                xmlAttribute1.Value = xmlNodes.Attributes["type"].InnerText;
-                innerText1.Attributes.Append(xmlAttribute1);
-                XmlAttribute innerText2 = _objDataDoc.CreateAttribute("translate");
-                innerText2.Value = xmlNodes.InnerText;
-                innerText1.Attributes.Append(innerText2);
-                xmlNodes1.AppendChild(innerText1);
-            }
-            XmlNodeList xmlNodeLists =
-                _objDataDoc.SelectNodes(string.Concat("/chummer/chummer[@file = \"", str, "\"]/categories/category"));
-            foreach (XmlNode xmlNodes4 in xmlNodeLists)
-            {
-                if (
-                    xmlDocument.SelectSingleNode(string.Concat("/chummer/categories/category[text() = \"",
-                        xmlNodes4.InnerText, "\"]")) != null)
-                    continue;
-                _objDataDoc.SelectSingleNode(string.Concat("/chummer/chummer[@file = \"", str, "\"]/categories"))
-                    .RemoveChild(xmlNodes4);
-            }
-            foreach (XmlNode xmlNodes5 in xmlDocument.SelectNodes("/chummer/skillgroups/skillgroup"))
-            {
-                XmlDocument xmlDocument2 = _objDataDoc;
-                innerText = new[]
-                {
-                    "/chummer/chummer[@file = \"", str, "\"]/skillgroups/skillgroup[text()=\"", xmlNodes5.InnerText,
-                    "\"]"
-                };
-                if (xmlDocument2.SelectSingleNode(string.Concat(innerText)) != null)
-                    continue;
-                XmlNode xmlNodes6 =
-                    _objDataDoc.SelectSingleNode(string.Concat("/chummer/chummer[@file = \"", str, "\"]/skillgroups"));
-                if (xmlNodes6 == null)
-                {
-                    xmlNodes6 = _objDataDoc.CreateElement("skillgroups");
-                    XmlNode xmlNodes7 =
-                        _objDataDoc.SelectSingleNode(string.Concat("/chummer/chummer[@file = \"", str, "\"]"));
-                    if (xmlNodes7 == null)
-                    {
-                        xmlNodes7 = _objDataDoc.CreateElement("chummer");
-                        XmlNode xmlNodes8 = _objDataDoc.SelectSingleNode("/chummer");
-                        XmlAttribute xmlAttribute2 = _objDataDoc.CreateAttribute("file");
-                        xmlAttribute2.Value = str;
-                        xmlNodes7.Attributes.Append(xmlAttribute2);
-                        xmlNodes8.AppendChild(xmlNodes7);
-                    }
-                    xmlNodes7.AppendChild(xmlNodes6);
-                }
-                XmlNode innerText3 = _objDataDoc.CreateElement("skillgroup");
-                innerText3.InnerText = xmlNodes5.InnerText;
-                XmlAttribute xmlAttribute3 = _objDataDoc.CreateAttribute("type");
-                xmlAttribute3.Value = xmlNodes5.Attributes["type"].InnerText;
-                innerText3.Attributes.Append(xmlAttribute3);
-                XmlAttribute innerText4 = _objDataDoc.CreateAttribute("translate");
-                innerText4.Value = xmlNodes5.InnerText;
-                innerText3.Attributes.Append(innerText4);
-                xmlNodes6.AppendChild(innerText3);
-            }
-            XmlNodeList xmlNodeLists1 =
-                _objDataDoc.SelectNodes(string.Concat("/chummer/chummer[@file = \"", str, "\"]/skillgroups/skillgroup"));
-            foreach (XmlNode xmlNodes9 in xmlNodeLists1)
-            {
-                if (
-                    xmlDocument.SelectSingleNode(string.Concat("/chummer/skillgroups/skillgroup[text() = \"",
-                        xmlNodes9.InnerText, "\"]")) != null)
-                    continue;
-                _objDataDoc.SelectSingleNode(string.Concat("/chummer/chummer[@file = \"", str, "\"]/skillgroups"))
-                    .RemoveChild(xmlNodes9);
-            }
-            foreach (XmlNode xmlNodes10 in xmlDocument.SelectNodes("/chummer/skills/skill"))
-            {
-                string str1 = string.Empty;
-                string str2 = xmlNodes10["name"].InnerText;
-                str1 = xmlNodes10["id"].InnerText;
-                XmlDocument xmlDocument3 = _objDataDoc;
-                innerText = new[] { "/chummer/chummer[@file = \"", str, "\"]/skills/skill[name=\"", str2, "\"]" };
-                XmlNode innerText5 = xmlDocument3.SelectSingleNode(string.Concat(innerText));
-                if (innerText5 == null)
-                {
-                    XmlNode xmlNodes11 =
-                        _objDataDoc.SelectSingleNode(string.Concat("/chummer/chummer[@file = \"", str, "\"]/skills"));
-                    if (xmlNodes11 == null)
-                    {
-                        XmlNode xmlNodes12 =
-                            _objDataDoc.SelectSingleNode(string.Concat("/chummer/chummer[@file = \"", str, "\"]"));
-                        if (xmlNodes12 == null)
-                        {
-                            xmlNodes12 = _objDataDoc.CreateElement("chummer");
-                            XmlAttribute xmlAttribute4 = _objDataDoc.CreateAttribute("file");
-                            xmlAttribute4.Value = str;
-                            xmlNodes12.Attributes.Append(xmlAttribute4);
-                            _objDataDoc.SelectSingleNode("/chummer").AppendChild(xmlNodes12);
-                        }
-                        xmlNodes11 = _objDataDoc.CreateElement("skills");
-                        xmlNodes12.AppendChild(xmlNodes11);
-                    }
-                    innerText5 = _objDataDoc.CreateElement("skill");
-                    innerText5.AppendChild(_objDataDoc.CreateElement("id"));
-                    innerText5["id"].InnerText = str1;
-                    innerText5.AppendChild(_objDataDoc.CreateElement("name"));
-                    innerText5["name"].InnerText = xmlNodes10["name"].InnerText;
-                    innerText5.AppendChild(_objDataDoc.CreateElement("translate"));
-                    innerText5["translate"].InnerText = xmlNodes10["name"].InnerText;
-                    xmlNodes11.AppendChild(innerText5);
-                }
-                else if (innerText5["id"] == null)
-                {
-                    innerText5.PrependChild(_objDataDoc.CreateElement("id"));
-                    innerText5["id"].InnerText = str1;
-                }
-                XmlNode item = innerText5["specs"];
-                if (item == null)
-                {
-                    item = _objDataDoc.CreateElement("specs");
-                    innerText5.AppendChild(item);
-                }
-                foreach (
-                    XmlNode xmlNodes13 in
-                    xmlDocument.SelectNodes(string.Concat("/chummer/skills/skill[name=\"", str2, "\"]/specs/spec")))
-                {
-                    XmlDocument xmlDocument4 = _objDataDoc;
-                    innerText = new[]
-                    {
-                        "/chummer/chummer[@file = \"", str, "\"]/skills/skill[name=\"", str2,
-                        "\"]/specs/spec[text()=\"", xmlNodes13.InnerText, "\"]"
-                    };
-                    if (xmlDocument4.SelectSingleNode(string.Concat(innerText)) != null)
-                        continue;
-                    XmlNode innerText6 = _objDataDoc.CreateElement("spec");
-                    innerText6.InnerText = xmlNodes13.InnerText;
-                    XmlAttribute xmlAttribute5 = _objDataDoc.CreateAttribute("translate");
-                    xmlAttribute5.InnerText = xmlNodes13.InnerText;
-                    innerText6.Attributes.Append(xmlAttribute5);
-                    item.AppendChild(innerText6);
-                }
-            }
-            XmlNodeList xmlNodeLists2 =
-                _objDataDoc.SelectNodes(string.Concat("/chummer/chummer[@file = \"", str, "\"]/skills/skill"));
-            foreach (XmlNode xmlNodes14 in xmlNodeLists2)
-                if (
-                    xmlDocument.SelectSingleNode(string.Concat("/chummer/skills/skill[name = \"",
-                        xmlNodes14["name"].InnerText, "\"]")) != null)
-                {
-                    XmlDocument xmlDocument5 = _objDataDoc;
-                    innerText = new[]
-                    {
-                        "/chummer/chummer[@file = \"", str, "\"]/skills/skill[name = \"", xmlNodes14["name"].InnerText,
-                        "\"]/specs/spec"
-                    };
-                    foreach (XmlNode xmlNodes15 in xmlDocument5.SelectNodes(string.Concat(innerText)))
-                    {
-                        innerText = new[]
-                        {
-                            "/chummer/skills/skill[name = \"", xmlNodes14["name"].InnerText,
-                            "\"]/specs/spec[text() = \"", xmlNodes15.InnerText, "\"]"
-                        };
-                        if (xmlDocument.SelectSingleNode(string.Concat(innerText)) != null)
-                            continue;
-                        if (!_blnDelete)
-                        {
-                            XmlAttribute xmlAttribute6 = _objDataDoc.CreateAttribute("exists");
-                            xmlAttribute6.Value = "False";
-                            xmlNodes15.Attributes.Append(xmlAttribute6);
-                        }
-                        else
-                        {
-                            xmlNodes14["specs"].RemoveChild(xmlNodes15);
-                        }
-                    }
-                }
-                else if (!_blnDelete)
-                {
-                    XmlAttribute xmlAttribute7 = _objDataDoc.CreateAttribute("exists");
-                    xmlAttribute7.Value = "False";
-                    xmlNodes14.Attributes.Append(xmlAttribute7);
-                }
-                else
-                {
-                    _objDataDoc.SelectSingleNode(string.Concat("/chummer/chummer[@file = \"", str, "\"]/skills"))
-                        .RemoveChild(xmlNodes14);
-                }
-            foreach (XmlNode xmlNodes16 in xmlDocument.SelectNodes("/chummer/knowledgeskills/skill"))
-            {
-                string str3 = string.Empty;
-                string str4 = xmlNodes16["name"].InnerText;
-                str3 = xmlNodes16["id"].InnerText;
-                XmlDocument xmlDocument6 = _objDataDoc;
-                innerText = new[] { "/chummer/chummer[@file = \"", str, "\"]/knowledgeskills/skill[name=\"", str4, "\"]" };
-                XmlNode innerText7 = xmlDocument6.SelectSingleNode(string.Concat(innerText));
-                if (innerText7 == null)
-                {
-                    XmlNode xmlNodes17 =
-                        _objDataDoc.SelectSingleNode(string.Concat("/chummer/chummer[@file = \"", str,
-                            "\"]/knowledgeskills"));
-                    if (xmlNodes17 == null)
-                    {
-                        XmlNode xmlNodes18 =
-                            _objDataDoc.SelectSingleNode(string.Concat("/chummer/chummer[@file = \"", str, "\"]"));
-                        if (xmlNodes18 == null)
-                        {
-                            xmlNodes18 = _objDataDoc.CreateElement("chummer");
-                            XmlAttribute xmlAttribute8 = _objDataDoc.CreateAttribute("file");
-                            xmlAttribute8.Value = str;
-                            xmlNodes18.Attributes.Append(xmlAttribute8);
-                            _objDataDoc.SelectSingleNode("/chummer").AppendChild(xmlNodes18);
-                        }
-                        xmlNodes17 = _objDataDoc.CreateElement("knowledgeskills");
-                        xmlNodes18.AppendChild(xmlNodes17);
-                    }
-                    innerText7 = _objDataDoc.CreateElement("skill");
-                    innerText7.AppendChild(_objDataDoc.CreateElement("id"));
-                    innerText7["id"].InnerText = str3;
-                    innerText7.AppendChild(_objDataDoc.CreateElement("name"));
-                    innerText7["name"].InnerText = xmlNodes16["name"].InnerText;
-                    innerText7.AppendChild(_objDataDoc.CreateElement("translate"));
-                    innerText7["translate"].InnerText = xmlNodes16["name"].InnerText;
-                    xmlNodes17.AppendChild(innerText7);
-                }
-                else if (innerText7["id"] == null)
-                {
-                    innerText7.PrependChild(_objDataDoc.CreateElement("id"));
-                    innerText7["id"].InnerText = str3;
-                }
-                XmlNode item1 = innerText7["specs"];
-                if (item1 == null)
-                {
-                    item1 = _objDataDoc.CreateElement("specs");
-                    innerText7.AppendChild(item1);
-                }
-                foreach (
-                    XmlNode xmlNodes19 in
-                    xmlDocument.SelectNodes(string.Concat("/chummer/knowledgeskills/skill[name=\"", str4,
-                        "\"]/specs/spec")))
-                {
-                    XmlDocument xmlDocument7 = _objDataDoc;
-                    innerText = new[]
-                    {
-                        "/chummer/chummer[@file = \"", str, "\"]/knowledgeskills/skill[name=\"", str4,
-                        "\"]/specs/spec[text()=\"", xmlNodes19.InnerText, "\"]"
-                    };
-                    if (xmlDocument7.SelectSingleNode(string.Concat(innerText)) != null)
-                        continue;
-                    XmlNode innerText8 = _objDataDoc.CreateElement("spec");
-                    innerText8.InnerText = xmlNodes19.InnerText;
-                    XmlAttribute innerText9 = _objDataDoc.CreateAttribute("translate");
-                    innerText9.InnerText = xmlNodes19.InnerText;
-                    innerText8.Attributes.Append(innerText9);
-                    item1.AppendChild(innerText8);
-                }
-            }
-            xmlNodeLists2 =
-                _objDataDoc.SelectNodes(string.Concat("/chummer/chummer[@file = \"", str, "\"]/knowledgeskills/skill"));
-            foreach (XmlNode xmlNodes20 in xmlNodeLists2)
-                if (
-                    xmlDocument.SelectSingleNode(string.Concat("/chummer/knowledgeskills/skill[name = \"",
-                        xmlNodes20["name"].InnerText, "\"]")) != null)
-                {
-                    XmlDocument xmlDocument8 = _objDataDoc;
-                    innerText = new[]
-                    {
-                        "/chummer/chummer[@file = \"", str, "\"]/knowledgeskills/skill[name = \"",
-                        xmlNodes20["name"].InnerText, "\"]/specs/spec"
-                    };
-                    foreach (XmlNode xmlNodes21 in xmlDocument8.SelectNodes(string.Concat(innerText)))
-                    {
-                        innerText = new[]
-                        {
-                            "/chummer/knowledgeskills/skill[name = \"", xmlNodes20["name"].InnerText,
-                            "\"]/specs/spec[text() = \"", xmlNodes21.InnerText, "\"]"
-                        };
-                        if (xmlDocument.SelectSingleNode(string.Concat(innerText)) != null)
-                            continue;
-                        if (!_blnDelete)
-                        {
-                            XmlAttribute xmlAttribute9 = _objDataDoc.CreateAttribute("exists");
-                            xmlAttribute9.Value = "False";
-                            xmlNodes21.Attributes.Append(xmlAttribute9);
-                        }
-                        else
-                        {
-                            xmlNodes20["specs"].RemoveChild(xmlNodes21);
-                        }
-                    }
-                }
-                else if (!_blnDelete)
-                {
-                    XmlAttribute xmlAttribute10 = _objDataDoc.CreateAttribute("exists");
-                    xmlAttribute10.Value = "False";
-                    xmlNodes20.Attributes.Append(xmlAttribute10);
-                }
-                else
-                {
-                    _objDataDoc.SelectSingleNode(string.Concat("/chummer/chummer[@file = \"", str, "\"]/knowledgeskills"))
-                        .RemoveChild(xmlNodes20);
-                }
-        }
-
-        private void ProcessSpells()
-        {
-            var xmlDocument = new XmlDocument();
-            xmlDocument.Load(string.Concat(_strPath, "data\\spells.xml"));
-            string str = "spells.xml";
-            foreach (XmlNode xmlNodes in xmlDocument.SelectNodes("/chummer/categories/category"))
-            {
-                XmlDocument xmlDocument1 = _objDataDoc;
-                string[] innerText =
-                {
-                    "/chummer/chummer[@file = \"", str, "\"]/categories/category[text()=\"",
-                    xmlNodes.InnerText, "\"]"
-                };
-                if (xmlDocument1.SelectSingleNode(string.Concat(innerText)) != null)
-                    continue;
-                XmlNode xmlNodes1 =
-                    _objDataDoc.SelectSingleNode(string.Concat("/chummer/chummer[@file = \"", str, "\"]/categories"));
-                if (xmlNodes1 == null)
-                {
-                    xmlNodes1 = _objDataDoc.CreateElement("categories");
-                    XmlNode xmlNodes2 =
-                        _objDataDoc.SelectSingleNode(string.Concat("/chummer/chummer[@file = \"", str, "\"]"));
-                    if (xmlNodes2 == null)
-                    {
-                        xmlNodes2 = _objDataDoc.CreateElement("chummer");
-                        XmlNode xmlNodes3 = _objDataDoc.SelectSingleNode("/chummer");
-                        XmlAttribute xmlAttribute = _objDataDoc.CreateAttribute("file");
-                        xmlAttribute.Value = str;
-                        xmlNodes2.Attributes.Append(xmlAttribute);
-                        xmlNodes3.AppendChild(xmlNodes2);
-                    }
-                    xmlNodes2.AppendChild(xmlNodes1);
-                }
-                XmlNode innerText1 = _objDataDoc.CreateElement("category");
-                innerText1.InnerText = xmlNodes.InnerText;
-                XmlAttribute xmlAttribute1 = _objDataDoc.CreateAttribute("translate");
-                xmlAttribute1.Value = xmlNodes.InnerText;
-                innerText1.Attributes.Append(xmlAttribute1);
-                xmlNodes1.AppendChild(innerText1);
-            }
-            XmlNodeList xmlNodeLists =
-                _objDataDoc.SelectNodes(string.Concat("/chummer/chummer[@file = \"", str, "\"]/categories/category"));
-            foreach (XmlNode xmlNodes4 in xmlNodeLists)
-            {
-                if (
-                    xmlDocument.SelectSingleNode(string.Concat("/chummer/categories/category[text() = \"",
-                        xmlNodes4.InnerText, "\"]")) != null)
-                    continue;
-                _objDataDoc.SelectSingleNode(string.Concat("/chummer/chummer[@file = \"", str, "\"]/categories"))
-                    .RemoveChild(xmlNodes4);
-            }
-            foreach (XmlNode xmlNodes5 in xmlDocument.SelectNodes("/chummer/spells/spell"))
-            {
-                string str1 = string.Empty;
-                string innerText2 = xmlNodes5["name"].InnerText;
-                str1 = xmlNodes5["id"].InnerText;
-                XmlDocument xmlDocument2 = _objDataDoc;
-                string[] strArrays = { "/chummer/chummer[@file = \"", str, "\"]/spells/spell[name=\"", innerText2, "\"]" };
-                XmlNode xmlNodes6 = xmlDocument2.SelectSingleNode(string.Concat(strArrays));
-                if (xmlNodes6 != null)
-                {
-                    if (xmlNodes6["id"] != null)
-                        continue;
-                    xmlNodes6.PrependChild(_objDataDoc.CreateElement("id"));
-                    xmlNodes6["id"].InnerText = str1;
-                }
-                else
-                {
-                    XmlNode xmlNodes7 =
-                        _objDataDoc.SelectSingleNode(string.Concat("/chummer/chummer[@file = \"", str, "\"]/spells"));
-                    if (xmlNodes7 == null)
-                    {
-                        XmlNode xmlNodes8 =
-                            _objDataDoc.SelectSingleNode(string.Concat("/chummer/chummer[@file = \"", str, "\"]"));
-                        if (xmlNodes8 == null)
-                        {
-                            xmlNodes8 = _objDataDoc.CreateElement("chummer");
-                            XmlAttribute xmlAttribute2 = _objDataDoc.CreateAttribute("file");
-                            xmlAttribute2.Value = str;
-                            xmlNodes8.Attributes.Append(xmlAttribute2);
-                            _objDataDoc.SelectSingleNode("/chummer").AppendChild(xmlNodes8);
-                        }
-                        xmlNodes7 = _objDataDoc.CreateElement("spells");
-                        xmlNodes8.AppendChild(xmlNodes7);
-                    }
-                    XmlNode innerText3 = _objDataDoc.CreateElement("spell");
-                    innerText3.AppendChild(_objDataDoc.CreateElement("id"));
-                    innerText3["id"].InnerText = str1;
-                    innerText3.AppendChild(_objDataDoc.CreateElement("name"));
-                    innerText3["name"].InnerText = xmlNodes5["name"].InnerText;
-                    innerText3.AppendChild(_objDataDoc.CreateElement("translate"));
-                    innerText3["translate"].InnerText = xmlNodes5["name"].InnerText;
-                    xmlNodes7.AppendChild(innerText3);
-                }
-            }
-            XmlNodeList xmlNodeLists1 =
-                _objDataDoc.SelectNodes(string.Concat("/chummer/chummer[@file = \"", str, "\"]/spells/spell"));
-            foreach (XmlNode xmlNodes9 in xmlNodeLists1)
-            {
-                xmlNodes9.Attributes.RemoveAll();
-                if (
-                    xmlDocument.SelectSingleNode(string.Concat("/chummer/spells/spell[name = \"",
-                        xmlNodes9["name"].InnerText, "\"]")) != null)
-                    continue;
-                if (!_blnDelete)
-                {
-                    XmlAttribute xmlAttribute3 = _objDataDoc.CreateAttribute("exists");
-                    xmlAttribute3.Value = "False";
-                    xmlNodes9.Attributes.Append(xmlAttribute3);
-                }
-                else
-                {
-                    _objDataDoc.SelectSingleNode(string.Concat("/chummer/chummer[@file = \"", str, "\"]/spells"))
-                        .RemoveChild(xmlNodes9);
-                }
-            }
-        }
-
-        private void ProcessStreams()
-        {
-            var xmlDocument = new XmlDocument();
-            xmlDocument.Load(string.Concat(_strPath, "data\\streams.xml"));
-            string str = "streams.xml";
-            foreach (XmlNode xmlNodes in xmlDocument.SelectNodes("/chummer/traditions/tradition"))
-            {
-                string innerText = string.Empty;
-                string innerText1 = xmlNodes["name"].InnerText;
-                innerText = xmlNodes["id"].InnerText;
-                XmlDocument xmlDocument1 = _objDataDoc;
-                string[] strArrays =
-                {
-                    "/chummer/chummer[@file = \"", str, "\"]/traditions/tradition[name=\"", innerText1,
-                    "\"]"
-                };
-                XmlNode xmlNodes1 = xmlDocument1.SelectSingleNode(string.Concat(strArrays));
-                if (xmlNodes1 == null)
-                {
-                    XmlNode xmlNodes2 =
-                        _objDataDoc.SelectSingleNode(string.Concat("/chummer/chummer[@file = \"", str, "\"]/traditions"));
-                    if (xmlNodes2 == null)
-                    {
-                        XmlNode xmlNodes3 =
-                            _objDataDoc.SelectSingleNode(string.Concat("/chummer/chummer[@file = \"", str, "\"]"));
-                        if (xmlNodes3 == null)
-                        {
-                            xmlNodes3 = _objDataDoc.CreateElement("chummer");
-                            XmlAttribute xmlAttribute = _objDataDoc.CreateAttribute("file");
-                            xmlAttribute.Value = str;
-                            xmlNodes3.Attributes.Append(xmlAttribute);
-                            _objDataDoc.SelectSingleNode("/chummer").AppendChild(xmlNodes3);
-                        }
-                        xmlNodes2 = _objDataDoc.CreateElement("traditions");
-                        xmlNodes3.AppendChild(xmlNodes2);
-                    }
-                    xmlNodes1 = _objDataDoc.CreateElement("tradition");
-                    xmlNodes1.AppendChild(_objDataDoc.CreateElement("id"));
-                    xmlNodes1["id"].InnerText = innerText;
-                    xmlNodes1.AppendChild(_objDataDoc.CreateElement("name"));
-                    xmlNodes1["name"].InnerText = xmlNodes["name"].InnerText;
-                    xmlNodes1.AppendChild(_objDataDoc.CreateElement("translate"));
-                    xmlNodes1["translate"].InnerText = xmlNodes["name"].InnerText;
-                    xmlNodes1.AppendChild(_objDataDoc.CreateElement("page"));
-                    xmlNodes1["page"].InnerText = xmlNodes["page"].InnerText;
-                    xmlNodes2.AppendChild(xmlNodes1);
-                }
-                else if (xmlNodes1["id"] == null)
-                {
-                    xmlNodes1.PrependChild(_objDataDoc.CreateElement("id"));
-                    xmlNodes1["id"].InnerText = innerText;
-                }
-                if (xmlNodes1["spirits"] == null)
-                    xmlNodes1.AppendChild(_objDataDoc.CreateElement("spirits"));
-                foreach (
-                    XmlNode xmlNodes4 in
-                    xmlDocument.SelectNodes(string.Concat("/chummer/traditions/tradition[name=\"", innerText1,
-                        "\"]/spirits/spirit")))
-                {
-                    XmlDocument xmlDocument2 = _objDataDoc;
-                    object[] item =
-                    {
-                        "/chummer/chummer[@file = \"", str, "\"]/traditions/tradition[name=\"", innerText1,
-                        "\"]/spirits/spirit[name=\"", xmlNodes4["name"], "\"]"
-                    };
-                    if (xmlDocument2.SelectSingleNode(string.Concat(item)) != null)
-                        continue;
-                    XmlNode innerText2 = _objDataDoc.CreateElement("spirit");
-                    innerText2.InnerText = xmlNodes4.InnerText;
-                    XmlAttribute xmlAttribute1 = _objDataDoc.CreateAttribute("translate");
-                    xmlAttribute1.InnerText = xmlNodes4.InnerText;
-                    innerText2.Attributes.Append(xmlAttribute1);
-                    xmlNodes1["spirits"].AppendChild(innerText2);
-                }
-            }
-            XmlNodeList xmlNodeLists =
-                _objDataDoc.SelectNodes(string.Concat("/chummer/chummer[@file = \"", str, "\"]/traditions/tradition"));
-            foreach (XmlNode xmlNodes5 in xmlNodeLists)
-            {
-                xmlNodes5.Attributes.RemoveAll();
-                if (
-                    xmlDocument.SelectSingleNode(string.Concat("/chummer/traditions/tradition[name = \"",
-                        xmlNodes5["name"].InnerText, "\"]")) != null)
-                    continue;
-                if (!_blnDelete)
-                {
-                    XmlAttribute xmlAttribute2 = _objDataDoc.CreateAttribute("exists");
-                    xmlAttribute2.Value = "False";
-                    xmlNodes5.Attributes.Append(xmlAttribute2);
-                }
-                else
-                {
-                    _objDataDoc.SelectSingleNode(string.Concat("/chummer/chummer[@file = \"", str, "\"]/traditions"))
-                        .RemoveChild(xmlNodes5);
-                }
-            }
-        }
-
-        private void ProcessTraditions()
-        {
-            var xmlDocument = new XmlDocument();
-            xmlDocument.Load(string.Concat(_strPath, "data\\traditions.xml"));
-            string str = "traditions.xml";
-            foreach (XmlNode xmlNodes in xmlDocument.SelectNodes("/chummer/traditions/tradition"))
-            {
-                string innerText = string.Empty;
-                string innerText1 = xmlNodes["name"].InnerText;
-                innerText = xmlNodes["id"].InnerText;
-                XmlDocument xmlDocument1 = _objDataDoc;
-                string[] strArrays =
-                {
-                    "/chummer/chummer[@file = \"", str, "\"]/traditions/tradition[name=\"", innerText1,
-                    "\"]"
-                };
-                XmlNode xmlNodes1 = xmlDocument1.SelectSingleNode(string.Concat(strArrays));
-                if (xmlNodes1 != null)
-                {
-                    if (xmlNodes1["id"] != null)
-                        continue;
-                    xmlNodes1.PrependChild(_objDataDoc.CreateElement("id"));
-                    xmlNodes1["id"].InnerText = innerText;
-                }
-                else
-                {
-                    XmlNode xmlNodes2 =
-                        _objDataDoc.SelectSingleNode(string.Concat("/chummer/chummer[@file = \"", str, "\"]/traditions"));
-                    if (xmlNodes2 == null)
-                    {
-                        XmlNode xmlNodes3 =
-                            _objDataDoc.SelectSingleNode(string.Concat("/chummer/chummer[@file = \"", str, "\"]"));
-                        if (xmlNodes3 == null)
-                        {
-                            xmlNodes3 = _objDataDoc.CreateElement("chummer");
-                            XmlAttribute xmlAttribute = _objDataDoc.CreateAttribute("file");
-                            xmlAttribute.Value = str;
-                            xmlNodes3.Attributes.Append(xmlAttribute);
-                            _objDataDoc.SelectSingleNode("/chummer").AppendChild(xmlNodes3);
-                        }
-                        xmlNodes2 = _objDataDoc.CreateElement("traditions");
-                        xmlNodes3.AppendChild(xmlNodes2);
-                    }
-                    xmlNodes1 = _objDataDoc.CreateElement("tradition");
-                    xmlNodes1.AppendChild(_objDataDoc.CreateElement("id"));
-                    xmlNodes1["id"].InnerText = innerText;
-                    xmlNodes1.AppendChild(_objDataDoc.CreateElement("name"));
-                    xmlNodes1["name"].InnerText = xmlNodes["name"].InnerText;
-                    xmlNodes1.AppendChild(_objDataDoc.CreateElement("translate"));
-                    xmlNodes1["translate"].InnerText = xmlNodes["name"].InnerText;
-                    xmlNodes1.AppendChild(_objDataDoc.CreateElement("page"));
-                    xmlNodes1["page"].InnerText = xmlNodes["page"].InnerText;
-                    xmlNodes2.AppendChild(xmlNodes1);
-                }
-            }
-            XmlNodeList xmlNodeLists =
-                _objDataDoc.SelectNodes(string.Concat("/chummer/chummer[@file = \"", str, "\"]/traditions/tradition"));
-            foreach (XmlNode xmlNodes4 in xmlNodeLists)
-            {
-                xmlNodes4.Attributes.RemoveAll();
-                if (
-                    xmlDocument.SelectSingleNode(string.Concat("/chummer/traditions/tradition[name = \"",
-                        xmlNodes4["name"].InnerText, "\"]")) != null)
-                    continue;
-                if (!_blnDelete)
-                {
-                    XmlAttribute xmlAttribute1 = _objDataDoc.CreateAttribute("exists");
-                    xmlAttribute1.Value = "False";
-                    xmlNodes4.Attributes.Append(xmlAttribute1);
-                }
-                else
-                {
-                    _objDataDoc.SelectSingleNode(string.Concat("/chummer/chummer[@file = \"", str, "\"]/traditions"))
-                        .RemoveChild(xmlNodes4);
-                }
-            }
-            foreach (XmlNode xmlNodes5 in xmlDocument.SelectNodes("/chummer/spirits/spirit"))
-            {
-                string str1 = string.Empty;
-                string innerText2 = xmlNodes5["name"].InnerText;
-                str1 = xmlNodes5["id"].InnerText;
-                XmlDocument xmlDocument2 = _objDataDoc;
-                string[] strArrays1 =
-                {
-                    "/chummer/chummer[@file = \"", str, "\"]/spirits/spirit[name=\"", innerText2,
-                    "\"]"
-                };
-                XmlNode innerText3 = xmlDocument2.SelectSingleNode(string.Concat(strArrays1));
-                if (innerText3 != null)
-                {
-                    if (innerText3["id"] != null)
-                        continue;
-                    innerText3.PrependChild(_objDataDoc.CreateElement("id"));
-                    innerText3["id"].InnerText = str1;
-                }
-                else
-                {
-                    XmlNode xmlNodes6 =
-                        _objDataDoc.SelectSingleNode(string.Concat("/chummer/chummer[@file = \"", str, "\"]/spirits"));
-                    if (xmlNodes6 == null)
-                    {
-                        XmlNode xmlNodes7 =
-                            _objDataDoc.SelectSingleNode(string.Concat("/chummer/chummer[@file = \"", str, "\"]"));
-                        if (xmlNodes7 == null)
-                        {
-                            xmlNodes7 = _objDataDoc.CreateElement("chummer");
-                            XmlAttribute xmlAttribute2 = _objDataDoc.CreateAttribute("file");
-                            xmlAttribute2.Value = str;
-                            xmlNodes7.Attributes.Append(xmlAttribute2);
-                            _objDataDoc.SelectSingleNode("/chummer").AppendChild(xmlNodes7);
-                        }
-                        xmlNodes6 = _objDataDoc.CreateElement("spirits");
-                        xmlNodes7.AppendChild(xmlNodes6);
-                    }
-                    innerText3 = _objDataDoc.CreateElement("spirit");
-                    innerText3.AppendChild(_objDataDoc.CreateElement("id"));
-                    innerText3["id"].InnerText = str1;
-                    innerText3.AppendChild(_objDataDoc.CreateElement("name"));
-                    innerText3["name"].InnerText = xmlNodes5["name"].InnerText;
-                    innerText3.AppendChild(_objDataDoc.CreateElement("translate"));
-                    innerText3["translate"].InnerText = xmlNodes5["name"].InnerText;
-                    innerText3.AppendChild(_objDataDoc.CreateElement("page"));
-                    innerText3["page"].InnerText = xmlNodes5["page"].InnerText;
-                    xmlNodes6.AppendChild(innerText3);
-                }
-            }
-            XmlNodeList xmlNodeLists1 =
-                _objDataDoc.SelectNodes(string.Concat("/chummer/chummer[@file = \"", str, "\"]/spirits/spirit"));
-            foreach (XmlNode xmlNodes8 in xmlNodeLists1)
-            {
-                xmlNodes8.Attributes.RemoveAll();
-                if (
-                    xmlDocument.SelectSingleNode(string.Concat("/chummer/spirits/spirit[name = \"",
-                        xmlNodes8["name"].InnerText, "\"]")) != null)
-                    continue;
-                if (!_blnDelete)
-                {
-                    XmlAttribute xmlAttribute3 = _objDataDoc.CreateAttribute("exists");
-                    xmlAttribute3.Value = "False";
-                    xmlNodes8.Attributes.Append(xmlAttribute3);
-                }
-                else
-                {
-                    _objDataDoc.SelectSingleNode(string.Concat("/chummer/chummer[@file = \"", str, "\"]/spirits"))
-                        .RemoveChild(xmlNodes8);
-                }
-            }
-            foreach (XmlNode xmlNodes9 in xmlDocument.SelectNodes("/chummer/drainattributes/drainattribute"))
-            {
-                string str2 = string.Empty;
-                string str3 = xmlNodes9["name"].InnerText;
-                str2 = xmlNodes9["id"].InnerText;
-                XmlDocument xmlDocument3 = _objDataDoc;
-                string[] strArrays2 =
-                {
-                    "/chummer/chummer[@file = \"", str, "\"]/drainattributes/drainattribute[name=\"",
-                    str3, "\"]"
-                };
-                XmlNode innerText4 = xmlDocument3.SelectSingleNode(string.Concat(strArrays2));
-                if (innerText4 != null)
-                {
-                    if (innerText4["id"] != null)
-                        continue;
-                    innerText4.PrependChild(_objDataDoc.CreateElement("id"));
-                    innerText4["id"].InnerText = str2;
-                }
-                else
-                {
-                    XmlNode xmlNodes10 =
-                        _objDataDoc.SelectSingleNode(string.Concat("/chummer/chummer[@file = \"", str,
-                            "\"]/drainattributes"));
-                    if (xmlNodes10 == null)
-                    {
-                        XmlNode xmlNodes11 =
-                            _objDataDoc.SelectSingleNode(string.Concat("/chummer/chummer[@file = \"", str, "\"]"));
-                        if (xmlNodes11 == null)
-                        {
-                            xmlNodes11 = _objDataDoc.CreateElement("chummer");
-                            XmlAttribute xmlAttribute4 = _objDataDoc.CreateAttribute("file");
-                            xmlAttribute4.Value = str;
-                            xmlNodes11.Attributes.Append(xmlAttribute4);
-                            _objDataDoc.SelectSingleNode("/chummer").AppendChild(xmlNodes11);
-                        }
-                        xmlNodes10 = _objDataDoc.CreateElement("drainattributes");
-                        xmlNodes11.AppendChild(xmlNodes10);
-                    }
-                    innerText4 = _objDataDoc.CreateElement("drainattribute");
-                    innerText4.AppendChild(_objDataDoc.CreateElement("id"));
-                    innerText4["id"].InnerText = str2;
-                    innerText4.AppendChild(_objDataDoc.CreateElement("name"));
-                    innerText4["name"].InnerText = xmlNodes9["name"].InnerText;
-                    innerText4.AppendChild(_objDataDoc.CreateElement("translate"));
-                    innerText4["translate"].InnerText = xmlNodes9["name"].InnerText;
-                    xmlNodes10.AppendChild(innerText4);
-                }
-            }
-            XmlNodeList xmlNodeLists2 =
-                _objDataDoc.SelectNodes(string.Concat("/chummer/chummer[@file = \"", str,
-                    "\"]/drainattributes/drainattribute"));
-            foreach (XmlNode xmlNodes12 in xmlNodeLists2)
-            {
-                xmlNodes12.Attributes.RemoveAll();
-                if (
-                    xmlDocument.SelectSingleNode(string.Concat("/chummer/drainattributes/drainattribute[name = \"",
-                        xmlNodes12["name"].InnerText, "\"]")) != null)
-                    continue;
-                if (!_blnDelete)
-                {
-                    XmlAttribute xmlAttribute5 = _objDataDoc.CreateAttribute("exists");
-                    xmlAttribute5.Value = "False";
-                    xmlNodes12.Attributes.Append(xmlAttribute5);
-                }
-                else
-                {
-                    _objDataDoc.SelectSingleNode(string.Concat("/chummer/chummer[@file = \"", str, "\"]/drainattributes"))
-                        .RemoveChild(xmlNodes12);
-                }
-            }
-        }
-
-        private void ProcessVehicles()
-        {
-            string[] innerText;
-            var xmlDocument = new XmlDocument();
-            xmlDocument.Load(string.Concat(_strPath, "data\\vehicles.xml"));
-            string str = "vehicles.xml";
-            foreach (XmlNode xmlNodes in xmlDocument.SelectNodes("/chummer/categories/category"))
-            {
-                XmlDocument xmlDocument1 = _objDataDoc;
-                innerText = new[]
-                    {"/chummer/chummer[@file = \"", str, "\"]/categories/category[text()=\"", xmlNodes.InnerText, "\"]"};
-                if (xmlDocument1.SelectSingleNode(string.Concat(innerText)) != null)
-                    continue;
-                XmlNode xmlNodes1 =
-                    _objDataDoc.SelectSingleNode(string.Concat("/chummer/chummer[@file = \"", str, "\"]/categories"));
-                if (xmlNodes1 == null)
-                {
-                    xmlNodes1 = _objDataDoc.CreateElement("categories");
-                    XmlNode xmlNodes2 =
-                        _objDataDoc.SelectSingleNode(string.Concat("/chummer/chummer[@file = \"", str, "\"]"));
-                    if (xmlNodes2 == null)
-                    {
-                        xmlNodes2 = _objDataDoc.CreateElement("chummer");
-                        XmlNode xmlNodes3 = _objDataDoc.SelectSingleNode("/chummer");
-                        XmlAttribute xmlAttribute = _objDataDoc.CreateAttribute("file");
-                        xmlAttribute.Value = str;
-                        xmlNodes2.Attributes.Append(xmlAttribute);
-                        xmlNodes3.AppendChild(xmlNodes2);
-                    }
-                    xmlNodes2.AppendChild(xmlNodes1);
-                }
-                XmlNode innerText1 = _objDataDoc.CreateElement("category");
-                innerText1.InnerText = xmlNodes.InnerText;
-                XmlAttribute xmlAttribute1 = _objDataDoc.CreateAttribute("translate");
-                xmlAttribute1.Value = xmlNodes.InnerText;
-                innerText1.Attributes.Append(xmlAttribute1);
-                xmlNodes1.AppendChild(innerText1);
-            }
-            XmlNodeList xmlNodeLists =
-                _objDataDoc.SelectNodes(string.Concat("/chummer/chummer[@file = \"", str, "\"]/categories/category"));
-            foreach (XmlNode xmlNodes4 in xmlNodeLists)
-            {
-                if (
-                    xmlDocument.SelectSingleNode(string.Concat("/chummer/categories/category[text() = \"",
-                        xmlNodes4.InnerText, "\"]")) != null)
-                    continue;
-                _objDataDoc.SelectSingleNode(string.Concat("/chummer/chummer[@file = \"", str, "\"]/categories"))
-                    .RemoveChild(xmlNodes4);
-            }
-            foreach (XmlNode xmlNodes5 in xmlDocument.SelectNodes("/chummer/modcategories/category"))
-            {
-                XmlDocument xmlDocument2 = _objDataDoc;
-                string[] strArrays =
-                {
-                    "/chummer/chummer[@file = \"", str, "\"]/modcategories/category[text()=\"",
-                    xmlNodes5.InnerText, "\"]"
-                };
-                if (xmlDocument2.SelectSingleNode(string.Concat(strArrays)) != null)
-                    continue;
-                XmlNode xmlNodes6 =
-                    _objDataDoc.SelectSingleNode(string.Concat("/chummer/chummer[@file = \"", str, "\"]/modcategories"));
-                if (xmlNodes6 == null)
-                {
-                    xmlNodes6 = _objDataDoc.CreateElement("modcategories");
-                    XmlNode xmlNodes7 =
-                        _objDataDoc.SelectSingleNode(string.Concat("/chummer/chummer[@file = \"", str, "\"]"));
-                    if (xmlNodes7 == null)
-                    {
-                        xmlNodes7 = _objDataDoc.CreateElement("chummer");
-                        XmlNode xmlNodes8 = _objDataDoc.SelectSingleNode("/chummer");
-                        XmlAttribute xmlAttribute2 = _objDataDoc.CreateAttribute("file");
-                        xmlAttribute2.Value = str;
-                        xmlNodes7.Attributes.Append(xmlAttribute2);
-                        xmlNodes8.AppendChild(xmlNodes7);
-                    }
-                    xmlNodes7.AppendChild(xmlNodes6);
-                }
-                XmlNode innerText2 = _objDataDoc.CreateElement("category");
-                innerText2.InnerText = xmlNodes5.InnerText;
-                XmlAttribute innerText3 = _objDataDoc.CreateAttribute("translate");
-                innerText3.Value = xmlNodes5.InnerText;
-                innerText2.Attributes.Append(innerText3);
-                xmlNodes6.AppendChild(innerText2);
-            }
-            XmlNodeList xmlNodeLists1 =
-                _objDataDoc.SelectNodes(string.Concat("/chummer/chummer[@file = \"", str, "\"]/modcategories/category"));
-            foreach (XmlNode xmlNodes9 in xmlNodeLists1)
-            {
-                if (
-                    xmlDocument.SelectSingleNode(string.Concat("/chummer/modcategories/category[text() = \"",
-                        xmlNodes9.InnerText, "\"]")) != null)
-                    continue;
-                _objDataDoc.SelectSingleNode(string.Concat("/chummer/chummer[@file = \"", str, "\"]/modcategories"))
-                    .RemoveChild(xmlNodes9);
-            }
-            try
-            {
-                XmlNode xmlNodes10 =
-                    _objDataDoc.SelectSingleNode(string.Concat("/chummer/chummer[@file = \"", str, "\"]"));
-                XmlNode xmlNodes11 =
-                    _objDataDoc.SelectSingleNode(string.Concat("/chummer/chummer[@file = \"", str, "\"]/limits"));
-                xmlNodes10.RemoveChild(xmlNodes11);
-            }
-            catch
-            {
-            }
-            foreach (XmlNode xmlNodes12 in xmlDocument.SelectNodes("/chummer/vehicles/vehicle"))
-            {
-                string str1 = string.Empty;
-                string str2 = xmlNodes12["name"].InnerText;
-                str1 = xmlNodes12["id"].InnerText;
-                XmlDocument xmlDocument3 = _objDataDoc;
-                string[] strArrays1 = { "/chummer/chummer[@file = \"", str, "\"]/vehicles/vehicle[name=\"", str2, "\"]" };
-                XmlNode xmlNodes13 = xmlDocument3.SelectSingleNode(string.Concat(strArrays1));
-                if (xmlNodes13 != null)
-                {
-                    if (xmlNodes13["id"] != null)
-                        continue;
-                    xmlNodes13.PrependChild(_objDataDoc.CreateElement("id"));
-                    xmlNodes13["id"].InnerText = str1;
-                }
-                else
-                {
-                    XmlNode xmlNodes14 =
-                        _objDataDoc.SelectSingleNode(string.Concat("/chummer/chummer[@file = \"", str, "\"]/vehicles"));
-                    if (xmlNodes14 == null)
-                    {
-                        XmlNode xmlNodes15 =
-                            _objDataDoc.SelectSingleNode(string.Concat("/chummer/chummer[@file = \"", str, "\"]"));
-                        if (xmlNodes15 == null)
-                        {
-                            xmlNodes15 = _objDataDoc.CreateElement("chummer");
-                            XmlAttribute xmlAttribute3 = _objDataDoc.CreateAttribute("file");
-                            xmlAttribute3.Value = str;
-                            xmlNodes15.Attributes.Append(xmlAttribute3);
-                            _objDataDoc.SelectSingleNode("/chummer").AppendChild(xmlNodes15);
-                        }
-                        xmlNodes14 = _objDataDoc.CreateElement("vehicles");
-                        xmlNodes15.AppendChild(xmlNodes14);
-                    }
-                    XmlNode innerText4 = _objDataDoc.CreateElement("vehicle");
-                    innerText4.AppendChild(_objDataDoc.CreateElement("id"));
-                    innerText4["id"].InnerText = str1;
-                    innerText4.AppendChild(_objDataDoc.CreateElement("name"));
-                    innerText4["name"].InnerText = xmlNodes12["name"].InnerText;
-                    innerText4.AppendChild(_objDataDoc.CreateElement("translate"));
-                    innerText4["translate"].InnerText = xmlNodes12["name"].InnerText;
-                    innerText4.AppendChild(_objDataDoc.CreateElement("page"));
-                    innerText4["page"].InnerText = str1;
-                    xmlNodes14.AppendChild(innerText4);
-                }
-            }
-            XmlNodeList xmlNodeLists2 =
-                _objDataDoc.SelectNodes(string.Concat("/chummer/chummer[@file = \"", str, "\"]/vehicles/vehicle"));
-            foreach (XmlNode xmlNodes16 in xmlNodeLists2)
-            {
-                xmlNodes16.Attributes.RemoveAll();
-                if (
-                    xmlDocument.SelectSingleNode(string.Concat("/chummer/vehicles/vehicle[name = \"",
-                        xmlNodes16["name"].InnerText, "\"]")) != null)
-                    continue;
-                if (!_blnDelete)
-                {
-                    XmlAttribute xmlAttribute4 = _objDataDoc.CreateAttribute("exists");
-                    xmlAttribute4.Value = "False";
-                    xmlNodes16.Attributes.Append(xmlAttribute4);
-                }
-                else
-                {
-                    _objDataDoc.SelectSingleNode(string.Concat("/chummer/chummer[@file = \"", str, "\"]/vehicles"))
-                        .RemoveChild(xmlNodes16);
-                }
-            }
-            foreach (XmlNode xmlNodes17 in xmlDocument.SelectNodes("/chummer/mods/mod"))
-            {
-                string str3 = string.Empty;
-                string str4 = xmlNodes17["name"].InnerText;
-                str3 = xmlNodes17["id"].InnerText;
-                XmlDocument xmlDocument4 = _objDataDoc;
-                innerText = new[] { "/chummer/chummer[@file = \"", str, "\"]/mods/mod[name=\"", str4, "\"]" };
-                XmlNode xmlNodes18 = xmlDocument4.SelectSingleNode(string.Concat(innerText));
-                if (xmlNodes18 != null)
-                {
-                    if (xmlNodes18["id"] != null)
-                        continue;
-                    xmlNodes18.PrependChild(_objDataDoc.CreateElement("id"));
-                    xmlNodes18["id"].InnerText = str3;
-                }
-                else
-                {
-                    XmlNode xmlNodes19 =
-                        _objDataDoc.SelectSingleNode(string.Concat("/chummer/chummer[@file = \"", str, "\"]/mods"));
-                    if (xmlNodes19 == null)
-                    {
-                        XmlNode xmlNodes20 =
-                            _objDataDoc.SelectSingleNode(string.Concat("/chummer/chummer[@file = \"", str, "\"]"));
-                        if (xmlNodes20 == null)
-                        {
-                            xmlNodes20 = _objDataDoc.CreateElement("chummer");
-                            XmlAttribute xmlAttribute5 = _objDataDoc.CreateAttribute("file");
-                            xmlAttribute5.Value = str;
-                            xmlNodes20.Attributes.Append(xmlAttribute5);
-                            _objDataDoc.SelectSingleNode("/chummer").AppendChild(xmlNodes20);
-                        }
-                        xmlNodes19 = _objDataDoc.CreateElement("mods");
-                        xmlNodes20.AppendChild(xmlNodes19);
-                    }
-                    XmlNode innerText5 = _objDataDoc.CreateElement("mod");
-                    innerText5.AppendChild(_objDataDoc.CreateElement("id"));
-                    innerText5["id"].InnerText = str3;
-                    innerText5.AppendChild(_objDataDoc.CreateElement("name"));
-                    innerText5["name"].InnerText = xmlNodes17["name"].InnerText;
-                    innerText5.AppendChild(_objDataDoc.CreateElement("translate"));
-                    innerText5["translate"].InnerText = xmlNodes17["name"].InnerText;
-                    innerText5.AppendChild(_objDataDoc.CreateElement("page"));
-                    innerText5["page"].InnerText = str3;
-                    xmlNodes19.AppendChild(innerText5);
-                }
-            }
-            XmlNodeList xmlNodeLists3 =
-                _objDataDoc.SelectNodes(string.Concat("/chummer/chummer[@file = \"", str, "\"]/mods/mod"));
-            foreach (XmlNode xmlNodes21 in xmlNodeLists3)
-            {
-                xmlNodes21.Attributes.RemoveAll();
-                if (
-                    xmlDocument.SelectSingleNode(string.Concat("/chummer/mods/mod[name = \"",
-                        xmlNodes21["name"].InnerText, "\"]")) != null)
-                    continue;
-                if (!_blnDelete)
-                {
-                    XmlAttribute xmlAttribute6 = _objDataDoc.CreateAttribute("exists");
-                    xmlAttribute6.Value = "False";
-                    xmlNodes21.Attributes.Append(xmlAttribute6);
-                }
-                else
-                {
-                    _objDataDoc.SelectSingleNode(string.Concat("/chummer/chummer[@file = \"", str, "\"]/mods"))
-                        .RemoveChild(xmlNodes21);
-                }
-            }
-        }
-
-        private void ProcessWeapons()
-        {
-            var xmlDocument = new XmlDocument();
-            xmlDocument.Load(string.Concat(_strPath, "data\\weapons.xml"));
-            string str = "weapons.xml";
-            foreach (XmlNode xmlNodes in xmlDocument.SelectNodes("/chummer/categories/category"))
-            {
-                XmlDocument xmlDocument1 = _objDataDoc;
-                string[] innerText =
-                {
-                    "/chummer/chummer[@file = \"", str, "\"]/categories/category[text()=\"",
-                    xmlNodes.InnerText, "\"]"
-                };
-                if (xmlDocument1.SelectSingleNode(string.Concat(innerText)) != null)
-                    continue;
-                XmlNode xmlNodes1 =
-                    _objDataDoc.SelectSingleNode(string.Concat("/chummer/chummer[@file = \"", str, "\"]/categories"));
-                if (xmlNodes1 == null)
-                {
-                    xmlNodes1 = _objDataDoc.CreateElement("categories");
-                    XmlNode xmlNodes2 =
-                        _objDataDoc.SelectSingleNode(string.Concat("/chummer/chummer[@file = \"", str, "\"]"));
-                    if (xmlNodes2 == null)
-                    {
-                        xmlNodes2 = _objDataDoc.CreateElement("chummer");
-                        XmlNode xmlNodes3 = _objDataDoc.SelectSingleNode("/chummer");
-                        XmlAttribute xmlAttribute = _objDataDoc.CreateAttribute("file");
-                        xmlAttribute.Value = str;
-                        xmlNodes2.Attributes.Append(xmlAttribute);
-                        xmlNodes3.AppendChild(xmlNodes2);
-                    }
-                    xmlNodes2.AppendChild(xmlNodes1);
-                }
-                XmlNode innerText1 = _objDataDoc.CreateElement("category");
-                innerText1.InnerText = xmlNodes.InnerText;
-                XmlAttribute xmlAttribute1 = _objDataDoc.CreateAttribute("translate");
-                xmlAttribute1.Value = xmlNodes.InnerText;
-                innerText1.Attributes.Append(xmlAttribute1);
-                xmlNodes1.AppendChild(innerText1);
-            }
-            XmlNodeList xmlNodeLists =
-                _objDataDoc.SelectNodes(string.Concat("/chummer/chummer[@file = \"", str, "\"]/categories/category"));
-            foreach (XmlNode xmlNodes4 in xmlNodeLists)
-            {
-                if (
-                    xmlDocument.SelectSingleNode(string.Concat("/chummer/categories/category[text() = \"",
-                        xmlNodes4.InnerText, "\"]")) != null)
-                    continue;
-                _objDataDoc.SelectSingleNode(string.Concat("/chummer/chummer[@file = \"", str, "\"]/categories"))
-                    .RemoveChild(xmlNodes4);
-            }
-            foreach (XmlNode xmlNodes5 in xmlDocument.SelectNodes("/chummer/weapons/weapon"))
-            {
-                string str1 = string.Empty;
-                string innerText2 = xmlNodes5["name"].InnerText;
-                str1 = xmlNodes5["id"].InnerText;
-                XmlDocument xmlDocument2 = _objDataDoc;
-                string[] strArrays =
-                {
-                    "/chummer/chummer[@file = \"", str, "\"]/weapons/weapon[name=\"", innerText2,
-                    "\"]"
-                };
-                XmlNode xmlNodes6 = xmlDocument2.SelectSingleNode(string.Concat(strArrays));
-                if (xmlNodes6 != null)
-                {
-                    if (xmlNodes6["id"] != null)
-                        continue;
-                    xmlNodes6.PrependChild(_objDataDoc.CreateElement("id"));
-                    xmlNodes6["id"].InnerText = str1;
-                }
-                else
-                {
-                    XmlNode xmlNodes7 =
-                        _objDataDoc.SelectSingleNode(string.Concat("/chummer/chummer[@file = \"", str, "\"]/weapons"));
-                    if (xmlNodes7 == null)
-                    {
-                        XmlNode xmlNodes8 =
-                            _objDataDoc.SelectSingleNode(string.Concat("/chummer/chummer[@file = \"", str, "\"]"));
-                        if (xmlNodes8 == null)
-                        {
-                            xmlNodes8 = _objDataDoc.CreateElement("chummer");
-                            XmlAttribute xmlAttribute2 = _objDataDoc.CreateAttribute("file");
-                            xmlAttribute2.Value = str;
-                            xmlNodes8.Attributes.Append(xmlAttribute2);
-                            _objDataDoc.SelectSingleNode("/chummer").AppendChild(xmlNodes8);
-                        }
-                        xmlNodes7 = _objDataDoc.CreateElement("weapons");
-                        xmlNodes8.AppendChild(xmlNodes7);
-                    }
-                    XmlNode innerText3 = _objDataDoc.CreateElement("weapon");
-                    innerText3.AppendChild(_objDataDoc.CreateElement("id"));
-                    innerText3["id"].InnerText = str1;
-                    innerText3.AppendChild(_objDataDoc.CreateElement("name"));
-                    innerText3["name"].InnerText = xmlNodes5["name"].InnerText;
-                    innerText3.AppendChild(_objDataDoc.CreateElement("translate"));
-                    innerText3["translate"].InnerText = xmlNodes5["name"].InnerText;
-                    innerText3.AppendChild(_objDataDoc.CreateElement("page"));
-                    innerText3["page"].InnerText = str1;
-                    xmlNodes7.AppendChild(innerText3);
-                }
-            }
-            XmlNodeList xmlNodeLists1 =
-                _objDataDoc.SelectNodes(string.Concat("/chummer/chummer[@file = \"", str, "\"]/weapons/weapon"));
-            foreach (XmlNode xmlNodes9 in xmlNodeLists1)
-            {
-                xmlNodes9.Attributes.RemoveAll();
-                if (
-                    xmlDocument.SelectSingleNode(string.Concat("/chummer/weapons/weapon[name = \"",
-                        xmlNodes9["name"].InnerText, "\"]")) != null)
-                    continue;
-                if (!_blnDelete)
-                {
-                    XmlAttribute xmlAttribute3 = _objDataDoc.CreateAttribute("exists");
-                    xmlAttribute3.Value = "False";
-                    xmlNodes9.Attributes.Append(xmlAttribute3);
-                }
-                else
-                {
-                    _objDataDoc.SelectSingleNode(string.Concat("/chummer/chummer[@file = \"", str, "\"]/weapons"))
-                        .RemoveChild(xmlNodes9);
-                }
-            }
-            foreach (XmlNode xmlNodes10 in xmlDocument.SelectNodes("/chummer/accessories/accessory"))
-            {
-                string str2 = string.Empty;
-                string str3 = xmlNodes10["name"].InnerText;
-                str2 = xmlNodes10["id"].InnerText;
-                XmlDocument xmlDocument3 = _objDataDoc;
-                string[] strArrays1 =
-                {
-                    "/chummer/chummer[@file = \"", str, "\"]/accessories/accessory[name=\"", str3,
-                    "\"]"
-                };
-                XmlNode xmlNodes11 = xmlDocument3.SelectSingleNode(string.Concat(strArrays1));
-                if (xmlNodes11 != null)
-                {
-                    if (xmlNodes11["id"] != null)
-                        continue;
-                    xmlNodes11.PrependChild(_objDataDoc.CreateElement("id"));
-                    xmlNodes11["id"].InnerText = str2;
-                }
-                else
-                {
-                    XmlNode xmlNodes12 =
-                        _objDataDoc.SelectSingleNode(string.Concat("/chummer/chummer[@file = \"", str, "\"]/accessories"));
-                    if (xmlNodes12 == null)
-                    {
-                        XmlNode xmlNodes13 =
-                            _objDataDoc.SelectSingleNode(string.Concat("/chummer/chummer[@file = \"", str, "\"]"));
-                        if (xmlNodes13 == null)
-                        {
-                            xmlNodes13 = _objDataDoc.CreateElement("chummer");
-                            XmlAttribute xmlAttribute4 = _objDataDoc.CreateAttribute("file");
-                            xmlAttribute4.Value = str;
-                            xmlNodes13.Attributes.Append(xmlAttribute4);
-                            _objDataDoc.SelectSingleNode("/chummer").AppendChild(xmlNodes13);
-                        }
-                        xmlNodes12 = _objDataDoc.CreateElement("accessories");
-                        xmlNodes13.AppendChild(xmlNodes12);
-                    }
-                    XmlNode innerText4 = _objDataDoc.CreateElement("accessory");
-                    innerText4.AppendChild(_objDataDoc.CreateElement("id"));
-                    innerText4["id"].InnerText = str2;
-                    innerText4.AppendChild(_objDataDoc.CreateElement("name"));
-                    innerText4["name"].InnerText = xmlNodes10["name"].InnerText;
-                    innerText4.AppendChild(_objDataDoc.CreateElement("translate"));
-                    innerText4["translate"].InnerText = xmlNodes10["name"].InnerText;
-                    innerText4.AppendChild(_objDataDoc.CreateElement("page"));
-                    innerText4["page"].InnerText = str2;
-                    xmlNodes12.AppendChild(innerText4);
-                }
-            }
-            XmlNodeList xmlNodeLists2 =
-                _objDataDoc.SelectNodes(string.Concat("/chummer/chummer[@file = \"", str, "\"]/accessories/accessory"));
-            foreach (XmlNode xmlNodes14 in xmlNodeLists2)
-            {
-                xmlNodes14.Attributes.RemoveAll();
-                if (
-                    xmlDocument.SelectSingleNode(string.Concat("/chummer/accessories/accessory[name = \"",
-                        xmlNodes14["name"].InnerText, "\"]")) != null)
-                    continue;
-                if (!_blnDelete)
-                {
-                    XmlAttribute xmlAttribute5 = _objDataDoc.CreateAttribute("exists");
-                    xmlAttribute5.Value = "False";
-                    xmlNodes14.Attributes.Append(xmlAttribute5);
-                }
-                else
-                {
-                    _objDataDoc.SelectSingleNode(string.Concat("/chummer/chummer[@file = \"", str, "\"]/accessories"))
-                        .RemoveChild(xmlNodes14);
-                }
-            }
-        }
-
-        private void SetPath()
-        {
-            _strPath = Application.StartupPath;
-            if (!_strPath.EndsWith("\\"))
-            {
-                FrmMain _frmMain = this;
-                _frmMain._strPath = string.Concat(_frmMain._strPath, "\\");
-            }
-        }
-
-        #endregion Methods
-
-        #region Helpers
-
-        private string ToTitle(string stringIn)
-        {
-            return new CultureInfo("en-US", false).TextInfo.ToTitleCase(stringIn);
-        }
-
-        #endregion Helpers
-    }
->>>>>>> c809f4a9
+using System;
+using System.Globalization;
+using System.IO;
+using System.Windows.Forms;
+using System.Xml;
+
+namespace Translator
+{
+    public partial class FrmMain
+    {
+        private readonly bool _blnDelete = true;
+
+        private XmlDocument _objDataDoc;
+
+        private XmlDocument _objDoc;
+        private string _strPath = string.Empty;
+
+        public FrmMain()
+        {
+            InitializeComponent();
+        }
+
+        #region Control Events
+
+        private void cmdCreate_Click(object sender, EventArgs e)
+        {
+            if (string.IsNullOrEmpty(txtLanguageName.Text))
+            {
+                MessageBox.Show("You must provide a language name.");
+                return;
+            }
+            if (txtLanguageCode.Text.Length != 2)
+            {
+                MessageBox.Show("You must provide a two character language abbreviation.");
+                return;
+            }
+            string lower = txtLanguageCode.Text.ToLower();
+            string str = string.Concat(ToTitle(txtLanguageName.Text), " (", lower.ToUpper(), ")");
+            _objDataDoc = new XmlDocument();
+            XmlDeclaration xmlDeclaration = _objDataDoc.CreateXmlDeclaration("1.0", "utf-8", string.Empty);
+            _objDataDoc.AppendChild(xmlDeclaration);
+            XmlNode xmlNodes = _objDataDoc.CreateElement("chummer");
+            XmlNode xmlNodes1 = _objDataDoc.CreateElement("version");
+            xmlNodes1.InnerText = "-500";
+            xmlNodes.AppendChild(xmlNodes1);
+            _objDataDoc.AppendChild(xmlNodes);
+            ProcessArmor();
+            ProcessBioware();
+            ProcessBooks();
+            ProcessComplexForms();
+            ProcessCritterPowers();
+            ProcessCritters();
+            ProcessCyberware();
+            ProcessEchoes();
+            ProcessGear();
+            ProcessImprovements();
+            ProcessLicenses();
+            ProcessLifestyles();
+            ProcessMartialArts();
+            ProcessMentors();
+            ProcessMetamagic();
+            ProcessMetatypes();
+            ProcessPowers();
+            ProcessPriorities();
+            ProcessPrograms();
+            ProcessQualities();
+            ProcessSkills();
+            ProcessSpells();
+            ProcessStreams();
+            ProcessTraditions();
+            ProcessVehicles();
+            ProcessWeapons();
+            string str1 = string.Concat(_strPath, "lang\\", lower, "_data.xml");
+            _objDataDoc.Save(str1);
+            _objDoc = new XmlDocument();
+            xmlDeclaration = _objDoc.CreateXmlDeclaration("1.0", "utf-8", string.Empty);
+            _objDoc.AppendChild(xmlDeclaration);
+            xmlNodes = _objDoc.CreateElement("chummer");
+            xmlNodes1 = _objDoc.CreateElement("version");
+            xmlNodes1.InnerText = "-500";
+            XmlNode xmlNodes2 = _objDoc.CreateElement("name");
+            xmlNodes2.InnerText = str;
+            xmlNodes.AppendChild(xmlNodes1);
+            xmlNodes.AppendChild(xmlNodes2);
+            _objDoc.AppendChild(xmlNodes);
+            var xmlDocument = new XmlDocument();
+            xmlDocument.Load(string.Concat(_strPath, "lang\\en-US.xml"));
+            XmlNode xmlNodes3 = xmlDocument.SelectSingleNode("/chummer/strings");
+            _objDoc.CreateElement("strings");
+            if (xmlNodes3 != null)
+            {
+                XmlNode xmlNodes4 = _objDoc.ImportNode(xmlNodes3, true);
+                xmlNodes.AppendChild(xmlNodes4);
+            }
+            str1 = string.Concat(_strPath, "lang\\", lower, ".xml");
+            _objDoc.Save(str1);
+
+            LoadLanguageList();
+            using (var frmTranslate = new FrmTranslate())
+            {
+                frmTranslate.Language = str;
+                frmTranslate.ShowDialog(this);
+            }
+        }
+
+        private void cmdEdit_Click(object sender, EventArgs e)
+        {
+            if (cboLanguages.SelectedIndex == -1)
+                return;
+            var frmTranslate = new FrmTranslate {Language = cboLanguages.Text};
+            frmTranslate.ShowDialog();
+        }
+
+        private void frmMain_Load(object sender, EventArgs e)
+        {
+            SetPath();
+            LoadLanguageList();
+        }
+
+        #endregion Control Events
+
+        #region Methods
+
+        private void LoadLanguageList()
+        {
+            cboLanguages.Items.Clear();
+            foreach (string str in Directory.EnumerateFiles(string.Concat(_strPath, "lang"), "*.xml"))
+            {
+                if (new FileInfo(str).Name.Length != 6)
+                    continue;
+                var xmlDocument = new XmlDocument();
+                xmlDocument.Load(str);
+                string innerText = xmlDocument.SelectSingleNode("/chummer/name")?.InnerText;
+                if (innerText != null) cboLanguages.Items.Add(innerText);
+            }
+        }
+
+        private void ProcessArmor()
+        {
+            var xmlDocument = new XmlDocument();
+            xmlDocument.Load(string.Concat(_strPath, "data\\armor.xml"));
+            string str = "armor.xml";
+            XmlNodeList xmlNodeList = xmlDocument.SelectNodes("/chummer/categories/category");
+            if (xmlNodeList != null)
+                foreach (XmlNode xmlNodes in xmlNodeList)
+                {
+                    XmlDocument xmlDocument1 = _objDataDoc;
+                    string[] innerText =
+                    {
+                        "/chummer/chummer[@file = \"", str, "\"]/categories/category[text()=\"",
+                        xmlNodes.InnerText, "\"]"
+                    };
+                    if (xmlDocument1.SelectSingleNode(string.Concat(innerText)) != null)
+                        continue;
+                    XmlNode xmlNodes1 =
+                        _objDataDoc.SelectSingleNode(string.Concat("/chummer/chummer[@file = \"", str, "\"]/categories"));
+                    if (xmlNodes1 == null)
+                    {
+                        xmlNodes1 = _objDataDoc.CreateElement("categories");
+                        XmlNode xmlNodes2 =
+                            _objDataDoc.SelectSingleNode(string.Concat("/chummer/chummer[@file = \"", str, "\"]"));
+                        if (xmlNodes2 == null)
+                        {
+                            xmlNodes2 = _objDataDoc.CreateElement("chummer");
+                            XmlNode xmlNodes3 = _objDataDoc.SelectSingleNode("/chummer");
+                            XmlAttribute xmlAttribute = _objDataDoc.CreateAttribute("file");
+                            xmlAttribute.Value = str;
+                            xmlNodes2.Attributes?.Append(xmlAttribute);
+                            xmlNodes3?.AppendChild(xmlNodes2);
+                        }
+                        xmlNodes2.AppendChild(xmlNodes1);
+                    }
+                    XmlNode innerText1 = _objDataDoc.CreateElement("category");
+                    innerText1.InnerText = xmlNodes.InnerText;
+                    XmlAttribute xmlAttribute1 = _objDataDoc.CreateAttribute("translate");
+                    xmlAttribute1.Value = xmlNodes.InnerText;
+                    innerText1.Attributes?.Append(xmlAttribute1);
+                    xmlNodes1.AppendChild(innerText1);
+                }
+            XmlNodeList xmlNodeLists =
+                _objDataDoc.SelectNodes(string.Concat("/chummer/chummer[@file = \"", str, "\"]/categories/category"));
+            foreach (XmlNode xmlNodes4 in xmlNodeLists)
+            {
+                if (
+                    xmlDocument.SelectSingleNode(string.Concat("/chummer/categories/category[text() = \"",
+                        xmlNodes4.InnerText, "\"]")) != null)
+                    continue;
+                _objDataDoc.SelectSingleNode(string.Concat("/chummer/chummer[@file = \"", str, "\"]/categories"))
+                    .RemoveChild(xmlNodes4);
+            }
+            XmlNodeList selectNodes = xmlDocument.SelectNodes("/chummer/armors/armor");
+            if (selectNodes != null)
+                foreach (XmlNode xmlNodes5 in selectNodes)
+                {
+                    string innerText2 = xmlNodes5["name"].InnerText;
+                    string str1 = xmlNodes5["id"].InnerText;
+                    XmlDocument xmlDocument2 = _objDataDoc;
+                    string[] strArrays = { "/chummer/chummer[@file = \"", str, "\"]/armors/armor[name=\"", innerText2, "\"]" };
+                    XmlNode xmlNodes6 = xmlDocument2.SelectSingleNode(string.Concat(strArrays));
+                    if (xmlNodes6 != null)
+                    {
+                        if (xmlNodes6["id"] != null)
+                            continue;
+                        xmlNodes6.PrependChild(_objDataDoc.CreateElement("id"));
+                        xmlNodes6["id"].InnerText = str1;
+                    }
+                    else
+                    {
+                        XmlNode xmlNodes7 =
+                            _objDataDoc.SelectSingleNode(string.Concat("/chummer/chummer[@file = \"", str, "\"]/armors"));
+                        if (xmlNodes7 == null)
+                        {
+                            xmlNodes7 = _objDataDoc.CreateElement("armors");
+                            XmlNode xmlNodes8 =
+                                _objDataDoc.SelectSingleNode(string.Concat("/chummer/chummer[@file = \"", str, "\"]"));
+                            if (xmlNodes8 == null)
+                            {
+                                xmlNodes8 = _objDataDoc.CreateElement("chummer");
+                                XmlNode xmlNodes9 = _objDataDoc.SelectSingleNode("/chummer");
+                                XmlAttribute xmlAttribute2 = _objDataDoc.CreateAttribute("file");
+                                xmlAttribute2.Value = str;
+                                xmlNodes8.Attributes.Append(xmlAttribute2);
+                                xmlNodes9.AppendChild(xmlNodes8);
+                            }
+                            xmlNodes8.AppendChild(xmlNodes7);
+                        }
+                        XmlNode innerText3 = _objDataDoc.CreateElement("armor");
+                        innerText3.AppendChild(_objDataDoc.CreateElement("id"));
+                        innerText3["id"].InnerText = str1;
+                        innerText3.AppendChild(_objDataDoc.CreateElement("name"));
+                        innerText3["name"].InnerText = xmlNodes5["name"].InnerText;
+                        innerText3.AppendChild(_objDataDoc.CreateElement("translate"));
+                        innerText3["translate"].InnerText = xmlNodes5["name"].InnerText;
+                        innerText3.AppendChild(_objDataDoc.CreateElement("page"));
+                        innerText3["page"].InnerText = xmlNodes5["page"].InnerText;
+                        xmlNodes7.AppendChild(innerText3);
+                    }
+                }
+            XmlNodeList xmlNodeLists1 =
+                _objDataDoc.SelectNodes(string.Concat("/chummer/chummer[@file = \"", str, "\"]/armors/armor"));
+            foreach (XmlNode xmlNodes10 in xmlNodeLists1)
+            {
+                xmlNodes10.Attributes.RemoveAll();
+                if (
+                    xmlDocument.SelectSingleNode(string.Concat("/chummer/armors/armor[name = \"",
+                        xmlNodes10["name"].InnerText, "\"]")) != null)
+                    continue;
+                if (!_blnDelete)
+                {
+                    XmlAttribute xmlAttribute3 = _objDataDoc.CreateAttribute("exists");
+                    xmlAttribute3.Value = "False";
+                    xmlNodes10.Attributes.Append(xmlAttribute3);
+                }
+                else
+                {
+                    _objDataDoc.SelectSingleNode(string.Concat("/chummer/chummer[@file = \"", str, "\"]/armors"))
+                        .RemoveChild(xmlNodes10);
+                }
+            }
+            foreach (XmlNode xmlNodes11 in xmlDocument.SelectNodes("/chummer/mods/mod"))
+            {
+                string str2 = string.Empty;
+                string str3 = xmlNodes11["name"].InnerText;
+                str2 = xmlNodes11["id"].InnerText;
+                XmlDocument xmlDocument3 = _objDataDoc;
+                string[] strArrays1 = { "/chummer/chummer[@file = \"", str, "\"]/mods/mod[name=\"", str3, "\"]" };
+                XmlNode xmlNodes12 = xmlDocument3.SelectSingleNode(string.Concat(strArrays1));
+                if (xmlNodes12 != null)
+                {
+                    if (xmlNodes12["id"] != null)
+                        continue;
+                    xmlNodes12.PrependChild(_objDataDoc.CreateElement("id"));
+                    xmlNodes12["id"].InnerText = str2;
+                }
+                else
+                {
+                    XmlNode xmlNodes13 =
+                        _objDataDoc.SelectSingleNode(string.Concat("/chummer/chummer[@file = \"", str, "\"]/mods"));
+                    if (xmlNodes13 == null)
+                    {
+                        xmlNodes13 = _objDataDoc.CreateElement("mods");
+                        XmlNode xmlNodes14 =
+                            _objDataDoc.SelectSingleNode(string.Concat("/chummer/chummer[@file = \"", str, "\"]"));
+                        if (xmlNodes14 == null)
+                        {
+                            xmlNodes14 = _objDataDoc.CreateElement("chummer");
+                            XmlNode xmlNodes15 = _objDataDoc.SelectSingleNode("/chummer");
+                            XmlAttribute xmlAttribute4 = _objDataDoc.CreateAttribute("file");
+                            xmlAttribute4.Value = str;
+                            xmlNodes14.Attributes.Append(xmlAttribute4);
+                            xmlNodes15.AppendChild(xmlNodes14);
+                        }
+                        xmlNodes14.AppendChild(xmlNodes13);
+                    }
+                    XmlNode innerText4 = _objDataDoc.CreateElement("mod");
+                    innerText4.AppendChild(_objDataDoc.CreateElement("id"));
+                    innerText4["id"].InnerText = str2;
+                    innerText4.AppendChild(_objDataDoc.CreateElement("name"));
+                    innerText4["name"].InnerText = xmlNodes11["name"].InnerText;
+                    innerText4.AppendChild(_objDataDoc.CreateElement("translate"));
+                    innerText4["translate"].InnerText = xmlNodes11["name"].InnerText;
+                    innerText4.AppendChild(_objDataDoc.CreateElement("page"));
+                    innerText4["page"].InnerText = xmlNodes11["page"].InnerText;
+                    xmlNodes13.AppendChild(innerText4);
+                }
+            }
+            XmlNodeList xmlNodeLists2 =
+                _objDataDoc.SelectNodes(string.Concat("/chummer/chummer[@file = \"", str, "\"]/mods/mod"));
+            if (xmlNodeLists2 != null)
+                foreach (XmlNode xmlNodes16 in xmlNodeLists2)
+                {
+                    xmlNodes16.Attributes?.RemoveAll();
+                    if (
+                        xmlDocument.SelectSingleNode(string.Concat("/chummer/mods/mod[name = \"",
+                            xmlNodes16["name"].InnerText, "\"]")) != null)
+                        continue;
+                    if (!_blnDelete)
+                    {
+                        XmlAttribute xmlAttribute5 = _objDataDoc.CreateAttribute("exists");
+                        xmlAttribute5.Value = "False";
+                        xmlNodes16.Attributes?.Append(xmlAttribute5);
+                    }
+                    else
+                    {
+                        _objDataDoc.SelectSingleNode(string.Concat("/chummer/chummer[@file = \"", str, "\"]/mods"))?.RemoveChild(xmlNodes16);
+                    }
+                }
+        }
+
+        private void ProcessBioware()
+        {
+            var xmlDocument = new XmlDocument();
+            xmlDocument.Load(string.Concat(_strPath, "data\\bioware.xml"));
+            string str = "bioware.xml";
+            foreach (XmlNode xmlNodes in xmlDocument.SelectNodes("/chummer/categories/category"))
+            {
+                XmlDocument xmlDocument1 = _objDataDoc;
+                string[] innerText =
+                {
+                    "/chummer/chummer[@file = \"", str, "\"]/categories/category[text()=\"",
+                    xmlNodes.InnerText, "\"]"
+                };
+                if (xmlDocument1.SelectSingleNode(string.Concat(innerText)) != null)
+                    continue;
+                XmlNode xmlNodes1 =
+                    _objDataDoc.SelectSingleNode(string.Concat("/chummer/chummer[@file = \"", str, "\"]/categories"));
+                if (xmlNodes1 == null)
+                {
+                    xmlNodes1 = _objDataDoc.CreateElement("categories");
+                    XmlNode xmlNodes2 =
+                        _objDataDoc.SelectSingleNode(string.Concat("/chummer/chummer[@file = \"", str, "\"]"));
+                    if (xmlNodes2 == null)
+                    {
+                        xmlNodes2 = _objDataDoc.CreateElement("chummer");
+                        XmlNode xmlNodes3 = _objDataDoc.SelectSingleNode("/chummer");
+                        XmlAttribute xmlAttribute = _objDataDoc.CreateAttribute("file");
+                        xmlAttribute.Value = str;
+                        xmlNodes2.Attributes.Append(xmlAttribute);
+                        xmlNodes3.AppendChild(xmlNodes2);
+                    }
+                    xmlNodes2.AppendChild(xmlNodes1);
+                }
+                XmlNode innerText1 = _objDataDoc.CreateElement("category");
+                innerText1.InnerText = xmlNodes.InnerText;
+                XmlAttribute xmlAttribute1 = _objDataDoc.CreateAttribute("translate");
+                xmlAttribute1.Value = xmlNodes.InnerText;
+                innerText1.Attributes.Append(xmlAttribute1);
+                xmlNodes1.AppendChild(innerText1);
+            }
+            XmlNodeList xmlNodeLists =
+                _objDataDoc.SelectNodes(string.Concat("/chummer/chummer[@file = \"", str, "\"]/categories/category"));
+            foreach (XmlNode xmlNodes4 in xmlNodeLists)
+            {
+                if (
+                    xmlDocument.SelectSingleNode(string.Concat("/chummer/categories/category[text() = \"",
+                        xmlNodes4.InnerText, "\"]")) != null)
+                    continue;
+                _objDataDoc.SelectSingleNode(string.Concat("/chummer/chummer[@file = \"", str, "\"]/categories"))
+                    .RemoveChild(xmlNodes4);
+            }
+            foreach (XmlNode xmlNodes5 in xmlDocument.SelectNodes("/chummer/biowares/bioware"))
+            {
+                string str1 = string.Empty;
+                string innerText2 = xmlNodes5["name"].InnerText;
+                str1 = xmlNodes5["id"].InnerText;
+                XmlDocument xmlDocument2 = _objDataDoc;
+                string[] strArrays =
+                {
+                    "/chummer/chummer[@file = \"", str, "\"]/biowares/bioware[name=\"", innerText2,
+                    "\"]"
+                };
+                XmlNode xmlNodes6 = xmlDocument2.SelectSingleNode(string.Concat(strArrays));
+                if (xmlNodes6 != null)
+                {
+                    if (xmlNodes6["id"] != null)
+                        continue;
+                    xmlNodes6.PrependChild(_objDataDoc.CreateElement("id"));
+                    xmlNodes6["id"].InnerText = str1;
+                }
+                else
+                {
+                    XmlNode xmlNodes7 =
+                        _objDataDoc.SelectSingleNode(string.Concat("/chummer/chummer[@file = \"", str, "\"]/biowares"));
+                    if (xmlNodes7 == null)
+                    {
+                        xmlNodes7 = _objDataDoc.CreateElement("biowares");
+                        XmlNode xmlNodes8 =
+                            _objDataDoc.SelectSingleNode(string.Concat("/chummer/chummer[@file = \"", str, "\"]"));
+                        if (xmlNodes8 == null)
+                        {
+                            xmlNodes8 = _objDataDoc.CreateElement("chummer");
+                            XmlNode xmlNodes9 = _objDataDoc.SelectSingleNode("/chummer");
+                            XmlAttribute xmlAttribute2 = _objDataDoc.CreateAttribute("file");
+                            xmlAttribute2.Value = str;
+                            xmlNodes8.Attributes.Append(xmlAttribute2);
+                            xmlNodes9.AppendChild(xmlNodes8);
+                        }
+                        xmlNodes8.AppendChild(xmlNodes7);
+                    }
+                    XmlNode innerText3 = _objDataDoc.CreateElement("bioware");
+                    innerText3.AppendChild(_objDataDoc.CreateElement("id"));
+                    innerText3["id"].InnerText = str1;
+                    innerText3.AppendChild(_objDataDoc.CreateElement("name"));
+                    innerText3["name"].InnerText = xmlNodes5["name"].InnerText;
+                    innerText3.AppendChild(_objDataDoc.CreateElement("translate"));
+                    innerText3["translate"].InnerText = xmlNodes5["name"].InnerText;
+                    innerText3.AppendChild(_objDataDoc.CreateElement("page"));
+                    innerText3["page"].InnerText = xmlNodes5["page"].InnerText;
+                    xmlNodes7.AppendChild(innerText3);
+                }
+            }
+            XmlNodeList xmlNodeLists1 =
+                _objDataDoc.SelectNodes(string.Concat("/chummer/chummer[@file = \"", str, "\"]/biowares/bioware"));
+            foreach (XmlNode xmlNodes10 in xmlNodeLists1)
+            {
+                xmlNodes10.Attributes.RemoveAll();
+                if (
+                    xmlDocument.SelectSingleNode(string.Concat("/chummer/biowares/bioware[name = \"",
+                        xmlNodes10["name"].InnerText, "\"]")) != null)
+                    continue;
+                if (!_blnDelete)
+                {
+                    XmlAttribute xmlAttribute3 = _objDataDoc.CreateAttribute("exists");
+                    xmlAttribute3.Value = "False";
+                    xmlNodes10.Attributes.Append(xmlAttribute3);
+                }
+                else
+                {
+                    _objDataDoc.SelectSingleNode(string.Concat("/chummer/chummer[@file = \"", str, "\"]/biowares"))
+                        .RemoveChild(xmlNodes10);
+                }
+            }
+            foreach (XmlNode xmlNodes11 in xmlDocument.SelectNodes("/chummer/grades/grade"))
+            {
+                string str2 = string.Empty;
+                string str3 = xmlNodes11["name"].InnerText;
+                if (xmlNodes11["id"] != null)
+                {
+                    str2 = xmlNodes11["id"].InnerText;
+                }
+                else
+                {
+                    str2 = Guid.NewGuid().ToString();
+                    xmlNodes11.PrependChild(xmlDocument.CreateElement("id"));
+                    xmlNodes11["id"].InnerText = str2;
+                }
+                XmlDocument xmlDocument3 = _objDataDoc;
+                string[] strArrays1 = { "/chummer/chummer[@file = \"", str, "\"]/grades/grade[name=\"", str3, "\"]" };
+                XmlNode xmlNodes12 = xmlDocument3.SelectSingleNode(string.Concat(strArrays1));
+                if (xmlNodes12 != null)
+                {
+                    if (xmlNodes12["id"] != null)
+                        continue;
+                    xmlNodes12.PrependChild(_objDataDoc.CreateElement("id"));
+                    xmlNodes12["id"].InnerText = str2;
+                }
+                else
+                {
+                    XmlNode xmlNodes13 =
+                        _objDataDoc.SelectSingleNode(string.Concat("/chummer/chummer[@file = \"", str, "\"]/grades"));
+                    if (xmlNodes13 == null)
+                    {
+                        xmlNodes13 = _objDataDoc.CreateElement("grades");
+                        XmlNode xmlNodes14 =
+                            _objDataDoc.SelectSingleNode(string.Concat("/chummer/chummer[@file = \"", str, "\"]"));
+                        if (xmlNodes14 == null)
+                        {
+                            xmlNodes14 = _objDataDoc.CreateElement("chummer");
+                            XmlNode xmlNodes15 = _objDataDoc.SelectSingleNode("/chummer");
+                            XmlAttribute xmlAttribute4 = _objDataDoc.CreateAttribute("file");
+                            xmlAttribute4.Value = str;
+                            xmlNodes14.Attributes.Append(xmlAttribute4);
+                            xmlNodes15.AppendChild(xmlNodes14);
+                        }
+                        xmlNodes14.AppendChild(xmlNodes13);
+                    }
+                    XmlNode innerText4 = _objDataDoc.CreateElement("grade");
+                    innerText4.AppendChild(_objDataDoc.CreateElement("id"));
+                    innerText4["id"].InnerText = str2;
+                    innerText4.AppendChild(_objDataDoc.CreateElement("name"));
+                    innerText4["name"].InnerText = xmlNodes11["name"].InnerText;
+                    innerText4.AppendChild(_objDataDoc.CreateElement("translate"));
+                    innerText4["translate"].InnerText = xmlNodes11["name"].InnerText;
+                    innerText4.AppendChild(_objDataDoc.CreateElement("page"));
+                    innerText4["page"].InnerText = xmlNodes11["page"].InnerText;
+                    xmlNodes13.AppendChild(innerText4);
+                }
+            }
+            XmlNodeList xmlNodeLists2 =
+                _objDataDoc.SelectNodes(string.Concat("/chummer/chummer[@file = \"", str, "\"]/grades/grade"));
+            foreach (XmlNode xmlNodes16 in xmlNodeLists2)
+            {
+                xmlNodes16.Attributes.RemoveAll();
+                if (
+                    xmlDocument.SelectSingleNode(string.Concat("/chummer/grades/grade[name = \"",
+                        xmlNodes16["name"].InnerText, "\"]")) != null)
+                    continue;
+                if (!_blnDelete)
+                {
+                    XmlAttribute xmlAttribute5 = _objDataDoc.CreateAttribute("exists");
+                    xmlAttribute5.Value = "False";
+                    xmlNodes16.Attributes.Append(xmlAttribute5);
+                }
+                else
+                {
+                    _objDataDoc.SelectSingleNode(string.Concat("/chummer/chummer[@file = \"", str, "\"]/grades"))
+                        .RemoveChild(xmlNodes16);
+                }
+            }
+        }
+
+        private void ProcessBooks()
+        {
+            var xmlDocument = new XmlDocument();
+            xmlDocument.Load(string.Concat(_strPath, "data\\books.xml"));
+            string str = "books.xml";
+            foreach (XmlNode xmlNodes in xmlDocument.SelectNodes("/chummer/books/book"))
+            {
+                string innerText = string.Empty;
+                string innerText1 = xmlNodes["name"].InnerText;
+                innerText = xmlNodes["id"].InnerText;
+                XmlDocument xmlDocument1 = _objDataDoc;
+                string[] strArrays = { "/chummer/chummer[@file = \"", str, "\"]/books/book[name=\"", innerText1, "\"]" };
+                XmlNode xmlNodes1 = xmlDocument1.SelectSingleNode(string.Concat(strArrays));
+                if (xmlNodes1 != null)
+                {
+                    if (xmlNodes1["id"] != null)
+                        continue;
+                    xmlNodes1.PrependChild(_objDataDoc.CreateElement("id"));
+                    xmlNodes1["id"].InnerText = innerText;
+                }
+                else
+                {
+                    XmlNode xmlNodes2 =
+                        _objDataDoc.SelectSingleNode(string.Concat("/chummer/chummer[@file = \"", str, "\"]/books"));
+                    if (xmlNodes2 == null)
+                    {
+                        xmlNodes2 = _objDataDoc.CreateElement("books");
+                        XmlNode xmlNodes3 =
+                            _objDataDoc.SelectSingleNode(string.Concat("/chummer/chummer[@file = \"", str, "\"]"));
+                        if (xmlNodes3 == null)
+                        {
+                            xmlNodes3 = _objDataDoc.CreateElement("chummer");
+                            XmlNode xmlNodes4 = _objDataDoc.SelectSingleNode("/chummer");
+                            XmlAttribute xmlAttribute = _objDataDoc.CreateAttribute("file");
+                            xmlAttribute.Value = str;
+                            xmlNodes3.Attributes.Append(xmlAttribute);
+                            xmlNodes4.AppendChild(xmlNodes3);
+                        }
+                        xmlNodes3.AppendChild(xmlNodes2);
+                    }
+                    XmlNode innerText2 = _objDataDoc.CreateElement("book");
+                    innerText2.AppendChild(_objDataDoc.CreateElement("id"));
+                    innerText2["id"].InnerText = innerText;
+                    innerText2.AppendChild(_objDataDoc.CreateElement("name"));
+                    innerText2["name"].InnerText = xmlNodes["name"].InnerText;
+                    innerText2.AppendChild(_objDataDoc.CreateElement("translate"));
+                    innerText2["translate"].InnerText = xmlNodes["name"].InnerText;
+                    xmlNodes2.AppendChild(innerText2);
+                }
+            }
+            XmlNodeList xmlNodeLists =
+                _objDataDoc.SelectNodes(string.Concat("/chummer/chummer[@file = \"", str, "\"]/books/book"));
+            foreach (XmlNode xmlNodes5 in xmlNodeLists)
+            {
+                xmlNodes5.Attributes.RemoveAll();
+                if (
+                    xmlDocument.SelectSingleNode(string.Concat("/chummer/books/book[name = \"",
+                        xmlNodes5["name"].InnerText, "\"]")) != null)
+                    continue;
+                if (!_blnDelete)
+                {
+                    XmlAttribute xmlAttribute1 = _objDataDoc.CreateAttribute("exists");
+                    xmlAttribute1.Value = "False";
+                    xmlNodes5.Attributes.Append(xmlAttribute1);
+                }
+                else
+                {
+                    _objDataDoc.SelectSingleNode(string.Concat("/chummer/chummer[@file = \"", str, "\"]/books"))
+                        .RemoveChild(xmlNodes5);
+                }
+            }
+        }
+
+        private void ProcessComplexForms()
+        {
+            var xmlDocument = new XmlDocument();
+            xmlDocument.Load(string.Concat(_strPath, "data\\complexforms.xml"));
+            string str = "complexforms.xml";
+            foreach (XmlNode xmlNodes in xmlDocument.SelectNodes("/chummer/complexforms/complexform"))
+            {
+                string innerText = string.Empty;
+                string innerText1 = xmlNodes["name"].InnerText;
+                innerText = xmlNodes["id"].InnerText;
+                XmlDocument xmlDocument1 = _objDataDoc;
+                string[] strArrays =
+                {
+                    "/chummer/chummer[@file = \"", str, "\"]/complexforms/complexform[name=\"",
+                    innerText1, "\"]"
+                };
+                XmlNode xmlNodes1 = xmlDocument1.SelectSingleNode(string.Concat(strArrays));
+                if (xmlNodes1 != null)
+                {
+                    if (xmlNodes1["id"] != null)
+                        continue;
+                    xmlNodes1.PrependChild(_objDataDoc.CreateElement("id"));
+                    xmlNodes1["id"].InnerText = innerText;
+                }
+                else
+                {
+                    XmlNode xmlNodes2 =
+                        _objDataDoc.SelectSingleNode(string.Concat("/chummer/chummer[@file = \"", str,
+                            "\"]/complexforms"));
+                    if (xmlNodes2 == null)
+                    {
+                        XmlNode xmlNodes3 = _objDataDoc.CreateElement("chummer");
+                        XmlAttribute xmlAttribute = _objDataDoc.CreateAttribute("file");
+                        xmlAttribute.Value = str;
+                        xmlNodes3.Attributes.Append(xmlAttribute);
+                        xmlNodes2 = _objDataDoc.CreateElement("complexforms");
+                        xmlNodes3.AppendChild(xmlNodes2);
+                        _objDataDoc.SelectSingleNode("/chummer").AppendChild(xmlNodes3);
+                    }
+                    XmlNode innerText2 = _objDataDoc.CreateElement("complexform");
+                    innerText2.AppendChild(_objDataDoc.CreateElement("id"));
+                    innerText2["id"].InnerText = innerText;
+                    innerText2.AppendChild(_objDataDoc.CreateElement("name"));
+                    innerText2["name"].InnerText = xmlNodes["name"].InnerText;
+                    innerText2.AppendChild(_objDataDoc.CreateElement("translate"));
+                    innerText2["translate"].InnerText = xmlNodes["name"].InnerText;
+                    xmlNodes2.AppendChild(innerText2);
+                }
+            }
+            XmlNodeList xmlNodeLists =
+                _objDataDoc.SelectNodes(string.Concat("/chummer/chummer[@file = \"", str, "\"]/complexforms/complexform"));
+            foreach (XmlNode xmlNodes4 in xmlNodeLists)
+            {
+                xmlNodes4.Attributes.RemoveAll();
+                if (
+                    xmlDocument.SelectSingleNode(string.Concat("/chummer/complexforms/complexform[name = \"",
+                        xmlNodes4["name"].InnerText, "\"]")) != null)
+                    continue;
+                if (!_blnDelete)
+                {
+                    XmlAttribute xmlAttribute1 = _objDataDoc.CreateAttribute("exists");
+                    xmlAttribute1.Value = "False";
+                    xmlNodes4.Attributes.Append(xmlAttribute1);
+                }
+                else
+                {
+                    _objDataDoc.SelectSingleNode(string.Concat("/chummer/chummer[@file = \"", str, "\"]/complexforms"))
+                        .RemoveChild(xmlNodes4);
+                }
+            }
+        }
+
+        private void ProcessCritterPowers()
+        {
+            var xmlDocument = new XmlDocument();
+            xmlDocument.Load(string.Concat(_strPath, "data\\critterpowers.xml"));
+            string str = "critterpowers.xml";
+            foreach (XmlNode xmlNodes in xmlDocument.SelectNodes("/chummer/categories/category"))
+            {
+                XmlDocument xmlDocument1 = _objDataDoc;
+                string[] innerText =
+                {
+                    "/chummer/chummer[@file = \"", str, "\"]/categories/category[text()=\"",
+                    xmlNodes.InnerText, "\"]"
+                };
+                if (xmlDocument1.SelectSingleNode(string.Concat(innerText)) != null)
+                    continue;
+                XmlNode xmlNodes1 =
+                    _objDataDoc.SelectSingleNode(string.Concat("/chummer/chummer[@file = \"", str, "\"]/categories"));
+                if (xmlNodes1 == null)
+                {
+                    xmlNodes1 = _objDataDoc.CreateElement("categories");
+                    XmlNode xmlNodes2 =
+                        _objDataDoc.SelectSingleNode(string.Concat("/chummer/chummer[@file = \"", str, "\"]"));
+                    if (xmlNodes2 == null)
+                    {
+                        xmlNodes2 = _objDataDoc.CreateElement("chummer");
+                        XmlNode xmlNodes3 = _objDataDoc.SelectSingleNode("/chummer");
+                        XmlAttribute xmlAttribute = _objDataDoc.CreateAttribute("file");
+                        xmlAttribute.Value = str;
+                        xmlNodes2.Attributes.Append(xmlAttribute);
+                        xmlNodes3.AppendChild(xmlNodes2);
+                    }
+                    xmlNodes2.AppendChild(xmlNodes1);
+                }
+                XmlNode innerText1 = _objDataDoc.CreateElement("category");
+                innerText1.InnerText = xmlNodes.InnerText;
+                XmlAttribute xmlAttribute1 = _objDataDoc.CreateAttribute("translate");
+                xmlAttribute1.Value = xmlNodes.InnerText;
+                innerText1.Attributes.Append(xmlAttribute1);
+                xmlNodes1.AppendChild(innerText1);
+            }
+            XmlNodeList xmlNodeLists =
+                _objDataDoc.SelectNodes(string.Concat("/chummer/chummer[@file = \"", str, "\"]/categories/category"));
+            foreach (XmlNode xmlNodes4 in xmlNodeLists)
+            {
+                if (
+                    xmlDocument.SelectSingleNode(string.Concat("/chummer/categories/category[text() = \"",
+                        xmlNodes4.InnerText, "\"]")) != null)
+                    continue;
+                _objDataDoc.SelectSingleNode(string.Concat("/chummer/chummer[@file = \"", str, "\"]/categories"))
+                    .RemoveChild(xmlNodes4);
+            }
+            foreach (XmlNode xmlNodes5 in xmlDocument.SelectNodes("/chummer/powers/power"))
+            {
+                string str1 = string.Empty;
+                string innerText2 = xmlNodes5["name"].InnerText;
+                str1 = xmlNodes5["id"].InnerText;
+                XmlDocument xmlDocument2 = _objDataDoc;
+                string[] strArrays = { "/chummer/chummer[@file = \"", str, "\"]/powers/power[name=\"", innerText2, "\"]" };
+                XmlNode xmlNodes6 = xmlDocument2.SelectSingleNode(string.Concat(strArrays));
+                if (xmlNodes6 != null)
+                {
+                    if (xmlNodes6["id"] != null)
+                        continue;
+                    xmlNodes6.PrependChild(_objDataDoc.CreateElement("id"));
+                    xmlNodes6["id"].InnerText = str1;
+                }
+                else
+                {
+                    XmlNode xmlNodes7 =
+                        _objDataDoc.SelectSingleNode(string.Concat("/chummer/chummer[@file = \"", str, "\"]/powers"));
+                    if (xmlNodes7 == null)
+                    {
+                        xmlNodes7 = _objDataDoc.CreateElement("powers");
+                        XmlNode xmlNodes8 =
+                            _objDataDoc.SelectSingleNode(string.Concat("/chummer/chummer[@file = \"", str, "\"]"));
+                        if (xmlNodes8 == null)
+                        {
+                            xmlNodes8 = _objDataDoc.CreateElement("chummer");
+                            XmlNode xmlNodes9 = _objDataDoc.SelectSingleNode("/chummer");
+                            XmlAttribute xmlAttribute2 = _objDataDoc.CreateAttribute("file");
+                            xmlAttribute2.Value = str;
+                            xmlNodes8.Attributes.Append(xmlAttribute2);
+                            xmlNodes9.AppendChild(xmlNodes8);
+                        }
+                        xmlNodes8.AppendChild(xmlNodes7);
+                    }
+                    XmlNode innerText3 = _objDataDoc.CreateElement("power");
+                    innerText3.AppendChild(_objDataDoc.CreateElement("id"));
+                    innerText3["id"].InnerText = str1;
+                    innerText3.AppendChild(_objDataDoc.CreateElement("name"));
+                    innerText3["name"].InnerText = xmlNodes5["name"].InnerText;
+                    innerText3.AppendChild(_objDataDoc.CreateElement("translate"));
+                    innerText3["translate"].InnerText = xmlNodes5["name"].InnerText;
+                    innerText3.AppendChild(_objDataDoc.CreateElement("page"));
+                    innerText3["page"].InnerText = xmlNodes5["page"].InnerText;
+                    xmlNodes7.AppendChild(innerText3);
+                }
+            }
+            XmlNodeList xmlNodeLists1 =
+                _objDataDoc.SelectNodes(string.Concat("/chummer/chummer[@file = \"", str, "\"]/powers/power"));
+            foreach (XmlNode xmlNodes10 in xmlNodeLists1)
+            {
+                xmlNodes10.Attributes.RemoveAll();
+                if (
+                    xmlDocument.SelectSingleNode(string.Concat("/chummer/powers/power[name = \"",
+                        xmlNodes10["name"].InnerText, "\"]")) != null)
+                    continue;
+                if (!_blnDelete)
+                {
+                    XmlAttribute xmlAttribute3 = _objDataDoc.CreateAttribute("exists");
+                    xmlAttribute3.Value = "False";
+                    xmlNodes10.Attributes.Append(xmlAttribute3);
+                }
+                else
+                {
+                    _objDataDoc.SelectSingleNode(string.Concat("/chummer/chummer[@file = \"", str, "\"]/powers"))
+                        .RemoveChild(xmlNodes10);
+                }
+            }
+        }
+
+        private void ProcessCritters()
+        {
+            var xmlDocument = new XmlDocument();
+            xmlDocument.Load(string.Concat(_strPath, "data\\critters.xml"));
+            string str = "critters.xml";
+            foreach (XmlNode xmlNodes in xmlDocument.SelectNodes("/chummer/categories/category"))
+            {
+                XmlDocument xmlDocument1 = _objDataDoc;
+                string[] innerText =
+                {
+                    "/chummer/chummer[@file = \"", str, "\"]/categories/category[text()=\"",
+                    xmlNodes.InnerText, "\"]"
+                };
+                if (xmlDocument1.SelectSingleNode(string.Concat(innerText)) != null)
+                    continue;
+                XmlNode xmlNodes1 =
+                    _objDataDoc.SelectSingleNode(string.Concat("/chummer/chummer[@file = \"", str, "\"]/categories"));
+                if (xmlNodes1 == null)
+                {
+                    xmlNodes1 = _objDataDoc.CreateElement("categories");
+                    XmlNode xmlNodes2 =
+                        _objDataDoc.SelectSingleNode(string.Concat("/chummer/chummer[@file = \"", str, "\"]"));
+                    if (xmlNodes2 == null)
+                    {
+                        xmlNodes2 = _objDataDoc.CreateElement("chummer");
+                        XmlNode xmlNodes3 = _objDataDoc.SelectSingleNode("/chummer");
+                        XmlAttribute xmlAttribute = _objDataDoc.CreateAttribute("file");
+                        xmlAttribute.Value = str;
+                        xmlNodes2.Attributes.Append(xmlAttribute);
+                        xmlNodes3.AppendChild(xmlNodes2);
+                    }
+                    xmlNodes2.AppendChild(xmlNodes1);
+                }
+                XmlNode innerText1 = _objDataDoc.CreateElement("category");
+                innerText1.InnerText = xmlNodes.InnerText;
+                XmlAttribute xmlAttribute1 = _objDataDoc.CreateAttribute("translate");
+                xmlAttribute1.Value = xmlNodes.InnerText;
+                innerText1.Attributes.Append(xmlAttribute1);
+                xmlNodes1.AppendChild(innerText1);
+            }
+            XmlNodeList xmlNodeLists =
+                _objDataDoc.SelectNodes(string.Concat("/chummer/chummer[@file = \"", str, "\"]/categories/category"));
+            foreach (XmlNode xmlNodes4 in xmlNodeLists)
+            {
+                if (
+                    xmlDocument.SelectSingleNode(string.Concat("/chummer/categories/category[text() = \"",
+                        xmlNodes4.InnerText, "\"]")) != null)
+                    continue;
+                _objDataDoc.SelectSingleNode(string.Concat("/chummer/chummer[@file = \"", str, "\"]/categories"))
+                    .RemoveChild(xmlNodes4);
+            }
+            foreach (XmlNode xmlNodes5 in xmlDocument.SelectNodes("/chummer/metatypes/metatype"))
+            {
+                string str1 = string.Empty;
+                string innerText2 = xmlNodes5["name"].InnerText;
+                str1 = xmlNodes5["id"].InnerText;
+                XmlDocument xmlDocument2 = _objDataDoc;
+                string[] strArrays =
+                {
+                    "/chummer/chummer[@file = \"", str, "\"]/metatypes/metatype[name=\"", innerText2,
+                    "\"]"
+                };
+                XmlNode xmlNodes6 = xmlDocument2.SelectSingleNode(string.Concat(strArrays));
+                if (xmlNodes6 != null)
+                {
+                    if (xmlNodes6["id"] != null)
+                        continue;
+                    xmlNodes6.PrependChild(_objDataDoc.CreateElement("id"));
+                    xmlNodes6["id"].InnerText = str1;
+                }
+                else
+                {
+                    XmlNode xmlNodes7 =
+                        _objDataDoc.SelectSingleNode(string.Concat("/chummer/chummer[@file = \"", str, "\"]/metatypes"));
+                    if (xmlNodes7 == null)
+                    {
+                        xmlNodes7 = _objDataDoc.CreateElement("metatypes");
+                        XmlNode xmlNodes8 =
+                            _objDataDoc.SelectSingleNode(string.Concat("/chummer/chummer[@file = \"", str, "\"]"));
+                        if (xmlNodes8 == null)
+                        {
+                            xmlNodes8 = _objDataDoc.CreateElement("chummer");
+                            XmlNode xmlNodes9 = _objDataDoc.SelectSingleNode("/chummer");
+                            XmlAttribute xmlAttribute2 = _objDataDoc.CreateAttribute("file");
+                            xmlAttribute2.Value = str;
+                            xmlNodes8.Attributes.Append(xmlAttribute2);
+                            xmlNodes9.AppendChild(xmlNodes8);
+                        }
+                        xmlNodes8.AppendChild(xmlNodes7);
+                    }
+                    XmlNode innerText3 = _objDataDoc.CreateElement("metatype");
+                    innerText3.AppendChild(_objDataDoc.CreateElement("id"));
+                    innerText3["id"].InnerText = str1;
+                    innerText3.AppendChild(_objDataDoc.CreateElement("name"));
+                    innerText3["name"].InnerText = xmlNodes5["name"].InnerText;
+                    innerText3.AppendChild(_objDataDoc.CreateElement("translate"));
+                    innerText3["translate"].InnerText = xmlNodes5["name"].InnerText;
+                    innerText3.AppendChild(_objDataDoc.CreateElement("page"));
+                    innerText3["page"].InnerText = xmlNodes5["page"].InnerText;
+                    xmlNodes7.AppendChild(innerText3);
+                }
+            }
+            XmlNodeList xmlNodeLists1 =
+                _objDataDoc.SelectNodes(string.Concat("/chummer/chummer[@file = \"", str, "\"]/metatypes/metatype"));
+            foreach (XmlNode xmlNodes10 in xmlNodeLists1)
+            {
+                xmlNodes10.Attributes.RemoveAll();
+                if (
+                    xmlDocument.SelectSingleNode(string.Concat("/chummer/metatypes/metatype[name = \"",
+                        xmlNodes10["name"].InnerText, "\"]")) != null)
+                    continue;
+                if (!_blnDelete)
+                {
+                    XmlAttribute xmlAttribute3 = _objDataDoc.CreateAttribute("exists");
+                    xmlAttribute3.Value = "False";
+                    xmlNodes10.Attributes.Append(xmlAttribute3);
+                }
+                else
+                {
+                    _objDataDoc.SelectSingleNode(string.Concat("/chummer/chummer[@file = \"", str, "\"]/metatypes"))
+                        .RemoveChild(xmlNodes10);
+                }
+            }
+        }
+
+        private void ProcessCyberware()
+        {
+            var xmlDocument = new XmlDocument();
+            xmlDocument.Load(string.Concat(_strPath, "data\\cyberware.xml"));
+            string str = "cyberware.xml";
+            foreach (XmlNode xmlNodes in xmlDocument.SelectNodes("/chummer/categories/category"))
+            {
+                XmlDocument xmlDocument1 = _objDataDoc;
+                string[] innerText =
+                {
+                    "/chummer/chummer[@file = \"", str, "\"]/categories/category[text()=\"",
+                    xmlNodes.InnerText, "\"]"
+                };
+                if (xmlDocument1.SelectSingleNode(string.Concat(innerText)) != null)
+                    continue;
+                XmlNode xmlNodes1 =
+                    _objDataDoc.SelectSingleNode(string.Concat("/chummer/chummer[@file = \"", str, "\"]/categories"));
+                if (xmlNodes1 == null)
+                {
+                    xmlNodes1 = _objDataDoc.CreateElement("categories");
+                    XmlNode xmlNodes2 =
+                        _objDataDoc.SelectSingleNode(string.Concat("/chummer/chummer[@file = \"", str, "\"]"));
+                    if (xmlNodes2 == null)
+                    {
+                        xmlNodes2 = _objDataDoc.CreateElement("chummer");
+                        XmlNode xmlNodes3 = _objDataDoc.SelectSingleNode("/chummer");
+                        XmlAttribute xmlAttribute = _objDataDoc.CreateAttribute("file");
+                        xmlAttribute.Value = str;
+                        xmlNodes2.Attributes.Append(xmlAttribute);
+                        xmlNodes3.AppendChild(xmlNodes2);
+                    }
+                    xmlNodes2.AppendChild(xmlNodes1);
+                }
+                XmlNode innerText1 = _objDataDoc.CreateElement("category");
+                innerText1.InnerText = xmlNodes.InnerText;
+                XmlAttribute xmlAttribute1 = _objDataDoc.CreateAttribute("translate");
+                xmlAttribute1.Value = xmlNodes.InnerText;
+                innerText1.Attributes.Append(xmlAttribute1);
+                xmlNodes1.AppendChild(innerText1);
+            }
+            XmlNodeList xmlNodeLists =
+                _objDataDoc.SelectNodes(string.Concat("/chummer/chummer[@file = \"", str, "\"]/categories/category"));
+            foreach (XmlNode xmlNodes4 in xmlNodeLists)
+            {
+                if (
+                    xmlDocument.SelectSingleNode(string.Concat("/chummer/categories/category[text() = \"",
+                        xmlNodes4.InnerText, "\"]")) != null)
+                    continue;
+                _objDataDoc.SelectSingleNode(string.Concat("/chummer/chummer[@file = \"", str, "\"]/categories"))
+                    .RemoveChild(xmlNodes4);
+            }
+            foreach (XmlNode xmlNodes5 in xmlDocument.SelectNodes("/chummer/cyberwares/cyberware"))
+            {
+                string str1 = string.Empty;
+                string innerText2 = xmlNodes5["name"].InnerText;
+                str1 = xmlNodes5["id"].InnerText;
+                XmlDocument xmlDocument2 = _objDataDoc;
+                string[] strArrays =
+                {
+                    "/chummer/chummer[@file = \"", str, "\"]/cyberwares/cyberware[name=\"", innerText2,
+                    "\"]"
+                };
+                XmlNode xmlNodes6 = xmlDocument2.SelectSingleNode(string.Concat(strArrays));
+                if (xmlNodes6 != null)
+                {
+                    if (xmlNodes6["id"] != null)
+                        continue;
+                    xmlNodes6.PrependChild(_objDataDoc.CreateElement("id"));
+                    xmlNodes6["id"].InnerText = str1;
+                }
+                else
+                {
+                    XmlNode xmlNodes7 =
+                        _objDataDoc.SelectSingleNode(string.Concat("/chummer/chummer[@file = \"", str, "\"]/cyberwares"));
+                    if (xmlNodes7 == null)
+                    {
+                        xmlNodes7 = _objDataDoc.CreateElement("cyberwares");
+                        XmlNode xmlNodes8 =
+                            _objDataDoc.SelectSingleNode(string.Concat("/chummer/chummer[@file = \"", str, "\"]"));
+                        if (xmlNodes8 == null)
+                        {
+                            xmlNodes8 = _objDataDoc.CreateElement("chummer");
+                            XmlNode xmlNodes9 = _objDataDoc.SelectSingleNode("/chummer");
+                            XmlAttribute xmlAttribute2 = _objDataDoc.CreateAttribute("file");
+                            xmlAttribute2.Value = str;
+                            xmlNodes8.Attributes.Append(xmlAttribute2);
+                            xmlNodes9.AppendChild(xmlNodes8);
+                        }
+                        xmlNodes8.AppendChild(xmlNodes7);
+                    }
+                    XmlNode innerText3 = _objDataDoc.CreateElement("cyberware");
+                    innerText3.AppendChild(_objDataDoc.CreateElement("id"));
+                    innerText3["id"].InnerText = str1;
+                    innerText3.AppendChild(_objDataDoc.CreateElement("name"));
+                    innerText3["name"].InnerText = xmlNodes5["name"].InnerText;
+                    innerText3.AppendChild(_objDataDoc.CreateElement("translate"));
+                    innerText3["translate"].InnerText = xmlNodes5["name"].InnerText;
+                    innerText3.AppendChild(_objDataDoc.CreateElement("page"));
+                    innerText3["page"].InnerText = xmlNodes5["page"].InnerText;
+                    xmlNodes7.AppendChild(innerText3);
+                }
+            }
+            XmlNodeList xmlNodeLists1 =
+                _objDataDoc.SelectNodes(string.Concat("/chummer/chummer[@file = \"", str, "\"]/cyberwares/cyberware"));
+            foreach (XmlNode xmlNodes10 in xmlNodeLists1)
+            {
+                xmlNodes10.Attributes.RemoveAll();
+                if (
+                    xmlDocument.SelectSingleNode(string.Concat("/chummer/cyberwares/cyberware[name = \"",
+                        xmlNodes10["name"].InnerText, "\"]")) != null)
+                    continue;
+                if (!_blnDelete)
+                {
+                    XmlAttribute xmlAttribute3 = _objDataDoc.CreateAttribute("exists");
+                    xmlAttribute3.Value = "False";
+                    xmlNodes10.Attributes.Append(xmlAttribute3);
+                }
+                else
+                {
+                    _objDataDoc.SelectSingleNode(string.Concat("/chummer/chummer[@file = \"", str, "\"]/cyberwares"))
+                        .RemoveChild(xmlNodes10);
+                }
+            }
+            foreach (XmlNode xmlNodes11 in xmlDocument.SelectNodes("/chummer/grades/grade"))
+            {
+                string str2 = string.Empty;
+                string str3 = xmlNodes11["name"].InnerText;
+                str2 = xmlNodes11["id"].InnerText;
+                XmlDocument xmlDocument3 = _objDataDoc;
+                string[] strArrays1 = { "/chummer/chummer[@file = \"", str, "\"]/grades/grade[name=\"", str3, "\"]" };
+                XmlNode xmlNodes12 = xmlDocument3.SelectSingleNode(string.Concat(strArrays1));
+                if (xmlNodes12 != null)
+                {
+                    if (xmlNodes12["id"] != null)
+                        continue;
+                    xmlNodes12.PrependChild(_objDataDoc.CreateElement("id"));
+                    xmlNodes12["id"].InnerText = str2;
+                }
+                else
+                {
+                    XmlNode xmlNodes13 =
+                        _objDataDoc.SelectSingleNode(string.Concat("/chummer/chummer[@file = \"", str, "\"]/grades"));
+                    if (xmlNodes13 == null)
+                    {
+                        xmlNodes13 = _objDataDoc.CreateElement("grades");
+                        XmlNode xmlNodes14 =
+                            _objDataDoc.SelectSingleNode(string.Concat("/chummer/chummer[@file = \"", str, "\"]"));
+                        if (xmlNodes14 == null)
+                        {
+                            xmlNodes14 = _objDataDoc.CreateElement("chummer");
+                            XmlNode xmlNodes15 = _objDataDoc.SelectSingleNode("/chummer");
+                            XmlAttribute xmlAttribute4 = _objDataDoc.CreateAttribute("file");
+                            xmlAttribute4.Value = str;
+                            xmlNodes14.Attributes.Append(xmlAttribute4);
+                            xmlNodes15.AppendChild(xmlNodes14);
+                        }
+                        xmlNodes14.AppendChild(xmlNodes13);
+                    }
+                    XmlNode innerText4 = _objDataDoc.CreateElement("grade");
+                    innerText4.AppendChild(_objDataDoc.CreateElement("id"));
+                    innerText4["id"].InnerText = str2;
+                    innerText4.AppendChild(_objDataDoc.CreateElement("name"));
+                    innerText4["name"].InnerText = xmlNodes11["name"].InnerText;
+                    innerText4.AppendChild(_objDataDoc.CreateElement("translate"));
+                    innerText4["translate"].InnerText = xmlNodes11["name"].InnerText;
+                    innerText4.AppendChild(_objDataDoc.CreateElement("page"));
+                    innerText4["page"].InnerText = xmlNodes11["page"].InnerText;
+                    xmlNodes13.AppendChild(innerText4);
+                }
+            }
+            XmlNodeList xmlNodeLists2 =
+                _objDataDoc.SelectNodes(string.Concat("/chummer/chummer[@file = \"", str, "\"]/grades/grade"));
+            foreach (XmlNode xmlNodes16 in xmlNodeLists2)
+            {
+                xmlNodes16.Attributes.RemoveAll();
+                if (
+                    xmlDocument.SelectSingleNode(string.Concat("/chummer/grades/grade[name = \"",
+                        xmlNodes16["name"].InnerText, "\"]")) != null)
+                    continue;
+                if (!_blnDelete)
+                {
+                    XmlAttribute xmlAttribute5 = _objDataDoc.CreateAttribute("exists");
+                    xmlAttribute5.Value = "False";
+                    xmlNodes16.Attributes.Append(xmlAttribute5);
+                }
+                else
+                {
+                    _objDataDoc.SelectSingleNode(string.Concat("/chummer/chummer[@file = \"", str, "\"]/grades"))
+                        .RemoveChild(xmlNodes16);
+                }
+            }
+            try
+            {
+                XmlNode xmlNodes17 =
+                    _objDataDoc.SelectSingleNode(string.Concat("/chummer/chummer[@file = \"", str, "\"]"));
+                XmlNode xmlNodes18 =
+                    _objDataDoc.SelectSingleNode(string.Concat("/chummer/chummer[@file = \"", str, "\"]/suites"));
+                xmlNodes17.RemoveChild(xmlNodes18);
+            }
+            catch
+            {
+            }
+        }
+
+        private void ProcessEchoes()
+        {
+            var xmlDocument = new XmlDocument();
+            xmlDocument.Load(string.Concat(_strPath, "data\\echoes.xml"));
+            string str = "echoes.xml";
+            foreach (XmlNode xmlNodes in xmlDocument.SelectNodes("/chummer/echoes/echo"))
+            {
+                string innerText = string.Empty;
+                string innerText1 = xmlNodes["name"].InnerText;
+                innerText = xmlNodes["id"].InnerText;
+                XmlDocument xmlDocument1 = _objDataDoc;
+                string[] strArrays = { "/chummer/chummer[@file = \"", str, "\"]/echoes/echo[name=\"", innerText1, "\"]" };
+                XmlNode xmlNodes1 = xmlDocument1.SelectSingleNode(string.Concat(strArrays));
+                if (xmlNodes1 != null)
+                {
+                    if (xmlNodes1["id"] != null)
+                        continue;
+                    xmlNodes1.PrependChild(_objDataDoc.CreateElement("id"));
+                    xmlNodes1["id"].InnerText = innerText;
+                }
+                else
+                {
+                    XmlNode xmlNodes2 =
+                        _objDataDoc.SelectSingleNode(string.Concat("/chummer/chummer[@file = \"", str, "\"]/echoes"));
+                    if (xmlNodes2 == null)
+                    {
+                        xmlNodes2 = _objDataDoc.CreateElement("echoes");
+                        XmlNode xmlNodes3 =
+                            _objDataDoc.SelectSingleNode(string.Concat("/chummer/chummer[@file = \"", str, "\"]"));
+                        if (xmlNodes3 == null)
+                        {
+                            xmlNodes3 = _objDataDoc.CreateElement("chummer");
+                            XmlNode xmlNodes4 = _objDataDoc.SelectSingleNode("/chummer");
+                            XmlAttribute xmlAttribute = _objDataDoc.CreateAttribute("file");
+                            xmlAttribute.Value = str;
+                            xmlNodes3.Attributes.Append(xmlAttribute);
+                            xmlNodes4.AppendChild(xmlNodes3);
+                        }
+                        xmlNodes3.AppendChild(xmlNodes2);
+                    }
+                    XmlNode innerText2 = _objDataDoc.CreateElement("echo");
+                    innerText2.AppendChild(_objDataDoc.CreateElement("id"));
+                    innerText2["id"].InnerText = innerText;
+                    innerText2.AppendChild(_objDataDoc.CreateElement("name"));
+                    innerText2["name"].InnerText = xmlNodes["name"].InnerText;
+                    innerText2.AppendChild(_objDataDoc.CreateElement("translate"));
+                    innerText2["translate"].InnerText = xmlNodes["name"].InnerText;
+                    innerText2.AppendChild(_objDataDoc.CreateElement("page"));
+                    innerText2["page"].InnerText = xmlNodes["page"].InnerText;
+                    xmlNodes2.AppendChild(innerText2);
+                }
+            }
+            XmlNodeList xmlNodeLists =
+                _objDataDoc.SelectNodes(string.Concat("/chummer/chummer[@file = \"", str, "\"]/echoes/echo"));
+            foreach (XmlNode xmlNodes5 in xmlNodeLists)
+            {
+                xmlNodes5.Attributes.RemoveAll();
+                if (
+                    xmlDocument.SelectSingleNode(string.Concat("/chummer/echoes/echo[name = \"",
+                        xmlNodes5["name"].InnerText, "\"]")) != null)
+                    continue;
+                if (!_blnDelete)
+                {
+                    XmlAttribute xmlAttribute1 = _objDataDoc.CreateAttribute("exists");
+                    xmlAttribute1.Value = "False";
+                    xmlNodes5.Attributes.Append(xmlAttribute1);
+                }
+                else
+                {
+                    _objDataDoc.SelectSingleNode(string.Concat("/chummer/chummer[@file = \"", str, "\"]/echoes"))
+                        .RemoveChild(xmlNodes5);
+                }
+            }
+        }
+
+        private void ProcessGear()
+        {
+            var xmlDocument = new XmlDocument();
+            xmlDocument.Load(string.Concat(_strPath, "data\\gear.xml"));
+            string str = "gear.xml";
+            foreach (XmlNode xmlNodes in xmlDocument.SelectNodes("/chummer/categories/category"))
+            {
+                XmlDocument xmlDocument1 = _objDataDoc;
+                string[] innerText =
+                {
+                    "/chummer/chummer[@file = \"", str, "\"]/categories/category[text()=\"",
+                    xmlNodes.InnerText, "\"]"
+                };
+                if (xmlDocument1.SelectSingleNode(string.Concat(innerText)) != null)
+                    continue;
+                XmlNode xmlNodes1 =
+                    _objDataDoc.SelectSingleNode(string.Concat("/chummer/chummer[@file = \"", str, "\"]/categories"));
+                if (xmlNodes1 == null)
+                {
+                    xmlNodes1 = _objDataDoc.CreateElement("categories");
+                    XmlNode xmlNodes2 =
+                        _objDataDoc.SelectSingleNode(string.Concat("/chummer/chummer[@file = \"", str, "\"]"));
+                    if (xmlNodes2 == null)
+                    {
+                        xmlNodes2 = _objDataDoc.CreateElement("chummer");
+                        XmlNode xmlNodes3 = _objDataDoc.SelectSingleNode("/chummer");
+                        XmlAttribute xmlAttribute = _objDataDoc.CreateAttribute("file");
+                        xmlAttribute.Value = str;
+                        xmlNodes2.Attributes.Append(xmlAttribute);
+                        xmlNodes3.AppendChild(xmlNodes2);
+                    }
+                    xmlNodes2.AppendChild(xmlNodes1);
+                }
+                XmlNode innerText1 = _objDataDoc.CreateElement("category");
+                innerText1.InnerText = xmlNodes.InnerText;
+                XmlAttribute xmlAttribute1 = _objDataDoc.CreateAttribute("translate");
+                xmlAttribute1.Value = xmlNodes.InnerText;
+                innerText1.Attributes.Append(xmlAttribute1);
+                xmlNodes1.AppendChild(innerText1);
+            }
+            XmlNodeList xmlNodeLists =
+                _objDataDoc.SelectNodes(string.Concat("/chummer/chummer[@file = \"", str, "\"]/categories/category"));
+            foreach (XmlNode xmlNodes4 in xmlNodeLists)
+            {
+                if (
+                    xmlDocument.SelectSingleNode(string.Concat("/chummer/categories/category[text() = \"",
+                        xmlNodes4.InnerText, "\"]")) != null)
+                    continue;
+                _objDataDoc.SelectSingleNode(string.Concat("/chummer/chummer[@file = \"", str, "\"]/categories"))
+                    .RemoveChild(xmlNodes4);
+            }
+            foreach (XmlNode xmlNodes5 in xmlDocument.SelectNodes("/chummer/gears/gear"))
+            {
+                string str1 = string.Empty;
+                string innerText2 = xmlNodes5["name"].InnerText;
+                str1 = xmlNodes5["id"].InnerText;
+                XmlDocument xmlDocument2 = _objDataDoc;
+                string[] strArrays = { "/chummer/chummer[@file = \"", str, "\"]/gears/gear[name=\"", innerText2, "\"]" };
+                XmlNode xmlNodes6 = xmlDocument2.SelectSingleNode(string.Concat(strArrays));
+                if (xmlNodes6 != null)
+                {
+                    if (xmlNodes6["id"] != null)
+                        continue;
+                    xmlNodes6.PrependChild(_objDataDoc.CreateElement("id"));
+                    xmlNodes6["id"].InnerText = str1;
+                }
+                else
+                {
+                    XmlNode xmlNodes7 =
+                        _objDataDoc.SelectSingleNode(string.Concat("/chummer/chummer[@file = \"", str, "\"]/gears"));
+                    if (xmlNodes7 == null)
+                    {
+                        xmlNodes7 = _objDataDoc.CreateElement("gears");
+                        XmlNode xmlNodes8 =
+                            _objDataDoc.SelectSingleNode(string.Concat("/chummer/chummer[@file = \"", str, "\"]"));
+                        if (xmlNodes8 == null)
+                        {
+                            xmlNodes8 = _objDataDoc.CreateElement("chummer");
+                            XmlNode xmlNodes9 = _objDataDoc.SelectSingleNode("/chummer");
+                            XmlAttribute xmlAttribute2 = _objDataDoc.CreateAttribute("file");
+                            xmlAttribute2.Value = str;
+                            xmlNodes8.Attributes.Append(xmlAttribute2);
+                            xmlNodes9.AppendChild(xmlNodes8);
+                        }
+                        xmlNodes8.AppendChild(xmlNodes7);
+                    }
+                    XmlNode innerText3 = _objDataDoc.CreateElement("gear");
+                    innerText3.AppendChild(_objDataDoc.CreateElement("id"));
+                    innerText3["id"].InnerText = str1;
+                    innerText3.AppendChild(_objDataDoc.CreateElement("name"));
+                    innerText3["name"].InnerText = xmlNodes5["name"].InnerText;
+                    innerText3.AppendChild(_objDataDoc.CreateElement("translate"));
+                    innerText3["translate"].InnerText = xmlNodes5["name"].InnerText;
+                    innerText3.AppendChild(_objDataDoc.CreateElement("page"));
+                    innerText3["page"].InnerText = xmlNodes5["page"].InnerText;
+                    xmlNodes7.AppendChild(innerText3);
+                }
+            }
+            XmlNodeList xmlNodeLists1 =
+                _objDataDoc.SelectNodes(string.Concat("/chummer/chummer[@file = \"", str, "\"]/gears/gear"));
+            foreach (XmlNode xmlNodes10 in xmlNodeLists1)
+            {
+                xmlNodes10.Attributes.RemoveAll();
+                if (
+                    xmlDocument.SelectSingleNode(string.Concat("/chummer/gears/gear[name = \"",
+                        xmlNodes10["name"].InnerText, "\"]")) != null)
+                    continue;
+                if (!_blnDelete)
+                {
+                    XmlAttribute xmlAttribute3 = _objDataDoc.CreateAttribute("exists");
+                    xmlAttribute3.Value = "False";
+                    xmlNodes10.Attributes.Append(xmlAttribute3);
+                }
+                else
+                {
+                    _objDataDoc.SelectSingleNode(string.Concat("/chummer/chummer[@file = \"", str, "\"]/gears"))
+                        .RemoveChild(xmlNodes10);
+                }
+            }
+        }
+
+        private void ProcessImprovements()
+        {
+            var xmlDocument = new XmlDocument();
+            xmlDocument.Load(string.Concat(_strPath, "data\\improvements.xml"));
+            string str = "improvements.xml";
+            foreach (XmlNode xmlNodes in xmlDocument.SelectNodes("/chummer/improvements/improvement"))
+            {
+                string innerText = string.Empty;
+                string innerText1 = xmlNodes["name"].InnerText;
+                innerText = xmlNodes["id"].InnerText;
+                XmlDocument xmlDocument1 = _objDataDoc;
+                string[] strArrays =
+                {
+                    "/chummer/chummer[@file = \"", str, "\"]/improvements/improvement[name=\"",
+                    innerText1, "\"]"
+                };
+                XmlNode xmlNodes1 = xmlDocument1.SelectSingleNode(string.Concat(strArrays));
+                if (xmlNodes1 != null)
+                {
+                    if (xmlNodes1["id"] != null)
+                        continue;
+                    xmlNodes1.PrependChild(_objDataDoc.CreateElement("id"));
+                    xmlNodes1["id"].InnerText = innerText;
+                }
+                else
+                {
+                    XmlNode xmlNodes2 =
+                        _objDataDoc.SelectSingleNode(string.Concat("/chummer/chummer[@file = \"", str,
+                            "\"]/improvements"));
+                    if (xmlNodes2 == null)
+                    {
+                        XmlNode xmlNodes3 = _objDataDoc.CreateElement("chummer");
+                        XmlAttribute xmlAttribute = _objDataDoc.CreateAttribute("file");
+                        xmlAttribute.Value = str;
+                        xmlNodes3.Attributes.Append(xmlAttribute);
+                        xmlNodes2 = _objDataDoc.CreateElement("improvements");
+                        xmlNodes3.AppendChild(xmlNodes2);
+                        _objDataDoc.SelectSingleNode("/chummer").AppendChild(xmlNodes3);
+                    }
+                    XmlNode innerText2 = _objDataDoc.CreateElement("improvement");
+                    innerText2.AppendChild(_objDataDoc.CreateElement("id"));
+                    innerText2["id"].InnerText = innerText;
+                    innerText2.AppendChild(_objDataDoc.CreateElement("name"));
+                    innerText2["name"].InnerText = xmlNodes["name"].InnerText;
+                    innerText2.AppendChild(_objDataDoc.CreateElement("translate"));
+                    innerText2["translate"].InnerText = xmlNodes["name"].InnerText;
+                    xmlNodes2.AppendChild(innerText2);
+                }
+            }
+            XmlNodeList xmlNodeLists =
+                _objDataDoc.SelectNodes(string.Concat("/chummer/chummer[@file = \"", str, "\"]/improvements/improvement"));
+            foreach (XmlNode xmlNodes4 in xmlNodeLists)
+            {
+                xmlNodes4.Attributes.RemoveAll();
+                if (
+                    xmlDocument.SelectSingleNode(string.Concat("/chummer/improvements/improvement[name = \"",
+                        xmlNodes4["name"].InnerText, "\"]")) != null)
+                    continue;
+                if (!_blnDelete)
+                {
+                    XmlAttribute xmlAttribute1 = _objDataDoc.CreateAttribute("exists");
+                    xmlAttribute1.Value = "False";
+                    xmlNodes4.Attributes.Append(xmlAttribute1);
+                }
+                else
+                {
+                    _objDataDoc.SelectSingleNode(string.Concat("/chummer/chummer[@file = \"", str, "\"]/improvements"))
+                        .RemoveChild(xmlNodes4);
+                }
+            }
+        }
+
+        private void ProcessLicenses()
+        {
+            var xmlDocument = new XmlDocument();
+            xmlDocument.Load(string.Concat(_strPath, "data\\licenses.xml"));
+            string str = "licenses.xml";
+            foreach (XmlNode xmlNodes in xmlDocument.SelectNodes("/chummer/licenses/license"))
+            {
+                XmlDocument xmlDocument1 = _objDataDoc;
+                string[] innerText =
+                {
+                    "/chummer/chummer[@file = \"", str, "\"]/licenses/license[text()=\"",
+                    xmlNodes.InnerText, "\"]"
+                };
+                if (xmlDocument1.SelectSingleNode(string.Concat(innerText)) != null)
+                    continue;
+                XmlNode xmlNodes1 =
+                    _objDataDoc.SelectSingleNode(string.Concat("/chummer/chummer[@file = \"", str, "\"]/licenses"));
+                if (xmlNodes1 == null)
+                {
+                    XmlNode xmlNodes2 = _objDataDoc.CreateElement("chummer");
+                    XmlAttribute xmlAttribute = _objDataDoc.CreateAttribute("file");
+                    xmlAttribute.Value = str;
+                    xmlNodes2.Attributes.Append(xmlAttribute);
+                    xmlNodes1 = _objDataDoc.CreateElement("licenses");
+                    xmlNodes2.AppendChild(xmlNodes1);
+                    _objDataDoc.SelectSingleNode("/chummer").AppendChild(xmlNodes2);
+                }
+                XmlNode innerText1 = _objDataDoc.CreateElement("license");
+                innerText1.InnerText = xmlNodes.InnerText;
+                XmlAttribute xmlAttribute1 = _objDataDoc.CreateAttribute("translate");
+                xmlAttribute1.Value = xmlNodes.InnerText;
+                innerText1.Attributes.Append(xmlAttribute1);
+                xmlNodes1.AppendChild(innerText1);
+            }
+            XmlNodeList xmlNodeLists =
+                _objDataDoc.SelectNodes(string.Concat("/chummer/chummer[@file = \"", str, "\"]/licenses/license"));
+            foreach (XmlNode xmlNodes3 in xmlNodeLists)
+            {
+                if (
+                    xmlDocument.SelectSingleNode(string.Concat("/chummer/licenses/license[text() = \"",
+                        xmlNodes3.InnerText, "\"]")) != null)
+                    continue;
+                _objDataDoc.SelectSingleNode(string.Concat("/chummer/chummer[@file = \"", str, "\"]/licenses"))
+                    .RemoveChild(xmlNodes3);
+            }
+        }
+
+        private void ProcessLifestyles()
+        {
+            var xmlDocument = new XmlDocument();
+            xmlDocument.Load(string.Concat(_strPath, "data\\lifestyles.xml"));
+            string str = "lifestyles.xml";
+            foreach (XmlNode xmlNodes in xmlDocument.SelectNodes("/chummer/lifestyles/lifestyle"))
+            {
+                string innerText = string.Empty;
+                string innerText1 = xmlNodes["name"].InnerText;
+                innerText = xmlNodes["id"].InnerText;
+                XmlDocument xmlDocument1 = _objDataDoc;
+                string[] strArrays =
+                {
+                    "/chummer/chummer[@file = \"", str, "\"]/lifestyles/lifestyle[name=\"", innerText1,
+                    "\"]"
+                };
+                XmlNode xmlNodes1 = xmlDocument1.SelectSingleNode(string.Concat(strArrays));
+                if (xmlNodes1 != null)
+                {
+                    if (xmlNodes1["id"] != null)
+                        continue;
+                    xmlNodes1.PrependChild(_objDataDoc.CreateElement("id"));
+                    xmlNodes1["id"].InnerText = innerText;
+                }
+                else
+                {
+                    XmlNode xmlNodes2 =
+                        _objDataDoc.SelectSingleNode(string.Concat("/chummer/chummer[@file = \"", str, "\"]/lifestyles"));
+                    if (xmlNodes2 == null)
+                    {
+                        xmlNodes2 = _objDataDoc.CreateElement("lifestyles");
+                        XmlNode xmlNodes3 =
+                            _objDataDoc.SelectSingleNode(string.Concat("/chummer/chummer[@file = \"", str, "\"]"));
+                        if (xmlNodes3 == null)
+                        {
+                            xmlNodes3 = _objDataDoc.CreateElement("chummer");
+                            XmlNode xmlNodes4 = _objDataDoc.SelectSingleNode("/chummer");
+                            XmlAttribute xmlAttribute = _objDataDoc.CreateAttribute("file");
+                            xmlAttribute.Value = str;
+                            xmlNodes3.Attributes.Append(xmlAttribute);
+                            xmlNodes4.AppendChild(xmlNodes3);
+                        }
+                        xmlNodes3.AppendChild(xmlNodes2);
+                    }
+                    XmlNode innerText2 = _objDataDoc.CreateElement("lifestyle");
+                    innerText2.AppendChild(_objDataDoc.CreateElement("id"));
+                    innerText2["id"].InnerText = innerText;
+                    innerText2.AppendChild(_objDataDoc.CreateElement("name"));
+                    innerText2["name"].InnerText = xmlNodes["name"].InnerText;
+                    innerText2.AppendChild(_objDataDoc.CreateElement("translate"));
+                    innerText2["translate"].InnerText = xmlNodes["name"].InnerText;
+                    innerText2.AppendChild(_objDataDoc.CreateElement("page"));
+                    innerText2["page"].InnerText = xmlNodes["page"].InnerText;
+                    xmlNodes2.AppendChild(innerText2);
+                }
+            }
+            XmlNodeList xmlNodeLists =
+                _objDataDoc.SelectNodes(string.Concat("/chummer/chummer[@file = \"", str, "\"]/lifestyles/lifestyle"));
+            foreach (XmlNode xmlNodes5 in xmlNodeLists)
+            {
+                xmlNodes5.Attributes.RemoveAll();
+                if (
+                    xmlDocument.SelectSingleNode(string.Concat("/chummer/lifestyles/lifestyle[name = \"",
+                        xmlNodes5["name"].InnerText, "\"]")) != null)
+                    continue;
+                if (!_blnDelete)
+                {
+                    XmlAttribute xmlAttribute1 = _objDataDoc.CreateAttribute("exists");
+                    xmlAttribute1.Value = "False";
+                    xmlNodes5.Attributes.Append(xmlAttribute1);
+                }
+                else
+                {
+                    _objDataDoc.SelectSingleNode(string.Concat("/chummer/chummer[@file = \"", str, "\"]/lifestyles"))
+                        .RemoveChild(xmlNodes5);
+                }
+            }
+            foreach (XmlNode xmlNodes6 in xmlDocument.SelectNodes("/chummer/qualities/quality"))
+            {
+                string str1 = string.Empty;
+                string str2 = xmlNodes6["name"].InnerText;
+                str1 = xmlNodes6["id"].InnerText;
+                XmlDocument xmlDocument2 = _objDataDoc;
+                string[] strArrays1 = { "/chummer/chummer[@file = \"", str, "\"]/qualities/quality[name=\"", str2, "\"]" };
+                XmlNode xmlNodes7 = xmlDocument2.SelectSingleNode(string.Concat(strArrays1));
+                if (xmlNodes7 != null)
+                {
+                    if (xmlNodes7["id"] != null)
+                        continue;
+                    xmlNodes7.PrependChild(_objDataDoc.CreateElement("id"));
+                    xmlNodes7["id"].InnerText = str1;
+                }
+                else
+                {
+                    XmlNode xmlNodes8 =
+                        _objDataDoc.SelectSingleNode(string.Concat("/chummer/chummer[@file = \"", str, "\"]/qualities"));
+                    if (xmlNodes8 == null)
+                    {
+                        XmlNode xmlNodes9 = _objDataDoc.CreateElement("chummer");
+                        XmlAttribute xmlAttribute2 = _objDataDoc.CreateAttribute("file");
+                        xmlAttribute2.Value = str;
+                        xmlNodes9.Attributes.Append(xmlAttribute2);
+                        xmlNodes8 = _objDataDoc.CreateElement("qualities");
+                        xmlNodes9.AppendChild(xmlNodes8);
+                        _objDataDoc.SelectSingleNode("/chummer").AppendChild(xmlNodes9);
+                    }
+                    XmlNode innerText3 = _objDataDoc.CreateElement("quality");
+                    innerText3.AppendChild(_objDataDoc.CreateElement("id"));
+                    innerText3["id"].InnerText = str1;
+                    innerText3.AppendChild(_objDataDoc.CreateElement("name"));
+                    innerText3["name"].InnerText = xmlNodes6["name"].InnerText;
+                    innerText3.AppendChild(_objDataDoc.CreateElement("translate"));
+                    innerText3["translate"].InnerText = xmlNodes6["name"].InnerText;
+                    innerText3.AppendChild(_objDataDoc.CreateElement("page"));
+                    innerText3["page"].InnerText = xmlNodes6["page"].InnerText;
+                    xmlNodes8.AppendChild(innerText3);
+                }
+            }
+            XmlNodeList xmlNodeLists1 =
+                _objDataDoc.SelectNodes(string.Concat("/chummer/chummer[@file = \"", str, "\"]/qualities/quality"));
+            foreach (XmlNode xmlNodes10 in xmlNodeLists1)
+            {
+                xmlNodes10.Attributes.RemoveAll();
+                if (
+                    xmlDocument.SelectSingleNode(string.Concat("/chummer/qualities/quality[name = \"",
+                        xmlNodes10["name"].InnerText, "\"]")) != null)
+                    continue;
+                if (!_blnDelete)
+                {
+                    XmlAttribute xmlAttribute3 = _objDataDoc.CreateAttribute("exists");
+                    xmlAttribute3.Value = "False";
+                    xmlNodes10.Attributes.Append(xmlAttribute3);
+                }
+                else
+                {
+                    _objDataDoc.SelectSingleNode(string.Concat("/chummer/chummer[@file = \"", str, "\"]/qualities"))
+                        .RemoveChild(xmlNodes10);
+                }
+            }
+            try
+            {
+                XmlNode xmlNodes11 =
+                    _objDataDoc.SelectSingleNode(string.Concat("/chummer/chummer[@file = \"", str, "\"]"));
+                XmlNode xmlNodes12 =
+                    _objDataDoc.SelectSingleNode(string.Concat("/chummer/chummer[@file = \"", str, "\"]/comforts"));
+                xmlNodes11.RemoveChild(xmlNodes12);
+            }
+            catch
+            {
+            }
+            try
+            {
+                XmlNode xmlNodes13 =
+                    _objDataDoc.SelectSingleNode(string.Concat("/chummer/chummer[@file = \"", str, "\"]"));
+                XmlNode xmlNodes14 =
+                    _objDataDoc.SelectSingleNode(string.Concat("/chummer/chummer[@file = \"", str, "\"]/entertainments"));
+                xmlNodes13.RemoveChild(xmlNodes14);
+            }
+            catch
+            {
+            }
+            try
+            {
+                XmlNode xmlNodes15 =
+                    _objDataDoc.SelectSingleNode(string.Concat("/chummer/chummer[@file = \"", str, "\"]"));
+                XmlNode xmlNodes16 =
+                    _objDataDoc.SelectSingleNode(string.Concat("/chummer/chummer[@file = \"", str, "\"]/necessities"));
+                xmlNodes15.RemoveChild(xmlNodes16);
+            }
+            catch
+            {
+            }
+            try
+            {
+                XmlNode xmlNodes17 =
+                    _objDataDoc.SelectSingleNode(string.Concat("/chummer/chummer[@file = \"", str, "\"]"));
+                XmlNode xmlNodes18 =
+                    _objDataDoc.SelectSingleNode(string.Concat("/chummer/chummer[@file = \"", str, "\"]/neighborhoods"));
+                xmlNodes17.RemoveChild(xmlNodes18);
+            }
+            catch
+            {
+            }
+            try
+            {
+                XmlNode xmlNodes19 =
+                    _objDataDoc.SelectSingleNode(string.Concat("/chummer/chummer[@file = \"", str, "\"]"));
+                XmlNode xmlNodes20 =
+                    _objDataDoc.SelectSingleNode(string.Concat("/chummer/chummer[@file = \"", str, "\"]/securities"));
+                xmlNodes19.RemoveChild(xmlNodes20);
+            }
+            catch
+            {
+            }
+        }
+
+        private void ProcessMartialArts()
+        {
+            var xmlDocument = new XmlDocument();
+            xmlDocument.Load(string.Concat(_strPath, "data\\martialarts.xml"));
+            string str = "martialarts.xml";
+            foreach (XmlNode xmlNodes in xmlDocument.SelectNodes("/chummer/martialarts/martialart"))
+            {
+                string innerText = string.Empty;
+                string innerText1 = xmlNodes["name"].InnerText;
+                innerText = xmlNodes["id"].InnerText;
+                XmlDocument xmlDocument1 = _objDataDoc;
+                string[] strArrays =
+                {
+                    "/chummer/chummer[@file = \"", str, "\"]/martialarts/martialart[name=\"",
+                    innerText1, "\"]"
+                };
+                XmlNode xmlNodes1 = xmlDocument1.SelectSingleNode(string.Concat(strArrays));
+                if (xmlNodes1 == null)
+                {
+                    XmlNode xmlNodes2 =
+                        _objDataDoc.SelectSingleNode(string.Concat("/chummer/chummer[@file = \"", str, "\"]/martialarts"));
+                    if (xmlNodes2 == null)
+                    {
+                        xmlNodes2 = _objDataDoc.CreateElement("martialarts");
+                        XmlNode xmlNodes3 =
+                            _objDataDoc.SelectSingleNode(string.Concat("/chummer/chummer[@file = \"", str, "\"]"));
+                        if (xmlNodes3 == null)
+                        {
+                            xmlNodes3 = _objDataDoc.CreateElement("chummer");
+                            XmlNode xmlNodes4 = _objDataDoc.SelectSingleNode("/chummer");
+                            XmlAttribute xmlAttribute = _objDataDoc.CreateAttribute("file");
+                            xmlAttribute.Value = str;
+                            xmlNodes3.Attributes.Append(xmlAttribute);
+                            xmlNodes4.AppendChild(xmlNodes3);
+                        }
+                        xmlNodes3.AppendChild(xmlNodes2);
+                    }
+                    XmlNode innerText2 = _objDataDoc.CreateElement("martialart");
+                    innerText2.AppendChild(_objDataDoc.CreateElement("id"));
+                    innerText2["id"].InnerText = innerText;
+                    innerText2.AppendChild(_objDataDoc.CreateElement("name"));
+                    innerText2["name"].InnerText = xmlNodes["name"].InnerText;
+                    innerText2.AppendChild(_objDataDoc.CreateElement("translate"));
+                    innerText2["translate"].InnerText = xmlNodes["name"].InnerText;
+                    innerText2.AppendChild(_objDataDoc.CreateElement("page"));
+                    innerText2["page"].InnerText = xmlNodes["page"].InnerText;
+                    xmlNodes2.AppendChild(innerText2);
+                }
+                else if (xmlNodes1["id"] == null)
+                {
+                    xmlNodes1.PrependChild(_objDataDoc.CreateElement("id"));
+                    xmlNodes1["id"].InnerText = innerText;
+                }
+                XmlDocument xmlDocument2 = _objDataDoc;
+                string[] strArrays1 =
+                {
+                    "/chummer/chummer[@file = \"", str, "\"]/martialarts/martialart[name=\"",
+                    innerText1, "\"]/advantages"
+                };
+                XmlNode xmlNodes5 = xmlDocument2.SelectSingleNode(string.Concat(strArrays1));
+                XmlDocument xmlDocument3 = _objDataDoc;
+                string[] strArrays2 =
+                {
+                    "/chummer/chummer[@file = \"", str, "\"]/martialarts/martialart[name=\"",
+                    innerText1, "\"]"
+                };
+                xmlNodes1 = xmlDocument3.SelectSingleNode(string.Concat(strArrays2));
+                try
+                {
+                    xmlNodes1.RemoveChild(xmlNodes5);
+                }
+                catch
+                {
+                }
+            }
+            XmlNodeList xmlNodeLists =
+                _objDataDoc.SelectNodes(string.Concat("/chummer/chummer[@file = \"", str, "\"]/martialarts/martialart"));
+            foreach (XmlNode xmlNodes6 in xmlNodeLists)
+            {
+                xmlNodes6.Attributes.RemoveAll();
+                if (
+                    xmlDocument.SelectSingleNode(string.Concat("/chummer/martialarts/martialart[name = \"",
+                        xmlNodes6["name"].InnerText, "\"]")) != null)
+                    continue;
+                if (!_blnDelete)
+                {
+                    XmlAttribute xmlAttribute1 = _objDataDoc.CreateAttribute("exists");
+                    xmlAttribute1.Value = "False";
+                    xmlNodes6.Attributes.Append(xmlAttribute1);
+                }
+                else
+                {
+                    _objDataDoc.SelectSingleNode(string.Concat("/chummer/chummer[@file = \"", str, "\"]/martialarts"))
+                        .RemoveChild(xmlNodes6);
+                }
+            }
+            foreach (XmlNode xmlNodes7 in xmlDocument.SelectNodes("/chummer/techniques/technique"))
+            {
+                string str1 = string.Empty;
+                string str2 = xmlNodes7["name"].InnerText;
+                str1 = xmlNodes7["id"].InnerText;
+                XmlDocument xmlDocument4 = _objDataDoc;
+                string[] strArrays3 =
+                {
+                    "/chummer/chummer[@file = \"", str, "\"]/techniques/technique[name=\"", str2,
+                    "\"]"
+                };
+                XmlNode xmlNodes8 = xmlDocument4.SelectSingleNode(string.Concat(strArrays3));
+                if (xmlNodes8 != null)
+                {
+                    if (xmlNodes8["id"] != null)
+                        continue;
+                    xmlNodes8.PrependChild(_objDataDoc.CreateElement("id"));
+                    xmlNodes8["id"].InnerText = str1;
+                }
+                else
+                {
+                    XmlNode xmlNodes9 =
+                        _objDataDoc.SelectSingleNode(string.Concat("/chummer/chummer[@file = \"", str, "\"]/techniques"));
+                    if (xmlNodes9 == null)
+                    {
+                        XmlNode xmlNodes10 =
+                            _objDataDoc.SelectSingleNode(string.Concat("/chummer/chummer[@file = \"", str, "\"]"));
+                        if (xmlNodes10 == null)
+                        {
+                            xmlNodes10 = _objDataDoc.CreateElement("chummer");
+                            XmlAttribute xmlAttribute2 = _objDataDoc.CreateAttribute("file");
+                            xmlAttribute2.Value = str;
+                            xmlNodes10.Attributes.Append(xmlAttribute2);
+                            _objDataDoc.SelectSingleNode("/chummer").AppendChild(xmlNodes10);
+                        }
+                        xmlNodes9 = _objDataDoc.CreateElement("techniques");
+                        xmlNodes10.AppendChild(xmlNodes9);
+                    }
+                    XmlNode innerText3 = _objDataDoc.CreateElement("technique");
+                    innerText3.AppendChild(_objDataDoc.CreateElement("id"));
+                    innerText3["id"].InnerText = str1;
+                    innerText3.AppendChild(_objDataDoc.CreateElement("name"));
+                    innerText3["name"].InnerText = xmlNodes7["name"].InnerText;
+                    innerText3.AppendChild(_objDataDoc.CreateElement("translate"));
+                    innerText3["translate"].InnerText = xmlNodes7["name"].InnerText;
+                    innerText3.AppendChild(_objDataDoc.CreateElement("page"));
+                    innerText3["page"].InnerText = xmlNodes7["page"].InnerText;
+                    xmlNodes9.AppendChild(innerText3);
+                }
+            }
+            XmlNodeList xmlNodeLists1 =
+                _objDataDoc.SelectNodes(string.Concat("/chummer/chummer[@file = \"", str, "\"]/techniques/technique"));
+            foreach (XmlNode xmlNodes11 in xmlNodeLists1)
+            {
+                xmlNodes11.Attributes.RemoveAll();
+                if (
+                    xmlDocument.SelectSingleNode(string.Concat("/chummer/techniques/technique[name = \"",
+                        xmlNodes11["name"].InnerText, "\"]")) != null)
+                    continue;
+                if (!_blnDelete)
+                {
+                    XmlAttribute xmlAttribute3 = _objDataDoc.CreateAttribute("exists");
+                    xmlAttribute3.Value = "False";
+                    xmlNodes11.Attributes.Append(xmlAttribute3);
+                }
+                else
+                {
+                    _objDataDoc.SelectSingleNode(string.Concat("/chummer/chummer[@file = \"", str, "\"]/techniques"))
+                        .RemoveChild(xmlNodes11);
+                }
+            }
+            try
+            {
+                XmlNode xmlNodes12 =
+                    _objDataDoc.SelectSingleNode(string.Concat("/chummer/chummer[@file = \"", str, "\"]"));
+                XmlNode xmlNodes13 =
+                    _objDataDoc.SelectSingleNode(string.Concat("/chummer/chummer[@file = \"", str, "\"]/maneuvers"));
+                xmlNodes12.RemoveChild(xmlNodes13);
+            }
+            catch
+            {
+            }
+        }
+
+        private void ProcessMentors()
+        {
+            var xmlDocument = new XmlDocument();
+            xmlDocument.Load(string.Concat(_strPath, "data\\mentors.xml"));
+            string str = "mentors.xml";
+            foreach (XmlNode xmlNodes in xmlDocument.SelectNodes("/chummer/mentors/mentor"))
+            {
+                string innerText = string.Empty;
+                string innerText1 = xmlNodes["name"].InnerText;
+                innerText = xmlNodes["id"].InnerText;
+                XmlDocument xmlDocument1 = _objDataDoc;
+                string[] strArrays =
+                {
+                    "/chummer/chummer[@file = \"", str, "\"]/mentors/mentor[name=\"", innerText1,
+                    "\"]"
+                };
+                XmlNode xmlNodes1 = xmlDocument1.SelectSingleNode(string.Concat(strArrays));
+                if (xmlNodes1 == null)
+                {
+                    XmlNode xmlNodes2 =
+                        _objDataDoc.SelectSingleNode(string.Concat("/chummer/chummer[@file = \"", str, "\"]/mentors"));
+                    if (xmlNodes2 == null)
+                    {
+                        xmlNodes2 = _objDataDoc.CreateElement("mentors");
+                        XmlNode xmlNodes3 =
+                            _objDataDoc.SelectSingleNode(string.Concat("/chummer/chummer[@file = \"", str, "\"]"));
+                        if (xmlNodes3 == null)
+                        {
+                            xmlNodes3 = _objDataDoc.CreateElement("chummer");
+                            XmlNode xmlNodes4 = _objDataDoc.SelectSingleNode("/chummer");
+                            XmlAttribute xmlAttribute = _objDataDoc.CreateAttribute("file");
+                            xmlAttribute.Value = str;
+                            xmlNodes3.Attributes.Append(xmlAttribute);
+                            xmlNodes4.AppendChild(xmlNodes3);
+                        }
+                        xmlNodes3.AppendChild(xmlNodes2);
+                    }
+                    xmlNodes1 = _objDataDoc.CreateElement("mentor");
+                    xmlNodes1.AppendChild(_objDataDoc.CreateElement("id"));
+                    xmlNodes1["id"].InnerText = innerText;
+                    xmlNodes1.AppendChild(_objDataDoc.CreateElement("name"));
+                    xmlNodes1["name"].InnerText = xmlNodes["name"].InnerText;
+                    xmlNodes1.AppendChild(_objDataDoc.CreateElement("translate"));
+                    xmlNodes1["translate"].InnerText = xmlNodes["name"].InnerText;
+                    xmlNodes1.AppendChild(_objDataDoc.CreateElement("page"));
+                    xmlNodes1["page"].InnerText = xmlNodes["page"].InnerText;
+                    xmlNodes2.AppendChild(xmlNodes1);
+                }
+                else if (xmlNodes1["id"] == null)
+                {
+                    xmlNodes1.PrependChild(_objDataDoc.CreateElement("id"));
+                    xmlNodes1["id"].InnerText = innerText;
+                }
+                if (xmlNodes1["advantage"] == null)
+                {
+                    xmlNodes1.AppendChild(_objDataDoc.CreateElement("advantage"));
+                    xmlNodes1["advantage"].InnerText = xmlNodes["advantage"].InnerText;
+                }
+                if (xmlNodes1["disadvantage"] == null)
+                {
+                    xmlNodes1.AppendChild(_objDataDoc.CreateElement("disadvantage"));
+                    xmlNodes1["disadvantage"].InnerText = xmlNodes["disadvantage"].InnerText;
+                }
+                if (xmlNodes1["choices"] == null)
+                    xmlNodes1.AppendChild(_objDataDoc.CreateElement("choices"));
+                foreach (
+                    XmlNode xmlNodes5 in
+                    xmlDocument.SelectNodes(string.Concat("/chummer/mentors/mentor[name=\"", innerText1,
+                        "\"]/choices/choice")))
+                {
+                    XmlDocument xmlDocument2 = _objDataDoc;
+                    object[] item =
+                    {
+                        "/chummer/chummer[@file = \"", str, "\"]/mentors/mentor[name=\"", innerText1,
+                        "\"]/choices/choice[name=\"", xmlNodes5["name"], "\"]"
+                    };
+                    if (xmlDocument2.SelectSingleNode(string.Concat(item)) != null)
+                        continue;
+                    XmlNode xmlNodes6 = _objDataDoc.CreateElement("choice");
+                    XmlNode innerText2 = _objDataDoc.CreateElement("name");
+                    innerText2.InnerText = xmlNodes5["name"].InnerText;
+                    xmlNodes6.AppendChild(innerText2);
+                    XmlNode innerText3 = _objDataDoc.CreateElement("translate");
+                    innerText3.InnerText = xmlNodes5["name"].InnerText;
+                    xmlNodes6.AppendChild(innerText3);
+                    if (xmlNodes5.Attributes.Count > 0)
+                    {
+                        XmlAttribute xmlAttribute1 = _objDataDoc.CreateAttribute("set");
+                        xmlAttribute1.Value = xmlNodes5.Attributes["set"].InnerText;
+                        xmlNodes6.Attributes.Append(xmlAttribute1);
+                    }
+                    xmlNodes1["choices"].AppendChild(xmlNodes6);
+                }
+            }
+            XmlNodeList xmlNodeLists =
+                _objDataDoc.SelectNodes(string.Concat("/chummer/chummer[@file = \"", str, "\"]/mentors/mentor"));
+            foreach (XmlNode xmlNodes7 in xmlNodeLists)
+            {
+                xmlNodes7.Attributes.RemoveAll();
+                if (
+                    xmlDocument.SelectSingleNode(string.Concat("/chummer/mentors/mentor[name = \"",
+                        xmlNodes7["name"].InnerText, "\"]")) != null)
+                    continue;
+                if (!_blnDelete)
+                {
+                    XmlAttribute xmlAttribute2 = _objDataDoc.CreateAttribute("exists");
+                    xmlAttribute2.Value = "False";
+                    xmlNodes7.Attributes.Append(xmlAttribute2);
+                }
+                else
+                {
+                    _objDataDoc.SelectSingleNode(string.Concat("/chummer/chummer[@file = \"", str, "\"]/mentors"))
+                        .RemoveChild(xmlNodes7);
+                }
+            }
+        }
+
+        private void ProcessMetamagic()
+        {
+            var xmlDocument = new XmlDocument();
+            xmlDocument.Load(string.Concat(_strPath, "data\\metamagic.xml"));
+            string str = "metamagic.xml";
+            foreach (XmlNode xmlNodes in xmlDocument.SelectNodes("/chummer/metamagics/metamagic"))
+            {
+                string innerText = string.Empty;
+                string innerText1 = xmlNodes["name"].InnerText;
+                innerText = xmlNodes["id"].InnerText;
+                XmlDocument xmlDocument1 = _objDataDoc;
+                string[] strArrays =
+                {
+                    "/chummer/chummer[@file = \"", str, "\"]/metamagics/metamagic[name=\"", innerText1,
+                    "\"]"
+                };
+                XmlNode xmlNodes1 = xmlDocument1.SelectSingleNode(string.Concat(strArrays));
+                if (xmlNodes1 != null)
+                {
+                    if (xmlNodes1["id"] != null)
+                        continue;
+                    xmlNodes1.PrependChild(_objDataDoc.CreateElement("id"));
+                    xmlNodes1["id"].InnerText = innerText;
+                }
+                else
+                {
+                    XmlNode xmlNodes2 =
+                        _objDataDoc.SelectSingleNode(string.Concat("/chummer/chummer[@file = \"", str, "\"]/metamagics"));
+                    if (xmlNodes2 == null)
+                    {
+                        xmlNodes2 = _objDataDoc.CreateElement("metamagics");
+                        XmlNode xmlNodes3 =
+                            _objDataDoc.SelectSingleNode(string.Concat("/chummer/chummer[@file = \"", str, "\"]"));
+                        if (xmlNodes3 == null)
+                        {
+                            xmlNodes3 = _objDataDoc.CreateElement("chummer");
+                            XmlNode xmlNodes4 = _objDataDoc.SelectSingleNode("/chummer");
+                            XmlAttribute xmlAttribute = _objDataDoc.CreateAttribute("file");
+                            xmlAttribute.Value = str;
+                            xmlNodes3.Attributes.Append(xmlAttribute);
+                            xmlNodes4.AppendChild(xmlNodes3);
+                        }
+                        xmlNodes3.AppendChild(xmlNodes2);
+                    }
+                    XmlNode innerText2 = _objDataDoc.CreateElement("metamagic");
+                    innerText2.AppendChild(_objDataDoc.CreateElement("id"));
+                    innerText2["id"].InnerText = innerText;
+                    innerText2.AppendChild(_objDataDoc.CreateElement("name"));
+                    innerText2["name"].InnerText = xmlNodes["name"].InnerText;
+                    innerText2.AppendChild(_objDataDoc.CreateElement("translate"));
+                    innerText2["translate"].InnerText = xmlNodes["name"].InnerText;
+                    innerText2.AppendChild(_objDataDoc.CreateElement("page"));
+                    innerText2["page"].InnerText = xmlNodes["page"].InnerText;
+                    xmlNodes2.AppendChild(innerText2);
+                }
+            }
+            XmlNodeList xmlNodeLists =
+                _objDataDoc.SelectNodes(string.Concat("/chummer/chummer[@file = \"", str, "\"]/metamagics/metamagic"));
+            foreach (XmlNode xmlNodes5 in xmlNodeLists)
+            {
+                xmlNodes5.Attributes.RemoveAll();
+                if (
+                    xmlDocument.SelectSingleNode(string.Concat("/chummer/metamagics/metamagic[name = \"",
+                        xmlNodes5["name"].InnerText, "\"]")) != null)
+                    continue;
+                if (!_blnDelete)
+                {
+                    XmlAttribute xmlAttribute1 = _objDataDoc.CreateAttribute("exists");
+                    xmlAttribute1.Value = "False";
+                    xmlNodes5.Attributes.Append(xmlAttribute1);
+                }
+                else
+                {
+                    _objDataDoc.SelectSingleNode(string.Concat("/chummer/chummer[@file = \"", str, "\"]/metamagics"))
+                        .RemoveChild(xmlNodes5);
+                }
+            }
+            foreach (XmlNode xmlNodes6 in xmlDocument.SelectNodes("/chummer/arts/art"))
+            {
+                string str1 = string.Empty;
+                string str2 = xmlNodes6["name"].InnerText;
+                str1 = xmlNodes6["id"].InnerText;
+                XmlDocument xmlDocument2 = _objDataDoc;
+                string[] strArrays1 = { "/chummer/chummer[@file = \"", str, "\"]/arts/art[name=\"", str2, "\"]" };
+                XmlNode xmlNodes7 = xmlDocument2.SelectSingleNode(string.Concat(strArrays1));
+                if (xmlNodes7 != null)
+                {
+                    if (xmlNodes7["id"] != null)
+                        continue;
+                    xmlNodes7.PrependChild(_objDataDoc.CreateElement("id"));
+                    xmlNodes7["id"].InnerText = str1;
+                }
+                else
+                {
+                    XmlNode xmlNodes8 =
+                        _objDataDoc.SelectSingleNode(string.Concat("/chummer/chummer[@file = \"", str, "\"]/arts"));
+                    if (xmlNodes8 == null)
+                    {
+                        XmlNode xmlNodes9 =
+                            _objDataDoc.SelectSingleNode(string.Concat("/chummer/chummer[@file = \"", str, "\"]"));
+                        if (xmlNodes9 == null)
+                        {
+                            xmlNodes9 = _objDataDoc.CreateElement("chummer");
+                            XmlAttribute xmlAttribute2 = _objDataDoc.CreateAttribute("file");
+                            xmlAttribute2.Value = str;
+                            xmlNodes9.Attributes.Append(xmlAttribute2);
+                            _objDataDoc.SelectSingleNode("/chummer").AppendChild(xmlNodes9);
+                        }
+                        xmlNodes8 = _objDataDoc.CreateElement("arts");
+                        xmlNodes9.AppendChild(xmlNodes8);
+                    }
+                    XmlNode innerText3 = _objDataDoc.CreateElement("art");
+                    innerText3.AppendChild(_objDataDoc.CreateElement("id"));
+                    innerText3["id"].InnerText = str1;
+                    innerText3.AppendChild(_objDataDoc.CreateElement("name"));
+                    innerText3["name"].InnerText = xmlNodes6["name"].InnerText;
+                    innerText3.AppendChild(_objDataDoc.CreateElement("translate"));
+                    innerText3["translate"].InnerText = xmlNodes6["name"].InnerText;
+                    innerText3.AppendChild(_objDataDoc.CreateElement("page"));
+                    innerText3["page"].InnerText = xmlNodes6["page"].InnerText;
+                    xmlNodes8.AppendChild(innerText3);
+                }
+            }
+            XmlNodeList xmlNodeLists1 =
+                _objDataDoc.SelectNodes(string.Concat("/chummer/chummer[@file = \"", str, "\"]/arts/art"));
+            foreach (XmlNode xmlNodes10 in xmlNodeLists1)
+            {
+                xmlNodes10.Attributes.RemoveAll();
+                if (
+                    xmlDocument.SelectSingleNode(string.Concat("/chummer/arts/art[name = \"",
+                        xmlNodes10["name"].InnerText, "\"]")) != null)
+                    continue;
+                if (!_blnDelete)
+                {
+                    XmlAttribute xmlAttribute3 = _objDataDoc.CreateAttribute("exists");
+                    xmlAttribute3.Value = "False";
+                    xmlNodes10.Attributes.Append(xmlAttribute3);
+                }
+                else
+                {
+                    _objDataDoc.SelectSingleNode(string.Concat("/chummer/chummer[@file = \"", str, "\"]/arts"))
+                        .RemoveChild(xmlNodes10);
+                }
+            }
+        }
+
+        private void ProcessMetatypes()
+        {
+            var xmlDocument = new XmlDocument();
+            xmlDocument.Load(string.Concat(_strPath, "data\\metatypes.xml"));
+            string str = "metatypes.xml";
+            foreach (XmlNode xmlNodes in xmlDocument.SelectNodes("/chummer/categories/category"))
+            {
+                XmlDocument xmlDocument1 = _objDataDoc;
+                string[] innerText =
+                {
+                    "/chummer/chummer[@file = \"", str, "\"]/categories/category[text()=\"",
+                    xmlNodes.InnerText, "\"]"
+                };
+                if (xmlDocument1.SelectSingleNode(string.Concat(innerText)) != null)
+                    continue;
+                XmlNode xmlNodes1 =
+                    _objDataDoc.SelectSingleNode(string.Concat("/chummer/chummer[@file = \"", str, "\"]/categories"));
+                if (xmlNodes1 == null)
+                {
+                    xmlNodes1 = _objDataDoc.CreateElement("categories");
+                    XmlNode xmlNodes2 =
+                        _objDataDoc.SelectSingleNode(string.Concat("/chummer/chummer[@file = \"", str, "\"]"));
+                    if (xmlNodes2 == null)
+                    {
+                        xmlNodes2 = _objDataDoc.CreateElement("chummer");
+                        XmlNode xmlNodes3 = _objDataDoc.SelectSingleNode("/chummer");
+                        XmlAttribute xmlAttribute = _objDataDoc.CreateAttribute("file");
+                        xmlAttribute.Value = str;
+                        xmlNodes2.Attributes.Append(xmlAttribute);
+                        xmlNodes3.AppendChild(xmlNodes2);
+                    }
+                    xmlNodes2.AppendChild(xmlNodes1);
+                }
+                XmlNode innerText1 = _objDataDoc.CreateElement("category");
+                innerText1.InnerText = xmlNodes.InnerText;
+                XmlAttribute xmlAttribute1 = _objDataDoc.CreateAttribute("translate");
+                xmlAttribute1.Value = xmlNodes.InnerText;
+                innerText1.Attributes.Append(xmlAttribute1);
+                xmlNodes1.AppendChild(innerText1);
+            }
+            XmlNodeList xmlNodeLists =
+                _objDataDoc.SelectNodes(string.Concat("/chummer/chummer[@file = \"", str, "\"]/categories/category"));
+            foreach (XmlNode xmlNodes4 in xmlNodeLists)
+            {
+                if (
+                    xmlDocument.SelectSingleNode(string.Concat("/chummer/categories/category[text() = \"",
+                        xmlNodes4.InnerText, "\"]")) != null)
+                    continue;
+                _objDataDoc.SelectSingleNode(string.Concat("/chummer/chummer[@file = \"", str, "\"]/categories"))
+                    .RemoveChild(xmlNodes4);
+            }
+            foreach (XmlNode xmlNodes5 in xmlDocument.SelectNodes("/chummer/metatypes/metatype"))
+            {
+                string str1 = string.Empty;
+                string innerText2 = xmlNodes5["name"].InnerText;
+                str1 = xmlNodes5["id"].InnerText;
+                XmlDocument xmlDocument2 = _objDataDoc;
+                string[] strArrays =
+                {
+                    "/chummer/chummer[@file = \"", str, "\"]/metatypes/metatype[name=\"", innerText2,
+                    "\"]"
+                };
+                XmlNode xmlNodes6 = xmlDocument2.SelectSingleNode(string.Concat(strArrays));
+                if (xmlNodes6 == null)
+                {
+                    XmlNode xmlNodes7 =
+                        _objDataDoc.SelectSingleNode(string.Concat("/chummer/chummer[@file = \"", str, "\"]/metatypes"));
+                    if (xmlNodes7 == null)
+                    {
+                        xmlNodes7 = _objDataDoc.CreateElement("metatypes");
+                        XmlNode xmlNodes8 =
+                            _objDataDoc.SelectSingleNode(string.Concat("/chummer/chummer[@file = \"", str, "\"]"));
+                        if (xmlNodes8 == null)
+                        {
+                            xmlNodes8 = _objDataDoc.CreateElement("chummer");
+                            XmlNode xmlNodes9 = _objDataDoc.SelectSingleNode("/chummer");
+                            XmlAttribute xmlAttribute2 = _objDataDoc.CreateAttribute("file");
+                            xmlAttribute2.Value = str;
+                            xmlNodes8.Attributes.Append(xmlAttribute2);
+                            xmlNodes9.AppendChild(xmlNodes8);
+                        }
+                        xmlNodes8.AppendChild(xmlNodes7);
+                    }
+                    XmlNode innerText3 = _objDataDoc.CreateElement("metatype");
+                    innerText3.AppendChild(_objDataDoc.CreateElement("id"));
+                    innerText3["id"].InnerText = str1;
+                    innerText3.AppendChild(_objDataDoc.CreateElement("name"));
+                    innerText3["name"].InnerText = xmlNodes5["name"].InnerText;
+                    innerText3.AppendChild(_objDataDoc.CreateElement("translate"));
+                    innerText3["translate"].InnerText = xmlNodes5["name"].InnerText;
+                    innerText3.AppendChild(_objDataDoc.CreateElement("page"));
+                    innerText3["page"].InnerText = xmlNodes5["page"].InnerText;
+                    xmlNodes7.AppendChild(innerText3);
+                }
+                else if (xmlNodes6["id"] == null)
+                {
+                    xmlNodes6.PrependChild(_objDataDoc.CreateElement("id"));
+                    xmlNodes6["id"].InnerText = str1;
+                }
+                XmlDocument xmlDocument3 = _objDataDoc;
+                string[] strArrays1 =
+                {
+                    "/chummer/chummer[@file = \"", str, "\"]/metatypes/metatype[name=\"", innerText2,
+                    "\"]/metavariants"
+                };
+                XmlNode xmlNodes10 = xmlDocument3.SelectSingleNode(string.Concat(strArrays1));
+                XmlDocument xmlDocument4 = _objDataDoc;
+                string[] strArrays2 =
+                {
+                    "/chummer/chummer[@file = \"", str, "\"]/metatypes/metatype[name=\"", innerText2,
+                    "\"]"
+                };
+                xmlNodes6 = xmlDocument4.SelectSingleNode(string.Concat(strArrays2));
+                try
+                {
+                    xmlNodes6.RemoveChild(xmlNodes10);
+                }
+                catch
+                {
+                }
+            }
+            XmlNodeList xmlNodeLists1 =
+                _objDataDoc.SelectNodes(string.Concat("/chummer/chummer[@file = \"", str, "\"]/metatypes/metatype"));
+            foreach (XmlNode xmlNodes11 in xmlNodeLists1)
+            {
+                xmlNodes11.Attributes.RemoveAll();
+                if (
+                    xmlDocument.SelectSingleNode(string.Concat("/chummer/metatypes/metatype[name = \"",
+                        xmlNodes11["name"].InnerText, "\"]")) != null)
+                    continue;
+                if (!_blnDelete)
+                {
+                    XmlAttribute xmlAttribute3 = _objDataDoc.CreateAttribute("exists");
+                    xmlAttribute3.Value = "False";
+                    xmlNodes11.Attributes.Append(xmlAttribute3);
+                }
+                else
+                {
+                    _objDataDoc.SelectSingleNode(string.Concat("/chummer/chummer[@file = \"", str, "\"]/metatypes"))
+                        .RemoveChild(xmlNodes11);
+                }
+            }
+        }
+
+        private void ProcessPowers()
+        {
+            var xmlDocument = new XmlDocument();
+            xmlDocument.Load(string.Concat(_strPath, "data\\powers.xml"));
+            string str = "powers.xml";
+            foreach (XmlNode xmlNodes in xmlDocument.SelectNodes("/chummer/powers/power"))
+            {
+                string innerText = string.Empty;
+                string innerText1 = xmlNodes["name"].InnerText;
+                innerText = xmlNodes["id"].InnerText;
+                XmlDocument xmlDocument1 = _objDataDoc;
+                string[] strArrays = { "/chummer/chummer[@file = \"", str, "\"]/powers/power[name=\"", innerText1, "\"]" };
+                XmlNode xmlNodes1 = xmlDocument1.SelectSingleNode(string.Concat(strArrays));
+                if (xmlNodes1 != null)
+                {
+                    if (xmlNodes1["id"] != null)
+                        continue;
+                    xmlNodes1.PrependChild(_objDataDoc.CreateElement("id"));
+                    xmlNodes1["id"].InnerText = innerText;
+                }
+                else
+                {
+                    XmlNode xmlNodes2 =
+                        _objDataDoc.SelectSingleNode(string.Concat("/chummer/chummer[@file = \"", str, "\"]/powers"));
+                    if (xmlNodes2 == null)
+                    {
+                        xmlNodes2 = _objDataDoc.CreateElement("powers");
+                        XmlNode xmlNodes3 =
+                            _objDataDoc.SelectSingleNode(string.Concat("/chummer/chummer[@file = \"", str, "\"]"));
+                        if (xmlNodes3 == null)
+                        {
+                            xmlNodes3 = _objDataDoc.CreateElement("chummer");
+                            XmlNode xmlNodes4 = _objDataDoc.SelectSingleNode("/chummer");
+                            XmlAttribute xmlAttribute = _objDataDoc.CreateAttribute("file");
+                            xmlAttribute.Value = str;
+                            xmlNodes3.Attributes.Append(xmlAttribute);
+                            xmlNodes4.AppendChild(xmlNodes3);
+                        }
+                        xmlNodes3.AppendChild(xmlNodes2);
+                    }
+                    XmlNode innerText2 = _objDataDoc.CreateElement("power");
+                    innerText2.AppendChild(_objDataDoc.CreateElement("id"));
+                    innerText2["id"].InnerText = innerText;
+                    innerText2.AppendChild(_objDataDoc.CreateElement("name"));
+                    innerText2["name"].InnerText = xmlNodes["name"].InnerText;
+                    innerText2.AppendChild(_objDataDoc.CreateElement("translate"));
+                    innerText2["translate"].InnerText = xmlNodes["name"].InnerText;
+                    innerText2.AppendChild(_objDataDoc.CreateElement("page"));
+                    innerText2["page"].InnerText = xmlNodes["page"].InnerText;
+                    xmlNodes2.AppendChild(innerText2);
+                }
+            }
+            XmlNodeList xmlNodeLists =
+                _objDataDoc.SelectNodes(string.Concat("/chummer/chummer[@file = \"", str, "\"]/powers/power"));
+            foreach (XmlNode xmlNodes5 in xmlNodeLists)
+            {
+                xmlNodes5.Attributes.RemoveAll();
+                if (
+                    xmlDocument.SelectSingleNode(string.Concat("/chummer/powers/power[name = \"",
+                        xmlNodes5["name"].InnerText, "\"]")) != null)
+                    continue;
+                if (!_blnDelete)
+                {
+                    XmlAttribute xmlAttribute1 = _objDataDoc.CreateAttribute("exists");
+                    xmlAttribute1.Value = "False";
+                    xmlNodes5.Attributes.Append(xmlAttribute1);
+                }
+                else
+                {
+                    _objDataDoc.SelectSingleNode(string.Concat("/chummer/chummer[@file = \"", str, "\"]/powers"))
+                        .RemoveChild(xmlNodes5);
+                }
+            }
+            foreach (XmlNode xmlNodes6 in xmlDocument.SelectNodes("/chummer/enhancements/enhancement"))
+            {
+                string str1 = string.Empty;
+                string str2 = xmlNodes6["name"].InnerText;
+                str1 = xmlNodes6["id"].InnerText;
+                XmlDocument xmlDocument2 = _objDataDoc;
+                string[] strArrays1 =
+                {
+                    "/chummer/chummer[@file = \"", str, "\"]/enhancements/enhancement[name=\"", str2,
+                    "\"]"
+                };
+                XmlNode xmlNodes7 = xmlDocument2.SelectSingleNode(string.Concat(strArrays1));
+                if (xmlNodes7 != null)
+                {
+                    if (xmlNodes7["id"] != null)
+                        continue;
+                    xmlNodes7.PrependChild(_objDataDoc.CreateElement("id"));
+                    xmlNodes7["id"].InnerText = str1;
+                }
+                else
+                {
+                    XmlNode xmlNodes8 =
+                        _objDataDoc.SelectSingleNode(string.Concat("/chummer/chummer[@file = \"", str,
+                            "\"]/enhancements"));
+                    if (xmlNodes8 == null)
+                    {
+                        XmlNode xmlNodes9 =
+                            _objDataDoc.SelectSingleNode(string.Concat("/chummer/chummer[@file = \"", str, "\"]"));
+                        if (xmlNodes9 == null)
+                        {
+                            xmlNodes9 = _objDataDoc.CreateElement("chummer");
+                            XmlAttribute xmlAttribute2 = _objDataDoc.CreateAttribute("file");
+                            xmlAttribute2.Value = str;
+                            xmlNodes9.Attributes.Append(xmlAttribute2);
+                            _objDataDoc.SelectSingleNode("/chummer").AppendChild(xmlNodes9);
+                        }
+                        xmlNodes8 = _objDataDoc.CreateElement("enhancements");
+                        xmlNodes9.AppendChild(xmlNodes8);
+                    }
+                    XmlNode innerText3 = _objDataDoc.CreateElement("enhancement");
+                    innerText3.AppendChild(_objDataDoc.CreateElement("id"));
+                    innerText3["id"].InnerText = str1;
+                    innerText3.AppendChild(_objDataDoc.CreateElement("name"));
+                    innerText3["name"].InnerText = xmlNodes6["name"].InnerText;
+                    innerText3.AppendChild(_objDataDoc.CreateElement("translate"));
+                    innerText3["translate"].InnerText = xmlNodes6["name"].InnerText;
+                    innerText3.AppendChild(_objDataDoc.CreateElement("page"));
+                    innerText3["page"].InnerText = xmlNodes6["page"].InnerText;
+                    xmlNodes8.AppendChild(innerText3);
+                }
+            }
+            XmlNodeList xmlNodeLists1 =
+                _objDataDoc.SelectNodes(string.Concat("/chummer/chummer[@file = \"", str, "\"]/enhancements/enhancement"));
+            foreach (XmlNode xmlNodes10 in xmlNodeLists1)
+            {
+                xmlNodes10.Attributes.RemoveAll();
+                if (
+                    xmlDocument.SelectSingleNode(string.Concat("/chummer/enhancements/enhancement[name = \"",
+                        xmlNodes10["name"].InnerText, "\"]")) != null)
+                    continue;
+                if (!_blnDelete)
+                {
+                    XmlAttribute xmlAttribute3 = _objDataDoc.CreateAttribute("exists");
+                    xmlAttribute3.Value = "False";
+                    xmlNodes10.Attributes.Append(xmlAttribute3);
+                }
+                else
+                {
+                    _objDataDoc.SelectSingleNode(string.Concat("/chummer/chummer[@file = \"", str, "\"]/enhancements"))
+                        .RemoveChild(xmlNodes10);
+                }
+            }
+        }
+
+        private void ProcessPriorities()
+        {
+            var xmlDocument = new XmlDocument();
+            xmlDocument.Load(string.Concat(_strPath, "data\\priorities.xml"));
+            string str = "priorities.xml";
+            foreach (XmlNode xmlNodes in xmlDocument.SelectNodes("/chummer/categories/category"))
+            {
+                XmlDocument xmlDocument1 = _objDataDoc;
+                string[] innerText =
+                {
+                    "/chummer/chummer[@file = \"", str, "\"]/categories/category[text()=\"",
+                    xmlNodes.InnerText, "\"]"
+                };
+                if (xmlDocument1.SelectSingleNode(string.Concat(innerText)) != null)
+                    continue;
+                XmlNode xmlNodes1 =
+                    _objDataDoc.SelectSingleNode(string.Concat("/chummer/chummer[@file = \"", str, "\"]/categories"));
+                if (xmlNodes1 == null)
+                {
+                    xmlNodes1 = _objDataDoc.CreateElement("categories");
+                    XmlNode xmlNodes2 =
+                        _objDataDoc.SelectSingleNode(string.Concat("/chummer/chummer[@file = \"", str, "\"]"));
+                    if (xmlNodes2 == null)
+                    {
+                        xmlNodes2 = _objDataDoc.CreateElement("chummer");
+                        XmlNode xmlNodes3 = _objDataDoc.SelectSingleNode("/chummer");
+                        XmlAttribute xmlAttribute = _objDataDoc.CreateAttribute("file");
+                        xmlAttribute.Value = str;
+                        xmlNodes2.Attributes.Append(xmlAttribute);
+                        xmlNodes3.AppendChild(xmlNodes2);
+                    }
+                    xmlNodes2.AppendChild(xmlNodes1);
+                }
+                XmlNode innerText1 = _objDataDoc.CreateElement("category");
+                innerText1.InnerText = xmlNodes.InnerText;
+                XmlAttribute xmlAttribute1 = _objDataDoc.CreateAttribute("translate");
+                xmlAttribute1.Value = xmlNodes.InnerText;
+                innerText1.Attributes.Append(xmlAttribute1);
+                xmlNodes1.AppendChild(innerText1);
+            }
+            XmlNodeList xmlNodeLists =
+                _objDataDoc.SelectNodes(string.Concat("/chummer/chummer[@file = \"", str, "\"]/categories/category"));
+            foreach (XmlNode xmlNodes4 in xmlNodeLists)
+            {
+                if (
+                    xmlDocument.SelectSingleNode(string.Concat("/chummer/categories/category[text() = \"",
+                        xmlNodes4.InnerText, "\"]")) != null)
+                    continue;
+                _objDataDoc.SelectSingleNode(string.Concat("/chummer/chummer[@file = \"", str, "\"]/categories"))
+                    .RemoveChild(xmlNodes4);
+            }
+            foreach (XmlNode xmlNodes5 in xmlDocument.SelectNodes("/chummer/priorities/priority"))
+            {
+                string str1 = string.Empty;
+                string innerText2 = xmlNodes5["name"].InnerText;
+                str1 = xmlNodes5["id"].InnerText;
+                XmlDocument xmlDocument2 = _objDataDoc;
+                string[] strArrays =
+                {
+                    "/chummer/chummer[@file = \"", str, "\"]/priorities/priority[name=\"", innerText2,
+                    "\"]"
+                };
+                XmlNode xmlNodes6 = xmlDocument2.SelectSingleNode(string.Concat(strArrays));
+                if (xmlNodes6 != null)
+                {
+                    if (xmlNodes6["id"] != null)
+                        continue;
+                    xmlNodes6.PrependChild(_objDataDoc.CreateElement("id"));
+                    xmlNodes6["id"].InnerText = str1;
+                }
+                else
+                {
+                    XmlNode xmlNodes7 =
+                        _objDataDoc.SelectSingleNode(string.Concat("/chummer/chummer[@file = \"", str, "\"]/priorities"));
+                    if (xmlNodes7 == null)
+                    {
+                        XmlNode xmlNodes8 =
+                            _objDataDoc.SelectSingleNode(string.Concat("/chummer/chummer[@file = \"", str, "\"]"));
+                        if (xmlNodes8 == null)
+                        {
+                            xmlNodes8 = _objDataDoc.CreateElement("chummer");
+                            XmlAttribute xmlAttribute2 = _objDataDoc.CreateAttribute("file");
+                            xmlAttribute2.Value = str;
+                            xmlNodes8.Attributes.Append(xmlAttribute2);
+                            _objDataDoc.SelectSingleNode("/chummer").AppendChild(xmlNodes8);
+                        }
+                        xmlNodes7 = _objDataDoc.CreateElement("priorities");
+                        xmlNodes8.AppendChild(xmlNodes7);
+                    }
+                    XmlNode innerText3 = _objDataDoc.CreateElement("priority");
+                    innerText3.AppendChild(_objDataDoc.CreateElement("id"));
+                    innerText3["id"].InnerText = str1;
+                    innerText3.AppendChild(_objDataDoc.CreateElement("name"));
+                    innerText3["name"].InnerText = xmlNodes5["name"].InnerText;
+                    innerText3.AppendChild(_objDataDoc.CreateElement("translate"));
+                    innerText3["translate"].InnerText = xmlNodes5["name"].InnerText;
+                    xmlNodes7.AppendChild(innerText3);
+                }
+            }
+            XmlNodeList xmlNodeLists1 =
+                _objDataDoc.SelectNodes(string.Concat("/chummer/chummer[@file = \"", str, "\"]/priorities/priority"));
+            foreach (XmlNode xmlNodes9 in xmlNodeLists1)
+            {
+                xmlNodes9.Attributes.RemoveAll();
+                if (
+                    xmlDocument.SelectSingleNode(string.Concat("/chummer/priorities/priority[name = \"",
+                        xmlNodes9["name"].InnerText, "\"]")) != null)
+                    continue;
+                if (!_blnDelete)
+                {
+                    XmlAttribute xmlAttribute3 = _objDataDoc.CreateAttribute("exists");
+                    xmlAttribute3.Value = "False";
+                    xmlNodes9.Attributes.Append(xmlAttribute3);
+                }
+                else
+                {
+                    _objDataDoc.SelectSingleNode(string.Concat("/chummer/chummer[@file = \"", str, "\"]/priorities"))
+                        .RemoveChild(xmlNodes9);
+                }
+            }
+            foreach (XmlNode xmlNodes10 in xmlDocument.SelectNodes("/chummer/gameplayoptions/gameplayoption"))
+            {
+                string str2 = string.Empty;
+                string str3 = xmlNodes10["name"].InnerText;
+                str2 = xmlNodes10["id"].InnerText;
+                XmlDocument xmlDocument3 = _objDataDoc;
+                string[] strArrays1 =
+                {
+                    "/chummer/chummer[@file = \"", str, "\"]/gameplayoptions/gameplayoption[name=\"",
+                    str3, "\"]"
+                };
+                XmlNode xmlNodes11 = xmlDocument3.SelectSingleNode(string.Concat(strArrays1));
+                if (xmlNodes11 != null)
+                {
+                    if (xmlNodes11["id"] != null)
+                        continue;
+                    xmlNodes11.PrependChild(_objDataDoc.CreateElement("id"));
+                    xmlNodes11["id"].InnerText = str2;
+                }
+                else
+                {
+                    XmlNode xmlNodes12 =
+                        _objDataDoc.SelectSingleNode(string.Concat("/chummer/chummer[@file = \"", str,
+                            "\"]/gameplayoptions"));
+                    if (xmlNodes12 == null)
+                    {
+                        XmlNode xmlNodes13 =
+                            _objDataDoc.SelectSingleNode(string.Concat("/chummer/chummer[@file = \"", str, "\"]"));
+                        if (xmlNodes13 == null)
+                        {
+                            xmlNodes13 = _objDataDoc.CreateElement("chummer");
+                            XmlAttribute xmlAttribute4 = _objDataDoc.CreateAttribute("file");
+                            xmlAttribute4.Value = str;
+                            xmlNodes13.Attributes.Append(xmlAttribute4);
+                            _objDataDoc.SelectSingleNode("/chummer").AppendChild(xmlNodes13);
+                        }
+                        xmlNodes12 = _objDataDoc.CreateElement("gameplayoptions");
+                        xmlNodes13.AppendChild(xmlNodes12);
+                    }
+                    XmlNode innerText4 = _objDataDoc.CreateElement("gameplayoption");
+                    innerText4.AppendChild(_objDataDoc.CreateElement("id"));
+                    innerText4["id"].InnerText = str2;
+                    innerText4.AppendChild(_objDataDoc.CreateElement("name"));
+                    innerText4["name"].InnerText = xmlNodes10["name"].InnerText;
+                    innerText4.AppendChild(_objDataDoc.CreateElement("translate"));
+                    innerText4["translate"].InnerText = xmlNodes10["name"].InnerText;
+                    xmlNodes12.AppendChild(innerText4);
+                }
+            }
+            XmlNodeList xmlNodeLists2 =
+                _objDataDoc.SelectNodes(string.Concat("/chummer/chummer[@file = \"", str,
+                    "\"]/gameplayoptions/gameplayoption"));
+            foreach (XmlNode xmlNodes14 in xmlNodeLists2)
+            {
+                xmlNodes14.Attributes.RemoveAll();
+                if (
+                    xmlDocument.SelectSingleNode(string.Concat("/chummer/gameplayoptions/gameplayoption[name = \"",
+                        xmlNodes14["name"].InnerText, "\"]")) != null)
+                    continue;
+                if (!_blnDelete)
+                {
+                    XmlAttribute xmlAttribute5 = _objDataDoc.CreateAttribute("exists");
+                    xmlAttribute5.Value = "False";
+                    xmlNodes14.Attributes.Append(xmlAttribute5);
+                }
+                else
+                {
+                    _objDataDoc.SelectSingleNode(string.Concat("/chummer/chummer[@file = \"", str, "\"]/gameplayoptions"))
+                        .RemoveChild(xmlNodes14);
+                }
+            }
+            try
+            {
+                XmlNode xmlNodes15 =
+                    _objDataDoc.SelectSingleNode(string.Concat("/chummer/chummer[@file = \"", str, "\"]"));
+                XmlNode xmlNodes16 =
+                    _objDataDoc.SelectSingleNode(string.Concat("/chummer/chummer[@file = \"", str, "\"]/maneuvers"));
+                xmlNodes15.RemoveChild(xmlNodes16);
+            }
+            catch
+            {
+            }
+        }
+
+        private void ProcessPrograms()
+        {
+            var xmlDocument = new XmlDocument();
+            xmlDocument.Load(string.Concat(_strPath, "data\\programs.xml"));
+            string str = "programs.xml";
+            foreach (XmlNode xmlNodes in xmlDocument.SelectNodes("/chummer/categories/category"))
+            {
+                XmlDocument xmlDocument1 = _objDataDoc;
+                string[] innerText =
+                {
+                    "/chummer/chummer[@file = \"", str, "\"]/categories/category[text()=\"",
+                    xmlNodes.InnerText, "\"]"
+                };
+                if (xmlDocument1.SelectSingleNode(string.Concat(innerText)) != null)
+                    continue;
+                XmlNode xmlNodes1 =
+                    _objDataDoc.SelectSingleNode(string.Concat("/chummer/chummer[@file = \"", str, "\"]/categories"));
+                if (xmlNodes1 == null)
+                {
+                    xmlNodes1 = _objDataDoc.CreateElement("categories");
+                    XmlNode xmlNodes2 =
+                        _objDataDoc.SelectSingleNode(string.Concat("/chummer/chummer[@file = \"", str, "\"]"));
+                    if (xmlNodes2 == null)
+                    {
+                        xmlNodes2 = _objDataDoc.CreateElement("chummer");
+                        XmlNode xmlNodes3 = _objDataDoc.SelectSingleNode("/chummer");
+                        XmlAttribute xmlAttribute = _objDataDoc.CreateAttribute("file");
+                        xmlAttribute.Value = str;
+                        xmlNodes2.Attributes.Append(xmlAttribute);
+                        xmlNodes3.AppendChild(xmlNodes2);
+                    }
+                    xmlNodes2.AppendChild(xmlNodes1);
+                }
+                XmlNode innerText1 = _objDataDoc.CreateElement("category");
+                innerText1.InnerText = xmlNodes.InnerText;
+                XmlAttribute xmlAttribute1 = _objDataDoc.CreateAttribute("translate");
+                xmlAttribute1.Value = xmlNodes.InnerText;
+                innerText1.Attributes.Append(xmlAttribute1);
+                xmlNodes1.AppendChild(innerText1);
+            }
+            XmlNodeList xmlNodeLists =
+                _objDataDoc.SelectNodes(string.Concat("/chummer/chummer[@file = \"", str, "\"]/categories/category"));
+            foreach (XmlNode xmlNodes4 in xmlNodeLists)
+            {
+                if (
+                    xmlDocument.SelectSingleNode(string.Concat("/chummer/categories/category[text() = \"",
+                        xmlNodes4.InnerText, "\"]")) != null)
+                    continue;
+                _objDataDoc.SelectSingleNode(string.Concat("/chummer/chummer[@file = \"", str, "\"]/categories"))
+                    .RemoveChild(xmlNodes4);
+            }
+            foreach (XmlNode xmlNodes5 in xmlDocument.SelectNodes("/chummer/programs/program"))
+            {
+                string str1 = string.Empty;
+                string innerText2 = xmlNodes5["name"].InnerText;
+                str1 = xmlNodes5["id"].InnerText;
+                XmlDocument xmlDocument2 = _objDataDoc;
+                string[] strArrays =
+                {
+                    "/chummer/chummer[@file = \"", str, "\"]/programs/program[name=\"", innerText2,
+                    "\"]"
+                };
+                XmlNode xmlNodes6 = xmlDocument2.SelectSingleNode(string.Concat(strArrays));
+                if (xmlNodes6 != null)
+                {
+                    if (xmlNodes6["id"] != null)
+                        continue;
+                    xmlNodes6.PrependChild(_objDataDoc.CreateElement("id"));
+                    xmlNodes6["id"].InnerText = str1;
+                }
+                else
+                {
+                    XmlNode xmlNodes7 =
+                        _objDataDoc.SelectSingleNode(string.Concat("/chummer/chummer[@file = \"", str, "\"]/programs"));
+                    if (xmlNodes7 == null)
+                    {
+                        XmlNode xmlNodes8 =
+                            _objDataDoc.SelectSingleNode(string.Concat("/chummer/chummer[@file = \"", str, "\"]"));
+                        if (xmlNodes8 == null)
+                        {
+                            xmlNodes8 = _objDataDoc.CreateElement("chummer");
+                            XmlAttribute xmlAttribute2 = _objDataDoc.CreateAttribute("file");
+                            xmlAttribute2.Value = str;
+                            xmlNodes8.Attributes.Append(xmlAttribute2);
+                            _objDataDoc.SelectSingleNode("/chummer").AppendChild(xmlNodes8);
+                        }
+                        xmlNodes7 = _objDataDoc.CreateElement("programs");
+                        xmlNodes8.AppendChild(xmlNodes7);
+                    }
+                    XmlNode innerText3 = _objDataDoc.CreateElement("program");
+                    innerText3.AppendChild(_objDataDoc.CreateElement("id"));
+                    innerText3["id"].InnerText = str1;
+                    innerText3.AppendChild(_objDataDoc.CreateElement("name"));
+                    innerText3["name"].InnerText = xmlNodes5["name"].InnerText;
+                    innerText3.AppendChild(_objDataDoc.CreateElement("translate"));
+                    innerText3["translate"].InnerText = xmlNodes5["name"].InnerText;
+                    xmlNodes7.AppendChild(innerText3);
+                }
+            }
+            XmlNodeList xmlNodeLists1 =
+                _objDataDoc.SelectNodes(string.Concat("/chummer/chummer[@file = \"", str, "\"]/programs/program"));
+            foreach (XmlNode xmlNodes9 in xmlNodeLists1)
+            {
+                xmlNodes9.Attributes.RemoveAll();
+                if (
+                    xmlDocument.SelectSingleNode(string.Concat("/chummer/programs/program[name = \"",
+                        xmlNodes9["name"].InnerText, "\"]")) != null)
+                    continue;
+                if (!_blnDelete)
+                {
+                    XmlAttribute xmlAttribute3 = _objDataDoc.CreateAttribute("exists");
+                    xmlAttribute3.Value = "False";
+                    xmlNodes9.Attributes.Append(xmlAttribute3);
+                }
+                else
+                {
+                    _objDataDoc.SelectSingleNode(string.Concat("/chummer/chummer[@file = \"", str, "\"]/programs"))
+                        .RemoveChild(xmlNodes9);
+                }
+            }
+            try
+            {
+                XmlNode xmlNodes10 =
+                    _objDataDoc.SelectSingleNode(string.Concat("/chummer/chummer[@file = \"", str, "\"]"));
+                XmlNode xmlNodes11 =
+                    _objDataDoc.SelectSingleNode(string.Concat("/chummer/chummer[@file = \"", str, "\"]/options"));
+                xmlNodes10.RemoveChild(xmlNodes11);
+            }
+            catch
+            {
+            }
+        }
+
+        private void ProcessQualities()
+        {
+            var xmlDocument = new XmlDocument();
+            xmlDocument.Load(string.Concat(_strPath, "data\\qualities.xml"));
+            string str = "qualities.xml";
+            foreach (XmlNode xmlNodes in xmlDocument.SelectNodes("/chummer/categories/category"))
+            {
+                XmlDocument xmlDocument1 = _objDataDoc;
+                string[] innerText =
+                {
+                    "/chummer/chummer[@file = \"", str, "\"]/categories/category[text()=\"",
+                    xmlNodes.InnerText, "\"]"
+                };
+                if (xmlDocument1.SelectSingleNode(string.Concat(innerText)) != null)
+                    continue;
+                XmlNode xmlNodes1 =
+                    _objDataDoc.SelectSingleNode(string.Concat("/chummer/chummer[@file = \"", str, "\"]/categories"));
+                if (xmlNodes1 == null)
+                {
+                    xmlNodes1 = _objDataDoc.CreateElement("categories");
+                    XmlNode xmlNodes2 =
+                        _objDataDoc.SelectSingleNode(string.Concat("/chummer/chummer[@file = \"", str, "\"]"));
+                    if (xmlNodes2 == null)
+                    {
+                        xmlNodes2 = _objDataDoc.CreateElement("chummer");
+                        XmlNode xmlNodes3 = _objDataDoc.SelectSingleNode("/chummer");
+                        XmlAttribute xmlAttribute = _objDataDoc.CreateAttribute("file");
+                        xmlAttribute.Value = str;
+                        xmlNodes2.Attributes.Append(xmlAttribute);
+                        xmlNodes3.AppendChild(xmlNodes2);
+                    }
+                    xmlNodes2.AppendChild(xmlNodes1);
+                }
+                XmlNode innerText1 = _objDataDoc.CreateElement("category");
+                innerText1.InnerText = xmlNodes.InnerText;
+                XmlAttribute xmlAttribute1 = _objDataDoc.CreateAttribute("translate");
+                xmlAttribute1.Value = xmlNodes.InnerText;
+                innerText1.Attributes.Append(xmlAttribute1);
+                xmlNodes1.AppendChild(innerText1);
+            }
+            XmlNodeList xmlNodeLists =
+                _objDataDoc.SelectNodes(string.Concat("/chummer/chummer[@file = \"", str, "\"]/categories/category"));
+            foreach (XmlNode xmlNodes4 in xmlNodeLists)
+            {
+                if (
+                    xmlDocument.SelectSingleNode(string.Concat("/chummer/categories/category[text() = \"",
+                        xmlNodes4.InnerText, "\"]")) != null)
+                    continue;
+                _objDataDoc.SelectSingleNode(string.Concat("/chummer/chummer[@file = \"", str, "\"]/categories"))
+                    .RemoveChild(xmlNodes4);
+            }
+            foreach (XmlNode xmlNodes5 in xmlDocument.SelectNodes("/chummer/qualities/quality"))
+            {
+                string str1 = string.Empty;
+                string innerText2 = xmlNodes5["name"].InnerText;
+                str1 = xmlNodes5["id"].InnerText;
+                XmlDocument xmlDocument2 = _objDataDoc;
+                string[] strArrays =
+                {
+                    "/chummer/chummer[@file = \"", str, "\"]/qualities/quality[name=\"", innerText2,
+                    "\"]"
+                };
+                XmlNode xmlNodes6 = xmlDocument2.SelectSingleNode(string.Concat(strArrays));
+                if (xmlNodes6 != null)
+                {
+                    if (xmlNodes6["id"] != null)
+                        continue;
+                    xmlNodes6.PrependChild(_objDataDoc.CreateElement("id"));
+                    xmlNodes6["id"].InnerText = str1;
+                }
+                else
+                {
+                    XmlNode xmlNodes7 =
+                        _objDataDoc.SelectSingleNode(string.Concat("/chummer/chummer[@file = \"", str, "\"]/qualities"));
+                    if (xmlNodes7 == null)
+                    {
+                        XmlNode xmlNodes8 =
+                            _objDataDoc.SelectSingleNode(string.Concat("/chummer/chummer[@file = \"", str, "\"]"));
+                        if (xmlNodes8 == null)
+                        {
+                            xmlNodes8 = _objDataDoc.CreateElement("chummer");
+                            XmlAttribute xmlAttribute2 = _objDataDoc.CreateAttribute("file");
+                            xmlAttribute2.Value = str;
+                            xmlNodes8.Attributes.Append(xmlAttribute2);
+                            _objDataDoc.SelectSingleNode("/chummer").AppendChild(xmlNodes8);
+                        }
+                        xmlNodes7 = _objDataDoc.CreateElement("qualities");
+                        xmlNodes8.AppendChild(xmlNodes7);
+                    }
+                    XmlNode innerText3 = _objDataDoc.CreateElement("quality");
+                    innerText3.AppendChild(_objDataDoc.CreateElement("id"));
+                    innerText3["id"].InnerText = str1;
+                    innerText3.AppendChild(_objDataDoc.CreateElement("name"));
+                    innerText3["name"].InnerText = xmlNodes5["name"].InnerText;
+                    innerText3.AppendChild(_objDataDoc.CreateElement("translate"));
+                    innerText3["translate"].InnerText = xmlNodes5["name"].InnerText;
+                    xmlNodes7.AppendChild(innerText3);
+                }
+            }
+            XmlNodeList xmlNodeLists1 =
+                _objDataDoc.SelectNodes(string.Concat("/chummer/chummer[@file = \"", str, "\"]/qualities/quality"));
+            foreach (XmlNode xmlNodes9 in xmlNodeLists1)
+            {
+                xmlNodes9.Attributes.RemoveAll();
+                if (
+                    xmlDocument.SelectSingleNode(string.Concat("/chummer/qualities/quality[name = \"",
+                        xmlNodes9["name"].InnerText, "\"]")) != null)
+                    continue;
+                if (!_blnDelete)
+                {
+                    XmlAttribute xmlAttribute3 = _objDataDoc.CreateAttribute("exists");
+                    xmlAttribute3.Value = "False";
+                    xmlNodes9.Attributes.Append(xmlAttribute3);
+                }
+                else
+                {
+                    _objDataDoc.SelectSingleNode(string.Concat("/chummer/chummer[@file = \"", str, "\"]/qualities"))
+                        .RemoveChild(xmlNodes9);
+                }
+            }
+        }
+
+        private void ProcessSkills()
+        {
+            string[] innerText;
+            var xmlDocument = new XmlDocument();
+            xmlDocument.Load(string.Concat(_strPath, "data\\skills.xml"));
+            string str = "skills.xml";
+            foreach (XmlNode xmlNodes in xmlDocument.SelectNodes("/chummer/categories/category"))
+            {
+                XmlDocument xmlDocument1 = _objDataDoc;
+                innerText = new[]
+                    {"/chummer/chummer[@file = \"", str, "\"]/categories/category[text()=\"", xmlNodes.InnerText, "\"]"};
+                if (xmlDocument1.SelectSingleNode(string.Concat(innerText)) != null)
+                    continue;
+                XmlNode xmlNodes1 =
+                    _objDataDoc.SelectSingleNode(string.Concat("/chummer/chummer[@file = \"", str, "\"]/categories"));
+                if (xmlNodes1 == null)
+                {
+                    xmlNodes1 = _objDataDoc.CreateElement("categories");
+                    XmlNode xmlNodes2 =
+                        _objDataDoc.SelectSingleNode(string.Concat("/chummer/chummer[@file = \"", str, "\"]"));
+                    if (xmlNodes2 == null)
+                    {
+                        xmlNodes2 = _objDataDoc.CreateElement("chummer");
+                        XmlNode xmlNodes3 = _objDataDoc.SelectSingleNode("/chummer");
+                        XmlAttribute xmlAttribute = _objDataDoc.CreateAttribute("file");
+                        xmlAttribute.Value = str;
+                        xmlNodes2.Attributes.Append(xmlAttribute);
+                        xmlNodes3.AppendChild(xmlNodes2);
+                    }
+                    xmlNodes2.AppendChild(xmlNodes1);
+                }
+                XmlNode innerText1 = _objDataDoc.CreateElement("category");
+                innerText1.InnerText = xmlNodes.InnerText;
+                XmlAttribute xmlAttribute1 = _objDataDoc.CreateAttribute("type");
+                xmlAttribute1.Value = xmlNodes.Attributes["type"].InnerText;
+                innerText1.Attributes.Append(xmlAttribute1);
+                XmlAttribute innerText2 = _objDataDoc.CreateAttribute("translate");
+                innerText2.Value = xmlNodes.InnerText;
+                innerText1.Attributes.Append(innerText2);
+                xmlNodes1.AppendChild(innerText1);
+            }
+            XmlNodeList xmlNodeLists =
+                _objDataDoc.SelectNodes(string.Concat("/chummer/chummer[@file = \"", str, "\"]/categories/category"));
+            foreach (XmlNode xmlNodes4 in xmlNodeLists)
+            {
+                if (
+                    xmlDocument.SelectSingleNode(string.Concat("/chummer/categories/category[text() = \"",
+                        xmlNodes4.InnerText, "\"]")) != null)
+                    continue;
+                _objDataDoc.SelectSingleNode(string.Concat("/chummer/chummer[@file = \"", str, "\"]/categories"))
+                    .RemoveChild(xmlNodes4);
+            }
+            foreach (XmlNode xmlNodes5 in xmlDocument.SelectNodes("/chummer/skillgroups/skillgroup"))
+            {
+                XmlDocument xmlDocument2 = _objDataDoc;
+                innerText = new[]
+                {
+                    "/chummer/chummer[@file = \"", str, "\"]/skillgroups/skillgroup[text()=\"", xmlNodes5.InnerText,
+                    "\"]"
+                };
+                if (xmlDocument2.SelectSingleNode(string.Concat(innerText)) != null)
+                    continue;
+                XmlNode xmlNodes6 =
+                    _objDataDoc.SelectSingleNode(string.Concat("/chummer/chummer[@file = \"", str, "\"]/skillgroups"));
+                if (xmlNodes6 == null)
+                {
+                    xmlNodes6 = _objDataDoc.CreateElement("skillgroups");
+                    XmlNode xmlNodes7 =
+                        _objDataDoc.SelectSingleNode(string.Concat("/chummer/chummer[@file = \"", str, "\"]"));
+                    if (xmlNodes7 == null)
+                    {
+                        xmlNodes7 = _objDataDoc.CreateElement("chummer");
+                        XmlNode xmlNodes8 = _objDataDoc.SelectSingleNode("/chummer");
+                        XmlAttribute xmlAttribute2 = _objDataDoc.CreateAttribute("file");
+                        xmlAttribute2.Value = str;
+                        xmlNodes7.Attributes.Append(xmlAttribute2);
+                        xmlNodes8.AppendChild(xmlNodes7);
+                    }
+                    xmlNodes7.AppendChild(xmlNodes6);
+                }
+                XmlNode innerText3 = _objDataDoc.CreateElement("skillgroup");
+                innerText3.InnerText = xmlNodes5.InnerText;
+                XmlAttribute xmlAttribute3 = _objDataDoc.CreateAttribute("type");
+                xmlAttribute3.Value = xmlNodes5.Attributes["type"].InnerText;
+                innerText3.Attributes.Append(xmlAttribute3);
+                XmlAttribute innerText4 = _objDataDoc.CreateAttribute("translate");
+                innerText4.Value = xmlNodes5.InnerText;
+                innerText3.Attributes.Append(innerText4);
+                xmlNodes6.AppendChild(innerText3);
+            }
+            XmlNodeList xmlNodeLists1 =
+                _objDataDoc.SelectNodes(string.Concat("/chummer/chummer[@file = \"", str, "\"]/skillgroups/skillgroup"));
+            foreach (XmlNode xmlNodes9 in xmlNodeLists1)
+            {
+                if (
+                    xmlDocument.SelectSingleNode(string.Concat("/chummer/skillgroups/skillgroup[text() = \"",
+                        xmlNodes9.InnerText, "\"]")) != null)
+                    continue;
+                _objDataDoc.SelectSingleNode(string.Concat("/chummer/chummer[@file = \"", str, "\"]/skillgroups"))
+                    .RemoveChild(xmlNodes9);
+            }
+            foreach (XmlNode xmlNodes10 in xmlDocument.SelectNodes("/chummer/skills/skill"))
+            {
+                string str1 = string.Empty;
+                string str2 = xmlNodes10["name"].InnerText;
+                str1 = xmlNodes10["id"].InnerText;
+                XmlDocument xmlDocument3 = _objDataDoc;
+                innerText = new[] { "/chummer/chummer[@file = \"", str, "\"]/skills/skill[name=\"", str2, "\"]" };
+                XmlNode innerText5 = xmlDocument3.SelectSingleNode(string.Concat(innerText));
+                if (innerText5 == null)
+                {
+                    XmlNode xmlNodes11 =
+                        _objDataDoc.SelectSingleNode(string.Concat("/chummer/chummer[@file = \"", str, "\"]/skills"));
+                    if (xmlNodes11 == null)
+                    {
+                        XmlNode xmlNodes12 =
+                            _objDataDoc.SelectSingleNode(string.Concat("/chummer/chummer[@file = \"", str, "\"]"));
+                        if (xmlNodes12 == null)
+                        {
+                            xmlNodes12 = _objDataDoc.CreateElement("chummer");
+                            XmlAttribute xmlAttribute4 = _objDataDoc.CreateAttribute("file");
+                            xmlAttribute4.Value = str;
+                            xmlNodes12.Attributes.Append(xmlAttribute4);
+                            _objDataDoc.SelectSingleNode("/chummer").AppendChild(xmlNodes12);
+                        }
+                        xmlNodes11 = _objDataDoc.CreateElement("skills");
+                        xmlNodes12.AppendChild(xmlNodes11);
+                    }
+                    innerText5 = _objDataDoc.CreateElement("skill");
+                    innerText5.AppendChild(_objDataDoc.CreateElement("id"));
+                    innerText5["id"].InnerText = str1;
+                    innerText5.AppendChild(_objDataDoc.CreateElement("name"));
+                    innerText5["name"].InnerText = xmlNodes10["name"].InnerText;
+                    innerText5.AppendChild(_objDataDoc.CreateElement("translate"));
+                    innerText5["translate"].InnerText = xmlNodes10["name"].InnerText;
+                    xmlNodes11.AppendChild(innerText5);
+                }
+                else if (innerText5["id"] == null)
+                {
+                    innerText5.PrependChild(_objDataDoc.CreateElement("id"));
+                    innerText5["id"].InnerText = str1;
+                }
+                XmlNode item = innerText5["specs"];
+                if (item == null)
+                {
+                    item = _objDataDoc.CreateElement("specs");
+                    innerText5.AppendChild(item);
+                }
+                foreach (
+                    XmlNode xmlNodes13 in
+                    xmlDocument.SelectNodes(string.Concat("/chummer/skills/skill[name=\"", str2, "\"]/specs/spec")))
+                {
+                    XmlDocument xmlDocument4 = _objDataDoc;
+                    innerText = new[]
+                    {
+                        "/chummer/chummer[@file = \"", str, "\"]/skills/skill[name=\"", str2,
+                        "\"]/specs/spec[text()=\"", xmlNodes13.InnerText, "\"]"
+                    };
+                    if (xmlDocument4.SelectSingleNode(string.Concat(innerText)) != null)
+                        continue;
+                    XmlNode innerText6 = _objDataDoc.CreateElement("spec");
+                    innerText6.InnerText = xmlNodes13.InnerText;
+                    XmlAttribute xmlAttribute5 = _objDataDoc.CreateAttribute("translate");
+                    xmlAttribute5.InnerText = xmlNodes13.InnerText;
+                    innerText6.Attributes.Append(xmlAttribute5);
+                    item.AppendChild(innerText6);
+                }
+            }
+            XmlNodeList xmlNodeLists2 =
+                _objDataDoc.SelectNodes(string.Concat("/chummer/chummer[@file = \"", str, "\"]/skills/skill"));
+            foreach (XmlNode xmlNodes14 in xmlNodeLists2)
+                if (
+                    xmlDocument.SelectSingleNode(string.Concat("/chummer/skills/skill[name = \"",
+                        xmlNodes14["name"].InnerText, "\"]")) != null)
+                {
+                    XmlDocument xmlDocument5 = _objDataDoc;
+                    innerText = new[]
+                    {
+                        "/chummer/chummer[@file = \"", str, "\"]/skills/skill[name = \"", xmlNodes14["name"].InnerText,
+                        "\"]/specs/spec"
+                    };
+                    foreach (XmlNode xmlNodes15 in xmlDocument5.SelectNodes(string.Concat(innerText)))
+                    {
+                        innerText = new[]
+                        {
+                            "/chummer/skills/skill[name = \"", xmlNodes14["name"].InnerText,
+                            "\"]/specs/spec[text() = \"", xmlNodes15.InnerText, "\"]"
+                        };
+                        if (xmlDocument.SelectSingleNode(string.Concat(innerText)) != null)
+                            continue;
+                        if (!_blnDelete)
+                        {
+                            XmlAttribute xmlAttribute6 = _objDataDoc.CreateAttribute("exists");
+                            xmlAttribute6.Value = "False";
+                            xmlNodes15.Attributes.Append(xmlAttribute6);
+                        }
+                        else
+                        {
+                            xmlNodes14["specs"].RemoveChild(xmlNodes15);
+                        }
+                    }
+                }
+                else if (!_blnDelete)
+                {
+                    XmlAttribute xmlAttribute7 = _objDataDoc.CreateAttribute("exists");
+                    xmlAttribute7.Value = "False";
+                    xmlNodes14.Attributes.Append(xmlAttribute7);
+                }
+                else
+                {
+                    _objDataDoc.SelectSingleNode(string.Concat("/chummer/chummer[@file = \"", str, "\"]/skills"))
+                        .RemoveChild(xmlNodes14);
+                }
+            foreach (XmlNode xmlNodes16 in xmlDocument.SelectNodes("/chummer/knowledgeskills/skill"))
+            {
+                string str3 = string.Empty;
+                string str4 = xmlNodes16["name"].InnerText;
+                str3 = xmlNodes16["id"].InnerText;
+                XmlDocument xmlDocument6 = _objDataDoc;
+                innerText = new[] { "/chummer/chummer[@file = \"", str, "\"]/knowledgeskills/skill[name=\"", str4, "\"]" };
+                XmlNode innerText7 = xmlDocument6.SelectSingleNode(string.Concat(innerText));
+                if (innerText7 == null)
+                {
+                    XmlNode xmlNodes17 =
+                        _objDataDoc.SelectSingleNode(string.Concat("/chummer/chummer[@file = \"", str,
+                            "\"]/knowledgeskills"));
+                    if (xmlNodes17 == null)
+                    {
+                        XmlNode xmlNodes18 =
+                            _objDataDoc.SelectSingleNode(string.Concat("/chummer/chummer[@file = \"", str, "\"]"));
+                        if (xmlNodes18 == null)
+                        {
+                            xmlNodes18 = _objDataDoc.CreateElement("chummer");
+                            XmlAttribute xmlAttribute8 = _objDataDoc.CreateAttribute("file");
+                            xmlAttribute8.Value = str;
+                            xmlNodes18.Attributes.Append(xmlAttribute8);
+                            _objDataDoc.SelectSingleNode("/chummer").AppendChild(xmlNodes18);
+                        }
+                        xmlNodes17 = _objDataDoc.CreateElement("knowledgeskills");
+                        xmlNodes18.AppendChild(xmlNodes17);
+                    }
+                    innerText7 = _objDataDoc.CreateElement("skill");
+                    innerText7.AppendChild(_objDataDoc.CreateElement("id"));
+                    innerText7["id"].InnerText = str3;
+                    innerText7.AppendChild(_objDataDoc.CreateElement("name"));
+                    innerText7["name"].InnerText = xmlNodes16["name"].InnerText;
+                    innerText7.AppendChild(_objDataDoc.CreateElement("translate"));
+                    innerText7["translate"].InnerText = xmlNodes16["name"].InnerText;
+                    xmlNodes17.AppendChild(innerText7);
+                }
+                else if (innerText7["id"] == null)
+                {
+                    innerText7.PrependChild(_objDataDoc.CreateElement("id"));
+                    innerText7["id"].InnerText = str3;
+                }
+                XmlNode item1 = innerText7["specs"];
+                if (item1 == null)
+                {
+                    item1 = _objDataDoc.CreateElement("specs");
+                    innerText7.AppendChild(item1);
+                }
+                foreach (
+                    XmlNode xmlNodes19 in
+                    xmlDocument.SelectNodes(string.Concat("/chummer/knowledgeskills/skill[name=\"", str4,
+                        "\"]/specs/spec")))
+                {
+                    XmlDocument xmlDocument7 = _objDataDoc;
+                    innerText = new[]
+                    {
+                        "/chummer/chummer[@file = \"", str, "\"]/knowledgeskills/skill[name=\"", str4,
+                        "\"]/specs/spec[text()=\"", xmlNodes19.InnerText, "\"]"
+                    };
+                    if (xmlDocument7.SelectSingleNode(string.Concat(innerText)) != null)
+                        continue;
+                    XmlNode innerText8 = _objDataDoc.CreateElement("spec");
+                    innerText8.InnerText = xmlNodes19.InnerText;
+                    XmlAttribute innerText9 = _objDataDoc.CreateAttribute("translate");
+                    innerText9.InnerText = xmlNodes19.InnerText;
+                    innerText8.Attributes.Append(innerText9);
+                    item1.AppendChild(innerText8);
+                }
+            }
+            xmlNodeLists2 =
+                _objDataDoc.SelectNodes(string.Concat("/chummer/chummer[@file = \"", str, "\"]/knowledgeskills/skill"));
+            foreach (XmlNode xmlNodes20 in xmlNodeLists2)
+                if (
+                    xmlDocument.SelectSingleNode(string.Concat("/chummer/knowledgeskills/skill[name = \"",
+                        xmlNodes20["name"].InnerText, "\"]")) != null)
+                {
+                    XmlDocument xmlDocument8 = _objDataDoc;
+                    innerText = new[]
+                    {
+                        "/chummer/chummer[@file = \"", str, "\"]/knowledgeskills/skill[name = \"",
+                        xmlNodes20["name"].InnerText, "\"]/specs/spec"
+                    };
+                    foreach (XmlNode xmlNodes21 in xmlDocument8.SelectNodes(string.Concat(innerText)))
+                    {
+                        innerText = new[]
+                        {
+                            "/chummer/knowledgeskills/skill[name = \"", xmlNodes20["name"].InnerText,
+                            "\"]/specs/spec[text() = \"", xmlNodes21.InnerText, "\"]"
+                        };
+                        if (xmlDocument.SelectSingleNode(string.Concat(innerText)) != null)
+                            continue;
+                        if (!_blnDelete)
+                        {
+                            XmlAttribute xmlAttribute9 = _objDataDoc.CreateAttribute("exists");
+                            xmlAttribute9.Value = "False";
+                            xmlNodes21.Attributes.Append(xmlAttribute9);
+                        }
+                        else
+                        {
+                            xmlNodes20["specs"].RemoveChild(xmlNodes21);
+                        }
+                    }
+                }
+                else if (!_blnDelete)
+                {
+                    XmlAttribute xmlAttribute10 = _objDataDoc.CreateAttribute("exists");
+                    xmlAttribute10.Value = "False";
+                    xmlNodes20.Attributes.Append(xmlAttribute10);
+                }
+                else
+                {
+                    _objDataDoc.SelectSingleNode(string.Concat("/chummer/chummer[@file = \"", str, "\"]/knowledgeskills"))
+                        .RemoveChild(xmlNodes20);
+                }
+        }
+
+        private void ProcessSpells()
+        {
+            var xmlDocument = new XmlDocument();
+            xmlDocument.Load(string.Concat(_strPath, "data\\spells.xml"));
+            string str = "spells.xml";
+            foreach (XmlNode xmlNodes in xmlDocument.SelectNodes("/chummer/categories/category"))
+            {
+                XmlDocument xmlDocument1 = _objDataDoc;
+                string[] innerText =
+                {
+                    "/chummer/chummer[@file = \"", str, "\"]/categories/category[text()=\"",
+                    xmlNodes.InnerText, "\"]"
+                };
+                if (xmlDocument1.SelectSingleNode(string.Concat(innerText)) != null)
+                    continue;
+                XmlNode xmlNodes1 =
+                    _objDataDoc.SelectSingleNode(string.Concat("/chummer/chummer[@file = \"", str, "\"]/categories"));
+                if (xmlNodes1 == null)
+                {
+                    xmlNodes1 = _objDataDoc.CreateElement("categories");
+                    XmlNode xmlNodes2 =
+                        _objDataDoc.SelectSingleNode(string.Concat("/chummer/chummer[@file = \"", str, "\"]"));
+                    if (xmlNodes2 == null)
+                    {
+                        xmlNodes2 = _objDataDoc.CreateElement("chummer");
+                        XmlNode xmlNodes3 = _objDataDoc.SelectSingleNode("/chummer");
+                        XmlAttribute xmlAttribute = _objDataDoc.CreateAttribute("file");
+                        xmlAttribute.Value = str;
+                        xmlNodes2.Attributes.Append(xmlAttribute);
+                        xmlNodes3.AppendChild(xmlNodes2);
+                    }
+                    xmlNodes2.AppendChild(xmlNodes1);
+                }
+                XmlNode innerText1 = _objDataDoc.CreateElement("category");
+                innerText1.InnerText = xmlNodes.InnerText;
+                XmlAttribute xmlAttribute1 = _objDataDoc.CreateAttribute("translate");
+                xmlAttribute1.Value = xmlNodes.InnerText;
+                innerText1.Attributes.Append(xmlAttribute1);
+                xmlNodes1.AppendChild(innerText1);
+            }
+            XmlNodeList xmlNodeLists =
+                _objDataDoc.SelectNodes(string.Concat("/chummer/chummer[@file = \"", str, "\"]/categories/category"));
+            foreach (XmlNode xmlNodes4 in xmlNodeLists)
+            {
+                if (
+                    xmlDocument.SelectSingleNode(string.Concat("/chummer/categories/category[text() = \"",
+                        xmlNodes4.InnerText, "\"]")) != null)
+                    continue;
+                _objDataDoc.SelectSingleNode(string.Concat("/chummer/chummer[@file = \"", str, "\"]/categories"))
+                    .RemoveChild(xmlNodes4);
+            }
+            foreach (XmlNode xmlNodes5 in xmlDocument.SelectNodes("/chummer/spells/spell"))
+            {
+                string str1 = string.Empty;
+                string innerText2 = xmlNodes5["name"].InnerText;
+                str1 = xmlNodes5["id"].InnerText;
+                XmlDocument xmlDocument2 = _objDataDoc;
+                string[] strArrays = { "/chummer/chummer[@file = \"", str, "\"]/spells/spell[name=\"", innerText2, "\"]" };
+                XmlNode xmlNodes6 = xmlDocument2.SelectSingleNode(string.Concat(strArrays));
+                if (xmlNodes6 != null)
+                {
+                    if (xmlNodes6["id"] != null)
+                        continue;
+                    xmlNodes6.PrependChild(_objDataDoc.CreateElement("id"));
+                    xmlNodes6["id"].InnerText = str1;
+                }
+                else
+                {
+                    XmlNode xmlNodes7 =
+                        _objDataDoc.SelectSingleNode(string.Concat("/chummer/chummer[@file = \"", str, "\"]/spells"));
+                    if (xmlNodes7 == null)
+                    {
+                        XmlNode xmlNodes8 =
+                            _objDataDoc.SelectSingleNode(string.Concat("/chummer/chummer[@file = \"", str, "\"]"));
+                        if (xmlNodes8 == null)
+                        {
+                            xmlNodes8 = _objDataDoc.CreateElement("chummer");
+                            XmlAttribute xmlAttribute2 = _objDataDoc.CreateAttribute("file");
+                            xmlAttribute2.Value = str;
+                            xmlNodes8.Attributes.Append(xmlAttribute2);
+                            _objDataDoc.SelectSingleNode("/chummer").AppendChild(xmlNodes8);
+                        }
+                        xmlNodes7 = _objDataDoc.CreateElement("spells");
+                        xmlNodes8.AppendChild(xmlNodes7);
+                    }
+                    XmlNode innerText3 = _objDataDoc.CreateElement("spell");
+                    innerText3.AppendChild(_objDataDoc.CreateElement("id"));
+                    innerText3["id"].InnerText = str1;
+                    innerText3.AppendChild(_objDataDoc.CreateElement("name"));
+                    innerText3["name"].InnerText = xmlNodes5["name"].InnerText;
+                    innerText3.AppendChild(_objDataDoc.CreateElement("translate"));
+                    innerText3["translate"].InnerText = xmlNodes5["name"].InnerText;
+                    xmlNodes7.AppendChild(innerText3);
+                }
+            }
+            XmlNodeList xmlNodeLists1 =
+                _objDataDoc.SelectNodes(string.Concat("/chummer/chummer[@file = \"", str, "\"]/spells/spell"));
+            foreach (XmlNode xmlNodes9 in xmlNodeLists1)
+            {
+                xmlNodes9.Attributes.RemoveAll();
+                if (
+                    xmlDocument.SelectSingleNode(string.Concat("/chummer/spells/spell[name = \"",
+                        xmlNodes9["name"].InnerText, "\"]")) != null)
+                    continue;
+                if (!_blnDelete)
+                {
+                    XmlAttribute xmlAttribute3 = _objDataDoc.CreateAttribute("exists");
+                    xmlAttribute3.Value = "False";
+                    xmlNodes9.Attributes.Append(xmlAttribute3);
+                }
+                else
+                {
+                    _objDataDoc.SelectSingleNode(string.Concat("/chummer/chummer[@file = \"", str, "\"]/spells"))
+                        .RemoveChild(xmlNodes9);
+                }
+            }
+        }
+
+        private void ProcessStreams()
+        {
+            var xmlDocument = new XmlDocument();
+            xmlDocument.Load(string.Concat(_strPath, "data\\streams.xml"));
+            string str = "streams.xml";
+            foreach (XmlNode xmlNodes in xmlDocument.SelectNodes("/chummer/traditions/tradition"))
+            {
+                string innerText = string.Empty;
+                string innerText1 = xmlNodes["name"].InnerText;
+                innerText = xmlNodes["id"].InnerText;
+                XmlDocument xmlDocument1 = _objDataDoc;
+                string[] strArrays =
+                {
+                    "/chummer/chummer[@file = \"", str, "\"]/traditions/tradition[name=\"", innerText1,
+                    "\"]"
+                };
+                XmlNode xmlNodes1 = xmlDocument1.SelectSingleNode(string.Concat(strArrays));
+                if (xmlNodes1 == null)
+                {
+                    XmlNode xmlNodes2 =
+                        _objDataDoc.SelectSingleNode(string.Concat("/chummer/chummer[@file = \"", str, "\"]/traditions"));
+                    if (xmlNodes2 == null)
+                    {
+                        XmlNode xmlNodes3 =
+                            _objDataDoc.SelectSingleNode(string.Concat("/chummer/chummer[@file = \"", str, "\"]"));
+                        if (xmlNodes3 == null)
+                        {
+                            xmlNodes3 = _objDataDoc.CreateElement("chummer");
+                            XmlAttribute xmlAttribute = _objDataDoc.CreateAttribute("file");
+                            xmlAttribute.Value = str;
+                            xmlNodes3.Attributes.Append(xmlAttribute);
+                            _objDataDoc.SelectSingleNode("/chummer").AppendChild(xmlNodes3);
+                        }
+                        xmlNodes2 = _objDataDoc.CreateElement("traditions");
+                        xmlNodes3.AppendChild(xmlNodes2);
+                    }
+                    xmlNodes1 = _objDataDoc.CreateElement("tradition");
+                    xmlNodes1.AppendChild(_objDataDoc.CreateElement("id"));
+                    xmlNodes1["id"].InnerText = innerText;
+                    xmlNodes1.AppendChild(_objDataDoc.CreateElement("name"));
+                    xmlNodes1["name"].InnerText = xmlNodes["name"].InnerText;
+                    xmlNodes1.AppendChild(_objDataDoc.CreateElement("translate"));
+                    xmlNodes1["translate"].InnerText = xmlNodes["name"].InnerText;
+                    xmlNodes1.AppendChild(_objDataDoc.CreateElement("page"));
+                    xmlNodes1["page"].InnerText = xmlNodes["page"].InnerText;
+                    xmlNodes2.AppendChild(xmlNodes1);
+                }
+                else if (xmlNodes1["id"] == null)
+                {
+                    xmlNodes1.PrependChild(_objDataDoc.CreateElement("id"));
+                    xmlNodes1["id"].InnerText = innerText;
+                }
+                if (xmlNodes1["spirits"] == null)
+                    xmlNodes1.AppendChild(_objDataDoc.CreateElement("spirits"));
+                foreach (
+                    XmlNode xmlNodes4 in
+                    xmlDocument.SelectNodes(string.Concat("/chummer/traditions/tradition[name=\"", innerText1,
+                        "\"]/spirits/spirit")))
+                {
+                    XmlDocument xmlDocument2 = _objDataDoc;
+                    object[] item =
+                    {
+                        "/chummer/chummer[@file = \"", str, "\"]/traditions/tradition[name=\"", innerText1,
+                        "\"]/spirits/spirit[name=\"", xmlNodes4["name"], "\"]"
+                    };
+                    if (xmlDocument2.SelectSingleNode(string.Concat(item)) != null)
+                        continue;
+                    XmlNode innerText2 = _objDataDoc.CreateElement("spirit");
+                    innerText2.InnerText = xmlNodes4.InnerText;
+                    XmlAttribute xmlAttribute1 = _objDataDoc.CreateAttribute("translate");
+                    xmlAttribute1.InnerText = xmlNodes4.InnerText;
+                    innerText2.Attributes.Append(xmlAttribute1);
+                    xmlNodes1["spirits"].AppendChild(innerText2);
+                }
+            }
+            XmlNodeList xmlNodeLists =
+                _objDataDoc.SelectNodes(string.Concat("/chummer/chummer[@file = \"", str, "\"]/traditions/tradition"));
+            foreach (XmlNode xmlNodes5 in xmlNodeLists)
+            {
+                xmlNodes5.Attributes.RemoveAll();
+                if (
+                    xmlDocument.SelectSingleNode(string.Concat("/chummer/traditions/tradition[name = \"",
+                        xmlNodes5["name"].InnerText, "\"]")) != null)
+                    continue;
+                if (!_blnDelete)
+                {
+                    XmlAttribute xmlAttribute2 = _objDataDoc.CreateAttribute("exists");
+                    xmlAttribute2.Value = "False";
+                    xmlNodes5.Attributes.Append(xmlAttribute2);
+                }
+                else
+                {
+                    _objDataDoc.SelectSingleNode(string.Concat("/chummer/chummer[@file = \"", str, "\"]/traditions"))
+                        .RemoveChild(xmlNodes5);
+                }
+            }
+        }
+
+        private void ProcessTraditions()
+        {
+            var xmlDocument = new XmlDocument();
+            xmlDocument.Load(string.Concat(_strPath, "data\\traditions.xml"));
+            string str = "traditions.xml";
+            foreach (XmlNode xmlNodes in xmlDocument.SelectNodes("/chummer/traditions/tradition"))
+            {
+                string innerText = string.Empty;
+                string innerText1 = xmlNodes["name"].InnerText;
+                innerText = xmlNodes["id"].InnerText;
+                XmlDocument xmlDocument1 = _objDataDoc;
+                string[] strArrays =
+                {
+                    "/chummer/chummer[@file = \"", str, "\"]/traditions/tradition[name=\"", innerText1,
+                    "\"]"
+                };
+                XmlNode xmlNodes1 = xmlDocument1.SelectSingleNode(string.Concat(strArrays));
+                if (xmlNodes1 != null)
+                {
+                    if (xmlNodes1["id"] != null)
+                        continue;
+                    xmlNodes1.PrependChild(_objDataDoc.CreateElement("id"));
+                    xmlNodes1["id"].InnerText = innerText;
+                }
+                else
+                {
+                    XmlNode xmlNodes2 =
+                        _objDataDoc.SelectSingleNode(string.Concat("/chummer/chummer[@file = \"", str, "\"]/traditions"));
+                    if (xmlNodes2 == null)
+                    {
+                        XmlNode xmlNodes3 =
+                            _objDataDoc.SelectSingleNode(string.Concat("/chummer/chummer[@file = \"", str, "\"]"));
+                        if (xmlNodes3 == null)
+                        {
+                            xmlNodes3 = _objDataDoc.CreateElement("chummer");
+                            XmlAttribute xmlAttribute = _objDataDoc.CreateAttribute("file");
+                            xmlAttribute.Value = str;
+                            xmlNodes3.Attributes.Append(xmlAttribute);
+                            _objDataDoc.SelectSingleNode("/chummer").AppendChild(xmlNodes3);
+                        }
+                        xmlNodes2 = _objDataDoc.CreateElement("traditions");
+                        xmlNodes3.AppendChild(xmlNodes2);
+                    }
+                    xmlNodes1 = _objDataDoc.CreateElement("tradition");
+                    xmlNodes1.AppendChild(_objDataDoc.CreateElement("id"));
+                    xmlNodes1["id"].InnerText = innerText;
+                    xmlNodes1.AppendChild(_objDataDoc.CreateElement("name"));
+                    xmlNodes1["name"].InnerText = xmlNodes["name"].InnerText;
+                    xmlNodes1.AppendChild(_objDataDoc.CreateElement("translate"));
+                    xmlNodes1["translate"].InnerText = xmlNodes["name"].InnerText;
+                    xmlNodes1.AppendChild(_objDataDoc.CreateElement("page"));
+                    xmlNodes1["page"].InnerText = xmlNodes["page"].InnerText;
+                    xmlNodes2.AppendChild(xmlNodes1);
+                }
+            }
+            XmlNodeList xmlNodeLists =
+                _objDataDoc.SelectNodes(string.Concat("/chummer/chummer[@file = \"", str, "\"]/traditions/tradition"));
+            foreach (XmlNode xmlNodes4 in xmlNodeLists)
+            {
+                xmlNodes4.Attributes.RemoveAll();
+                if (
+                    xmlDocument.SelectSingleNode(string.Concat("/chummer/traditions/tradition[name = \"",
+                        xmlNodes4["name"].InnerText, "\"]")) != null)
+                    continue;
+                if (!_blnDelete)
+                {
+                    XmlAttribute xmlAttribute1 = _objDataDoc.CreateAttribute("exists");
+                    xmlAttribute1.Value = "False";
+                    xmlNodes4.Attributes.Append(xmlAttribute1);
+                }
+                else
+                {
+                    _objDataDoc.SelectSingleNode(string.Concat("/chummer/chummer[@file = \"", str, "\"]/traditions"))
+                        .RemoveChild(xmlNodes4);
+                }
+            }
+            foreach (XmlNode xmlNodes5 in xmlDocument.SelectNodes("/chummer/spirits/spirit"))
+            {
+                string str1 = string.Empty;
+                string innerText2 = xmlNodes5["name"].InnerText;
+                str1 = xmlNodes5["id"].InnerText;
+                XmlDocument xmlDocument2 = _objDataDoc;
+                string[] strArrays1 =
+                {
+                    "/chummer/chummer[@file = \"", str, "\"]/spirits/spirit[name=\"", innerText2,
+                    "\"]"
+                };
+                XmlNode innerText3 = xmlDocument2.SelectSingleNode(string.Concat(strArrays1));
+                if (innerText3 != null)
+                {
+                    if (innerText3["id"] != null)
+                        continue;
+                    innerText3.PrependChild(_objDataDoc.CreateElement("id"));
+                    innerText3["id"].InnerText = str1;
+                }
+                else
+                {
+                    XmlNode xmlNodes6 =
+                        _objDataDoc.SelectSingleNode(string.Concat("/chummer/chummer[@file = \"", str, "\"]/spirits"));
+                    if (xmlNodes6 == null)
+                    {
+                        XmlNode xmlNodes7 =
+                            _objDataDoc.SelectSingleNode(string.Concat("/chummer/chummer[@file = \"", str, "\"]"));
+                        if (xmlNodes7 == null)
+                        {
+                            xmlNodes7 = _objDataDoc.CreateElement("chummer");
+                            XmlAttribute xmlAttribute2 = _objDataDoc.CreateAttribute("file");
+                            xmlAttribute2.Value = str;
+                            xmlNodes7.Attributes.Append(xmlAttribute2);
+                            _objDataDoc.SelectSingleNode("/chummer").AppendChild(xmlNodes7);
+                        }
+                        xmlNodes6 = _objDataDoc.CreateElement("spirits");
+                        xmlNodes7.AppendChild(xmlNodes6);
+                    }
+                    innerText3 = _objDataDoc.CreateElement("spirit");
+                    innerText3.AppendChild(_objDataDoc.CreateElement("id"));
+                    innerText3["id"].InnerText = str1;
+                    innerText3.AppendChild(_objDataDoc.CreateElement("name"));
+                    innerText3["name"].InnerText = xmlNodes5["name"].InnerText;
+                    innerText3.AppendChild(_objDataDoc.CreateElement("translate"));
+                    innerText3["translate"].InnerText = xmlNodes5["name"].InnerText;
+                    innerText3.AppendChild(_objDataDoc.CreateElement("page"));
+                    innerText3["page"].InnerText = xmlNodes5["page"].InnerText;
+                    xmlNodes6.AppendChild(innerText3);
+                }
+            }
+            XmlNodeList xmlNodeLists1 =
+                _objDataDoc.SelectNodes(string.Concat("/chummer/chummer[@file = \"", str, "\"]/spirits/spirit"));
+            foreach (XmlNode xmlNodes8 in xmlNodeLists1)
+            {
+                xmlNodes8.Attributes.RemoveAll();
+                if (
+                    xmlDocument.SelectSingleNode(string.Concat("/chummer/spirits/spirit[name = \"",
+                        xmlNodes8["name"].InnerText, "\"]")) != null)
+                    continue;
+                if (!_blnDelete)
+                {
+                    XmlAttribute xmlAttribute3 = _objDataDoc.CreateAttribute("exists");
+                    xmlAttribute3.Value = "False";
+                    xmlNodes8.Attributes.Append(xmlAttribute3);
+                }
+                else
+                {
+                    _objDataDoc.SelectSingleNode(string.Concat("/chummer/chummer[@file = \"", str, "\"]/spirits"))
+                        .RemoveChild(xmlNodes8);
+                }
+            }
+            foreach (XmlNode xmlNodes9 in xmlDocument.SelectNodes("/chummer/drainattributes/drainattribute"))
+            {
+                string str2 = string.Empty;
+                string str3 = xmlNodes9["name"].InnerText;
+                str2 = xmlNodes9["id"].InnerText;
+                XmlDocument xmlDocument3 = _objDataDoc;
+                string[] strArrays2 =
+                {
+                    "/chummer/chummer[@file = \"", str, "\"]/drainattributes/drainattribute[name=\"",
+                    str3, "\"]"
+                };
+                XmlNode innerText4 = xmlDocument3.SelectSingleNode(string.Concat(strArrays2));
+                if (innerText4 != null)
+                {
+                    if (innerText4["id"] != null)
+                        continue;
+                    innerText4.PrependChild(_objDataDoc.CreateElement("id"));
+                    innerText4["id"].InnerText = str2;
+                }
+                else
+                {
+                    XmlNode xmlNodes10 =
+                        _objDataDoc.SelectSingleNode(string.Concat("/chummer/chummer[@file = \"", str,
+                            "\"]/drainattributes"));
+                    if (xmlNodes10 == null)
+                    {
+                        XmlNode xmlNodes11 =
+                            _objDataDoc.SelectSingleNode(string.Concat("/chummer/chummer[@file = \"", str, "\"]"));
+                        if (xmlNodes11 == null)
+                        {
+                            xmlNodes11 = _objDataDoc.CreateElement("chummer");
+                            XmlAttribute xmlAttribute4 = _objDataDoc.CreateAttribute("file");
+                            xmlAttribute4.Value = str;
+                            xmlNodes11.Attributes.Append(xmlAttribute4);
+                            _objDataDoc.SelectSingleNode("/chummer").AppendChild(xmlNodes11);
+                        }
+                        xmlNodes10 = _objDataDoc.CreateElement("drainattributes");
+                        xmlNodes11.AppendChild(xmlNodes10);
+                    }
+                    innerText4 = _objDataDoc.CreateElement("drainattribute");
+                    innerText4.AppendChild(_objDataDoc.CreateElement("id"));
+                    innerText4["id"].InnerText = str2;
+                    innerText4.AppendChild(_objDataDoc.CreateElement("name"));
+                    innerText4["name"].InnerText = xmlNodes9["name"].InnerText;
+                    innerText4.AppendChild(_objDataDoc.CreateElement("translate"));
+                    innerText4["translate"].InnerText = xmlNodes9["name"].InnerText;
+                    xmlNodes10.AppendChild(innerText4);
+                }
+            }
+            XmlNodeList xmlNodeLists2 =
+                _objDataDoc.SelectNodes(string.Concat("/chummer/chummer[@file = \"", str,
+                    "\"]/drainattributes/drainattribute"));
+            foreach (XmlNode xmlNodes12 in xmlNodeLists2)
+            {
+                xmlNodes12.Attributes.RemoveAll();
+                if (
+                    xmlDocument.SelectSingleNode(string.Concat("/chummer/drainattributes/drainattribute[name = \"",
+                        xmlNodes12["name"].InnerText, "\"]")) != null)
+                    continue;
+                if (!_blnDelete)
+                {
+                    XmlAttribute xmlAttribute5 = _objDataDoc.CreateAttribute("exists");
+                    xmlAttribute5.Value = "False";
+                    xmlNodes12.Attributes.Append(xmlAttribute5);
+                }
+                else
+                {
+                    _objDataDoc.SelectSingleNode(string.Concat("/chummer/chummer[@file = \"", str, "\"]/drainattributes"))
+                        .RemoveChild(xmlNodes12);
+                }
+            }
+        }
+
+        private void ProcessVehicles()
+        {
+            string[] innerText;
+            var xmlDocument = new XmlDocument();
+            xmlDocument.Load(string.Concat(_strPath, "data\\vehicles.xml"));
+            string str = "vehicles.xml";
+            foreach (XmlNode xmlNodes in xmlDocument.SelectNodes("/chummer/categories/category"))
+            {
+                XmlDocument xmlDocument1 = _objDataDoc;
+                innerText = new[]
+                    {"/chummer/chummer[@file = \"", str, "\"]/categories/category[text()=\"", xmlNodes.InnerText, "\"]"};
+                if (xmlDocument1.SelectSingleNode(string.Concat(innerText)) != null)
+                    continue;
+                XmlNode xmlNodes1 =
+                    _objDataDoc.SelectSingleNode(string.Concat("/chummer/chummer[@file = \"", str, "\"]/categories"));
+                if (xmlNodes1 == null)
+                {
+                    xmlNodes1 = _objDataDoc.CreateElement("categories");
+                    XmlNode xmlNodes2 =
+                        _objDataDoc.SelectSingleNode(string.Concat("/chummer/chummer[@file = \"", str, "\"]"));
+                    if (xmlNodes2 == null)
+                    {
+                        xmlNodes2 = _objDataDoc.CreateElement("chummer");
+                        XmlNode xmlNodes3 = _objDataDoc.SelectSingleNode("/chummer");
+                        XmlAttribute xmlAttribute = _objDataDoc.CreateAttribute("file");
+                        xmlAttribute.Value = str;
+                        xmlNodes2.Attributes.Append(xmlAttribute);
+                        xmlNodes3.AppendChild(xmlNodes2);
+                    }
+                    xmlNodes2.AppendChild(xmlNodes1);
+                }
+                XmlNode innerText1 = _objDataDoc.CreateElement("category");
+                innerText1.InnerText = xmlNodes.InnerText;
+                XmlAttribute xmlAttribute1 = _objDataDoc.CreateAttribute("translate");
+                xmlAttribute1.Value = xmlNodes.InnerText;
+                innerText1.Attributes.Append(xmlAttribute1);
+                xmlNodes1.AppendChild(innerText1);
+            }
+            XmlNodeList xmlNodeLists =
+                _objDataDoc.SelectNodes(string.Concat("/chummer/chummer[@file = \"", str, "\"]/categories/category"));
+            foreach (XmlNode xmlNodes4 in xmlNodeLists)
+            {
+                if (
+                    xmlDocument.SelectSingleNode(string.Concat("/chummer/categories/category[text() = \"",
+                        xmlNodes4.InnerText, "\"]")) != null)
+                    continue;
+                _objDataDoc.SelectSingleNode(string.Concat("/chummer/chummer[@file = \"", str, "\"]/categories"))
+                    .RemoveChild(xmlNodes4);
+            }
+            foreach (XmlNode xmlNodes5 in xmlDocument.SelectNodes("/chummer/modcategories/category"))
+            {
+                XmlDocument xmlDocument2 = _objDataDoc;
+                string[] strArrays =
+                {
+                    "/chummer/chummer[@file = \"", str, "\"]/modcategories/category[text()=\"",
+                    xmlNodes5.InnerText, "\"]"
+                };
+                if (xmlDocument2.SelectSingleNode(string.Concat(strArrays)) != null)
+                    continue;
+                XmlNode xmlNodes6 =
+                    _objDataDoc.SelectSingleNode(string.Concat("/chummer/chummer[@file = \"", str, "\"]/modcategories"));
+                if (xmlNodes6 == null)
+                {
+                    xmlNodes6 = _objDataDoc.CreateElement("modcategories");
+                    XmlNode xmlNodes7 =
+                        _objDataDoc.SelectSingleNode(string.Concat("/chummer/chummer[@file = \"", str, "\"]"));
+                    if (xmlNodes7 == null)
+                    {
+                        xmlNodes7 = _objDataDoc.CreateElement("chummer");
+                        XmlNode xmlNodes8 = _objDataDoc.SelectSingleNode("/chummer");
+                        XmlAttribute xmlAttribute2 = _objDataDoc.CreateAttribute("file");
+                        xmlAttribute2.Value = str;
+                        xmlNodes7.Attributes.Append(xmlAttribute2);
+                        xmlNodes8.AppendChild(xmlNodes7);
+                    }
+                    xmlNodes7.AppendChild(xmlNodes6);
+                }
+                XmlNode innerText2 = _objDataDoc.CreateElement("category");
+                innerText2.InnerText = xmlNodes5.InnerText;
+                XmlAttribute innerText3 = _objDataDoc.CreateAttribute("translate");
+                innerText3.Value = xmlNodes5.InnerText;
+                innerText2.Attributes.Append(innerText3);
+                xmlNodes6.AppendChild(innerText2);
+            }
+            XmlNodeList xmlNodeLists1 =
+                _objDataDoc.SelectNodes(string.Concat("/chummer/chummer[@file = \"", str, "\"]/modcategories/category"));
+            foreach (XmlNode xmlNodes9 in xmlNodeLists1)
+            {
+                if (
+                    xmlDocument.SelectSingleNode(string.Concat("/chummer/modcategories/category[text() = \"",
+                        xmlNodes9.InnerText, "\"]")) != null)
+                    continue;
+                _objDataDoc.SelectSingleNode(string.Concat("/chummer/chummer[@file = \"", str, "\"]/modcategories"))
+                    .RemoveChild(xmlNodes9);
+            }
+            try
+            {
+                XmlNode xmlNodes10 =
+                    _objDataDoc.SelectSingleNode(string.Concat("/chummer/chummer[@file = \"", str, "\"]"));
+                XmlNode xmlNodes11 =
+                    _objDataDoc.SelectSingleNode(string.Concat("/chummer/chummer[@file = \"", str, "\"]/limits"));
+                xmlNodes10.RemoveChild(xmlNodes11);
+            }
+            catch
+            {
+            }
+            foreach (XmlNode xmlNodes12 in xmlDocument.SelectNodes("/chummer/vehicles/vehicle"))
+            {
+                string str1 = string.Empty;
+                string str2 = xmlNodes12["name"].InnerText;
+                str1 = xmlNodes12["id"].InnerText;
+                XmlDocument xmlDocument3 = _objDataDoc;
+                string[] strArrays1 = { "/chummer/chummer[@file = \"", str, "\"]/vehicles/vehicle[name=\"", str2, "\"]" };
+                XmlNode xmlNodes13 = xmlDocument3.SelectSingleNode(string.Concat(strArrays1));
+                if (xmlNodes13 != null)
+                {
+                    if (xmlNodes13["id"] != null)
+                        continue;
+                    xmlNodes13.PrependChild(_objDataDoc.CreateElement("id"));
+                    xmlNodes13["id"].InnerText = str1;
+                }
+                else
+                {
+                    XmlNode xmlNodes14 =
+                        _objDataDoc.SelectSingleNode(string.Concat("/chummer/chummer[@file = \"", str, "\"]/vehicles"));
+                    if (xmlNodes14 == null)
+                    {
+                        XmlNode xmlNodes15 =
+                            _objDataDoc.SelectSingleNode(string.Concat("/chummer/chummer[@file = \"", str, "\"]"));
+                        if (xmlNodes15 == null)
+                        {
+                            xmlNodes15 = _objDataDoc.CreateElement("chummer");
+                            XmlAttribute xmlAttribute3 = _objDataDoc.CreateAttribute("file");
+                            xmlAttribute3.Value = str;
+                            xmlNodes15.Attributes.Append(xmlAttribute3);
+                            _objDataDoc.SelectSingleNode("/chummer").AppendChild(xmlNodes15);
+                        }
+                        xmlNodes14 = _objDataDoc.CreateElement("vehicles");
+                        xmlNodes15.AppendChild(xmlNodes14);
+                    }
+                    XmlNode innerText4 = _objDataDoc.CreateElement("vehicle");
+                    innerText4.AppendChild(_objDataDoc.CreateElement("id"));
+                    innerText4["id"].InnerText = str1;
+                    innerText4.AppendChild(_objDataDoc.CreateElement("name"));
+                    innerText4["name"].InnerText = xmlNodes12["name"].InnerText;
+                    innerText4.AppendChild(_objDataDoc.CreateElement("translate"));
+                    innerText4["translate"].InnerText = xmlNodes12["name"].InnerText;
+                    innerText4.AppendChild(_objDataDoc.CreateElement("page"));
+                    innerText4["page"].InnerText = str1;
+                    xmlNodes14.AppendChild(innerText4);
+                }
+            }
+            XmlNodeList xmlNodeLists2 =
+                _objDataDoc.SelectNodes(string.Concat("/chummer/chummer[@file = \"", str, "\"]/vehicles/vehicle"));
+            foreach (XmlNode xmlNodes16 in xmlNodeLists2)
+            {
+                xmlNodes16.Attributes.RemoveAll();
+                if (
+                    xmlDocument.SelectSingleNode(string.Concat("/chummer/vehicles/vehicle[name = \"",
+                        xmlNodes16["name"].InnerText, "\"]")) != null)
+                    continue;
+                if (!_blnDelete)
+                {
+                    XmlAttribute xmlAttribute4 = _objDataDoc.CreateAttribute("exists");
+                    xmlAttribute4.Value = "False";
+                    xmlNodes16.Attributes.Append(xmlAttribute4);
+                }
+                else
+                {
+                    _objDataDoc.SelectSingleNode(string.Concat("/chummer/chummer[@file = \"", str, "\"]/vehicles"))
+                        .RemoveChild(xmlNodes16);
+                }
+            }
+            foreach (XmlNode xmlNodes17 in xmlDocument.SelectNodes("/chummer/mods/mod"))
+            {
+                string str3 = string.Empty;
+                string str4 = xmlNodes17["name"].InnerText;
+                str3 = xmlNodes17["id"].InnerText;
+                XmlDocument xmlDocument4 = _objDataDoc;
+                innerText = new[] { "/chummer/chummer[@file = \"", str, "\"]/mods/mod[name=\"", str4, "\"]" };
+                XmlNode xmlNodes18 = xmlDocument4.SelectSingleNode(string.Concat(innerText));
+                if (xmlNodes18 != null)
+                {
+                    if (xmlNodes18["id"] != null)
+                        continue;
+                    xmlNodes18.PrependChild(_objDataDoc.CreateElement("id"));
+                    xmlNodes18["id"].InnerText = str3;
+                }
+                else
+                {
+                    XmlNode xmlNodes19 =
+                        _objDataDoc.SelectSingleNode(string.Concat("/chummer/chummer[@file = \"", str, "\"]/mods"));
+                    if (xmlNodes19 == null)
+                    {
+                        XmlNode xmlNodes20 =
+                            _objDataDoc.SelectSingleNode(string.Concat("/chummer/chummer[@file = \"", str, "\"]"));
+                        if (xmlNodes20 == null)
+                        {
+                            xmlNodes20 = _objDataDoc.CreateElement("chummer");
+                            XmlAttribute xmlAttribute5 = _objDataDoc.CreateAttribute("file");
+                            xmlAttribute5.Value = str;
+                            xmlNodes20.Attributes.Append(xmlAttribute5);
+                            _objDataDoc.SelectSingleNode("/chummer").AppendChild(xmlNodes20);
+                        }
+                        xmlNodes19 = _objDataDoc.CreateElement("mods");
+                        xmlNodes20.AppendChild(xmlNodes19);
+                    }
+                    XmlNode innerText5 = _objDataDoc.CreateElement("mod");
+                    innerText5.AppendChild(_objDataDoc.CreateElement("id"));
+                    innerText5["id"].InnerText = str3;
+                    innerText5.AppendChild(_objDataDoc.CreateElement("name"));
+                    innerText5["name"].InnerText = xmlNodes17["name"].InnerText;
+                    innerText5.AppendChild(_objDataDoc.CreateElement("translate"));
+                    innerText5["translate"].InnerText = xmlNodes17["name"].InnerText;
+                    innerText5.AppendChild(_objDataDoc.CreateElement("page"));
+                    innerText5["page"].InnerText = str3;
+                    xmlNodes19.AppendChild(innerText5);
+                }
+            }
+            XmlNodeList xmlNodeLists3 =
+                _objDataDoc.SelectNodes(string.Concat("/chummer/chummer[@file = \"", str, "\"]/mods/mod"));
+            foreach (XmlNode xmlNodes21 in xmlNodeLists3)
+            {
+                xmlNodes21.Attributes.RemoveAll();
+                if (
+                    xmlDocument.SelectSingleNode(string.Concat("/chummer/mods/mod[name = \"",
+                        xmlNodes21["name"].InnerText, "\"]")) != null)
+                    continue;
+                if (!_blnDelete)
+                {
+                    XmlAttribute xmlAttribute6 = _objDataDoc.CreateAttribute("exists");
+                    xmlAttribute6.Value = "False";
+                    xmlNodes21.Attributes.Append(xmlAttribute6);
+                }
+                else
+                {
+                    _objDataDoc.SelectSingleNode(string.Concat("/chummer/chummer[@file = \"", str, "\"]/mods"))
+                        .RemoveChild(xmlNodes21);
+                }
+            }
+        }
+
+        private void ProcessWeapons()
+        {
+            var xmlDocument = new XmlDocument();
+            xmlDocument.Load(string.Concat(_strPath, "data\\weapons.xml"));
+            string str = "weapons.xml";
+            foreach (XmlNode xmlNodes in xmlDocument.SelectNodes("/chummer/categories/category"))
+            {
+                XmlDocument xmlDocument1 = _objDataDoc;
+                string[] innerText =
+                {
+                    "/chummer/chummer[@file = \"", str, "\"]/categories/category[text()=\"",
+                    xmlNodes.InnerText, "\"]"
+                };
+                if (xmlDocument1.SelectSingleNode(string.Concat(innerText)) != null)
+                    continue;
+                XmlNode xmlNodes1 =
+                    _objDataDoc.SelectSingleNode(string.Concat("/chummer/chummer[@file = \"", str, "\"]/categories"));
+                if (xmlNodes1 == null)
+                {
+                    xmlNodes1 = _objDataDoc.CreateElement("categories");
+                    XmlNode xmlNodes2 =
+                        _objDataDoc.SelectSingleNode(string.Concat("/chummer/chummer[@file = \"", str, "\"]"));
+                    if (xmlNodes2 == null)
+                    {
+                        xmlNodes2 = _objDataDoc.CreateElement("chummer");
+                        XmlNode xmlNodes3 = _objDataDoc.SelectSingleNode("/chummer");
+                        XmlAttribute xmlAttribute = _objDataDoc.CreateAttribute("file");
+                        xmlAttribute.Value = str;
+                        xmlNodes2.Attributes.Append(xmlAttribute);
+                        xmlNodes3.AppendChild(xmlNodes2);
+                    }
+                    xmlNodes2.AppendChild(xmlNodes1);
+                }
+                XmlNode innerText1 = _objDataDoc.CreateElement("category");
+                innerText1.InnerText = xmlNodes.InnerText;
+                XmlAttribute xmlAttribute1 = _objDataDoc.CreateAttribute("translate");
+                xmlAttribute1.Value = xmlNodes.InnerText;
+                innerText1.Attributes.Append(xmlAttribute1);
+                xmlNodes1.AppendChild(innerText1);
+            }
+            XmlNodeList xmlNodeLists =
+                _objDataDoc.SelectNodes(string.Concat("/chummer/chummer[@file = \"", str, "\"]/categories/category"));
+            foreach (XmlNode xmlNodes4 in xmlNodeLists)
+            {
+                if (
+                    xmlDocument.SelectSingleNode(string.Concat("/chummer/categories/category[text() = \"",
+                        xmlNodes4.InnerText, "\"]")) != null)
+                    continue;
+                _objDataDoc.SelectSingleNode(string.Concat("/chummer/chummer[@file = \"", str, "\"]/categories"))
+                    .RemoveChild(xmlNodes4);
+            }
+            foreach (XmlNode xmlNodes5 in xmlDocument.SelectNodes("/chummer/weapons/weapon"))
+            {
+                string str1 = string.Empty;
+                string innerText2 = xmlNodes5["name"].InnerText;
+                str1 = xmlNodes5["id"].InnerText;
+                XmlDocument xmlDocument2 = _objDataDoc;
+                string[] strArrays =
+                {
+                    "/chummer/chummer[@file = \"", str, "\"]/weapons/weapon[name=\"", innerText2,
+                    "\"]"
+                };
+                XmlNode xmlNodes6 = xmlDocument2.SelectSingleNode(string.Concat(strArrays));
+                if (xmlNodes6 != null)
+                {
+                    if (xmlNodes6["id"] != null)
+                        continue;
+                    xmlNodes6.PrependChild(_objDataDoc.CreateElement("id"));
+                    xmlNodes6["id"].InnerText = str1;
+                }
+                else
+                {
+                    XmlNode xmlNodes7 =
+                        _objDataDoc.SelectSingleNode(string.Concat("/chummer/chummer[@file = \"", str, "\"]/weapons"));
+                    if (xmlNodes7 == null)
+                    {
+                        XmlNode xmlNodes8 =
+                            _objDataDoc.SelectSingleNode(string.Concat("/chummer/chummer[@file = \"", str, "\"]"));
+                        if (xmlNodes8 == null)
+                        {
+                            xmlNodes8 = _objDataDoc.CreateElement("chummer");
+                            XmlAttribute xmlAttribute2 = _objDataDoc.CreateAttribute("file");
+                            xmlAttribute2.Value = str;
+                            xmlNodes8.Attributes.Append(xmlAttribute2);
+                            _objDataDoc.SelectSingleNode("/chummer").AppendChild(xmlNodes8);
+                        }
+                        xmlNodes7 = _objDataDoc.CreateElement("weapons");
+                        xmlNodes8.AppendChild(xmlNodes7);
+                    }
+                    XmlNode innerText3 = _objDataDoc.CreateElement("weapon");
+                    innerText3.AppendChild(_objDataDoc.CreateElement("id"));
+                    innerText3["id"].InnerText = str1;
+                    innerText3.AppendChild(_objDataDoc.CreateElement("name"));
+                    innerText3["name"].InnerText = xmlNodes5["name"].InnerText;
+                    innerText3.AppendChild(_objDataDoc.CreateElement("translate"));
+                    innerText3["translate"].InnerText = xmlNodes5["name"].InnerText;
+                    innerText3.AppendChild(_objDataDoc.CreateElement("page"));
+                    innerText3["page"].InnerText = str1;
+                    xmlNodes7.AppendChild(innerText3);
+                }
+            }
+            XmlNodeList xmlNodeLists1 =
+                _objDataDoc.SelectNodes(string.Concat("/chummer/chummer[@file = \"", str, "\"]/weapons/weapon"));
+            foreach (XmlNode xmlNodes9 in xmlNodeLists1)
+            {
+                xmlNodes9.Attributes.RemoveAll();
+                if (
+                    xmlDocument.SelectSingleNode(string.Concat("/chummer/weapons/weapon[name = \"",
+                        xmlNodes9["name"].InnerText, "\"]")) != null)
+                    continue;
+                if (!_blnDelete)
+                {
+                    XmlAttribute xmlAttribute3 = _objDataDoc.CreateAttribute("exists");
+                    xmlAttribute3.Value = "False";
+                    xmlNodes9.Attributes.Append(xmlAttribute3);
+                }
+                else
+                {
+                    _objDataDoc.SelectSingleNode(string.Concat("/chummer/chummer[@file = \"", str, "\"]/weapons"))
+                        .RemoveChild(xmlNodes9);
+                }
+            }
+            foreach (XmlNode xmlNodes10 in xmlDocument.SelectNodes("/chummer/accessories/accessory"))
+            {
+                string str2 = string.Empty;
+                string str3 = xmlNodes10["name"].InnerText;
+                str2 = xmlNodes10["id"].InnerText;
+                XmlDocument xmlDocument3 = _objDataDoc;
+                string[] strArrays1 =
+                {
+                    "/chummer/chummer[@file = \"", str, "\"]/accessories/accessory[name=\"", str3,
+                    "\"]"
+                };
+                XmlNode xmlNodes11 = xmlDocument3.SelectSingleNode(string.Concat(strArrays1));
+                if (xmlNodes11 != null)
+                {
+                    if (xmlNodes11["id"] != null)
+                        continue;
+                    xmlNodes11.PrependChild(_objDataDoc.CreateElement("id"));
+                    xmlNodes11["id"].InnerText = str2;
+                }
+                else
+                {
+                    XmlNode xmlNodes12 =
+                        _objDataDoc.SelectSingleNode(string.Concat("/chummer/chummer[@file = \"", str, "\"]/accessories"));
+                    if (xmlNodes12 == null)
+                    {
+                        XmlNode xmlNodes13 =
+                            _objDataDoc.SelectSingleNode(string.Concat("/chummer/chummer[@file = \"", str, "\"]"));
+                        if (xmlNodes13 == null)
+                        {
+                            xmlNodes13 = _objDataDoc.CreateElement("chummer");
+                            XmlAttribute xmlAttribute4 = _objDataDoc.CreateAttribute("file");
+                            xmlAttribute4.Value = str;
+                            xmlNodes13.Attributes.Append(xmlAttribute4);
+                            _objDataDoc.SelectSingleNode("/chummer").AppendChild(xmlNodes13);
+                        }
+                        xmlNodes12 = _objDataDoc.CreateElement("accessories");
+                        xmlNodes13.AppendChild(xmlNodes12);
+                    }
+                    XmlNode innerText4 = _objDataDoc.CreateElement("accessory");
+                    innerText4.AppendChild(_objDataDoc.CreateElement("id"));
+                    innerText4["id"].InnerText = str2;
+                    innerText4.AppendChild(_objDataDoc.CreateElement("name"));
+                    innerText4["name"].InnerText = xmlNodes10["name"].InnerText;
+                    innerText4.AppendChild(_objDataDoc.CreateElement("translate"));
+                    innerText4["translate"].InnerText = xmlNodes10["name"].InnerText;
+                    innerText4.AppendChild(_objDataDoc.CreateElement("page"));
+                    innerText4["page"].InnerText = str2;
+                    xmlNodes12.AppendChild(innerText4);
+                }
+            }
+            XmlNodeList xmlNodeLists2 =
+                _objDataDoc.SelectNodes(string.Concat("/chummer/chummer[@file = \"", str, "\"]/accessories/accessory"));
+            foreach (XmlNode xmlNodes14 in xmlNodeLists2)
+            {
+                xmlNodes14.Attributes.RemoveAll();
+                if (
+                    xmlDocument.SelectSingleNode(string.Concat("/chummer/accessories/accessory[name = \"",
+                        xmlNodes14["name"].InnerText, "\"]")) != null)
+                    continue;
+                if (!_blnDelete)
+                {
+                    XmlAttribute xmlAttribute5 = _objDataDoc.CreateAttribute("exists");
+                    xmlAttribute5.Value = "False";
+                    xmlNodes14.Attributes.Append(xmlAttribute5);
+                }
+                else
+                {
+                    _objDataDoc.SelectSingleNode(string.Concat("/chummer/chummer[@file = \"", str, "\"]/accessories"))
+                        .RemoveChild(xmlNodes14);
+                }
+            }
+        }
+
+        private void SetPath()
+        {
+            _strPath = Application.StartupPath;
+            if (!_strPath.EndsWith("\\"))
+            {
+                FrmMain _frmMain = this;
+                _frmMain._strPath = string.Concat(_frmMain._strPath, "\\");
+            }
+        }
+
+        #endregion Methods
+
+        #region Helpers
+
+        private string ToTitle(string stringIn)
+        {
+            return new CultureInfo("en-US", false).TextInfo.ToTitleCase(stringIn);
+        }
+
+        #endregion Helpers
+    }
 }