/*  This file is part of Chummer5a.
 *
 *  Chummer5a is free software: you can redistribute it and/or modify
 *  it under the terms of the GNU General Public License as published by
 *  the Free Software Foundation, either version 3 of the License, or
 *  (at your option) any later version.
 *
 *  Chummer5a is distributed in the hope that it will be useful,
 *  but WITHOUT ANY WARRANTY; without even the implied warranty of
 *  MERCHANTABILITY or FITNESS FOR A PARTICULAR PURPOSE.  See the
 *  GNU General Public License for more details.
 *
 *  You should have received a copy of the GNU General Public License
 *  along with Chummer5a.  If not, see <http://www.gnu.org/licenses/>.
 *
 *  You can obtain the full source code for Chummer5a at
 *  https://github.com/chummer5a/chummer5a
 */
 using System;
using System.ComponentModel;
 using System.IO;
 using System.IO.Compression;
 using System.Net;
using System.Text;
using System.Windows.Forms;
using System.Reflection;
<<<<<<< HEAD
﻿using System.Windows;
 using Chummer.Backend;
 using Application = System.Windows.Forms.Application;
﻿using MessageBox = System.Windows.Forms.MessageBox;

namespace Chummer
{
	
	public partial class frmUpdate : Form
	{

		private bool _blnSilentMode;
		private bool _blnSilentCheck;
		private bool _blnDownloaded = false;
		private bool _blnUnBlocked = false;
		private string strDownloadFile = "";
		private string strLatestVersion = "";
		private string strTempPath = "";
        private readonly string strAppPath = Application.StartupPath;
		private readonly ProgramOptions _objGlobalOptions = GlobalOptions.Instance;
		public frmUpdate()
		{
			Log.Info("frmUpdate");
			InitializeComponent();
			LanguageManager.Instance.Load(GlobalOptions.Instance.Language, this);
		}

		private void frmUpdate_Load(object sender, EventArgs e)
		{
			Log.Info("frmUpdate_Load");
			// Count the number of instances of Chummer that are currently running.
			Log.Info("Get process list");
			string strFileName = Process.GetCurrentProcess().MainModule.FileName;
			Log.Info("Get Chummer process count");
			int intCount = 0;
			foreach (Process objProcess in Process.GetProcesses())
			{
				try
				{
					if (objProcess.MainModule.FileName == strFileName)
						intCount++;
				}
				catch
				{
				}
			}
			_blnUnBlocked = CheckConnection("https://raw.githubusercontent.com/chummer5a/chummer5a/master/Chummer/changelog.txt");

			if (_blnUnBlocked)
			{
				GetChummerVersion();
				if (!_blnSilentMode)
				{
					WebClient wc = new WebClient();
					IWebProxy wp = WebRequest.DefaultWebProxy;
					wp.Credentials = CredentialCache.DefaultCredentials;
					wc.Proxy = wp;
					wc.Encoding = Encoding.UTF8;
					Log.Info("Download the changelog");
					wc.DownloadFile("https://raw.githubusercontent.com/chummer5a/chummer5a/" + LatestVersion + "/Chummer/changelog.txt",
						Path.Combine(Application.StartupPath, "changelog.txt"));
					webNotes.DocumentText = "<font size=\"-1\" face=\"Courier New,Serif\">" +
					                        File.ReadAllText(Path.Combine(Application.StartupPath, "changelog.txt"))
						                        .Replace("&", "&amp;")
						                        .Replace("<", "&lt;")
						                        .Replace(">", "&gt;")
						                        .Replace("\n", "<br />") + "</font>";
				}

				Log.Info("intCount = " + intCount.ToString());
				// If there is more than 1 instance running, do not let the application be updated.
				if (intCount > 1)
				{
					Log.Info("More than one instance, exiting");
					if (!_blnSilentMode && !_blnSilentCheck)
						MessageBox.Show(LanguageManager.Instance.GetString("Message_Update_MultipleInstances"),
							LanguageManager.Instance.GetString("Title_Update"), MessageBoxButtons.OK, MessageBoxIcon.Exclamation);
					Log.Info("frmUpdate_Load");
					this.Close();
				}
			}
			else
			{
				MessageBox.Show(LanguageManager.Instance.GetString("Warning_Update_CouldNotConnect"), "Chummer5",
						MessageBoxButtons.OK, MessageBoxIcon.Error);
				this.Close();
				Log.Exit("frmUpdate_Load");
			}
			Log.Exit("frmUpdate_Load");
		}

		private bool CheckConnection(String URL)
		{
			try
			{
				HttpWebRequest request = (HttpWebRequest)WebRequest.Create(URL);

				//if (request.Proxy != null)
					//request.Proxy.Credentials = CredentialCache.DefaultNetworkCredentials;
				request.Timeout = 5000;
				request.Credentials = CredentialCache.DefaultNetworkCredentials;
				HttpWebResponse response = (HttpWebResponse)request.GetResponse();

				return response.StatusCode == HttpStatusCode.OK;
			}
			catch
			{
				return false;
			}
		}
		public void GetChummerVersion()
		{
			if (_blnUnBlocked)
			{
				string strUpdateLocation = "https://api.github.com/repos/chummer5a/chummer5a/releases/latest";
				if (_objGlobalOptions.PreferNightlyBuilds)
				{
					strUpdateLocation = "https://api.github.com/repos/chummer5a/chummer5a/releases";
				}
				HttpWebRequest request =
					(HttpWebRequest) WebRequest.Create(strUpdateLocation);
				request.UserAgent = "Mozilla/5.0 (compatible; MSIE 10.0; Windows NT 6.1; Trident/6.0)";
				request.Accept = "application/json";
				// Get the response.

				HttpWebResponse response = (HttpWebResponse) request.GetResponse();

				// Get the stream containing content returned by the server.
				Stream dataStream = response.GetResponseStream();
				// Open the stream using a StreamReader for easy access.
				StreamReader reader = new StreamReader(dataStream);
				// Read the content.

				string responseFromServer = reader.ReadToEnd();
				string[] stringSeparators = new string[] {","};
				string[] result;
				result = responseFromServer.Split(stringSeparators, StringSplitOptions.RemoveEmptyEntries);

				bool blnFoundTag = false;
				bool blnFoundArchive = false;
				foreach (string line in result)
				{
					if (line.Contains("tag_name"))
					{
						strLatestVersion = line.Split(':')[1];
						strLatestVersion = strLatestVersion.Split('}')[0].Replace("\"", string.Empty);
						blnFoundTag = true;
					}
					if (line.Contains("browser_download_url"))
					{
						strDownloadFile = line.Split(':')[2];
						strDownloadFile = strDownloadFile.Substring(2);
						strDownloadFile = strDownloadFile.Split('}')[0].Replace("\"", string.Empty);
						strDownloadFile = "https://" + strDownloadFile;
						blnFoundArchive = true;
					}
					if (blnFoundArchive && blnFoundTag)
					{
						break;
					}
				}
				// Cleanup the streams and the response.
				reader.Close();
				dataStream.Close();
				response.Close();
			}
			else
			{
				strLatestVersion = LanguageManager.Instance.GetString("String_No_Update_Found");
			}
		}

		/// <summary>
		/// When checking if a new version is available, don't show the update window.
		/// </summary>
		public bool SilentCheck
		{
			get
			{
				return _blnSilentCheck;
			}
			set
			{
				_blnSilentCheck = value;
			}
		}

		/// <summary>
		/// When running in silent mode, the update window will not be shown.
		/// </summary>
		public bool SilentMode
		{
			get
			{
				return _blnSilentMode;
			}
			set
			{
				_blnSilentMode = value;
			}
		}

		/// <summary>
		/// Latest release build number located on Github.
		/// </summary>
		public string LatestVersion
		{
			get
			{
				return strLatestVersion;
			}
			set
			{
				strLatestVersion = value;
			}
		}



		/// <summary>
		/// Latest release build number located on Github.
		/// </summary>
		public string CurrentVersion
		{
			get
			{
				Version version = Assembly.GetExecutingAssembly().GetName().Version;
				string strCurrentVersion = string.Format("{0}.{1}.{2}", version.Major, version.Minor, version.Build);
				return strCurrentVersion;
			}
		}

		private void cmdDownload_Click(object sender, EventArgs e)
		{
			if (!_blnDownloaded)
			{
				Log.Info("cmdUpdate_Click");
				Log.Info("Download updates");
				DownloadUpdates();
			}
			else
			{
				Log.Info("cmdUpdate_Click");
				Log.Info("Restart Chummer");
				Application.Restart();
			}
		}

		private void DownloadUpdates()
		{
			Log.Enter("DownloadUpdates");
			strTempPath = Path.Combine(Path.GetTempPath(), ("chummer"+LatestVersion+".zip"));
			
			WebClient Client = new WebClient();
			Client.DownloadProgressChanged += new DownloadProgressChangedEventHandler(wc_DownloadProgressChanged);
			Client.DownloadFileCompleted += new AsyncCompletedEventHandler(wc_DownloadCompleted);
			Client.DownloadFileAsync(new Uri(strDownloadFile), strTempPath);
			cmdUpdate.Enabled = false;
		}
		
		#region AsyncDownload Events
		/// <summary>
		/// Update the download progress for the file.
		/// </summary>
		private void wc_DownloadProgressChanged(object sender, DownloadProgressChangedEventArgs e)
		{
			double bytesIn = double.Parse(e.BytesReceived.ToString());
			double totalBytes = double.Parse(e.TotalBytesToReceive.ToString());
			double percentage = bytesIn / totalBytes * 100;
			pgbOverallProgress.Value = int.Parse(Math.Truncate(percentage).ToString());
		}


		/// <summary>
		/// The EXE file is down downloading, so replace the old file with the new one.
		/// </summary>
		private void wc_DownloadCompleted(object sender, AsyncCompletedEventArgs e)
		{
			cmdUpdate.Text = "Restart";
			cmdUpdate.Enabled = true;
			Log.Info("wc_DownloadExeFileCompleted");
			
				_blnDownloaded = true;
			
				try
				{
				//Create a backup file in the temp directory. 
				string zipPath = Path.Combine(Path.GetTempPath(), ("chummer"+ CurrentVersion +".zip"));
				Log.Info("Creating archive from application path: ", strAppPath);
					if (!File.Exists(zipPath))
					{
						ZipFile.CreateFromDirectory(strAppPath, zipPath, CompressionLevel.Fastest, true);
					}
				// Delete the old Chummer5 executable.
				File.Delete(strAppPath + "\\Chummer5.exe.old");
				// Rename the current Chummer5 executable.
				File.Move(strAppPath+"\\Chummer5.exe", strAppPath + "\\Chummer5.exe.old");
				
				// Copy over the archive from the temp directory.
				Log.Info("Extracting downloaded archive into application path: ", zipPath);
					using (ZipArchive archive = ZipFile.OpenRead(strTempPath))
					{
						foreach (ZipArchiveEntry entry in archive.Entries)
						{
							entry.ExtractToFile(Path.Combine(strAppPath, entry.FullName), true);
						}
					}
					_blnDownloaded = true;
				}
				catch (Exception ex)
				{
					Log.Error("ERROR Message = " + ex.Message);
					Log.Error("ERROR Source  = " + ex.Source);
					Log.Error("ERROR Trace   = " + ex.StackTrace.ToString());
				}
			Log.Exit("wc_DownloadExeFileCompleted");
		}

		#endregion
	}
=======
 using Application = System.Windows.Forms.Application;
 using MessageBox = System.Windows.Forms.MessageBox;
using System.Collections.Generic;
 using System.Linq;
 using System.Threading;
 using NLog;

namespace Chummer
{
    public partial class frmUpdate : Form
    {
        private Logger Log = NLog.LogManager.GetCurrentClassLogger();
        private bool _blnSilentMode;
        private string _strDownloadFile = string.Empty;
        private string _strLatestVersion = string.Empty;
        private readonly Version _objCurrentVersion = Assembly.GetExecutingAssembly().GetName().Version;
        private string _strTempPath = string.Empty;
        private readonly string _strTempUpdatePath;
        private readonly string _strAppPath = Utils.GetStartupPath;
        private readonly bool _blnPreferNightly;
        private bool _blnIsConnected = true;
        private readonly bool _blnChangelogDownloaded = false;
        private readonly BackgroundWorker _workerConnectionLoader = new BackgroundWorker();
        private readonly WebClient _clientDownloader = new WebClient();
        private readonly WebClient _clientChangelogDownloader = new WebClient();
        private string _strExceptionString;

        public frmUpdate()
        {
            Log.Info("frmUpdate");
            InitializeComponent();
            LanguageManager.TranslateWinForm(GlobalOptions.Language, this);
            CurrentVersion = $"{_objCurrentVersion.Major}.{_objCurrentVersion.Minor}.{_objCurrentVersion.Build}";
            _blnPreferNightly = GlobalOptions.PreferNightlyBuilds;
            _strTempUpdatePath = Path.Combine(Path.GetTempPath(), "changelog.txt");

            _workerConnectionLoader.WorkerReportsProgress = false;
            _workerConnectionLoader.WorkerSupportsCancellation = true;
            _workerConnectionLoader.DoWork += LoadConnection;
            _workerConnectionLoader.RunWorkerCompleted += PopulateChangelog;

            _clientDownloader.DownloadFileCompleted += wc_DownloadCompleted;
            _clientDownloader.DownloadProgressChanged += wc_DownloadProgressChanged;

            IWebProxy wp = WebRequest.DefaultWebProxy;
            wp.Credentials = CredentialCache.DefaultCredentials;
            _clientChangelogDownloader.Proxy = WebRequest.DefaultWebProxy;
            _clientChangelogDownloader.Encoding = Encoding.UTF8;
        }

        private void frmUpdate_Load(object sender, EventArgs e)
        {
            if (!_blnIsConnected)
            {
                Close();
                return;
            }
            Log.Info("frmUpdate_Load enter");
            Log.Info("Check Global Mutex for duplicate");
            bool blnHasDuplicate = false;
            try
            {
                blnHasDuplicate = !Program.GlobalChummerMutex.WaitOne(0, false);
            }
            catch (AbandonedMutexException ex)
            {
                Log.Error(ex);
                Utils.BreakIfDebug();
                blnHasDuplicate = true;
            }
            Log.Info("blnHasDuplicate = " + blnHasDuplicate.ToString());
            // If there is more than 1 instance running, do not let the application be updated.
            if (blnHasDuplicate)
            {
                Log.Info("More than one instance, exiting");
                if (!SilentMode)
                    MessageBox.Show(LanguageManager.GetString("Message_Update_MultipleInstances", GlobalOptions.Language), LanguageManager.GetString("Title_Update", GlobalOptions.Language), MessageBoxButtons.OK, MessageBoxIcon.Exclamation);
                Log.Info("frmUpdate_Load exit");
                Close();
            }
            if (!_blnChangelogDownloaded && !_workerConnectionLoader.IsBusy)
            {
                _workerConnectionLoader.RunWorkerAsync();
            }
            Log.Info("frmUpdate_Load exit");
        }

        private bool _blnIsClosing;
        private void frmUpdate_FormClosing(object sender, FormClosingEventArgs e)
        {
            _blnIsClosing = true;
            _workerConnectionLoader.CancelAsync();
            _clientDownloader.CancelAsync();
            _clientChangelogDownloader.CancelAsync();
        }

        private void PopulateChangelog(object sender, RunWorkerCompletedEventArgs e)
        {
            if (e.Cancelled)
            {
                if (!_blnIsClosing)
                    Close();
                return;
            }
            if (!_clientDownloader.IsBusy)
                cmdUpdate.Enabled = true;
            if (SilentMode)
            {
                cmdDownload_Click(sender, e);
            }
            if (File.Exists(_strTempUpdatePath))
            {
                string strUpdateLog = File.ReadAllText(_strTempUpdatePath);
                webNotes.DocumentText = "<font size=\"-1\" face=\"Courier New,Serif\">" +
                                                strUpdateLog
                                                    .Replace("&", "&amp;")
                                                    .Replace("<", "&lt;")
                                                    .Replace(">", "&gt;")
                                                    .Replace(Environment.NewLine, "<br />")
                                                    .Replace("\n", "<br />") + "</font>";
            }
            DoVersionTextUpdate();
        }

        private void LoadConnection(object sender, DoWorkEventArgs e)
        {
            if (_clientChangelogDownloader.IsBusy)
                return;
            bool blnChummerVersionGotten = true;
            string strError = LanguageManager.GetString("String_Error", GlobalOptions.Language).Trim();
            _strExceptionString = string.Empty;
            LatestVersion = strError;
            string strUpdateLocation = _blnPreferNightly
                ? "https://api.github.com/repos/chummer5a/chummer5a/releases"
                : "https://api.github.com/repos/chummer5a/chummer5a/releases/latest";

            HttpWebRequest request = null;
            try
            {
                WebRequest objTemp = WebRequest.Create(strUpdateLocation);
                request = objTemp as HttpWebRequest;
            }
            catch (System.Security.SecurityException)
            {
                blnChummerVersionGotten = false;
            }
            if (request == null)
                blnChummerVersionGotten = false;
            if (blnChummerVersionGotten)
            {
                ServicePointManager.SecurityProtocol = SecurityProtocolType.Tls12;
                request.UserAgent = "Mozilla/5.0 (compatible; MSIE 10.0; Windows NT 6.1; Trident/6.0)";
                request.Accept = "application/json";
                request.Timeout = 5000;

                // Get the response.
                HttpWebResponse response = null;
                try
                {
                    response = request.GetResponse() as HttpWebResponse;
                }
                catch (WebException ex)
                {
                    blnChummerVersionGotten = false;
                    string strException = ex.ToString();
                    int intNewLineLocation = strException.IndexOf(Environment.NewLine, StringComparison.Ordinal);
                    if (intNewLineLocation == -1)
                        intNewLineLocation = strException.IndexOf('\n');
                    if (intNewLineLocation != -1)
                        strException = strException.Substring(0, intNewLineLocation);
                    _strExceptionString = strException;
                }

                if (_workerConnectionLoader.CancellationPending)
                {
                    e.Cancel = true;
                    response?.Close();
                    return;
                }

                // Get the stream containing content returned by the server.
                Stream dataStream = response?.GetResponseStream();
                if (dataStream == null)
                    blnChummerVersionGotten = false;
                if (blnChummerVersionGotten)
                {
                    if (_workerConnectionLoader.CancellationPending)
                    {
                        e.Cancel = true;
                        dataStream.Close();
                        response.Close();
                        return;
                    }
                    // Open the stream using a StreamReader for easy access.
                    StreamReader reader = new StreamReader(dataStream, Encoding.UTF8, true);
                    // Read the content.

                    if (_workerConnectionLoader.CancellationPending)
                    {
                        e.Cancel = true;
                        reader.Close();
                        response.Close();
                        return;
                    }

                    string responseFromServer = reader.ReadToEnd();

                    if (_workerConnectionLoader.CancellationPending)
                    {
                        e.Cancel = true;
                        reader.Close();
                        response.Close();
                        return;
                    }

                    string[] stringSeparators = { "," };

                    if (_workerConnectionLoader.CancellationPending)
                    {
                        e.Cancel = true;
                        reader.Close();
                        response.Close();
                        return;
                    }

                    string[] result = responseFromServer.Split(stringSeparators, StringSplitOptions.RemoveEmptyEntries);

                    bool blnFoundTag = false;
                    bool blnFoundArchive = false;
                    foreach (string line in result)
                    {
                        if (_workerConnectionLoader.CancellationPending)
                        {
                            e.Cancel = true;
                            reader.Close();
                            response.Close();
                            return;
                        }
                        if (!blnFoundTag && line.Contains("tag_name"))
                        {
                            _strLatestVersion = line.Split(':')[1];
                            LatestVersion = _strLatestVersion.Split('}')[0].FastEscape('\"').Trim();
                            blnFoundTag = true;
                            if (blnFoundArchive)
                                break;
                        }
                        if (!blnFoundArchive && line.Contains("browser_download_url"))
                        {
                            _strDownloadFile = line.Split(':')[2];
                            _strDownloadFile = _strDownloadFile.Substring(2);
                            _strDownloadFile = _strDownloadFile.Split('}')[0].FastEscape('\"');
                            _strDownloadFile = "https://" + _strDownloadFile;
                            blnFoundArchive = true;
                            if (blnFoundTag)
                                break;
                        }
                    }
                    if (!blnFoundArchive || !blnFoundTag)
                        blnChummerVersionGotten = false;
                    // Cleanup the streams and the response.
                    reader.Close();
                }
                dataStream?.Close();
                response?.Close();
            }
            if (!blnChummerVersionGotten || LatestVersion == strError)
            {
                MessageBox.Show(
                    string.IsNullOrEmpty(_strExceptionString)
                        ? LanguageManager.GetString("Warning_Update_CouldNotConnect", GlobalOptions.Language)
                        : string.Format(LanguageManager.GetString("Warning_Update_CouldNotConnectException", GlobalOptions.Language), _strExceptionString), Application.ProductName, MessageBoxButtons.OK, MessageBoxIcon.Error);
                _blnIsConnected = false;
                e.Cancel = true;
            }
            else
            {
                if (File.Exists(_strTempUpdatePath))
                {
                    if (File.Exists(_strTempUpdatePath + ".old"))
                        File.Delete(_strTempUpdatePath + ".old");
                    File.Move(_strTempUpdatePath, _strTempUpdatePath + ".old");
                }
                string strURL = "https://raw.githubusercontent.com/chummer5a/chummer5a/" + LatestVersion + "/Chummer/changelog.txt";
                try
                {
                    Uri uriConnectionAddress = new Uri(strURL);
                    if (File.Exists(_strTempUpdatePath + ".tmp"))
                        File.Delete(_strTempUpdatePath + ".tmp");
                    _clientChangelogDownloader.DownloadFileAsync(uriConnectionAddress, _strTempUpdatePath + ".tmp");
                    while (_clientChangelogDownloader.IsBusy)
                    {
                        if (_workerConnectionLoader.CancellationPending)
                        {
                            _clientChangelogDownloader.CancelAsync();
                            e.Cancel = true;
                            return;
                        }
                    }
                    File.Move(_strTempUpdatePath + ".tmp", _strTempUpdatePath);
                }
                catch (WebException ex)
                {
                    string strException = ex.ToString();
                    int intNewLineLocation = strException.IndexOf(Environment.NewLine, StringComparison.Ordinal);
                    if (intNewLineLocation == -1)
                        intNewLineLocation = strException.IndexOf('\n');
                    if (intNewLineLocation != -1)
                        strException = strException.Substring(0, intNewLineLocation);
                    _strExceptionString = strException;
                    MessageBox.Show(string.Format(LanguageManager.GetString("Warning_Update_CouldNotConnectException", GlobalOptions.Language), strException), Application.ProductName, MessageBoxButtons.OK, MessageBoxIcon.Error);
                    _blnIsConnected = false;
                    e.Cancel = true;
                }
                catch (UriFormatException ex)
                {
                    string strException = ex.ToString();
                    int intNewLineLocation = strException.IndexOf(Environment.NewLine, StringComparison.Ordinal);
                    if (intNewLineLocation == -1)
                        intNewLineLocation = strException.IndexOf('\n');
                    if (intNewLineLocation != -1)
                        strException = strException.Substring(0, intNewLineLocation);
                    _strExceptionString = strException;
                    MessageBox.Show(string.Format(LanguageManager.GetString("Warning_Update_CouldNotConnectException", GlobalOptions.Language), strException), Application.ProductName, MessageBoxButtons.OK, MessageBoxIcon.Error);
                    _blnIsConnected = false;
                    e.Cancel = true;
                }
            }
        }

        /// <summary>
        /// When running in silent mode, the update window will not be shown.
        /// </summary>
        public bool SilentMode
        {
            get => _blnSilentMode;
            set
            {
                _blnSilentMode = value;
                if (value && !_workerConnectionLoader.IsBusy)
                {
                    _workerConnectionLoader.RunWorkerAsync();
                }
            }
        }

        /// <summary>
        /// Latest release build number located on Github.
        /// </summary>
        public string LatestVersion
        {
            get => _strLatestVersion;
            set
            {
                _strLatestVersion = value;
                _strTempPath = Path.Combine(Path.GetTempPath(), "chummer" + _strLatestVersion + ".zip");
            }
        }

        /// <summary>
        /// Latest release build number located on Github.
        /// </summary>
        public string CurrentVersion { get; }

        public void DoVersionTextUpdate()
        {
            string strLatestVersion = LatestVersion.TrimStartOnce("Nightly-v");
            lblUpdaterStatus.Left = lblUpdaterStatusLabel.Left + lblUpdaterStatusLabel.Width + 6;
            if (strLatestVersion == LanguageManager.GetString("String_Error", GlobalOptions.Language).Trim())
            {
                lblUpdaterStatus.Text = string.IsNullOrEmpty(_strExceptionString)
                    ? LanguageManager.GetString("Warning_Update_CouldNotConnect", GlobalOptions.Language)
                    : string.Format(LanguageManager.GetString("Warning_Update_CouldNotConnectException", GlobalOptions.Language).NormalizeWhiteSpace(), _strExceptionString);
                cmdUpdate.Enabled = false;
                return;
            }
            Version.TryParse(strLatestVersion, out Version objLatestVersion);
            int intResult = objLatestVersion?.CompareTo(_objCurrentVersion) ?? 0;

            string strSpaceCharacter = LanguageManager.GetString("String_Space", GlobalOptions.Language);
            if (intResult > 0)
            {
                lblUpdaterStatus.Text = string.Format(LanguageManager.GetString("String_Update_Available", GlobalOptions.Language), strLatestVersion) + strSpaceCharacter +
                                        string.Format(LanguageManager.GetString("String_Currently_Installed_Version", GlobalOptions.Language), CurrentVersion);
            }
            else
            {
                lblUpdaterStatus.Text = LanguageManager.GetString("String_Up_To_Date", GlobalOptions.Language) + strSpaceCharacter +
                                        string.Format(LanguageManager.GetString("String_Currently_Installed_Version", GlobalOptions.Language), CurrentVersion) + strSpaceCharacter +
                                        string.Format(LanguageManager.GetString("String_Latest_Version", GlobalOptions.Language), LanguageManager.GetString(_blnPreferNightly ? "String_Nightly" : "String_Stable", GlobalOptions.Language), strLatestVersion);
                if (intResult < 0)
                {
                    cmdRestart.Text = LanguageManager.GetString("Button_Up_To_Date", GlobalOptions.Language);
                    cmdRestart.Enabled = false;
                }
                cmdUpdate.Text = LanguageManager.GetString("Button_Redownload", GlobalOptions.Language);
            }
            if (_blnPreferNightly)
                lblUpdaterStatus.Text += strSpaceCharacter + LanguageManager.GetString("String_Nightly_Changelog_Warning", GlobalOptions.Language);
        }

        private void cmdDownload_Click(object sender, EventArgs e)
        {
            Log.Info("cmdUpdate_Click");
            Log.Info("Download updates");
            DownloadUpdates();
        }

        private void cmdRestart_Click(object sender, EventArgs e)
        {
            Log.Info("cmdRestart_Click");
            if (Directory.Exists(_strAppPath) && File.Exists(_strTempPath))
            {
                Cursor = Cursors.WaitCursor;
                cmdUpdate.Enabled = false;
                cmdRestart.Enabled = false;
                cmdCleanReinstall.Enabled = false;
                if (!CreateBackupZip())
                {
                    Cursor = Cursors.Default;
                    return;
                }

                HashSet<string> lstFilesToDelete = new HashSet<string>(Directory.GetFiles(_strAppPath, "*", SearchOption.AllDirectories));
                HashSet<string> lstFilesToNotDelete = new HashSet<string>();
                foreach (string strFileToDelete in lstFilesToDelete)
                {
                    string strFileName = Path.GetFileName(strFileToDelete);
                    string strFilePath = Path.GetDirectoryName(strFileToDelete).TrimStartOnce(_strAppPath);
                    int intSeparatorIndex = strFilePath.LastIndexOf(Path.DirectorySeparatorChar);
                    string strTopLevelFolder = intSeparatorIndex != -1 ? strFilePath.Substring(intSeparatorIndex + 1) : string.Empty;
                    if ((!strFilePath.StartsWith("data") && !strFilePath.StartsWith("export") &&
                         !strFilePath.StartsWith("lang") && !strFilePath.StartsWith("sheets") &&
                         !strFilePath.StartsWith("saves") && !strFilePath.StartsWith("Utils") &&
                         !string.IsNullOrEmpty(strFilePath.TrimEndOnce(strFileName))) ||
                        strFileName?.EndsWith(".old") != false || strFileName.EndsWith(".chum5") ||
                        strFileName.StartsWith("custom") || strFileName.StartsWith("override") ||
                        strFileName.StartsWith("amend") ||
                        (strFilePath.Contains("sheets") && strTopLevelFolder != "de" && strTopLevelFolder != "fr" &&
                         strTopLevelFolder != "jp" && strTopLevelFolder != "zh") || (strTopLevelFolder == "lang" &&
                                                                                     strFileName != "de.xml" &&
                                                                                     strFileName != "fr.xml" &&
                                                                                     strFileName != "jp.xml" &&
                                                                                     strFileName != "zh.xml" &&
                                                                                     strFileName != "de_data.xml" &&
                                                                                     strFileName != "fr_data.xml" &&
                                                                                     strFileName != "jp_data.xml" &&
                                                                                     strFileName != "zh_data.xml"))
                        lstFilesToNotDelete.Add(strFileToDelete);
                }
                lstFilesToDelete.RemoveWhere(x => lstFilesToNotDelete.Contains(x));

                InstallUpdateFromZip(_strTempPath, lstFilesToDelete);
            }
        }

        private void cmdCleanReinstall_Click(object sender, EventArgs e)
        {
            Log.Info("cmdCleanReinstall_Click");
            if (MessageBox.Show(LanguageManager.GetString("Message_Updater_CleanReinstallPrompt", GlobalOptions.Language),
                LanguageManager.GetString("MessageTitle_Updater_CleanReinstallPrompt", GlobalOptions.Language), MessageBoxButtons.YesNo, MessageBoxIcon.Question) != DialogResult.Yes)
                return;
            if (Directory.Exists(_strAppPath) && File.Exists(_strTempPath))
            {
                Cursor = Cursors.WaitCursor;
                cmdUpdate.Enabled = false;
                cmdRestart.Enabled = false;
                cmdCleanReinstall.Enabled = false;
                if (!CreateBackupZip())
                {
                    Cursor = Cursors.Default;
                    return;
                }

                HashSet<string> lstFilesToDelete = new HashSet<string>(Directory.GetFiles(_strAppPath, "*", SearchOption.AllDirectories));
                HashSet<string> lstFilesToNotDelete = new HashSet<string>();
                foreach (string strFileToDelete in lstFilesToDelete)
                {
                    string strFileName = Path.GetFileName(strFileToDelete);
                    string strFilePath = Path.GetDirectoryName(strFileToDelete).TrimStartOnce(_strAppPath);
                    if (!strFilePath.StartsWith("customdata") &&
                        !strFilePath.StartsWith("data") &&
                        !strFilePath.StartsWith("export") &&
                        !strFilePath.StartsWith("lang") &&
                        !strFilePath.StartsWith("saves") &&
                        !strFilePath.StartsWith("settings") &&
                        !strFilePath.StartsWith("sheets") &&
                        !strFilePath.StartsWith("Utils") &&
                        !string.IsNullOrEmpty(strFilePath.TrimEndOnce(strFileName)) ||
                        strFileName?.EndsWith(".old") != false || strFileName.EndsWith(".chum5"))
                        lstFilesToNotDelete.Add(strFileToDelete);
                }
                lstFilesToDelete.RemoveWhere(x => lstFilesToNotDelete.Contains(x));

                InstallUpdateFromZip(_strTempPath, lstFilesToDelete);
            }
        }

        private bool CreateBackupZip()
        {
            //Create a backup file in the temp directory.
            string strBackupZipPath = Path.Combine(Path.GetTempPath(), "chummer" + CurrentVersion + ".zip");
            Log.Info("Creating archive from application path: " + _strAppPath);
            try
            {
                if (!File.Exists(strBackupZipPath))
                {
                    ZipFile.CreateFromDirectory(_strAppPath, strBackupZipPath, CompressionLevel.Fastest, true);
                }
            }
            catch (UnauthorizedAccessException)
            {
                MessageBox.Show(LanguageManager.GetString("Message_Insufficient_Permissions_Warning", GlobalOptions.Language));
                return false;
            }
            catch (IOException)
            {
                MessageBox.Show(LanguageManager.GetString("Message_File_Cannot_Be_Accessed", GlobalOptions.Language) + Environment.NewLine + Environment.NewLine + Path.GetFileName(strBackupZipPath));
                return false;
            }
            catch (NotSupportedException)
            {
                MessageBox.Show(LanguageManager.GetString("Message_File_Cannot_Be_Accessed", GlobalOptions.Language) + Environment.NewLine + Environment.NewLine + Path.GetFileName(strBackupZipPath));
                return false;
            }
            return true;
        }

        private void InstallUpdateFromZip(string strZipPath, HashSet<string> lstFilesToDelete)
        {
            bool blnDoRestart = true;
            // Copy over the archive from the temp directory.
            Log.Info("Extracting downloaded archive into application path: " + strZipPath);
            try
            {
                using (ZipArchive archive = ZipFile.Open(strZipPath, ZipArchiveMode.Read, Encoding.GetEncoding(850)))
                {
                    foreach (ZipArchiveEntry entry in archive.Entries)
                    {
                        // Skip directories because they already get handled with Directory.CreateDirectory
                        if (entry.FullName.Length > 0 && entry.FullName[entry.FullName.Length - 1] == '/')
                            continue;
                        string strLoopPath = Path.Combine(_strAppPath, entry.FullName);
                        try
                        {
                            string strLoopDirectory = Path.GetDirectoryName(strLoopPath);
                            if (!string.IsNullOrEmpty(strLoopDirectory))
                                Directory.CreateDirectory(strLoopDirectory);
                            if (File.Exists(strLoopPath))
                            {
                                if (File.Exists(strLoopPath + ".old"))
                                    File.Delete(strLoopPath + ".old");
                                File.Move(strLoopPath, strLoopPath + ".old");
                            }
                            entry.ExtractToFile(strLoopPath, false);
                        }
                        catch (IOException)
                        {
                            MessageBox.Show(LanguageManager.GetString("Message_File_Cannot_Be_Accessed", GlobalOptions.Language) + Environment.NewLine + Environment.NewLine + Path.GetFileName(strLoopPath));
                            blnDoRestart = false;
                            break;
                        }
                        catch (NotSupportedException)
                        {
                            MessageBox.Show(LanguageManager.GetString("Message_File_Cannot_Be_Accessed", GlobalOptions.Language) + Environment.NewLine + Environment.NewLine + Path.GetFileName(strLoopPath));
                            blnDoRestart = false;
                            break;
                        }
                        catch (UnauthorizedAccessException)
                        {
                            MessageBox.Show(LanguageManager.GetString("Message_Insufficient_Permissions_Warning", GlobalOptions.Language));
                            blnDoRestart = false;
                            break;
                        }
                        lstFilesToDelete.Remove(strLoopPath.Replace('/', Path.DirectorySeparatorChar));
                    }
                }
            }
            catch (IOException)
            {
                MessageBox.Show(LanguageManager.GetString("Message_File_Cannot_Be_Accessed", GlobalOptions.Language) + Environment.NewLine + Environment.NewLine + strZipPath);
                blnDoRestart = false;
            }
            catch (NotSupportedException)
            {
                MessageBox.Show(LanguageManager.GetString("Message_File_Cannot_Be_Accessed", GlobalOptions.Language) + Environment.NewLine + Environment.NewLine + strZipPath);
                blnDoRestart = false;
            }
            catch (UnauthorizedAccessException)
            {
                MessageBox.Show(LanguageManager.GetString("Message_Insufficient_Permissions_Warning", GlobalOptions.Language));
                blnDoRestart = false;
            }
            if (blnDoRestart)
            {
                List<string> lstBlocked = new List<string>();
                foreach (var strFileToDelete in lstFilesToDelete)
                {
                    //TODO: This will quite likely leave some wreckage behind. Introduce a sleep and scream after x seconds. 
                    if (!IsFileLocked(strFileToDelete))
                        try
                        {
                            File.Delete(strFileToDelete);
                        }
                        catch (IOException)
                        {
                            lstBlocked.Add(strFileToDelete);
                        }
                    else
                        Utils.BreakIfDebug();
                }

                /*TODO: It seems like the most likely cause here is that the ChummerHub plugin is holding onto the REST API dlls.
                //      Investigate a solution for this; possibly do something to shut down plugins while updating.
                //      Likely best option is a helper exe that caches opened characters and other relevant variables, relaunching after update is complete. 
                 if (lstBlocked.Count > 0)
                {
                    var output = LanguageManager.GetString("Message_Files_Cannot_Be_Removed",
                        GlobalOptions.Language);
                    output = lstBlocked.Aggregate(output, (current, s) => current + Environment.NewLine + s);

                    MessageBox.Show(output);
                }*/
                Utils.RestartApplication(GlobalOptions.Language, string.Empty);
            }
            else
            {
                foreach (string strBackupFileName in Directory.GetFiles(_strAppPath, "*.old", SearchOption.AllDirectories))
                {
                    try
                    {
                        File.Move(strBackupFileName, strBackupFileName.Substring(0, strBackupFileName.Length - 4));
                    }
                    catch (IOException)
                    {
                    }
                    catch (NotSupportedException)
                    {
                    }
                    catch (UnauthorizedAccessException)
                    {
                    }
                }
            }
        }

        private void DownloadUpdates()
        {
            if (!Uri.TryCreate(_strDownloadFile, UriKind.Absolute, out Uri uriDownloadFileAddress))
                return;
            Log.Debug("DownloadUpdates");
            cmdUpdate.Enabled = false;
            cmdRestart.Enabled = false;
            cmdCleanReinstall.Enabled = false;
            if (File.Exists(_strTempPath))
                File.Delete(_strTempPath);
            try
            {
                _clientDownloader.DownloadFileAsync(uriDownloadFileAddress, _strTempPath);
            }
            catch (WebException ex)
            {
                string strException = ex.ToString();
                int intNewLineLocation = strException.IndexOf(Environment.NewLine, StringComparison.Ordinal);
                if (intNewLineLocation == -1)
                    intNewLineLocation = strException.IndexOf('\n');
                if (intNewLineLocation != -1)
                    strException = strException.Substring(0, intNewLineLocation);
                // Show the warning even if we're in silent mode, because the user should still know that the update check could not be performed
                MessageBox.Show(string.Format(LanguageManager.GetString("Warning_Update_CouldNotConnectException", GlobalOptions.Language), strException), Application.ProductName, MessageBoxButtons.OK, MessageBoxIcon.Error);
                cmdUpdate.Enabled = true;
            }
        }

        /// <summary>
        /// Test if the file at a given path is accessible to write operations. 
        /// </summary>
        /// <param name="path"></param>
        /// <returns>File is locked if True.</returns>
        protected virtual bool IsFileLocked(string path)
        {
            try
            {
                File.Open(path, FileMode.Open);
            }
            catch (FileNotFoundException)
            {
                // File doesn't exist. 
                return true;
            }
            catch (IOException)
            {
                //the file is unavailable because it is:
                //still being written to
                //or being processed by another thread
                //or does not exist (has already been processed)
                return true;
            }
            catch (Exception)
            {
                Utils.BreakIfDebug();
                return true;
            }

            //file is not locked
            return false;
        }

        #region AsyncDownload Events
        /// <summary>
        /// Update the download progress for the file.
        /// </summary>
        private void wc_DownloadProgressChanged(object sender, DownloadProgressChangedEventArgs e)
        {
            if (int.TryParse((e.BytesReceived * 100 / e.TotalBytesToReceive).ToString(), out int intTmp))
                pgbOverallProgress.Value = intTmp;
        }


        /// <summary>
        /// The EXE file is down downloading, so replace the old file with the new one.
        /// </summary>
        private void wc_DownloadCompleted(object sender, AsyncCompletedEventArgs e)
        {
            Log.Info("wc_DownloadExeFileCompleted enter");
            cmdUpdate.Text = LanguageManager.GetString("Button_Redownload", GlobalOptions.Language);
            cmdUpdate.Enabled = true;
            if (cmdRestart.Text != LanguageManager.GetString("Button_Up_To_Date", GlobalOptions.Language))
                cmdRestart.Enabled = true;
            cmdCleanReinstall.Enabled = true;
            Log.Info("wc_DownloadExeFileCompleted exit");
            if (SilentMode)
            {
                string text = LanguageManager.GetString("Message_Update_CloseForms", GlobalOptions.Language);
                string caption = LanguageManager.GetString("Title_Update", GlobalOptions.Language);

                if (MessageBox.Show(text, caption, MessageBoxButtons.YesNo, MessageBoxIcon.Question) == DialogResult.Yes)
                {
                    cmdRestart_Click(sender, e);
                }
                else
                {
                    _blnIsConnected = false;
                    this.DoThreadSafe(Close);
                }
            }
        }
        #endregion
    }
>>>>>>> e3448d55
}<|MERGE_RESOLUTION|>--- conflicted
+++ resolved
@@ -24,328 +24,6 @@
 using System.Text;
 using System.Windows.Forms;
 using System.Reflection;
-<<<<<<< HEAD
-﻿using System.Windows;
- using Chummer.Backend;
- using Application = System.Windows.Forms.Application;
-﻿using MessageBox = System.Windows.Forms.MessageBox;
-
-namespace Chummer
-{
-	
-	public partial class frmUpdate : Form
-	{
-
-		private bool _blnSilentMode;
-		private bool _blnSilentCheck;
-		private bool _blnDownloaded = false;
-		private bool _blnUnBlocked = false;
-		private string strDownloadFile = "";
-		private string strLatestVersion = "";
-		private string strTempPath = "";
-        private readonly string strAppPath = Application.StartupPath;
-		private readonly ProgramOptions _objGlobalOptions = GlobalOptions.Instance;
-		public frmUpdate()
-		{
-			Log.Info("frmUpdate");
-			InitializeComponent();
-			LanguageManager.Instance.Load(GlobalOptions.Instance.Language, this);
-		}
-
-		private void frmUpdate_Load(object sender, EventArgs e)
-		{
-			Log.Info("frmUpdate_Load");
-			// Count the number of instances of Chummer that are currently running.
-			Log.Info("Get process list");
-			string strFileName = Process.GetCurrentProcess().MainModule.FileName;
-			Log.Info("Get Chummer process count");
-			int intCount = 0;
-			foreach (Process objProcess in Process.GetProcesses())
-			{
-				try
-				{
-					if (objProcess.MainModule.FileName == strFileName)
-						intCount++;
-				}
-				catch
-				{
-				}
-			}
-			_blnUnBlocked = CheckConnection("https://raw.githubusercontent.com/chummer5a/chummer5a/master/Chummer/changelog.txt");
-
-			if (_blnUnBlocked)
-			{
-				GetChummerVersion();
-				if (!_blnSilentMode)
-				{
-					WebClient wc = new WebClient();
-					IWebProxy wp = WebRequest.DefaultWebProxy;
-					wp.Credentials = CredentialCache.DefaultCredentials;
-					wc.Proxy = wp;
-					wc.Encoding = Encoding.UTF8;
-					Log.Info("Download the changelog");
-					wc.DownloadFile("https://raw.githubusercontent.com/chummer5a/chummer5a/" + LatestVersion + "/Chummer/changelog.txt",
-						Path.Combine(Application.StartupPath, "changelog.txt"));
-					webNotes.DocumentText = "<font size=\"-1\" face=\"Courier New,Serif\">" +
-					                        File.ReadAllText(Path.Combine(Application.StartupPath, "changelog.txt"))
-						                        .Replace("&", "&amp;")
-						                        .Replace("<", "&lt;")
-						                        .Replace(">", "&gt;")
-						                        .Replace("\n", "<br />") + "</font>";
-				}
-
-				Log.Info("intCount = " + intCount.ToString());
-				// If there is more than 1 instance running, do not let the application be updated.
-				if (intCount > 1)
-				{
-					Log.Info("More than one instance, exiting");
-					if (!_blnSilentMode && !_blnSilentCheck)
-						MessageBox.Show(LanguageManager.Instance.GetString("Message_Update_MultipleInstances"),
-							LanguageManager.Instance.GetString("Title_Update"), MessageBoxButtons.OK, MessageBoxIcon.Exclamation);
-					Log.Info("frmUpdate_Load");
-					this.Close();
-				}
-			}
-			else
-			{
-				MessageBox.Show(LanguageManager.Instance.GetString("Warning_Update_CouldNotConnect"), "Chummer5",
-						MessageBoxButtons.OK, MessageBoxIcon.Error);
-				this.Close();
-				Log.Exit("frmUpdate_Load");
-			}
-			Log.Exit("frmUpdate_Load");
-		}
-
-		private bool CheckConnection(String URL)
-		{
-			try
-			{
-				HttpWebRequest request = (HttpWebRequest)WebRequest.Create(URL);
-
-				//if (request.Proxy != null)
-					//request.Proxy.Credentials = CredentialCache.DefaultNetworkCredentials;
-				request.Timeout = 5000;
-				request.Credentials = CredentialCache.DefaultNetworkCredentials;
-				HttpWebResponse response = (HttpWebResponse)request.GetResponse();
-
-				return response.StatusCode == HttpStatusCode.OK;
-			}
-			catch
-			{
-				return false;
-			}
-		}
-		public void GetChummerVersion()
-		{
-			if (_blnUnBlocked)
-			{
-				string strUpdateLocation = "https://api.github.com/repos/chummer5a/chummer5a/releases/latest";
-				if (_objGlobalOptions.PreferNightlyBuilds)
-				{
-					strUpdateLocation = "https://api.github.com/repos/chummer5a/chummer5a/releases";
-				}
-				HttpWebRequest request =
-					(HttpWebRequest) WebRequest.Create(strUpdateLocation);
-				request.UserAgent = "Mozilla/5.0 (compatible; MSIE 10.0; Windows NT 6.1; Trident/6.0)";
-				request.Accept = "application/json";
-				// Get the response.
-
-				HttpWebResponse response = (HttpWebResponse) request.GetResponse();
-
-				// Get the stream containing content returned by the server.
-				Stream dataStream = response.GetResponseStream();
-				// Open the stream using a StreamReader for easy access.
-				StreamReader reader = new StreamReader(dataStream);
-				// Read the content.
-
-				string responseFromServer = reader.ReadToEnd();
-				string[] stringSeparators = new string[] {","};
-				string[] result;
-				result = responseFromServer.Split(stringSeparators, StringSplitOptions.RemoveEmptyEntries);
-
-				bool blnFoundTag = false;
-				bool blnFoundArchive = false;
-				foreach (string line in result)
-				{
-					if (line.Contains("tag_name"))
-					{
-						strLatestVersion = line.Split(':')[1];
-						strLatestVersion = strLatestVersion.Split('}')[0].Replace("\"", string.Empty);
-						blnFoundTag = true;
-					}
-					if (line.Contains("browser_download_url"))
-					{
-						strDownloadFile = line.Split(':')[2];
-						strDownloadFile = strDownloadFile.Substring(2);
-						strDownloadFile = strDownloadFile.Split('}')[0].Replace("\"", string.Empty);
-						strDownloadFile = "https://" + strDownloadFile;
-						blnFoundArchive = true;
-					}
-					if (blnFoundArchive && blnFoundTag)
-					{
-						break;
-					}
-				}
-				// Cleanup the streams and the response.
-				reader.Close();
-				dataStream.Close();
-				response.Close();
-			}
-			else
-			{
-				strLatestVersion = LanguageManager.Instance.GetString("String_No_Update_Found");
-			}
-		}
-
-		/// <summary>
-		/// When checking if a new version is available, don't show the update window.
-		/// </summary>
-		public bool SilentCheck
-		{
-			get
-			{
-				return _blnSilentCheck;
-			}
-			set
-			{
-				_blnSilentCheck = value;
-			}
-		}
-
-		/// <summary>
-		/// When running in silent mode, the update window will not be shown.
-		/// </summary>
-		public bool SilentMode
-		{
-			get
-			{
-				return _blnSilentMode;
-			}
-			set
-			{
-				_blnSilentMode = value;
-			}
-		}
-
-		/// <summary>
-		/// Latest release build number located on Github.
-		/// </summary>
-		public string LatestVersion
-		{
-			get
-			{
-				return strLatestVersion;
-			}
-			set
-			{
-				strLatestVersion = value;
-			}
-		}
-
-
-
-		/// <summary>
-		/// Latest release build number located on Github.
-		/// </summary>
-		public string CurrentVersion
-		{
-			get
-			{
-				Version version = Assembly.GetExecutingAssembly().GetName().Version;
-				string strCurrentVersion = string.Format("{0}.{1}.{2}", version.Major, version.Minor, version.Build);
-				return strCurrentVersion;
-			}
-		}
-
-		private void cmdDownload_Click(object sender, EventArgs e)
-		{
-			if (!_blnDownloaded)
-			{
-				Log.Info("cmdUpdate_Click");
-				Log.Info("Download updates");
-				DownloadUpdates();
-			}
-			else
-			{
-				Log.Info("cmdUpdate_Click");
-				Log.Info("Restart Chummer");
-				Application.Restart();
-			}
-		}
-
-		private void DownloadUpdates()
-		{
-			Log.Enter("DownloadUpdates");
-			strTempPath = Path.Combine(Path.GetTempPath(), ("chummer"+LatestVersion+".zip"));
-			
-			WebClient Client = new WebClient();
-			Client.DownloadProgressChanged += new DownloadProgressChangedEventHandler(wc_DownloadProgressChanged);
-			Client.DownloadFileCompleted += new AsyncCompletedEventHandler(wc_DownloadCompleted);
-			Client.DownloadFileAsync(new Uri(strDownloadFile), strTempPath);
-			cmdUpdate.Enabled = false;
-		}
-		
-		#region AsyncDownload Events
-		/// <summary>
-		/// Update the download progress for the file.
-		/// </summary>
-		private void wc_DownloadProgressChanged(object sender, DownloadProgressChangedEventArgs e)
-		{
-			double bytesIn = double.Parse(e.BytesReceived.ToString());
-			double totalBytes = double.Parse(e.TotalBytesToReceive.ToString());
-			double percentage = bytesIn / totalBytes * 100;
-			pgbOverallProgress.Value = int.Parse(Math.Truncate(percentage).ToString());
-		}
-
-
-		/// <summary>
-		/// The EXE file is down downloading, so replace the old file with the new one.
-		/// </summary>
-		private void wc_DownloadCompleted(object sender, AsyncCompletedEventArgs e)
-		{
-			cmdUpdate.Text = "Restart";
-			cmdUpdate.Enabled = true;
-			Log.Info("wc_DownloadExeFileCompleted");
-			
-				_blnDownloaded = true;
-			
-				try
-				{
-				//Create a backup file in the temp directory. 
-				string zipPath = Path.Combine(Path.GetTempPath(), ("chummer"+ CurrentVersion +".zip"));
-				Log.Info("Creating archive from application path: ", strAppPath);
-					if (!File.Exists(zipPath))
-					{
-						ZipFile.CreateFromDirectory(strAppPath, zipPath, CompressionLevel.Fastest, true);
-					}
-				// Delete the old Chummer5 executable.
-				File.Delete(strAppPath + "\\Chummer5.exe.old");
-				// Rename the current Chummer5 executable.
-				File.Move(strAppPath+"\\Chummer5.exe", strAppPath + "\\Chummer5.exe.old");
-				
-				// Copy over the archive from the temp directory.
-				Log.Info("Extracting downloaded archive into application path: ", zipPath);
-					using (ZipArchive archive = ZipFile.OpenRead(strTempPath))
-					{
-						foreach (ZipArchiveEntry entry in archive.Entries)
-						{
-							entry.ExtractToFile(Path.Combine(strAppPath, entry.FullName), true);
-						}
-					}
-					_blnDownloaded = true;
-				}
-				catch (Exception ex)
-				{
-					Log.Error("ERROR Message = " + ex.Message);
-					Log.Error("ERROR Source  = " + ex.Source);
-					Log.Error("ERROR Trace   = " + ex.StackTrace.ToString());
-				}
-			Log.Exit("wc_DownloadExeFileCompleted");
-		}
-
-		#endregion
-	}
-=======
  using Application = System.Windows.Forms.Application;
  using MessageBox = System.Windows.Forms.MessageBox;
 using System.Collections.Generic;
@@ -377,9 +55,9 @@
         {
             Log.Info("frmUpdate");
             InitializeComponent();
-            LanguageManager.TranslateWinForm(GlobalOptions.Language, this);
+            LanguageManager.TranslateWinForm(GlobalOptions.Instance.Language, this);
             CurrentVersion = $"{_objCurrentVersion.Major}.{_objCurrentVersion.Minor}.{_objCurrentVersion.Build}";
-            _blnPreferNightly = GlobalOptions.PreferNightlyBuilds;
+            _blnPreferNightly = GlobalOptions.Instance.PreferNightlyBuilds;
             _strTempUpdatePath = Path.Combine(Path.GetTempPath(), "changelog.txt");
 
             _workerConnectionLoader.WorkerReportsProgress = false;
@@ -422,7 +100,7 @@
             {
                 Log.Info("More than one instance, exiting");
                 if (!SilentMode)
-                    MessageBox.Show(LanguageManager.GetString("Message_Update_MultipleInstances", GlobalOptions.Language), LanguageManager.GetString("Title_Update", GlobalOptions.Language), MessageBoxButtons.OK, MessageBoxIcon.Exclamation);
+                    MessageBox.Show(LanguageManager.GetString("Message_Update_MultipleInstances", GlobalOptions.Instance.Language), LanguageManager.GetString("Title_Update", GlobalOptions.Instance.Language), MessageBoxButtons.OK, MessageBoxIcon.Exclamation);
                 Log.Info("frmUpdate_Load exit");
                 Close();
             }
@@ -475,7 +153,7 @@
             if (_clientChangelogDownloader.IsBusy)
                 return;
             bool blnChummerVersionGotten = true;
-            string strError = LanguageManager.GetString("String_Error", GlobalOptions.Language).Trim();
+            string strError = LanguageManager.GetString("String_Error", GlobalOptions.Instance.Language).Trim();
             _strExceptionString = string.Empty;
             LatestVersion = strError;
             string strUpdateLocation = _blnPreferNightly
@@ -615,8 +293,8 @@
             {
                 MessageBox.Show(
                     string.IsNullOrEmpty(_strExceptionString)
-                        ? LanguageManager.GetString("Warning_Update_CouldNotConnect", GlobalOptions.Language)
-                        : string.Format(LanguageManager.GetString("Warning_Update_CouldNotConnectException", GlobalOptions.Language), _strExceptionString), Application.ProductName, MessageBoxButtons.OK, MessageBoxIcon.Error);
+                        ? LanguageManager.GetString("Warning_Update_CouldNotConnect", GlobalOptions.Instance.Language)
+                        : string.Format(LanguageManager.GetString("Warning_Update_CouldNotConnectException", GlobalOptions.Instance.Language), _strExceptionString), Application.ProductName, MessageBoxButtons.OK, MessageBoxIcon.Error);
                 _blnIsConnected = false;
                 e.Cancel = true;
             }
@@ -655,7 +333,7 @@
                     if (intNewLineLocation != -1)
                         strException = strException.Substring(0, intNewLineLocation);
                     _strExceptionString = strException;
-                    MessageBox.Show(string.Format(LanguageManager.GetString("Warning_Update_CouldNotConnectException", GlobalOptions.Language), strException), Application.ProductName, MessageBoxButtons.OK, MessageBoxIcon.Error);
+                    MessageBox.Show(string.Format(LanguageManager.GetString("Warning_Update_CouldNotConnectException", GlobalOptions.Instance.Language), strException), Application.ProductName, MessageBoxButtons.OK, MessageBoxIcon.Error);
                     _blnIsConnected = false;
                     e.Cancel = true;
                 }
@@ -668,7 +346,7 @@
                     if (intNewLineLocation != -1)
                         strException = strException.Substring(0, intNewLineLocation);
                     _strExceptionString = strException;
-                    MessageBox.Show(string.Format(LanguageManager.GetString("Warning_Update_CouldNotConnectException", GlobalOptions.Language), strException), Application.ProductName, MessageBoxButtons.OK, MessageBoxIcon.Error);
+                    MessageBox.Show(string.Format(LanguageManager.GetString("Warning_Update_CouldNotConnectException", GlobalOptions.Instance.Language), strException), Application.ProductName, MessageBoxButtons.OK, MessageBoxIcon.Error);
                     _blnIsConnected = false;
                     e.Cancel = true;
                 }
@@ -713,37 +391,37 @@
         {
             string strLatestVersion = LatestVersion.TrimStartOnce("Nightly-v");
             lblUpdaterStatus.Left = lblUpdaterStatusLabel.Left + lblUpdaterStatusLabel.Width + 6;
-            if (strLatestVersion == LanguageManager.GetString("String_Error", GlobalOptions.Language).Trim())
+            if (strLatestVersion == LanguageManager.GetString("String_Error", GlobalOptions.Instance.Language).Trim())
             {
                 lblUpdaterStatus.Text = string.IsNullOrEmpty(_strExceptionString)
-                    ? LanguageManager.GetString("Warning_Update_CouldNotConnect", GlobalOptions.Language)
-                    : string.Format(LanguageManager.GetString("Warning_Update_CouldNotConnectException", GlobalOptions.Language).NormalizeWhiteSpace(), _strExceptionString);
+                    ? LanguageManager.GetString("Warning_Update_CouldNotConnect", GlobalOptions.Instance.Language)
+                    : string.Format(LanguageManager.GetString("Warning_Update_CouldNotConnectException", GlobalOptions.Instance.Language).NormalizeWhiteSpace(), _strExceptionString);
                 cmdUpdate.Enabled = false;
                 return;
             }
             Version.TryParse(strLatestVersion, out Version objLatestVersion);
             int intResult = objLatestVersion?.CompareTo(_objCurrentVersion) ?? 0;
 
-            string strSpaceCharacter = LanguageManager.GetString("String_Space", GlobalOptions.Language);
+            string strSpaceCharacter = LanguageManager.GetString("String_Space", GlobalOptions.Instance.Language);
             if (intResult > 0)
             {
-                lblUpdaterStatus.Text = string.Format(LanguageManager.GetString("String_Update_Available", GlobalOptions.Language), strLatestVersion) + strSpaceCharacter +
-                                        string.Format(LanguageManager.GetString("String_Currently_Installed_Version", GlobalOptions.Language), CurrentVersion);
+                lblUpdaterStatus.Text = string.Format(LanguageManager.GetString("String_Update_Available", GlobalOptions.Instance.Language), strLatestVersion) + strSpaceCharacter +
+                                        string.Format(LanguageManager.GetString("String_Currently_Installed_Version", GlobalOptions.Instance.Language), CurrentVersion);
             }
             else
             {
-                lblUpdaterStatus.Text = LanguageManager.GetString("String_Up_To_Date", GlobalOptions.Language) + strSpaceCharacter +
-                                        string.Format(LanguageManager.GetString("String_Currently_Installed_Version", GlobalOptions.Language), CurrentVersion) + strSpaceCharacter +
-                                        string.Format(LanguageManager.GetString("String_Latest_Version", GlobalOptions.Language), LanguageManager.GetString(_blnPreferNightly ? "String_Nightly" : "String_Stable", GlobalOptions.Language), strLatestVersion);
+                lblUpdaterStatus.Text = LanguageManager.GetString("String_Up_To_Date", GlobalOptions.Instance.Language) + strSpaceCharacter +
+                                        string.Format(LanguageManager.GetString("String_Currently_Installed_Version", GlobalOptions.Instance.Language), CurrentVersion) + strSpaceCharacter +
+                                        string.Format(LanguageManager.GetString("String_Latest_Version", GlobalOptions.Instance.Language), LanguageManager.GetString(_blnPreferNightly ? "String_Nightly" : "String_Stable", GlobalOptions.Instance.Language), strLatestVersion);
                 if (intResult < 0)
                 {
-                    cmdRestart.Text = LanguageManager.GetString("Button_Up_To_Date", GlobalOptions.Language);
+                    cmdRestart.Text = LanguageManager.GetString("Button_Up_To_Date", GlobalOptions.Instance.Language);
                     cmdRestart.Enabled = false;
                 }
-                cmdUpdate.Text = LanguageManager.GetString("Button_Redownload", GlobalOptions.Language);
+                cmdUpdate.Text = LanguageManager.GetString("Button_Redownload", GlobalOptions.Instance.Language);
             }
             if (_blnPreferNightly)
-                lblUpdaterStatus.Text += strSpaceCharacter + LanguageManager.GetString("String_Nightly_Changelog_Warning", GlobalOptions.Language);
+                lblUpdaterStatus.Text += strSpaceCharacter + LanguageManager.GetString("String_Nightly_Changelog_Warning", GlobalOptions.Instance.Language);
         }
 
         private void cmdDownload_Click(object sender, EventArgs e)
@@ -804,8 +482,8 @@
         private void cmdCleanReinstall_Click(object sender, EventArgs e)
         {
             Log.Info("cmdCleanReinstall_Click");
-            if (MessageBox.Show(LanguageManager.GetString("Message_Updater_CleanReinstallPrompt", GlobalOptions.Language),
-                LanguageManager.GetString("MessageTitle_Updater_CleanReinstallPrompt", GlobalOptions.Language), MessageBoxButtons.YesNo, MessageBoxIcon.Question) != DialogResult.Yes)
+            if (MessageBox.Show(LanguageManager.GetString("Message_Updater_CleanReinstallPrompt", GlobalOptions.Instance.Language),
+                LanguageManager.GetString("MessageTitle_Updater_CleanReinstallPrompt", GlobalOptions.Instance.Language), MessageBoxButtons.YesNo, MessageBoxIcon.Question) != DialogResult.Yes)
                 return;
             if (Directory.Exists(_strAppPath) && File.Exists(_strTempPath))
             {
@@ -857,17 +535,17 @@
             }
             catch (UnauthorizedAccessException)
             {
-                MessageBox.Show(LanguageManager.GetString("Message_Insufficient_Permissions_Warning", GlobalOptions.Language));
+                MessageBox.Show(LanguageManager.GetString("Message_Insufficient_Permissions_Warning", GlobalOptions.Instance.Language));
                 return false;
             }
             catch (IOException)
             {
-                MessageBox.Show(LanguageManager.GetString("Message_File_Cannot_Be_Accessed", GlobalOptions.Language) + Environment.NewLine + Environment.NewLine + Path.GetFileName(strBackupZipPath));
+                MessageBox.Show(LanguageManager.GetString("Message_File_Cannot_Be_Accessed", GlobalOptions.Instance.Language) + Environment.NewLine + Environment.NewLine + Path.GetFileName(strBackupZipPath));
                 return false;
             }
             catch (NotSupportedException)
             {
-                MessageBox.Show(LanguageManager.GetString("Message_File_Cannot_Be_Accessed", GlobalOptions.Language) + Environment.NewLine + Environment.NewLine + Path.GetFileName(strBackupZipPath));
+                MessageBox.Show(LanguageManager.GetString("Message_File_Cannot_Be_Accessed", GlobalOptions.Instance.Language) + Environment.NewLine + Environment.NewLine + Path.GetFileName(strBackupZipPath));
                 return false;
             }
             return true;
@@ -903,19 +581,19 @@
                         }
                         catch (IOException)
                         {
-                            MessageBox.Show(LanguageManager.GetString("Message_File_Cannot_Be_Accessed", GlobalOptions.Language) + Environment.NewLine + Environment.NewLine + Path.GetFileName(strLoopPath));
+                            MessageBox.Show(LanguageManager.GetString("Message_File_Cannot_Be_Accessed", GlobalOptions.Instance.Language) + Environment.NewLine + Environment.NewLine + Path.GetFileName(strLoopPath));
                             blnDoRestart = false;
                             break;
                         }
                         catch (NotSupportedException)
                         {
-                            MessageBox.Show(LanguageManager.GetString("Message_File_Cannot_Be_Accessed", GlobalOptions.Language) + Environment.NewLine + Environment.NewLine + Path.GetFileName(strLoopPath));
+                            MessageBox.Show(LanguageManager.GetString("Message_File_Cannot_Be_Accessed", GlobalOptions.Instance.Language) + Environment.NewLine + Environment.NewLine + Path.GetFileName(strLoopPath));
                             blnDoRestart = false;
                             break;
                         }
                         catch (UnauthorizedAccessException)
                         {
-                            MessageBox.Show(LanguageManager.GetString("Message_Insufficient_Permissions_Warning", GlobalOptions.Language));
+                            MessageBox.Show(LanguageManager.GetString("Message_Insufficient_Permissions_Warning", GlobalOptions.Instance.Language));
                             blnDoRestart = false;
                             break;
                         }
@@ -925,17 +603,17 @@
             }
             catch (IOException)
             {
-                MessageBox.Show(LanguageManager.GetString("Message_File_Cannot_Be_Accessed", GlobalOptions.Language) + Environment.NewLine + Environment.NewLine + strZipPath);
+                MessageBox.Show(LanguageManager.GetString("Message_File_Cannot_Be_Accessed", GlobalOptions.Instance.Language) + Environment.NewLine + Environment.NewLine + strZipPath);
                 blnDoRestart = false;
             }
             catch (NotSupportedException)
             {
-                MessageBox.Show(LanguageManager.GetString("Message_File_Cannot_Be_Accessed", GlobalOptions.Language) + Environment.NewLine + Environment.NewLine + strZipPath);
+                MessageBox.Show(LanguageManager.GetString("Message_File_Cannot_Be_Accessed", GlobalOptions.Instance.Language) + Environment.NewLine + Environment.NewLine + strZipPath);
                 blnDoRestart = false;
             }
             catch (UnauthorizedAccessException)
             {
-                MessageBox.Show(LanguageManager.GetString("Message_Insufficient_Permissions_Warning", GlobalOptions.Language));
+                MessageBox.Show(LanguageManager.GetString("Message_Insufficient_Permissions_Warning", GlobalOptions.Instance.Language));
                 blnDoRestart = false;
             }
             if (blnDoRestart)
@@ -963,12 +641,12 @@
                  if (lstBlocked.Count > 0)
                 {
                     var output = LanguageManager.GetString("Message_Files_Cannot_Be_Removed",
-                        GlobalOptions.Language);
+                        GlobalOptions.Instance.Language);
                     output = lstBlocked.Aggregate(output, (current, s) => current + Environment.NewLine + s);
 
                     MessageBox.Show(output);
                 }*/
-                Utils.RestartApplication(GlobalOptions.Language, string.Empty);
+                Utils.RestartApplication(GlobalOptions.Instance.Language, string.Empty);
             }
             else
             {
@@ -1014,7 +692,7 @@
                 if (intNewLineLocation != -1)
                     strException = strException.Substring(0, intNewLineLocation);
                 // Show the warning even if we're in silent mode, because the user should still know that the update check could not be performed
-                MessageBox.Show(string.Format(LanguageManager.GetString("Warning_Update_CouldNotConnectException", GlobalOptions.Language), strException), Application.ProductName, MessageBoxButtons.OK, MessageBoxIcon.Error);
+                MessageBox.Show(string.Format(LanguageManager.GetString("Warning_Update_CouldNotConnectException", GlobalOptions.Instance.Language), strException), Application.ProductName, MessageBoxButtons.OK, MessageBoxIcon.Error);
                 cmdUpdate.Enabled = true;
             }
         }
@@ -1070,16 +748,16 @@
         private void wc_DownloadCompleted(object sender, AsyncCompletedEventArgs e)
         {
             Log.Info("wc_DownloadExeFileCompleted enter");
-            cmdUpdate.Text = LanguageManager.GetString("Button_Redownload", GlobalOptions.Language);
+            cmdUpdate.Text = LanguageManager.GetString("Button_Redownload", GlobalOptions.Instance.Language);
             cmdUpdate.Enabled = true;
-            if (cmdRestart.Text != LanguageManager.GetString("Button_Up_To_Date", GlobalOptions.Language))
+            if (cmdRestart.Text != LanguageManager.GetString("Button_Up_To_Date", GlobalOptions.Instance.Language))
                 cmdRestart.Enabled = true;
             cmdCleanReinstall.Enabled = true;
             Log.Info("wc_DownloadExeFileCompleted exit");
             if (SilentMode)
             {
-                string text = LanguageManager.GetString("Message_Update_CloseForms", GlobalOptions.Language);
-                string caption = LanguageManager.GetString("Title_Update", GlobalOptions.Language);
+                string text = LanguageManager.GetString("Message_Update_CloseForms", GlobalOptions.Instance.Language);
+                string caption = LanguageManager.GetString("Title_Update", GlobalOptions.Instance.Language);
 
                 if (MessageBox.Show(text, caption, MessageBoxButtons.YesNo, MessageBoxIcon.Question) == DialogResult.Yes)
                 {
@@ -1094,5 +772,4 @@
         }
         #endregion
     }
->>>>>>> e3448d55
 }