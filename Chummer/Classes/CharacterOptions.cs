using System;
using System.Collections.Generic;
using System.Linq;
using System.Text;
using System.Xml;
using Chummer.Annotations;
using Chummer.Backend.Attributes.OptionAttributes;
using Chummer.Backend.Attributes.SaveAttributes;
using Chummer.Backend.Options;
// ReSharper disable StringLiteralTypo
// ReSharper disable AutoPropertyCanBeMadeGetOnly.Global
// ReSharper disable UnusedMember.Global

namespace Chummer
{
	public class CharacterOptions
    {
        public string FileName { get; internal set; }
        #region Default Values
        // Settings.
        //TODO: Im sure they had some effect. Or remove them
        /*
		private bool _blnAllow2ndMaxAttribute;
		private bool _blnAllowAttributePointsOnExceptional;
	    private bool _blnAlternateArmorEncumbrance;
		private bool _blnAlternateComplexFormCost;
		private bool _blnAlternateMatrixAttribute;
	    private bool _blnAutomaticCopyProtection = true;
		private bool _blnAutomaticRegistration = true;
	    private bool _blnCalculateCommlinkResponse = true;
	    private bool _blnEnforceSkillMaximumModifiedRating;
		private bool _blnErgonomicProgramsLimit = true;
	    private bool _blnIgnoreArmorEncumbrance = true;
	    private bool _blnMayBuyQualities;
	    private bool _blnNoSingleArmorEncumbrance;
		private bool _blnPrintArcanaAlternates;
	    private bool _blnPrintLeadershipAlternates;
	    private bool _blnSpecialAttributeKarmaLimit;
	    private bool _blnUseContactPoints;
	    private int _intFreeContactsFlatNumber = 0;
        */

        private readonly XmlDocument _objBookDoc = new XmlDocument();
		private string _strBookXPath = "";

	    #endregion
		// Sourcebook list.

	    #region Initialization, Save, and Load Methods
		public CharacterOptions(string filename)
		{
		    FileName = filename;
		}

		#endregion

		#region Methods
		/// <summary>
		/// Convert a book code into the full name.
		/// </summary>
		/// <param name="strCode">Book code to convert.</param>
		public string BookFromCode(string strCode)
		{
			string strReturn = "";
			XmlNode objXmlBook = _objBookDoc.SelectSingleNode("/chummer/books/book[code = \"" + strCode + "\"]");
			try
			{
				strReturn = objXmlBook["name"].InnerText;
			}
			catch
			{
			}
			return strReturn;
		}

		/// <summary>
		/// Book code (using the translated version if applicable).
		/// </summary>
		/// <param name="strCode">Book code to search for.</param>
		public string LanguageBookShort(string strCode)
		{
			if (strCode == "")
				return "";

			string strReturn = "";
			XmlNode objXmlBook = _objBookDoc.SelectSingleNode("/chummer/books/book[code = \"" + strCode + "\"]");
			try
			{
				if (objXmlBook["altcode"] != null)
					strReturn = objXmlBook["altcode"].InnerText;
				else
					strReturn = strCode;
			}
			catch
			{
			}
			return strReturn;
		}

		/// <summary>
		/// Determine the book's original code by using the alternate code.
		/// </summary>
		/// <param name="strCode">Alternate code to look for.</param>
		public string BookFromAltCode(string strCode)
		{
			if (strCode == "")
				return "";

			XmlNode objXmlBook = _objBookDoc.SelectSingleNode("/chummer/books/book[altcode = \"" + strCode + "\"]");
			if (objXmlBook == null)
				return strCode;
			else
				return objXmlBook["code"].InnerText;
		}

		/// <summary>
		/// Book name (using the translated version if applicable).
		/// </summary>
		/// <param name="strCode">Book code to search for.</param>
		public string LanguageBookLong(string strCode)
		{
			if (strCode == "")
				return "";

			string strReturn = "";
			XmlNode objXmlBook = _objBookDoc.SelectSingleNode("/chummer/books/book[code = \"" + strCode + "\"]");
			try
			{
				if (objXmlBook["translate"] != null)
					strReturn = objXmlBook["translate"].InnerText;
				else
					strReturn = objXmlBook["name"].InnerText;
			}
			catch
			{
			}
			return strReturn;
		}

		/// <summary>
		/// Determine whether or not a given book is in use.
		/// </summary>
		/// <param name="strCode">Book code to search for.</param>
		public bool BookEnabled(string strCode)
		{
		    return Books[strCode];
		}

        /// <summary>
        /// XPath query used to filter items based on the user's selected source books and optional rules.
        /// </summary>
        public string BookXPath(bool excludeHidden = true)
        {
            string strPath = string.Empty;

            if (excludeHidden)
            {
                strPath = "not(hide)";
            }
            if (string.IsNullOrWhiteSpace(_strBookXPath))
            {
                RecalculateBookXPath();
            }
            if (string.IsNullOrWhiteSpace(strPath))
            {
                strPath = _strBookXPath;
            }
            else
            {
                strPath += $" and {_strBookXPath}";
            }
            if (!GlobalOptions.Instance.Dronemods)
            {
                strPath += " and not(optionaldrone)";
            }
            return strPath;
        }

        /// <summary>
        /// XPath query used to filter items based on the user's selected source books.
        /// </summary>
        public void RecalculateBookXPath()
        {
            StringBuilder strBookXPath = new StringBuilder("(");
            _strBookXPath = string.Empty;

<<<<<<< HEAD
			if (GlobalOptions.Instance.MissionsOnly)
			{
				strPath += " and not(nomission)";
			}

			if (!GlobalOptions.Instance.Dronemods)
			{
				strPath += " and not(optionaldrone)";
			}
			_strBookXPath = strPath;
			
			return strPath;
		}
=======
            foreach (string strBook in EnabledBooks())
            {
                if (!string.IsNullOrWhiteSpace(strBook))
                {
                    strBookXPath.Append("source = \"");
                    strBookXPath.Append(strBook);
                    strBookXPath.Append("\" or ");
                }
            }
            if (strBookXPath.Length >= 4)
            {
                strBookXPath.Length -= 4;
                strBookXPath.Append(')');
                _strBookXPath = strBookXPath.ToString();
            }
            else
                _strBookXPath = string.Empty;
        }

>>>>>>> 34005183

        public List<string> BookLinq()
		{
			return EnabledBooks().ToList();
		}
		#endregion

	    #region Character behavour
	    [OptionAttributes("OptionHeader_CharacterOptions")]

	    /// <summary>
	    /// Number of Limbs a standard character has.
	    /// </summary>
	    [SavePropertyAs("limbcount")]
	    
	    public LimbCount LimbCount { get; set; } = LimbCount.All;

	    /// <summary>
	    /// Exclude a particular Limb Slot from count towards the Limb Count.
	    /// </summary>
	    [DisplayIgnore] //TODO: Do something
	    [SavePropertyAs("excludelimbslot")]
	    //TODO: Handler for comboboxes
	    public string ExcludeLimbSlot { get; set; } = "";

	    #region Optional Rules
		/// <summary>
		/// Whether or not the More Lethal Gameplay optional rule is enabled.
		/// </summary>
		//
		[OptionAttributes("OptionHeader_CharacterOptions/Display_HouseRules")]
		[SavePropertyAs("morelethalgameplay")]
		public bool MoreLethalGameplay { get; set; }

	    /// <summary>
		/// Whether or not to require licensing restricted items.
		/// </summary>
		[SavePropertyAs("licenserestricted")]
		public bool LicenseRestricted { get; set; }

	    /// <summary>
		/// Whether or not a Spirit's Maximum Force is based on the character's total MAG.
		/// </summary>
		[SavePropertyAs("spiritforcebasedontotalmag")]
		public bool SpiritForceBasedOnTotalMAG { get; set; }

	    /// <summary>
		/// Whether or not Knucks benefit from improvements to Unarmed DV, such as Adept Powers.
		/// </summary>
		[SavePropertyAs("knucksuseunarmed")]
		public bool KnucksUseUnarmed { get; set; }

	    /// <summary>
		/// Whether or not characters may use Initiation/Submersion in Create mode.
		/// </summary>
		[SavePropertyAs("allowinitiationincreatemode")]
		public bool AllowInitiationInCreateMode { get; set; }

        /// <summary>
        /// Whether or not Essence loss only reduces MAG/RES maximum value, not the current value.
        /// </summary>
        [SavePropertyAs("esslossreducesmaximumonly")]
		public bool ESSLossReducesMaximumOnly { get; set; }

        /// <summary>
        /// Allow Cyberware Essence cost discounts.
        /// </summary>
        [SavePropertyAs("allowcyberwareessdiscounts")]
		public bool AllowCyberwareESSDiscounts { get; set; }

        /// <summary>
        /// Whether or not Maximum Armor Modifications is in use.
        /// </summary>
        [SavePropertyAs("maximumarmormodifications")]
		public bool MaximumArmorModifications { get; set; }

	    /// <summary>
		/// Whether or not Armor Degredation is allowed.
		/// </summary>
		[SavePropertyAs("armordegredation")]
		public bool ArmorDegradation { get; set; }

	    /// <summary>
		/// Whether or not the Karma cost for increasing Special Attributes is based on the shown value instead of actual value.
		/// </summary>
		[SavePropertyAs("specialkarmacostbasedonshownvalue")]
		public bool SpecialKarmaCostBasedOnShownValue { get; set; }

	    /// <summary>
		/// Whether or not characters can have more than 25 BP in Positive Qualities.
		/// </summary>
		[SavePropertyAs("exceedpositivequalities")]
		public bool ExceedPositiveQualities { get; set; }

	    /// <summary>
		/// Whether or not characters can have more than 25 BP in Negative Qualities.
		/// </summary>
		[SavePropertyAs("exceednegativequalities")]
		public bool ExceedNegativeQualities { get; set; }

	    /// <summary>
		/// If true, the character will not receive additional BP from Negative Qualities past the initial 25
		/// </summary>
		[SavePropertyAs("exceednegativequalitieslimit")]
		public bool ExceedNegativeQualitiesLimit { get; set; }

        /// <summary>
        /// Whether or not Restricted items have their cost multiplied.
        /// </summary>
        [SavePropertyAs("multiplyrestrictedcost")]
        public bool MultiplyRestrictedCost { get; set; }

        /// <summary>
        /// Constrains the RestrictedCostMultiplier option to only be enabled if the MultiplyRestrictedCost rule is enabled.
        /// </summary>
        [UsedImplicitly]
        private OptionConstraint<CharacterOptions> MultiplyRestrictedCostConstraint { get; } =
            new OptionConstraint<CharacterOptions>(option => option.MultiplyRestrictedCost);

        /// <summary>
        /// Cost multiplier for Restricted items.
        /// </summary>
        [SavePropertyAs("restrictedcostmultiplier")]
		public int RestrictedCostMultiplier { get; set; } = 1;

        /// <summary>
        /// Whether or not Forbidden items have their cost multiplied.
        /// </summary>
        [SavePropertyAs("multiplyforbiddencost")]
        public bool MultiplyForbiddenCost { get; set; }

        /// <summary>
        /// Constrains the ForbiddenCostMultiplier option to only be enabled if the MultiplyForbiddenCost rule is enabled.
        /// </summary>
        [UsedImplicitly]
        private OptionConstraint<CharacterOptions> MultiplyForbiddenCostConstraint { get; } =
            new OptionConstraint<CharacterOptions>(option => option.MultiplyForbiddenCost);
        
        /// <summary>
        /// Cost multiplier for Forbidden items.
        /// </summary>
        [SavePropertyAs("forbiddencostmultiplier")]
		public int ForbiddenCostMultiplier { get; set; } = 1;

        /// <summary>
        /// Whether to use the rules from SR4 to calculate Public Awareness.
        /// </summary>
        [SavePropertyAs("usecalculatedpublicawareness")]
		public bool UseCalculatedPublicAwareness { get; set; }

        /// <summary>
        /// Whether or not to ignore the art requirements from street grimoire.
        /// </summary>
        [SavePropertyAs("ignoreart")]
		public bool IgnoreArtRequirements { get; set; }

	    /// <summary>
		/// Whether or not to use stats from Cyberlegs when calculating movement rates
		/// </summary>
		[SavePropertyAs("cyberlegmovement")]
		public bool CyberlegMovement { get; set; }

        /// <summary>
        /// Whether or not the DroneArmorMultiplier house rule is enabled.
        /// </summary>
        [SavePropertyAs("dronearmormultiplierenabled")]
        public bool DroneArmorMultiplierEnabled { get; set; }

        /// <summary>
        /// Constrains the DroneArmorMultiplier option to only be enabled if the DroneArmorMultiplierEnabled rule is enabled.
        /// </summary>
        [UsedImplicitly]
	    private OptionConstraint<CharacterOptions> DroneArmorConstraint { get; } =
	        new OptionConstraint<CharacterOptions>(option => option.DroneArmorMultiplierEnabled);

	    /// <summary>
		/// The Drone Body multiplier for maximal Armor
		/// </summary>
		[SavePropertyAs("dronearmorflatnumber")]
	    public int DroneArmorMultiplier { get; set; } = 2;


	    /// <summary>
		/// Whether or not Capacity limits should be enforced.
		/// </summary>
		[SavePropertyAs("enforcecapacity")]
		public bool EnforceCapacity { get; set; } = true;

	    /// <summary>
		/// Whether or not Recoil modifiers are restricted (AR 148).
		/// </summary>
		//TODO: Check this is the same as what is somewhere in R&G
	    //TODO: Should probably be an inverted option, and moved to house rule
		[SavePropertyAs("restrictrecoil")]
		public bool RestrictRecoil { get; set; } = true;

	    /// <summary>
		/// Whether or not characters are unresicted in the number of points they can invest in Nuyen.
		/// </summary>
		[SavePropertyAs("unrestrictednuyen")]
		public bool UnrestrictedNuyen { get; set; }

	    /// <summary>
		/// Whether or not the user can change the Part of Base Weapon flag for a Weapon Accessory or Mod.
		/// </summary>
		[SavePropertyAs("alloweditpartofbaseweapon")]
		public bool AllowEditPartOfBaseWeapon { get; set; }

	    /// <summary>
		/// Whether or not the user can mark any piece of Bioware as being Transgenic.
		/// </summary>
		[SavePropertyAs("allowcustomtransgenics")]
		public bool AllowCustomTransgenics { get; set; }

	    /// <summary>
		/// Whether or not the user is allowed to break Skill Groups while in Create Mode.
		/// </summary>
		[SavePropertyAs("breakskillgroupsincreatemode")]
		public bool StrictSkillGroupsInCreateMode { get; set; }

	    /// <summary>
		/// Whether or not any Detection Spell can be taken as Extended range version.
		/// </summary>
		[SavePropertyAs("extendanydetectionspell")]
		public bool ExtendAnyDetectionSpell { get; set; }

	    /// <summary>
		/// Whether or not dice rolling is allowed for Skills.
		/// </summary>
		[SavePropertyAs("allowskilldicerolling")]
		public bool AllowSkillDiceRolling { get; set; }

	    /// <summary>
		/// Whether or not cyberlimbs stats are used in attribute calculation
		/// </summary>
		[SavePropertyAs("dontusecyberlimbcalculation")]
		public bool DontUseCyberlimbCalculation { get; set; }

	    /// <summary>
		/// Whether or not characters in Career Mode should pay double for qualities.
		/// </summary>
		//TODO: HEADER[OptionAttributes("House Rules/Qualities")]
		[SavePropertyAs("dontdoublequalities")]
		public bool DontDoubleQualityPurchases { get; set; }

	    /// <summary>
		/// Whether or not characters in Career Mode should pay double for removing Negative Qualities.
		/// </summary>
		[SavePropertyAs("dontdoublequalityrefunds")]
		public bool DontDoubleQualityRefunds { get; set; }

	    /// <summary>
		/// Whether or not Obsolescent can be removed/upgraded in the same way as Obsolete.
		/// </summary>
		//TODO: Does this still exist?
		[SavePropertyAs("allowobsolescentupgrade")]
		public bool AllowObsolescentUpgrade { get; set; }

	    /// <summary>
		/// Whether or not Bioware Suites can be added and created.
		/// </summary>
		[SavePropertyAs("allowbiowaresuites")]
		public bool AllowBiowareSuites { get; set; }

	    /// <summary>
		/// House rule: Free Spirits calculate their Power Points based on their MAG instead of EDG.
		/// </summary>
		//TODO: Find out what this is and probably remove it
		[SavePropertyAs("freespiritpowerpointsmag")]
		public bool FreeSpiritPowerPointsMAG { get; set; }

	    /// <summary>
		/// Whether or not Technomancers can select Autosofts as Complex Forms.
		/// </summary>
		[SavePropertyAs("technomancerallowautosoft")]
		public bool TechnomancerAllowAutosoft { get; set; }

        /// <summary>
        /// Split MAG for Mystic Adepts so that they have a separate MAG rating for Adept Powers instead of using the special PP rules for mystic adepts
        /// </summary>
        [DisplayIgnore] //TODO: should actually display
        public bool MysAdeptSecondMAGAttribute { get; set; }
        private bool _blnAllowTechnomancerSchooling;
        private bool _allowFreeGrids;
        private bool _increasedImprovedAbilityMultiplier;

        [OptionAttributes("OptionHeader_CharacterOptions/Display_OptionalRules")]
        public bool DroneMods { get; set; } = false;


        /// <summary>
        /// Allows characters to spend their Karma before Priority Points.
        /// </summary>
        [DisplayIgnore] //TODO: should actually display
        public bool ReverseAttributePriorityOrder { get; set; }

        //Its debateable if this should really be an option per character or globally. Its very much a global option, but you might want to change it
        #region Printing
        /// <summary>
        /// Whether or not all Active Skills with a total score higher than 0 should be printed.
        /// </summary>
        [OptionAttributes("OptionHeader_CharacterOptions/Display_PrintingOptions")]
        [SavePropertyAs("printzeroratingskills")]
        public bool PrintSkillsWithZeroRating { get; set; } = true;

        /// <summary>
        /// Whether or not the Karma and Nueyn Expenses should be printed on the character sheet.
        /// </summary>
        [SavePropertyAs("printexpenses")]
        public bool PrintExpenses { get; set; }

        /// <summary>
        /// Whether or not Notes should be printed.
        /// </summary>
        [SavePropertyAs("printnotes")]
        public bool PrintNotes { get; set; }
        #endregion


        #region Character Creation
        //TODO: HEADER[OptionAttributes("House Rules/Character Creation")]

        /// <summary>
        /// Whether or not the FreeContactsMultiplier house rule is enabled.
        /// </summary>
        [SavePropertyAs("freecontactsmultiplierenabled")]
        public bool FreeContactsMultiplierEnabled { get; set; }

        /// <summary>
        /// Constrains the FreeContactsMultiplier option to only be enabled if the freecontactsmultiplierenabled rule is enabled.
        /// </summary>
        [UsedImplicitly]
        private OptionConstraint<CharacterOptions> ContactsMultiplierConstraint { get; } =
            new OptionConstraint<CharacterOptions>(option => option.FreeContactsMultiplierEnabled);

        /// <summary>
        /// The CHA multiplier to be used with the Free Contacts Option.
        /// </summary>
        [SavePropertyAs("freekarmacontactsmultiplier")]
        public int FreeContactsMultiplier { get; set; } = 3;


        /// <summary>
        /// Whether or not the multiplier for Free Knowledge points are used.
        /// </summary>
        [SavePropertyAs("freekarmaknowledgemultiplierenabled")]
        public bool FreeKnowledgeMultiplierEnabled { get; set; }

        /// <summary>
        /// Constrains the FreeContactsMultiplier option to only be enabled if the freecontactsmultiplierenabled rule is enabled.
        /// </summary>
        [UsedImplicitly]
        private OptionConstraint<CharacterOptions> KnowledgeMultiplierConstraint { get; } =
            new OptionConstraint<CharacterOptions>(option => option.FreeKnowledgeMultiplierEnabled);

        /// <summary>
        /// The INT+LOG multiplier to be used with the Free Knowledge Option.
        /// </summary>
        [SavePropertyAs("freekarmaknowledgemultiplier")]
		public int FreeKnowledgeMultiplier { get; set; } = 2;

	    /// <summary>
		/// Whether or not Metatypes cost Karma.
		/// </summary>
		[SavePropertyAs("metatypecostskarma")]
		public bool MetatypeCostsKarma { get; set; } = true;

	    /// <summary>
		/// Mutiplier for Metatype Karma Costs.
		/// </summary>
		[SavePropertyAs("metatypecostskarmamultiplier")]
		public int MetatypeCostsKarmaMultiplier { get; set; } = 1;

	    /// <summary>
		/// House rule: Treat the Metatype Attribute Minimum as 1 for the purpose of calculating Karma costs.
		/// </summary>
		[SavePropertyAs("alternatemetatypeattributekarma")]
		public bool AlternateMetatypeAttributeKarma { get; set; }

	    /// <summary>
		/// Maximum amount of remaining Karma that is carried over to the character once they are created.
		/// </summary>
		[SavePropertyAs("karmacarryover")]
		public int KarmaCarryover { get; set; } = 7;

	    /// <summary>
		/// Amount of Nuyen gained per Karma spent.
		/// </summary>
		[SavePropertyAs("karmanuyenper")]
		public int NuyenPerBP { get; set; } = 2000;


	    /// <summary>
		/// Whether you benefit from augmented values for contact points.
		/// </summary>
		[SavePropertyAs("usetotalvalueforcontacts")]
		public bool UseTotalValueForFreeContacts { get; set; }

	    /// <summary>
		/// Whether you benefit from augmented values for free knowledge points.
		/// </summary>
		[SavePropertyAs("usetotalvalueforknowledge")]
		public bool UseTotalValueForFreeKnowledge { get; set; }
        #endregion

        #endregion

        #region Unused Rules
        /* These rules have no code references. Some may still be used and were disconnected accidentally. 

        /// <summary>
        /// Whether or not characters can spend skill points to break groups.
        /// </summary>
        [SavePropertyAs("usepointsonbrokengroups")]
        public bool BreakSkillGroupsWithPoints { get; set; }

        /// <summary>
        /// Whether or not total Skill ratings are capped at 20 or 2 x natural Attribute + Rating, whichever is higher.
        /// </summary>
        //[OptionAttributes("Display_CharacterOptions")]
        [SavePropertyAs("capskillrating")]
        public bool CapSkillRating { get; set; }

        /// <summary>
        /// Whether or not Defaulting on a Skill should include any Modifiers.
        /// </summary>
        [SavePropertyAs("skilldefaultingincludesmodifiers")]
        //TODO: Hook this up?
        public bool SkillDefaultingIncludesModifiers { get; set; }

        /// <summary>
        /// Whether or not characters are allowed to put points into a Skill Group again once it is broken and all Ratings are the same.
        /// </summary>
        [SavePropertyAs("allowskillregrouping")]
        public bool AllowSkillRegrouping { get; set; } = true;

        /// <summary>
        /// Whether or not a character's Strength affects Weapon Recoil.
        /// </summary>
        [SavePropertyAs("strengthaffectsrecoil")]
        public bool StrengthAffectsRecoil { get; set; }

        /// <summary>
        /// Whether or not Armor Suit Capacity is in use.
        /// </summary>
        [SavePropertyAs("armorsuitcapacity")]
        public bool ArmorSuitCapacity { get; set; }

	    /// <summary>
		/// Karma cost for Complex Form Skillsofts = Rating x this value.
		/// </summary>
		[SavePropertyAs("karmacomplexformskillsoft")]
		public int KarmaComplexFormSkillsoft { get; set; } = 1;

        */
        #endregion

        #region Karma Costs
        /// <summary>
        /// Karma cost to improve an Attribute = New Rating X this value.
        /// </summary>
        [Header("Character Creation")]
		[OptionAttributes("OptionHeader_CharacterOptions/Display_KarmaCosts")]
		[SavePropertyAs("karmaattribute")]
		public int KarmaAttribute { get; set; } = 5;

	    /// <summary>
		/// Karma cost to purchase a Quality = BP Cost x this value.
		/// </summary>
		[SavePropertyAs("karmaquality")]
		public int KarmaQuality { get; set; } = 1;

	    /// <summary>
		/// Karma cost for a Contact = (Connection + Loyalty) x this value.
		/// </summary>
		[SavePropertyAs("karmacontact")]
		public int KarmaContact { get; set; } = 1;

	    /// <summary>
		/// Karma cost for an Enemy = (Connection + Loyalty) x this value.
		/// </summary>
		[SavePropertyAs("karmaenemy")]
		public int KarmaEnemy { get; set; } = 1;

	    /// <summary>
		/// Karma cost for a Combat Maneuver = this value.
		/// </summary>
		[SavePropertyAs("karmamaneuver")]
		public int KarmaManeuver { get; set; } = 5;

	    #region Skills
		/// <summary>
		/// Karma cost to purchase a Specialization = this value.
		/// </summary>
		[Header("Skills")]
		[SavePropertyAs("karmaspecialization")]
		public int KarmaSpecialization { get; set; } = 7;

	    /// <summary>
		/// Karma cost to purchase a new Knowledge Skill = this value.
		/// </summary>
		[SavePropertyAs("karmanewknowledgeskill")]
		public int KarmaNewKnowledgeSkill { get; set; } = 1;

	    /// <summary>
		/// Karma cost to purchase a new Active Skill = this value.
		/// </summary>
		[SavePropertyAs("karmanewactiveskill")]
		public int KarmaNewActiveSkill { get; set; } = 2;

	    /// <summary>
		/// Karma cost to purchase a new Skill Group = this value.
		/// </summary>
		[SavePropertyAs("karmanewskillgroup")]
		public int KarmaNewSkillGroup { get; set; } = 5;
        private bool _cyberwareRounding;

	    /// <summary>
		/// Karma cost to improve a Knowledge Skill = New Rating x this value.
		/// </summary>
		[SavePropertyAs("karmaimproveknowledgeskill")]
		public int KarmaImproveKnowledgeSkill { get; set; } = 1;

	    /// <summary>
		/// Karma cost to improve an Active Skill = New Rating x this value.
		/// </summary>
		[SavePropertyAs("karmaimproveactiveskill")]
		public int KarmaImproveActiveSkill { get; set; } = 2;

	    /// <summary>
		/// Karma cost to improve a Skill Group = New Rating x this value.
		/// </summary>
		[SavePropertyAs("karmaimproveskillgroup")]
		public int KarmaImproveSkillGroup { get; set; } = 5;

	    #endregion
		#region Magic
		/// <summary>
		/// Karma cost for each Spell = this value.
		/// </summary>
		[Header("Magic")]
		[SavePropertyAs("karmaspell")]
		public int KarmaSpell { get; set; } = 5;

	    /// <summary>
		/// Karma cost for each Enhancement = this value.
		/// </summary>
		[SavePropertyAs("karmaenhancement")]
		public int KarmaEnhancement { get; set; } = 2;

	    /// <summary>
		/// Karma cost for a Spirit = this value.regis
		/// </summary>
		[SavePropertyAs("karmaspirit")]
		public int KarmaSpirit { get; set; } = 1;

	    /// <summary>
		/// Karma cost for a Initiation = 10 + (New Rating x this value).
		/// </summary>
		[SavePropertyAs("karmainitiation")]
		public int KarmaInitiation { get; set; } = 3;

	    /// <summary>
		/// Karma cost for a Metamagic = this value.
		/// </summary>
		[SavePropertyAs("karmametamagic")]
		public int KarmaMetamagic { get; set; } = 15;

	    /// <summary>
		/// Karma cost to join a Group = this value.
		/// </summary>
		[SavePropertyAs("karmajoingroup")]
		public int KarmaJoinGroup { get; set; } = 5;

	    /// <summary>
		/// Karma cost to leave a Group = this value.
		/// </summary>
		[SavePropertyAs("karmaleavegroup")]
		public int KarmaLeaveGroup { get; set; } = 1;

	    /// <summary>
		/// Karma cost for Alchemical Foci.
		/// </summary>
	    [Header("Foci")]
		[SavePropertyAs("karmaalchemicalfocus")]
		public int KarmaAlchemicalFocus { get; set; } = 3;

	    /// <summary>
		/// Karma cost for Banishing Foci.
		/// </summary>
		[SavePropertyAs("karmabanishingfocus")]
		public int KarmaBanishingFocus { get; set; } = 2;

	    /// <summary>
		/// Karma cost for Binding Foci.
		/// </summary>
		[SavePropertyAs("karmabindingfocus")]
		public int KarmaBindingFocus { get; set; } = 2;

	    /// <summary>
		/// Karma cost for Centering Foci.
		/// </summary>
		[SavePropertyAs("karmacenteringfocus")]
		public int KarmaCenteringFocus { get; set; } = 3;

	    /// <summary>
		/// Karma cost for Counterspelling Foci.
		/// </summary>
		[SavePropertyAs("karmacounterspellingfocus")]
		public int KarmaCounterspellingFocus { get; set; } = 2;

	    /// <summary>
		/// Karma cost for Disenchanting Foci.
		/// </summary>
		[SavePropertyAs("karmadisenchantingfocus")]
		public int KarmaDisenchantingFocus { get; set; } = 3;

	    /// <summary>
		/// Karma cost for Flexible Signature Foci.
		/// </summary>
		[SavePropertyAs("karmaflexiblesignaturefocus")]
		public int KarmaFlexibleSignatureFocus { get; set; } = 3;

	    /// <summary>
		/// Karma cost for Masking Foci.
		/// </summary>
		[SavePropertyAs("karmamaskingfocus")]
		public int KarmaMaskingFocus { get; set; } = 3;

	    /// <summary>
		/// Karma cost for Power Foci.
		/// </summary>
		[SavePropertyAs("karmapowerfocus")]
		public int KarmaPowerFocus { get; set; } = 6;

	    /// <summary>
		/// Karma cost for Qi Foci.
		/// </summary>
		[SavePropertyAs("karmaqifocus")]
		public int KarmaQiFocus { get; set; } = 2;

	    /// <summary>
		/// Karma cost for Ritual Spellcasting Foci.
		/// </summary>
		[SavePropertyAs("karmaritualspellcastingfocus")]
		public int KarmaRitualSpellcastingFocus { get; set; } = 2;

	    /// <summary>
		/// Karma cost for Spellcasting Foci.
		/// </summary>
		[SavePropertyAs("karmaspellcastingfocus")]
		public int KarmaSpellcastingFocus { get; set; } = 2;

	    /// <summary>
		/// Karma cost for Spell Shaping Foci.
		/// </summary>
		[SavePropertyAs("karmaspellshapingfocus")]
		public int KarmaSpellShapingFocus { get; set; } = 3;

	    /// <summary>
		/// Karma cost for Summoning Foci.
		/// </summary>
		[SavePropertyAs("karmasummoningfocus")]
		public int KarmaSummoningFocus { get; set; } = 2;

	    /// <summary>
		/// Karma cost for Sustaining Foci.
		/// </summary>
		[SavePropertyAs("karmasustainingfocus")]
		public int KarmaSustainingFocus { get; set; } = 2;

	    /// <summary>
		/// Karma cost for Weapon Foci.
		/// </summary>
		[SavePropertyAs("karmaweaponfocus")]
		public int KarmaWeaponFocus { get; set; } = 3;

	    #endregion
		#region Complex Forms
		/// <summary>
		/// Karma cost for a new Complex Form = this value.
		/// </summary>
		//TODO: HEADER[OptionAttributes("Karma Costs/Complex Forms")]
		[Header("Complex Forms")]
		[SavePropertyAs("karmanewcomplexform")]
		public int KarmaNewComplexForm { get; set; } = 4;

	    /// <summary>
		/// Karma cost to improve a Complex Form = New Rating x this value.
		/// </summary>
		[SavePropertyAs("karmaimprovecomplexform")]
		public int KarmaImproveComplexForm { get; set; } = 1;

	    /// <summary>
		/// Karma cost for Complex Form Options = Rating x this value.
		/// </summary>
		[SavePropertyAs("karmacomplexformoption")]
		public int KarmaComplexFormOption { get; set; } = 2;

	    #endregion
		#endregion

	    #endregion

	    /// <summary>
	    /// Sourcebooks.
	    /// </summary>
	    public Dictionary<string, bool> Books { get; } = GlobalOptions.Instance.SourcebookInfo.ToDictionary(x => x.Code, x => x.Code == "SR5");

	    public IEnumerable<string> EnabledBooks()
	    {
	        foreach (KeyValuePair<string,bool> book in Books)
	        {
	            if (book.Value)
	                yield return book.Key;
	        }
	    }

	    /// <summary>
		/// Setting name.
		/// </summary>
		[DisplayIgnore] //TODO: Do something
		public string Name { get; set; } = "Default Settings";

	    /// <summary>
		/// 
		/// </summary>
		[DisplayIgnore] //TODO: Do something
	    public string RecentImageFolder { get; set; } = "";



        //TODO: things I didn't quite decide where to put
        /// <summary>
        /// Whether or not to allow a 2nd max attribute with Exceptional Attribute
        /// </summary>
        // ReSharper disable once InconsistentNaming
        public bool Allow2ndMaxAttribute { get; set; }


        /// <summary>
        /// Whether or not Stacked Foci can have a combined Force higher than 6.
        /// </summary>
        public bool AllowHigherStackedFoci { get; set; }

        /// <summary>
        /// Whether or not the user is allowed to buy specializations with skill points for skills only bought with karma.
        /// </summary>
        public bool AllowPointBuySpecializationsOnKarmaSkills { get; set; }

        /// <summary>
        /// Whether Life Modules should automatically generate a character background.
        /// </summary>
        public bool AutomaticBackstory { get; set; } = true;

        /// <summary>
        /// House rule: Whether to compensate for the karma cost difference between raising skill ratings and skill groups when increasing the rating of the last skill in the group
        /// </summary>
        public bool CompensateSkillGroupKarmaDifference { get; set; }

        /// <summary>
        /// Karma cost for an Initiation = this value + (New Rating x KarmaInititation).
        /// </summary>
        public int KarmaInititationFlat { get; set; } = 10;

        /// <summary>
        /// Karma cost to purchase a Specialization for a knowledge skill = this value.
        /// </summary>
        public int KarmaKnowledgeSpecialization { get; set; } = 7;

        /// <summary>
        /// How much Karma a single Power Point costs for a Mystic Adept.
        /// </summary>
        public int KarmaMysticAdeptPowerPoint { get; set; } = 5;

        /// <summary>
        /// Amount of Nueyn objtained per Karma point.
        /// </summary>
        public int KarmaNuyenPer { get; set; } = 5;

        /// <summary>
        /// Allow Mystic Adepts to increase their power points during career mode
        /// </summary>
        public bool MysAdeptAllowPPCareer { get; set; }


        //TODO: things that I havent sorted nicely yet


        [DisplayIgnore]
        public List<string> CustomDataDirectoryNames { get; } = new List<string>();


        /// <summary>
        /// Only round essence when its value is displayed
        /// </summary>
        public bool DontRoundEssenceInternally { get; set; }


        
       

        /// <summary>
        /// Do Enemies count towards Negative Quality Karma limit in create mode?
        /// </summary>
        public bool EnemyKarmaQualityLimit { get; set; } = true;

        /// <summary>
        /// If true, the karma cost of qualities is doubled after the initial 25.
        /// </summary>
        public bool ExceedPositiveQualitiesCostDoubled { get; set; }

        /// <summary>
        /// Whether Martial Arts grant a free specialisation in a skill.
        /// </summary>
        public bool FreeMartialArtSpecialization { get; set; }


        //TODO: I think this sould be global option, as this isn't a rule but merely how things gets displayed
        /// <summary>
        /// Whether items that exceed the Availability Limit should be shown in Create Mode.
        /// </summary>
        public bool HideItemsOverAvailLimit { get; set; } = true;

        /// <summary>
        /// Whether or not to ignore the art requirements from street grimoire.
        /// </summary>
        public bool IgnoreArt { get; set; }


        //TODO: I think this should be global, as this is program behavior, not character behaviour
        /// <summary>
        /// Whether or not numeric updowns can increment values of numericupdown controls by hovering over the control.
        /// </summary>
        public bool AllowHoverIncrement { get; set; }

        [DisplayIgnore]
        public NumericUpDownEx.InterceptMouseWheelMode InterceptMode => AllowHoverIncrement ? NumericUpDownEx.InterceptMouseWheelMode.WhenMouseOver : NumericUpDownEx.InterceptMouseWheelMode.WhenFocus;

        /// <summary>
        /// Whether or not to ignore the limit on Complex Forms in Career mode.
        /// </summary>
        public bool IgnoreComplexFormLimit { get; set; }

        /// <summary>
        /// Karma cost for a new AI Program
        /// </summary>
        public int KarmaNewAIProgram { get; set; } = 5;

        /// <summary>
        /// Karma cost for a new AI Advanced Program
        /// </summary>
        public int KarmaNewAIAdvancedProgram { get; set; } = 8;

        /// <summary>
        /// House Rule: Ignore Armor Encumbrance entirely.
        /// </summary>
        public bool NoArmorEncumbrance { get; set; }

        /// <summary>
        /// Whether or not the Karma and Nuyen Expenses that have a cost of 0 should be printed on the character sheet.
        /// </summary>
        public bool PrintFreeExpenses { get; set; } = true;

        /// <summary>
        /// Whether Spells from Magic Priority can also be spent on power points.
        /// </summary>
        public bool PrioritySpellsAsAdeptPowers { get; set; } = false;

        //TODO: Global option methinks
        /// <summary>
        /// Whether searching in a selection form will limit itself to the current Category that's selected.
        /// </summary>
        public bool SearchInCategoryOnly { get; set; } = true;

        /// <summary>
        /// Whether or not UnarmedAP, UnarmedReach and UnarmedDV Improvements apply to weapons that use the Unarmed Combat skill.
        /// </summary>
        public bool UnarmedImprovementsApplyToWeapons { get; set; }



        /// <summary>
        /// Whether or not characters can spend skill points on broken groups.
        /// </summary>
        public bool UsePointsOnBrokenGroups { get; set; } = false;

        private int _nuyenDecimals = 2;
        /// <summary>
        /// Number of decimal places to round to when diplaying nuyen values.
        /// </summary>
        public int NuyenDecimals
        {
            get
            {
                return _nuyenDecimals;
            }
            set
            {
                _nuyenDecimals = value;
                EssenceFormat = "#,0" + (value > 0 ? ("." + new string('#', value)) : "");
            }
        }

        /// <summary>
        /// Format in which nuyen values should be displayed (does not include nuyen symbol).
        /// </summary>
        [DisplayIgnore]
        public string NuyenFormat { get; private set; } = "";

        private int _essenceDecimals = 2;
        /// <summary>
        /// Number of decimal places to round to when calculating Essence.
        /// </summary>
        [SavePropertyAs("essencedecimals")]
        public int EssenceDecimals
        {
            get { return _essenceDecimals; }
            set
            {
                int intCurrentEssenceDecimals = EssenceDecimals;
                int intNewEssenceDecimals = Math.Max(value, 0);
                if (intNewEssenceDecimals < intCurrentEssenceDecimals)
                {
                    if (intNewEssenceDecimals > 0)
                    {
                        int length = EssenceFormat.Length - (intCurrentEssenceDecimals - intNewEssenceDecimals);
                        if (length < 3) length = 3;
                        EssenceFormat = EssenceFormat.Substring(0, length);
                    }
                    else
                    {
                        int intDecimalPlaces = EssenceFormat.IndexOf('.');
                        if (intDecimalPlaces != -1)
                            EssenceFormat = EssenceFormat.Substring(0, intDecimalPlaces);
                    }
                }
                else if (intNewEssenceDecimals > intCurrentEssenceDecimals)
                {
                    StringBuilder objEssenceFormat = string.IsNullOrEmpty(EssenceFormat) ? new StringBuilder("#,0") : new StringBuilder(EssenceFormat);
                    if (intCurrentEssenceDecimals == 0)
                    {
                        objEssenceFormat.Append(".");
                    }
                    intNewEssenceDecimals -= intCurrentEssenceDecimals;
                    for (int i = 0; i < intNewEssenceDecimals; ++i)
                    {
                        objEssenceFormat.Append("0");
                    }
                    EssenceFormat = objEssenceFormat.ToString();
                }
            }
        }

        /// <summary>
        /// Whether the Improved Ability power (SR5 309) should be capped at 0.5 of current Rating or 1.5 of current Rating. 
        /// </summary>
        public bool IncreasedImprovedAbilityMultiplier
        {
            get => _increasedImprovedAbilityMultiplier;
            set => _increasedImprovedAbilityMultiplier = value;
        }
        /// <summary>
        /// Whether lifestyles will automatically give free grid subscriptions found in (HT)
        /// </summary>
        public bool AllowFreeGrids
        {
            get => _allowFreeGrids;
            set => _allowFreeGrids = value;
        }

        /// <summary>
        /// Whether Technomancers are allowed to use the Schooling discount on their initiations in the same manner as awakened. 
        /// </summary>
        public bool AllowTechnomancerSchooling
        {
            get => _blnAllowTechnomancerSchooling;
            set => _blnAllowTechnomancerSchooling = value;
        }
        /// <summary>
        /// The value by which Specializations add to dicepool. 
        /// </summary>
        public int SpecializationBonus = 2;

        [DisplayIgnore]
        public string EssenceFormat { get; private set; } = "0.00";

        public bool DronemodsMaximumPilot { get; set; }
    }

    public enum LimbCount
    {
        //Hack with 2 purposes. First it fixes sorting order, second it allows us to have 2 enum values with the value 5
        All = 6,
        NoHead = 0x100+5,
        NoTorso = 0x200+5,
        NoHeadNoTorso = 0x300+4
    }

    public static class LimbCountExtensions
    {
        public static int GetNumberOfLimbs(this LimbCount limbCount) => (int)limbCount & 0xff;
    }

    public class CreationOptions
    {
        public CharacterBuildMethod DefaultBuildMethod { get; set; } = CharacterBuildMethod.Priority;
        public int PointCount { get; set; } = 25;
    }
}<|MERGE_RESOLUTION|>--- conflicted
+++ resolved
@@ -152,12 +152,11 @@
         public string BookXPath(bool excludeHidden = true)
         {
             string strPath = string.Empty;
-
             if (excludeHidden)
             {
-                strPath = "not(hide)";
+	            strPath = "not(hide)";
             }
-            if (string.IsNullOrWhiteSpace(_strBookXPath))
+			if (string.IsNullOrWhiteSpace(_strBookXPath))
             {
                 RecalculateBookXPath();
             }
@@ -172,8 +171,8 @@
             if (!GlobalOptions.Instance.Dronemods)
             {
                 strPath += " and not(optionaldrone)";
-            }
-            return strPath;
+			}
+			return strPath;
         }
 
         /// <summary>
@@ -184,21 +183,6 @@
             StringBuilder strBookXPath = new StringBuilder("(");
             _strBookXPath = string.Empty;
 
-<<<<<<< HEAD
-			if (GlobalOptions.Instance.MissionsOnly)
-			{
-				strPath += " and not(nomission)";
-			}
-
-			if (!GlobalOptions.Instance.Dronemods)
-			{
-				strPath += " and not(optionaldrone)";
-			}
-			_strBookXPath = strPath;
-			
-			return strPath;
-		}
-=======
             foreach (string strBook in EnabledBooks())
             {
                 if (!string.IsNullOrWhiteSpace(strBook))
@@ -218,7 +202,6 @@
                 _strBookXPath = string.Empty;
         }
 
->>>>>>> 34005183
 
         public List<string> BookLinq()
 		{
