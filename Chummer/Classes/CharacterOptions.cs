/*  This file is part of Chummer5a.
 *
 *  Chummer5a is free software: you can redistribute it and/or modify
 *  it under the terms of the GNU General Public License as published by
 *  the Free Software Foundation, either version 3 of the License, or
 *  (at your option) any later version.
 *
 *  Chummer5a is distributed in the hope that it will be useful,
 *  but WITHOUT ANY WARRANTY; without even the implied warranty of
 *  MERCHANTABILITY or FITNESS FOR A PARTICULAR PURPOSE.  See the
 *  GNU General Public License for more details.
 *
 *  You should have received a copy of the GNU General Public License
 *  along with Chummer5a.  If not, see <http://www.gnu.org/licenses/>.
 *
 *  You can obtain the full source code for Chummer5a at
 *  https://github.com/chummer5a/chummer5a
 */
using System;
using System.Collections.Generic;
using System.ComponentModel;
using System.Globalization;
using System.IO;
using System.Linq;
using System.Reflection;
using System.Runtime.CompilerServices;
using System.Text;
using System.Windows.Forms;
using System.Xml;
using System.Xml.XPath;
using Chummer.Annotations;

// ReSharper disable StringLiteralTypo

namespace Chummer
{
    public enum CharacterBuildMethod
    {
        Karma = 0,
        Priority = 1,
        SumtoTen = 2,
        LifeModule = 3
    }

    public class CharacterOptions : INotifyPropertyChanged, IEquatable<CharacterOptions>
    {
        private Guid _guiSourceId = Guid.Empty;
        private string _strFileName = string.Empty;
        private string _strName = "Standard";
        private string _strImageFolder = string.Empty;

        // Settings.
        // ReSharper disable once InconsistentNaming
        private bool _blnAllow2ndMaxAttribute;
        private bool _blnAllowBiowareSuites;
        private bool _blnAllowCyberwareESSDiscounts;
        private bool _blnAllowEditPartOfBaseWeapon;
        private bool _blnAllowHigherStackedFoci;
        private bool _blnAllowInitiationInCreateMode;
        private bool _blnAllowObsolescentUpgrade;
        private bool _blnDontUseCyberlimbCalculation;
        private bool _blnAllowSkillRegrouping = true;
        private bool _blnAlternateMetatypeAttributeKarma;
        private bool _blnArmorDegradation;
        private bool _blnStrictSkillGroupsInCreateMode;
        private bool _blnAllowPointBuySpecializationsOnKarmaSkills;
        private bool _blnCalculateCommlinkResponse = true;
        private bool _blnCyberlegMovement;
        private bool _blnDontDoubleQualityPurchaseCost;
        private bool _blnDontDoubleQualityRefundCost;
        private bool _blnEnforceCapacity = true;
        private bool _blnESSLossReducesMaximumOnly;
        private bool _blnExceedNegativeQualities;
        private bool _blnExceedNegativeQualitiesLimit;
        private bool _blnExceedPositiveQualities;
        private bool _blnExceedPositiveQualitiesCostDoubled;
        private bool _blnExtendAnyDetectionSpell;
        private bool _blnDroneArmorMultiplierEnabled;
        private bool _blnFreeSpiritPowerPointsMAG;
        private bool _blnNoArmorEncumbrance;
        private bool _blnIgnoreArt;
        private bool _blnIgnoreComplexFormLimit;
        private bool _blnUnarmedImprovementsApplyToWeapons;
        private bool _blnLicenseRestrictedItems;
        private bool _blnMaximumArmorModifications;
        private bool _blnMetatypeCostsKarma = true;
        private bool _blnMoreLethalGameplay;
        private bool _blnMultiplyForbiddenCost;
        private bool _blnMultiplyRestrictedCost;
        private bool _blnNoSingleArmorEncumbrance;
        private bool _blnPrintExpenses;
        private bool _blnPrintFreeExpenses = true;
        private bool _blnPrintNotes;
        private bool _blnPrintSkillsWithZeroRating = true;
        private bool _blnRestrictRecoil = true;
        private bool _blnSpecialKarmaCostBasedOnShownValue;
        private bool _blnSpiritForceBasedOnTotalMAG;
        private bool _blnUnrestrictedNuyen;
        private bool _blnUseCalculatedPublicAwareness;
        private bool _blnUsePointsOnBrokenGroups;
        private string _strContactPointsExpression = "{CHAUnaug} * 3";
        private string _strKnowledgePointsExpression = "({INTUnaug} + {LOGUnaug}) * 2";
        private bool _blnDoNotRoundEssenceInternally;
        private bool _blnEnemyKarmaQualityLimit = true;
        private string _strEssenceFormat = "#,0.00";
        private int _intForbiddenCostMultiplier = 1;
        private int _intDroneArmorMultiplier = 2;
        private int _intLimbCount = 6;
        private int _intMetatypeCostMultiplier = 1;
        private decimal _decNuyenPerBP = 2000.0m;
        private int _intRestrictedCostMultiplier = 1;
        private bool _blnAutomaticBackstory = true;
        private bool _blnFreeMartialArtSpecialization;
        private bool _blnPrioritySpellsAsAdeptPowers;
        private bool _blnMysAdeptAllowPPCareer;
        private bool _blnMysAdeptSecondMAGAttribute;
        private bool _blnReverseAttributePriorityOrder;
        private string _strNuyenFormat = "#,0.##";
        private bool _blnCompensateSkillGroupKarmaDifference;
        private bool _blnIncreasedImprovedAbilityMultiplier;
        private bool _blnAllowFreeGrids;
        private bool _blnAllowTechnomancerSchooling;
        private bool _blnCyberlimbAttributeBonusCapOverride;
        private string _strBookXPath = string.Empty;
        private string _strExcludeLimbSlot = string.Empty;
        private int _intCyberlimbAttributeBonusCap = 4;
        private bool _blnUnclampAttributeMinimum;
        private bool _blnDroneMods;
        private bool _blnDroneModsMaximumPilot;

        // Karma variables.
        private int _intKarmaAttribute = 5;
        private int _intKarmaCarryover = 7;
        private int _intKarmaComplexFormOption = 2;
        private int _intKarmaComplexFormSkillsoft = 1;
        private int _intKarmaContact = 1;
        private int _intKarmaEnemy = 1;
        private int _intKarmaEnhancement = 2;
        private int _intKarmaImproveActiveSkill = 2;
        private int _intKarmaImproveComplexForm = 1;
        private int _intKarmaImproveKnowledgeSkill = 1;
        private int _intKarmaImproveSkillGroup = 5;
        private int _intKarmaInitiation = 3;
        private int _intKarmaInitiationFlat = 10;
        private int _intKarmaJoinGroup = 5;
        private int _intKarmaLeaveGroup = 1;
        private int _intKarmaManeuver = 5;
        private int _intKarmaMetamagic = 15;
        private int _intKarmaNewActiveSkill = 2;
        private int _intKarmaNewComplexForm = 4;
        private int _intKarmaNewKnowledgeSkill = 1;
        private int _intKarmaNewSkillGroup = 5;
        private int _intKarmaQuality = 1;
        private int _intKarmaSpecialization = 7;
        private int _intKarmaKnoSpecialization = 7;
        private int _intKarmaSpell = 5;
        private int _intKarmaSpirit = 1;
        private int _intKarmaNewAIProgram = 5;
        private int _intKarmaNewAIAdvancedProgram = 8;
        private int _intKarmaMysticAdeptPowerPoint = 5;

        // Karma Foci variables.
        // Enchanting
        private int _intKarmaAlchemicalFocus = 3;
        private int _intKarmaDisenchantingFocus = 3;
        // Metamagic
        private int _intKarmaCenteringFocus = 3;
        private int _intKarmaFlexibleSignatureFocus = 3;
        private int _intKarmaMaskingFocus = 3;
        private int _intKarmaSpellShapingFocus = 3;
        // Power
        private int _intKarmaPowerFocus = 6;
        // Qi
        private int _intKarmaQiFocus = 2;
        // Spell
        private int _intKarmaCounterspellingFocus = 2;
        private int _intKarmaRitualSpellcastingFocus = 2;
        private int _intKarmaSpellcastingFocus = 2;
        private int _intKarmaSustainingFocus = 2;
        // Spirit
        private int _intKarmaBanishingFocus = 2;
        private int _intKarmaBindingFocus = 2;
        private int _intKarmaSummoningFocus = 2;
        // Weapon
        private int _intKarmaWeaponFocus = 3;

        // Build settings.
        private CharacterBuildMethod _eBuildMethod = CharacterBuildMethod.Priority;
        private int _intBuildPoints = 25;
        private int _intQualityKarmaLimit = 25;
        private string _strPriorityArray = "ABCDE";
        private string _strPriorityTable = "Standard";
        private int _intSumtoTen = 10;
        private decimal _decNuyenMaximumBP = 50;
        private int _intAvailability = 12;

        // Dictionary of names of custom data directories, with first value element being load order and second value element being whether or not it's enabled
        private readonly Dictionary<string, Tuple<int, bool>> _dicCustomDataDirectoryNames = new Dictionary<string, Tuple<int, bool>>();
        // Cached lists that should be updated every time _dicCustomDataDirectoryNames is updated
        private readonly List<CustomDataDirectoryInfo> _lstEnabledCustomDataDirectories = new List<CustomDataDirectoryInfo>();
        private readonly List<string> _lstEnabledCustomDataDirectoryPaths = new List<string>();

        // Sourcebook list.
        private readonly HashSet<string> _lstBooks = new HashSet<string> {"SR5"};

        public event PropertyChangedEventHandler PropertyChanged;

        [NotifyPropertyChangedInvocator]
        public void OnPropertyChanged([CallerMemberName] string strPropertyName = null)
        {
            OnMultiplePropertyChanged(strPropertyName);
        }

        public void OnMultiplePropertyChanged(params string[] lstPropertyNames)
        {
            ICollection<string> lstNamesOfChangedProperties = null;
            foreach (string strPropertyName in lstPropertyNames)
            {
                if (lstNamesOfChangedProperties == null)
                    lstNamesOfChangedProperties = s_CharacterOptionsDependencyGraph.GetWithAllDependents(strPropertyName);
                else
                {
                    foreach (string strLoopChangedProperty in s_CharacterOptionsDependencyGraph.GetWithAllDependents(strPropertyName))
                        lstNamesOfChangedProperties.Add(strLoopChangedProperty);
                }
            }

            if ((lstNamesOfChangedProperties?.Count > 0) != true)
                return;

            if (lstNamesOfChangedProperties.Contains(nameof(MaxNuyenDecimals)))
                _intCachedMaxNuyenDecimals = -1;
            if (lstNamesOfChangedProperties.Contains(nameof(MinNuyenDecimals)))
                _intCachedMinNuyenDecimals = -1;
            if (lstNamesOfChangedProperties.Contains(nameof(EssenceDecimals)))
                _intCachedEssenceDecimals = -1;
            foreach (string strPropertyToChange in lstNamesOfChangedProperties)
            {
                PropertyChanged?.Invoke(this, new PropertyChangedEventArgs(strPropertyToChange));
            }
        }

        //A tree of dependencies. Once some of the properties are changed,
        //anything they depend on, also needs to raise OnChanged
        //This tree keeps track of dependencies
        private static readonly DependencyGraph<string> s_CharacterOptionsDependencyGraph =
            new DependencyGraph<string>(
                new DependencyGraphNode<string>(nameof(EnabledCustomDataDirectoryPaths),
                    new DependencyGraphNode<string>(nameof(CustomDataDirectoryNames))
                ),
                new DependencyGraphNode<string>(nameof(EnabledCustomDataDirectoryInfos),
                    new DependencyGraphNode<string>(nameof(CustomDataDirectoryNames))
                ),
                new DependencyGraphNode<string>(nameof(MysAdeptSecondMAGAttributeEnabled),
                    new DependencyGraphNode<string>(nameof(MysAdeptAllowPPCareer)),
                    new DependencyGraphNode<string>(nameof(PrioritySpellsAsAdeptPowers))
                ),
                new DependencyGraphNode<string>(nameof(MaxNuyenDecimals),
                    new DependencyGraphNode<string>(nameof(NuyenFormat)),
                    new DependencyGraphNode<string>(nameof(MinNuyenDecimals))
                ),
                new DependencyGraphNode<string>(nameof(MinNuyenDecimals),
                    new DependencyGraphNode<string>(nameof(NuyenFormat)),
                    new DependencyGraphNode<string>(nameof(MaxNuyenDecimals))
                ),
                new DependencyGraphNode<string>(nameof(EssenceDecimals),
                    new DependencyGraphNode<string>(nameof(EssenceFormat))
                ),
                new DependencyGraphNode<string>(nameof(BuiltInOption),
                    new DependencyGraphNode<string>(nameof(SourceId))
                ),
                new DependencyGraphNode<string>(nameof(BuildMethodUsesPriorityTables),
                    new DependencyGraphNode<string>(nameof(BuildMethod))
                ),
                new DependencyGraphNode<string>(nameof(BuildMethodIsPriority),
                    new DependencyGraphNode<string>(nameof(BuildMethod))
                ),
                new DependencyGraphNode<string>(nameof(BuildMethodIsSumtoTen),
                    new DependencyGraphNode<string>(nameof(BuildMethod))
                ),
                new DependencyGraphNode<string>(nameof(BuildMethodIsLifeModule),
                    new DependencyGraphNode<string>(nameof(BuildMethod))
                ),
                new DependencyGraphNode<string>(nameof(DisplayName),
                    new DependencyGraphNode<string>(nameof(Name)),
                    new DependencyGraphNode<string>(nameof(SourceId))
                ),
                new DependencyGraphNode<string>(nameof(RedlinerExcludesSkull),
                    new DependencyGraphNode<string>(nameof(RedlinerExcludes))
                ),
                new DependencyGraphNode<string>(nameof(RedlinerExcludesTorso),
                    new DependencyGraphNode<string>(nameof(RedlinerExcludes))
                ),
                new DependencyGraphNode<string>(nameof(RedlinerExcludesArms),
                    new DependencyGraphNode<string>(nameof(RedlinerExcludes))
                ),
                new DependencyGraphNode<string>(nameof(RedlinerExcludesLegs),
                    new DependencyGraphNode<string>(nameof(RedlinerExcludes))
                )
            );

        #region Initialization, Save, and Load Methods
        public CharacterOptions(CharacterOptions objOther = null)
        {
            if (objOther != null)
                CopyValues(objOther);
        }

        public void CopyValues(CharacterOptions objOther)
        {
            if (objOther == null)
                return;
            _guiSourceId = objOther._guiSourceId;
            _strFileName = objOther._strFileName;

            // Copy over via properties in order to trigger OnPropertyChanged as appropriate
            PropertyInfo[] aobjProperties = GetType().GetProperties();
            PropertyInfo[] aobjOtherProperties = objOther.GetType().GetProperties();
            foreach (PropertyInfo objProperty in GetType().GetProperties().Where(x => x.CanRead && x.CanWrite))
            {
                PropertyInfo objOtherProperty = aobjOtherProperties.FirstOrDefault(x => x.Name == objProperty.Name);
                if (objOtherProperty != null && objProperty.PropertyType.IsAssignableFrom(objOtherProperty.PropertyType))
                {
                    objProperty.SetValue(aobjProperties, objOtherProperty.GetValue(objOtherProperty));
                }
            }

            OnPropertyChanged(nameof(SourceId));

            _dicCustomDataDirectoryNames.Clear();
            foreach (var kvpOther in objOther.CustomDataDirectoryNames)
            {
                _dicCustomDataDirectoryNames.Add(kvpOther.Key, new Tuple<int, bool>(kvpOther.Value.Item1, kvpOther.Value.Item2));
            }
            RecalculateEnabledCustomDataDirectories();

            _lstBooks.Clear();
            _lstBooks.Add("SR5");
            foreach (string strBook in objOther._lstBooks)
            {
                _lstBooks.Add(strBook);
            }
            RecalculateBookXPath();

            BannedWareGrades.Clear();
            foreach (string strGrade in objOther.BannedWareGrades)
            {
                BannedWareGrades.Add(strGrade);
            }

            // RedlinerExcludes handled through the four RedlinerExcludes[Limb] properties
        }

        public bool Equals(CharacterOptions objOther)
        {
            if (objOther == null)
                return false;
            if (_guiSourceId != objOther._guiSourceId)
                return false;
            if (_strFileName != objOther._strFileName)
                return false;

            PropertyInfo[] aobjProperties = GetType().GetProperties();
            PropertyInfo[] aobjOtherProperties = objOther.GetType().GetProperties();
            foreach (PropertyInfo objProperty in aobjProperties.Where(x => x.PropertyType.IsValueType))
            {
                PropertyInfo objOtherProperty = aobjOtherProperties.FirstOrDefault(x => x.Name == objProperty.Name);
                if (objOtherProperty == null || objProperty.GetValue(objProperty) != objOtherProperty.GetValue(objOtherProperty))
                {
                    return false;
                }
            }
            if (aobjOtherProperties.Any(x => x.PropertyType.IsValueType && aobjProperties.All(y => y.Name != x.Name)))
                return false;

            foreach (var kvpOther in objOther.CustomDataDirectoryNames)
            {
                if (_dicCustomDataDirectoryNames.TryGetValue(kvpOther.Key, out Tuple<int, bool> objMyValue))
                {
                    if (objMyValue.Item1 != kvpOther.Value.Item1 || objMyValue.Item2 != kvpOther.Value.Item2)
                        return false;
                }
                else if (kvpOther.Value.Item2)
                {
                    return false;
                }
            }

            if (_dicCustomDataDirectoryNames.Any(x => x.Value.Item2 && !objOther.CustomDataDirectoryNames.ContainsKey(x.Key)))
                return false;

            if (_lstBooks.Union(objOther._lstBooks).Count() != _lstBooks.Count)
                return false;

            if (BannedWareGrades.Union(objOther.BannedWareGrades).Count() != BannedWareGrades.Count)
                return false;

            // RedlinerExcludes handled through the four RedlinerExcludes[Limb] properties

            return true;
        }

        /// <summary>
        /// Save the current settings to the settings file.
        /// </summary>
        public bool Save()
        {
            // Create the settings directory if it does not exist.
            string settingsDirectoryPath = Path.Combine(Utils.GetStartupPath, "settings");
            if (!Directory.Exists(settingsDirectoryPath) && !Utils.IsRunningInVisualStudio)
            {
                try
                {
                    Directory.CreateDirectory(settingsDirectoryPath);
                }
                catch (UnauthorizedAccessException)
                {
                    Program.MainForm.ShowMessageBox(LanguageManager.GetString("Message_Insufficient_Permissions_Warning"));
                    return false;
                }
            }
            string strFilePath = Path.Combine(Utils.GetStartupPath, "settings", _strFileName);
            using (FileStream objStream = new FileStream(strFilePath, FileMode.Create, FileAccess.Write, FileShare.ReadWrite))
            {
                using (XmlTextWriter objWriter = new XmlTextWriter(objStream, Encoding.UTF8)
                {
                    Formatting = Formatting.Indented,
                    Indentation = 1,
                    IndentChar = '\t'
                })
                {
                    objWriter.WriteStartDocument();

                    // <settings>
                    objWriter.WriteStartElement("settings");

                    // <id />
                    objWriter.WriteElementString("id", _guiSourceId.ToString("D", GlobalOptions.InvariantCultureInfo));
                    // <name />
                    objWriter.WriteElementString("name", _strName);
                    // <recentimagefolder />
                    if (!string.IsNullOrEmpty(_strImageFolder))
                    {
                        objWriter.WriteElementString("recentimagefolder", _strImageFolder);
                    }

                    // <licenserestricted />
                    objWriter.WriteElementString("licenserestricted", _blnLicenseRestrictedItems.ToString(GlobalOptions.InvariantCultureInfo));
                    // <printzeroratingskills />
                    objWriter.WriteElementString("printzeroratingskills", _blnPrintSkillsWithZeroRating.ToString(GlobalOptions.InvariantCultureInfo));
                    // <morelethalgameplay />
                    objWriter.WriteElementString("morelethalgameplay", _blnMoreLethalGameplay.ToString(GlobalOptions.InvariantCultureInfo));
                    // <spiritforcebasedontotalmag />
                    objWriter.WriteElementString("spiritforcebasedontotalmag", _blnSpiritForceBasedOnTotalMAG.ToString(GlobalOptions.InvariantCultureInfo));
                    // <printexpenses />
                    objWriter.WriteElementString("printexpenses", _blnPrintExpenses.ToString(GlobalOptions.InvariantCultureInfo));
                    // <printfreeexpenses />
                    objWriter.WriteElementString("printfreeexpenses", _blnPrintFreeExpenses.ToString(GlobalOptions.InvariantCultureInfo));
                    // <nuyenperbp />
                    objWriter.WriteElementString("nuyenperbp", _decNuyenPerBP.ToString(GlobalOptions.InvariantCultureInfo));
                    // <UnarmedImprovementsApplyToWeapons />
                    objWriter.WriteElementString("unarmedimprovementsapplytoweapons", _blnUnarmedImprovementsApplyToWeapons.ToString(GlobalOptions.InvariantCultureInfo));
                    // <allowinitiationincreatemode />
                    objWriter.WriteElementString("allowinitiationincreatemode", _blnAllowInitiationInCreateMode.ToString(GlobalOptions.InvariantCultureInfo));
                    // <usepointsonbrokengroups />
                    objWriter.WriteElementString("usepointsonbrokengroups", _blnUsePointsOnBrokenGroups.ToString(GlobalOptions.InvariantCultureInfo));
                    // <dontdoublequalities />
                    objWriter.WriteElementString("dontdoublequalities", _blnDontDoubleQualityPurchaseCost.ToString(GlobalOptions.InvariantCultureInfo));
                    // <dontdoublequalities />
                    objWriter.WriteElementString("dontdoublequalityrefunds", _blnDontDoubleQualityRefundCost.ToString(GlobalOptions.InvariantCultureInfo));
                    // <ignoreart />
                    objWriter.WriteElementString("ignoreart", _blnIgnoreArt.ToString(GlobalOptions.InvariantCultureInfo));
                    // <cyberlegmovement />
                    objWriter.WriteElementString("cyberlegmovement", _blnCyberlegMovement.ToString(GlobalOptions.InvariantCultureInfo));
                    // <allow2ndmaxattribute />
                    objWriter.WriteElementString("allow2ndmaxattribute", _blnAllow2ndMaxAttribute.ToString(GlobalOptions.InvariantCultureInfo));
                    // <contactpointsexpression />
                    objWriter.WriteElementString("contactpointsexpression", _strContactPointsExpression);
                    // <knowledgepointsexpression />
                    objWriter.WriteElementString("knowledgepointsexpression", _strKnowledgePointsExpression);
                    // <dronearmormultiplierenabled />
                    objWriter.WriteElementString("dronearmormultiplierenabled", _blnDroneArmorMultiplierEnabled.ToString(GlobalOptions.InvariantCultureInfo));
                    // <dronearmorflatnumber />
                    objWriter.WriteElementString("dronearmorflatnumber", _intDroneArmorMultiplier.ToString(GlobalOptions.InvariantCultureInfo));
                    // <nosinglearmorencumbrance />
                    objWriter.WriteElementString("nosinglearmorencumbrance", _blnNoSingleArmorEncumbrance.ToString(GlobalOptions.InvariantCultureInfo));
                    // <ignorecomplexformlimit />
                    objWriter.WriteElementString("ignorecomplexformlimit", _blnIgnoreComplexFormLimit.ToString(GlobalOptions.InvariantCultureInfo));
                    // <NoArmorEncumbrance />
                    objWriter.WriteElementString("noarmorencumbrance", _blnNoArmorEncumbrance.ToString(GlobalOptions.InvariantCultureInfo));
                    // <esslossreducesmaximumonly />
                    objWriter.WriteElementString("esslossreducesmaximumonly", _blnESSLossReducesMaximumOnly.ToString(GlobalOptions.InvariantCultureInfo));
                    // <allowskillregrouping />
                    objWriter.WriteElementString("allowskillregrouping", _blnAllowSkillRegrouping.ToString(GlobalOptions.InvariantCultureInfo));
                    // <metatypecostskarma />
                    objWriter.WriteElementString("metatypecostskarma", _blnMetatypeCostsKarma.ToString(GlobalOptions.InvariantCultureInfo));
                    // <metatypecostskarmamultiplier />
                    objWriter.WriteElementString("metatypecostskarmamultiplier", _intMetatypeCostMultiplier.ToString(GlobalOptions.InvariantCultureInfo));
                    // <limbcount />
                    objWriter.WriteElementString("limbcount", _intLimbCount.ToString(GlobalOptions.InvariantCultureInfo));
                    // <excludelimbslot />
                    objWriter.WriteElementString("excludelimbslot", _strExcludeLimbSlot);
                    // <allowcyberwareessdiscounts />
                    objWriter.WriteElementString("allowcyberwareessdiscounts", _blnAllowCyberwareESSDiscounts.ToString(GlobalOptions.InvariantCultureInfo));
                    // <maximumarmormodifications />
                    objWriter.WriteElementString("maximumarmormodifications", _blnMaximumArmorModifications.ToString(GlobalOptions.InvariantCultureInfo));
                    // <armordegredation />
                    objWriter.WriteElementString("armordegredation", _blnArmorDegradation.ToString(GlobalOptions.InvariantCultureInfo));
                    // <specialkarmacostbasedonshownvalue />
                    objWriter.WriteElementString("specialkarmacostbasedonshownvalue", _blnSpecialKarmaCostBasedOnShownValue.ToString(GlobalOptions.InvariantCultureInfo));
                    // <exceedpositivequalities />
                    objWriter.WriteElementString("exceedpositivequalities", _blnExceedPositiveQualities.ToString(GlobalOptions.InvariantCultureInfo));
                    // <exceedpositivequalitiescostdoubled />
                    objWriter.WriteElementString("exceedpositivequalitiescostdoubled", _blnExceedPositiveQualitiesCostDoubled.ToString(GlobalOptions.InvariantCultureInfo));

                    objWriter.WriteElementString("mysaddppcareer", MysAdeptAllowPPCareer.ToString(GlobalOptions.InvariantCultureInfo));

                    // <mysadeptsecondmagattribute />
                    objWriter.WriteElementString("mysadeptsecondmagattribute", MysAdeptSecondMAGAttribute.ToString(GlobalOptions.InvariantCultureInfo));

                    // <exceednegativequalities />
                    objWriter.WriteElementString("exceednegativequalities", _blnExceedNegativeQualities.ToString(GlobalOptions.InvariantCultureInfo));
                    // <exceednegativequalitieslimit />
                    objWriter.WriteElementString("exceednegativequalitieslimit", _blnExceedNegativeQualitiesLimit.ToString(GlobalOptions.InvariantCultureInfo));
                    // <multiplyrestrictedcost />
                    objWriter.WriteElementString("multiplyrestrictedcost", _blnMultiplyRestrictedCost.ToString(GlobalOptions.InvariantCultureInfo));
                    // <multiplyforbiddencost />
                    objWriter.WriteElementString("multiplyforbiddencost", _blnMultiplyForbiddenCost.ToString(GlobalOptions.InvariantCultureInfo));
                    // <restrictedcostmultiplier />
                    objWriter.WriteElementString("restrictedcostmultiplier", _intRestrictedCostMultiplier.ToString(GlobalOptions.InvariantCultureInfo));
                    // <forbiddencostmultiplier />
                    objWriter.WriteElementString("forbiddencostmultiplier", _intForbiddenCostMultiplier.ToString(GlobalOptions.InvariantCultureInfo));
                    // <donotroundessenceinternally />
                    objWriter.WriteElementString("donotroundessenceinternally", _blnDoNotRoundEssenceInternally.ToString(GlobalOptions.InvariantCultureInfo));
                    // <donotroundessenceinternally />
                    objWriter.WriteElementString("enemykarmaqualitylimit", _blnEnemyKarmaQualityLimit.ToString(GlobalOptions.InvariantCultureInfo));
                    // <nuyenformat />
                    objWriter.WriteElementString("nuyenformat", _strNuyenFormat);
                    // <essencedecimals />
                    objWriter.WriteElementString("essenceformat", _strEssenceFormat);
                    // <enforcecapacity />
                    objWriter.WriteElementString("enforcecapacity", _blnEnforceCapacity.ToString(GlobalOptions.InvariantCultureInfo));
                    // <restrictrecoil />
                    objWriter.WriteElementString("restrictrecoil", _blnRestrictRecoil.ToString(GlobalOptions.InvariantCultureInfo));
                    // <unrestrictednuyen />
                    objWriter.WriteElementString("unrestrictednuyen", _blnUnrestrictedNuyen.ToString(GlobalOptions.InvariantCultureInfo));
                    // <calculatecommlinkresponse />
                    objWriter.WriteElementString("calculatecommlinkresponse", _blnCalculateCommlinkResponse.ToString(GlobalOptions.InvariantCultureInfo));
                    // <allowhigherstackedfoci />
                    objWriter.WriteElementString("allowhigherstackedfoci", _blnAllowHigherStackedFoci.ToString(GlobalOptions.InvariantCultureInfo));
                    // <alloweditpartofbaseweapon />
                    objWriter.WriteElementString("alloweditpartofbaseweapon", _blnAllowEditPartOfBaseWeapon.ToString(GlobalOptions.InvariantCultureInfo));
                    // <breakskillgroupsincreatemode />
                    objWriter.WriteElementString("breakskillgroupsincreatemode", _blnStrictSkillGroupsInCreateMode.ToString(GlobalOptions.InvariantCultureInfo));
                    // <allowpointbuyspecializationsonkarmaskills />
                    objWriter.WriteElementString("allowpointbuyspecializationsonkarmaskills", _blnAllowPointBuySpecializationsOnKarmaSkills.ToString(GlobalOptions.InvariantCultureInfo));
                    // <extendanydetectionspell />
                    objWriter.WriteElementString("extendanydetectionspell", _blnExtendAnyDetectionSpell.ToString(GlobalOptions.InvariantCultureInfo));
                    //<dontusecyberlimbcalculation />
                    objWriter.WriteElementString("dontusecyberlimbcalculation", _blnDontUseCyberlimbCalculation.ToString(GlobalOptions.InvariantCultureInfo));
                    // <alternatemetatypeattributekarma />
                    objWriter.WriteElementString("alternatemetatypeattributekarma", _blnAlternateMetatypeAttributeKarma.ToString(GlobalOptions.InvariantCultureInfo));
                    // <reversekarmapriorityorder />
                    objWriter.WriteElementString("reverseattributepriorityorder", ReverseAttributePriorityOrder.ToString(GlobalOptions.InvariantCultureInfo));
                    // <printnotes />
                    objWriter.WriteElementString("printnotes", _blnPrintNotes.ToString(GlobalOptions.InvariantCultureInfo));
                    // <allowobsolescentupgrade />
                    objWriter.WriteElementString("allowobsolescentupgrade", _blnAllowObsolescentUpgrade.ToString(GlobalOptions.InvariantCultureInfo));
                    // <allowbiowaresuites />
                    objWriter.WriteElementString("allowbiowaresuites", _blnAllowBiowareSuites.ToString(GlobalOptions.InvariantCultureInfo));
                    // <freespiritpowerpointsmag />
                    objWriter.WriteElementString("freespiritpowerpointsmag", _blnFreeSpiritPowerPointsMAG.ToString(GlobalOptions.InvariantCultureInfo));
                    // <compensateskillgroupkarmadifference />
                    objWriter.WriteElementString("compensateskillgroupkarmadifference", _blnCompensateSkillGroupKarmaDifference.ToString(GlobalOptions.InvariantCultureInfo));
                    // <autobackstory />
                    objWriter.WriteElementString("autobackstory", _blnAutomaticBackstory.ToString(GlobalOptions.InvariantCultureInfo));
                    // <freemartialartspecialization />
                    objWriter.WriteElementString("freemartialartspecialization", _blnFreeMartialArtSpecialization.ToString(GlobalOptions.InvariantCultureInfo));
                    // <priorityspellsasadeptpowers />
                    objWriter.WriteElementString("priorityspellsasadeptpowers", _blnPrioritySpellsAsAdeptPowers.ToString(GlobalOptions.InvariantCultureInfo));
                    // <usecalculatedpublicawareness />
                    objWriter.WriteElementString("usecalculatedpublicawareness", _blnUseCalculatedPublicAwareness.ToString(GlobalOptions.InvariantCultureInfo));
                    // <increasedimprovedabilitymodifier />
                    objWriter.WriteElementString("increasedimprovedabilitymodifier", _blnIncreasedImprovedAbilityMultiplier.ToString(GlobalOptions.InvariantCultureInfo));
                    // <allowfreegrids />
                    objWriter.WriteElementString("allowfreegrids", _blnAllowFreeGrids.ToString(GlobalOptions.InvariantCultureInfo));
                    // <allowtechnomancerschooling />
                    objWriter.WriteElementString("allowtechnomancerschooling", _blnAllowTechnomancerSchooling.ToString(GlobalOptions.InvariantCultureInfo));
                    // <cyberlimbattributebonuscapoverride />
                    objWriter.WriteElementString("cyberlimbattributebonuscapoverride", _blnCyberlimbAttributeBonusCapOverride.ToString(GlobalOptions.InvariantCultureInfo));
                    // <cyberlimbattributebonuscap />
                    objWriter.WriteElementString("cyberlimbattributebonuscap", _intCyberlimbAttributeBonusCap.ToString(GlobalOptions.InvariantCultureInfo));
                    // <clampattributeminimum />
                    objWriter.WriteElementString("clampattributeminimum", _blnUnclampAttributeMinimum.ToString(GlobalOptions.InvariantCultureInfo));
                    // <dronemods />
                    objWriter.WriteElementString("dronemods", _blnDroneMods.ToString(GlobalOptions.InvariantCultureInfo));
                    // <dronemodsmaximumpilot />
                    objWriter.WriteElementString("dronemodsmaximumpilot", _blnDroneModsMaximumPilot.ToString(GlobalOptions.InvariantCultureInfo));

                    // <karmacost>
                    objWriter.WriteStartElement("karmacost");
                    // <karmaattribute />
                    objWriter.WriteElementString("karmaattribute", _intKarmaAttribute.ToString(GlobalOptions.InvariantCultureInfo));
                    // <karmaquality />
                    objWriter.WriteElementString("karmaquality", _intKarmaQuality.ToString(GlobalOptions.InvariantCultureInfo));
                    // <karmaspecialization />
                    objWriter.WriteElementString("karmaspecialization", _intKarmaSpecialization.ToString(GlobalOptions.InvariantCultureInfo));
                    // <karmaknospecialization />
                    objWriter.WriteElementString("karmaknospecialization", _intKarmaKnoSpecialization.ToString(GlobalOptions.InvariantCultureInfo));
                    // <karmanewknowledgeskill />
                    objWriter.WriteElementString("karmanewknowledgeskill", _intKarmaNewKnowledgeSkill.ToString(GlobalOptions.InvariantCultureInfo));
                    // <karmanewactiveskill />
                    objWriter.WriteElementString("karmanewactiveskill", _intKarmaNewActiveSkill.ToString(GlobalOptions.InvariantCultureInfo));
                    // <karmanewskillgroup />
                    objWriter.WriteElementString("karmanewskillgroup", _intKarmaNewSkillGroup.ToString(GlobalOptions.InvariantCultureInfo));
                    // <karmaimproveknowledgeskill />
                    objWriter.WriteElementString("karmaimproveknowledgeskill", _intKarmaImproveKnowledgeSkill.ToString(GlobalOptions.InvariantCultureInfo));
                    // <karmaimproveactiveskill />
                    objWriter.WriteElementString("karmaimproveactiveskill", _intKarmaImproveActiveSkill.ToString(GlobalOptions.InvariantCultureInfo));
                    // <karmaimproveskillgroup />
                    objWriter.WriteElementString("karmaimproveskillgroup", _intKarmaImproveSkillGroup.ToString(GlobalOptions.InvariantCultureInfo));
                    // <karmaspell />
                    objWriter.WriteElementString("karmaspell", _intKarmaSpell.ToString(GlobalOptions.InvariantCultureInfo));
                    // <karmaenhancement />
                    objWriter.WriteElementString("karmaenhancement", _intKarmaEnhancement.ToString(GlobalOptions.InvariantCultureInfo));
                    // <karmanewcomplexform />
                    objWriter.WriteElementString("karmanewcomplexform", _intKarmaNewComplexForm.ToString(GlobalOptions.InvariantCultureInfo));
                    // <karmaimprovecomplexform />
                    objWriter.WriteElementString("karmaimprovecomplexform", _intKarmaImproveComplexForm.ToString(GlobalOptions.InvariantCultureInfo));
                    // <karmanewaiprogram />
                    objWriter.WriteElementString("karmanewaiprogram", _intKarmaNewAIProgram.ToString(GlobalOptions.InvariantCultureInfo));
                    // <karmanewaiadvancedprogram />
                    objWriter.WriteElementString("karmanewaiadvancedprogram", _intKarmaNewAIAdvancedProgram.ToString(GlobalOptions.InvariantCultureInfo));
                    // <karmacontact />
                    objWriter.WriteElementString("karmacontact", _intKarmaContact.ToString(GlobalOptions.InvariantCultureInfo));
                    // <karmaenemy />
                    objWriter.WriteElementString("karmaenemy", _intKarmaEnemy.ToString(GlobalOptions.InvariantCultureInfo));
                    // <karmacarryover />
                    objWriter.WriteElementString("karmacarryover", _intKarmaCarryover.ToString(GlobalOptions.InvariantCultureInfo));
                    // <karmaspirit />
                    objWriter.WriteElementString("karmaspirit", _intKarmaSpirit.ToString(GlobalOptions.InvariantCultureInfo));
                    // <karmamaneuver />
                    objWriter.WriteElementString("karmamaneuver", _intKarmaManeuver.ToString(GlobalOptions.InvariantCultureInfo));
                    // <karmainitiation />
                    objWriter.WriteElementString("karmainitiation", _intKarmaInitiation.ToString(GlobalOptions.InvariantCultureInfo));
                    // <karmainitiationflat />
                    objWriter.WriteElementString("karmainitiationflat", _intKarmaInitiationFlat.ToString(GlobalOptions.InvariantCultureInfo));
                    // <karmametamagic />
                    objWriter.WriteElementString("karmametamagic", _intKarmaMetamagic.ToString(GlobalOptions.InvariantCultureInfo));
                    // <karmacomplexformoption />
                    objWriter.WriteElementString("karmacomplexformoption", _intKarmaComplexFormOption.ToString(GlobalOptions.InvariantCultureInfo));
                    // <karmacomplexformskillsoft />
                    objWriter.WriteElementString("karmacomplexformskillsoft", _intKarmaComplexFormSkillsoft.ToString(GlobalOptions.InvariantCultureInfo));
                    // <karmajoingroup />
                    objWriter.WriteElementString("karmajoingroup", _intKarmaJoinGroup.ToString(GlobalOptions.InvariantCultureInfo));
                    // <karmaleavegroup />
                    objWriter.WriteElementString("karmaleavegroup", _intKarmaLeaveGroup.ToString(GlobalOptions.InvariantCultureInfo));
                    // <karmaalchemicalfocus />
                    objWriter.WriteElementString("karmaalchemicalfocus", _intKarmaAlchemicalFocus.ToString(GlobalOptions.InvariantCultureInfo));
                    // <karmabanishingfocus />
                    objWriter.WriteElementString("karmabanishingfocus", _intKarmaBanishingFocus.ToString(GlobalOptions.InvariantCultureInfo));
                    // <karmabindingfocus />
                    objWriter.WriteElementString("karmabindingfocus", _intKarmaBindingFocus.ToString(GlobalOptions.InvariantCultureInfo));
                    // <karmacenteringfocus />
                    objWriter.WriteElementString("karmacenteringfocus", _intKarmaCenteringFocus.ToString(GlobalOptions.InvariantCultureInfo));
                    // <karmacounterspellingfocus />
                    objWriter.WriteElementString("karmacounterspellingfocus", _intKarmaCounterspellingFocus.ToString(GlobalOptions.InvariantCultureInfo));
                    // <karmadisenchantingfocus />
                    objWriter.WriteElementString("karmadisenchantingfocus", _intKarmaDisenchantingFocus.ToString(GlobalOptions.InvariantCultureInfo));
                    // <karmaflexiblesignaturefocus />
                    objWriter.WriteElementString("karmaflexiblesignaturefocus", _intKarmaFlexibleSignatureFocus.ToString(GlobalOptions.InvariantCultureInfo));
                    // <karmamaskingfocus />
                    objWriter.WriteElementString("karmamaskingfocus", _intKarmaMaskingFocus.ToString(GlobalOptions.InvariantCultureInfo));
                    // <karmapowerfocus />
                    objWriter.WriteElementString("karmapowerfocus", _intKarmaPowerFocus.ToString(GlobalOptions.InvariantCultureInfo));
                    // <karmaqifocus />
                    objWriter.WriteElementString("karmaqifocus", _intKarmaQiFocus.ToString(GlobalOptions.InvariantCultureInfo));
                    // <karmaritualspellcastingfocus />
                    objWriter.WriteElementString("karmaritualspellcastingfocus", _intKarmaRitualSpellcastingFocus.ToString(GlobalOptions.InvariantCultureInfo));
                    // <karmaspellcastingfocus />
                    objWriter.WriteElementString("karmaspellcastingfocus", _intKarmaSpellcastingFocus.ToString(GlobalOptions.InvariantCultureInfo));
                    // <karmaspellshapingfocus />
                    objWriter.WriteElementString("karmaspellshapingfocus", _intKarmaSpellShapingFocus.ToString(GlobalOptions.InvariantCultureInfo));
                    // <karmasummoningfocus />
                    objWriter.WriteElementString("karmasummoningfocus", _intKarmaSummoningFocus.ToString(GlobalOptions.InvariantCultureInfo));
                    // <karmasustainingfocus />
                    objWriter.WriteElementString("karmasustainingfocus", _intKarmaSustainingFocus.ToString(GlobalOptions.InvariantCultureInfo));
                    // <karmaweaponfocus />
                    objWriter.WriteElementString("karmaweaponfocus", _intKarmaWeaponFocus.ToString(GlobalOptions.InvariantCultureInfo));
                    // <karmaweaponfocus />
                    objWriter.WriteElementString("karmamysadpp", _intKarmaMysticAdeptPowerPoint.ToString(GlobalOptions.InvariantCultureInfo));
                    // </karmacost>
                    objWriter.WriteEndElement();

                    // <books>
                    objWriter.WriteStartElement("books");
                    foreach (string strBook in _lstBooks)
                        objWriter.WriteElementString("book", strBook);
                    // </books>
                    objWriter.WriteEndElement();

                    // <customdatadirectorynames>
	            	objWriter.WriteStartElement("customdatadirectorynames");
		            foreach (KeyValuePair<string, Tuple<int, bool>> dicDirectoryName in _dicCustomDataDirectoryNames)
		            {
		                objWriter.WriteStartElement("customdatadirectoryname");
		                objWriter.WriteElementString("directoryname", dicDirectoryName.Key);
                        objWriter.WriteElementString("order", dicDirectoryName.Value.Item1.ToString(GlobalOptions.InvariantCultureInfo));
                        objWriter.WriteElementString("enabled", dicDirectoryName.Value.Item2.ToString(GlobalOptions.InvariantCultureInfo));
		                objWriter.WriteEndElement();
		            }
		            // </customdatadirectorynames>
		            objWriter.WriteEndElement();

                    // <buildmethod />
                    objWriter.WriteElementString("buildmethod", _eBuildMethod.ToString());
                    // <buildpoints />
                    objWriter.WriteElementString("buildpoints", _intBuildPoints.ToString(GlobalOptions.InvariantCultureInfo));
                    // <qualitykarmalimit />
                    objWriter.WriteElementString("qualitykarmalimit", _intQualityKarmaLimit.ToString(GlobalOptions.InvariantCultureInfo));
                    // <priorityarray />
                    objWriter.WriteElementString("priorityarray", _strPriorityArray.ToString(GlobalOptions.InvariantCultureInfo));
                    // <prioritytable />
                    objWriter.WriteElementString("prioritytable", _strPriorityTable.ToString(GlobalOptions.InvariantCultureInfo));
                    // <sumtoten />
                    objWriter.WriteElementString("sumtoten", _intSumtoTen.ToString(GlobalOptions.InvariantCultureInfo));
                    // <availability />
                    objWriter.WriteElementString("availability", _intAvailability.ToString(GlobalOptions.InvariantCultureInfo));
                    // <nuyenmaxbp />
                    objWriter.WriteElementString("nuyenmaxbp", _decNuyenMaximumBP.ToString(GlobalOptions.InvariantCultureInfo));

                    // <bannedwaregrades>
                    objWriter.WriteStartElement("bannedwaregrades");
                    foreach (string strGrade in BannedWareGrades)
                    {
                        objWriter.WriteElementString("grade", strGrade);
                    }
                    // </bannedwaregrades>
                    objWriter.WriteEndElement();

                    // <redlinerexclusion>
                    objWriter.WriteStartElement("redlinerexclusion");
                    foreach (string strLimb in RedlinerExcludes)
                    {
                        objWriter.WriteElementString("limb", strLimb);
                    }
                    // </redlinerexclusion>
                    objWriter.WriteEndElement();

                    // </settings>
                    objWriter.WriteEndElement();

                    objWriter.WriteEndDocument();
                }
            }

            return true;
        }

        /// <summary>
        /// Load the settings from the settings file.
        /// </summary>
        /// <param name="strFileName">Settings file to load from.</param>
        /// <param name="blnShowDialogs">Whether or not to show message boxes on failures to load.</param>
        public bool Load(string strFileName, bool blnShowDialogs = true)
        {
            _strFileName = strFileName;
            string strFilePath = Path.Combine(Utils.GetStartupPath, "settings", _strFileName);
            XmlDocument objXmlDocument = new XmlDocument
            {
                XmlResolver = null
            };
            // Make sure the settings file exists. If not, ask the user if they would like to use the default settings file instead. A character cannot be loaded without a settings file.
            if (File.Exists(strFilePath))
            {
                try
                {
                    using (StreamReader objStreamReader = new StreamReader(strFilePath, Encoding.UTF8, true))
<<<<<<< HEAD
                    using (XmlReader objXmlReader = XmlReader.Create(objStreamReader, new XmlReaderSettings {XmlResolver = null}))
                        objXmlDocument.Load(objXmlReader);
=======
                        using (XmlReader objXmlReader = XmlReader.Create(objStreamReader, GlobalOptions.SafeXmlReaderSettings))
                            objXmlDocument.Load(objXmlReader);
>>>>>>> 1f06ece3
                }
                catch (IOException)
                {
                    if (blnShowDialogs)
                        Program.MainForm.ShowMessageBox(LanguageManager.GetString("Message_CharacterOptions_CannotLoadCharacter"), LanguageManager.GetString("MessageText_CharacterOptions_CannotLoadCharacter"), MessageBoxButtons.OK,
                            MessageBoxIcon.Error);
                    return false;
                }
                catch (XmlException)
                {
                    if (blnShowDialogs)
                        Program.MainForm.ShowMessageBox(LanguageManager.GetString("Message_CharacterOptions_CannotLoadCharacter"), LanguageManager.GetString("MessageText_CharacterOptions_CannotLoadCharacter"), MessageBoxButtons.OK,
                            MessageBoxIcon.Error);
                    return false;
                }
            }
            else
            {
<<<<<<< HEAD
                if (blnShowDialogs)
                    Program.MainForm.ShowMessageBox(LanguageManager.GetString("Message_CharacterOptions_CannotLoadCharacter"), LanguageManager.GetString("MessageText_CharacterOptions_CannotLoadCharacter"), MessageBoxButtons.OK,
                        MessageBoxIcon.Error);
                return false;
=======
                if (Program.MainForm.ShowMessageBox(string.Format(GlobalOptions.CultureInfo, LanguageManager.GetString("Message_CharacterOptions_CannotLoadSetting"), _strFileName), LanguageManager.GetString("MessageTitle_CharacterOptions_CannotLoadSetting"), MessageBoxButtons.YesNo, MessageBoxIcon.Question) == DialogResult.No)
                {
                    Program.MainForm.ShowMessageBox(LanguageManager.GetString("Message_CharacterOptions_CannotLoadCharacter"), LanguageManager.GetString("MessageText_CharacterOptions_CannotLoadCharacter"), MessageBoxButtons.OK, MessageBoxIcon.Error);
                    return false;
                }
                else
                {
                    _strFileName = "default.xml";
                    strFilePath = Path.Combine(Utils.GetStartupPath, "settings", _strFileName);
                    try
                    {
                        using (StreamReader objStreamReader = new StreamReader(strFilePath, Encoding.UTF8, true))
                            using (XmlReader objXmlReader = XmlReader.Create(objStreamReader, GlobalOptions.SafeXmlReaderSettings))
                                objXmlDocument.Load(objXmlReader);
                    }
                    catch (IOException)
                    {
                        Program.MainForm.ShowMessageBox(LanguageManager.GetString("Message_CharacterOptions_CannotLoadCharacter"), LanguageManager.GetString("MessageText_CharacterOptions_CannotLoadCharacter"), MessageBoxButtons.OK, MessageBoxIcon.Error);
                        return false;
                    }
                    catch (XmlException)
                    {
                        Program.MainForm.ShowMessageBox(LanguageManager.GetString("Message_CharacterOptions_CannotLoadCharacter"), LanguageManager.GetString("MessageText_CharacterOptions_CannotLoadCharacter"), MessageBoxButtons.OK, MessageBoxIcon.Error);
                        return false;
                    }
                }
>>>>>>> 1f06ece3
            }

            return Load(objXmlDocument.GetFastNavigator().SelectSingleNode("//settings"));
        }

        /// <summary>
        /// Load the settings from a settings node.
        /// </summary>
        /// <param name="objXmlNode">Settings node to load from.</param>
        public bool Load(XPathNavigator objXmlNode)
        {
            if (objXmlNode == null)
                return false;
            string strTemp = string.Empty;
            // Setting id.
            string strId = string.Empty;
            if (objXmlNode.TryGetStringFieldQuickly("id", ref strId) && Guid.TryParse(strId, out Guid guidTemp))
                _guiSourceId = guidTemp;
            // Setting name.
            objXmlNode.TryGetStringFieldQuickly("name", ref _strName);
            // Most recent image folder location used.
            objXmlNode.TryGetStringFieldQuickly("recentimagefolder", ref _strImageFolder);
            // License Restricted items.
            objXmlNode.TryGetBoolFieldQuickly("licenserestricted", ref _blnLicenseRestrictedItems);
            // Print all Active Skills with a total value greater than 0 (as opposed to only printing those with a Rating higher than 0).
            objXmlNode.TryGetBoolFieldQuickly("printzeroratingskills", ref _blnPrintSkillsWithZeroRating);
            // More Lethal Gameplay.
            objXmlNode.TryGetBoolFieldQuickly("morelethalgameplay", ref _blnMoreLethalGameplay);
            // Spirit Force Based on Total MAG.
            objXmlNode.TryGetBoolFieldQuickly("spiritforcebasedontotalmag", ref _blnSpiritForceBasedOnTotalMAG);
            // Print Expenses.
            objXmlNode.TryGetBoolFieldQuickly("printexpenses", ref _blnPrintExpenses);
            // Print Free Expenses.
            objXmlNode.TryGetBoolFieldQuickly("printfreeexpenses", ref _blnPrintFreeExpenses);
            // Nuyen per Build Point
            objXmlNode.TryGetDecFieldQuickly("nuyenperbp", ref _decNuyenPerBP);
            // Knucks use Unarmed
            objXmlNode.TryGetBoolFieldQuickly("unarmedimprovementsapplytoweapons", ref _blnUnarmedImprovementsApplyToWeapons);
            // Allow Initiation in Create Mode
            objXmlNode.TryGetBoolFieldQuickly("allowinitiationincreatemode", ref _blnAllowInitiationInCreateMode);
            // Use Points on Broken Groups
            objXmlNode.TryGetBoolFieldQuickly("usepointsonbrokengroups", ref _blnUsePointsOnBrokenGroups);
            // Don't Double the Cost of purchasing Qualities in Career Mode
            objXmlNode.TryGetBoolFieldQuickly("dontdoublequalities", ref _blnDontDoubleQualityPurchaseCost);
            // Don't Double the Cost of removing Qualities in Career Mode
            objXmlNode.TryGetBoolFieldQuickly("dontdoublequalityrefunds", ref _blnDontDoubleQualityRefundCost);
            // Ignore Art Requirements from Street Grimoire
            objXmlNode.TryGetBoolFieldQuickly("ignoreart", ref _blnIgnoreArt);
            // Use Cyberleg Stats for Movement
            objXmlNode.TryGetBoolFieldQuickly("cyberlegmovement", ref _blnCyberlegMovement);
            // Allow a 2nd Max Attribute
            objXmlNode.TryGetBoolFieldQuickly("allow2ndmaxattribute", ref _blnAllow2ndMaxAttribute);
            // XPath expression for contact points
            if (!objXmlNode.TryGetStringFieldQuickly("contactpointsexpression", ref _strContactPointsExpression))
            {
                // Legacy shim
                int intTemp = 3;
                bool blnTemp = false;
                strTemp = "{CHAUnaug}";
                if (objXmlNode.TryGetBoolFieldQuickly("usetotalvalueforcontacts", ref blnTemp) && blnTemp)
                    strTemp = "{CHA}";
                if (objXmlNode.TryGetBoolFieldQuickly("freecontactsmultiplierenabled", ref blnTemp) && blnTemp)
                    objXmlNode.TryGetInt32FieldQuickly("freekarmacontactsmultiplier", ref intTemp);
                _strContactPointsExpression = strTemp + " * " + intTemp.ToString(GlobalOptions.InvariantCultureInfo);
            }
            // XPath expression for knowledge points
            if (!objXmlNode.TryGetStringFieldQuickly("knowledgepointsexpression", ref _strKnowledgePointsExpression))
            {
                // Legacy shim
                int intTemp = 2;
                bool blnTemp = false;
                strTemp = "({INTUnaug} + {LOGUnaug})";
                if (objXmlNode.TryGetBoolFieldQuickly("usetotalvalueforknowledge", ref blnTemp) && blnTemp)
                    strTemp = "({INT} + {LOG})";
                if (objXmlNode.TryGetBoolFieldQuickly("freekarmaknowledgemultiplierenabled", ref blnTemp) && blnTemp)
                    objXmlNode.TryGetInt32FieldQuickly("freekarmaknowledgemultiplier", ref intTemp);
                _strKnowledgePointsExpression = strTemp + " * " + intTemp.ToString(GlobalOptions.InvariantCultureInfo);
            }
            // Drone Armor Multiplier Enabled
            objXmlNode.TryGetBoolFieldQuickly("dronearmormultiplierenabled", ref _blnDroneArmorMultiplierEnabled);
            // Drone Armor Multiplier Value
            objXmlNode.TryGetInt32FieldQuickly("dronearmorflatnumber", ref _intDroneArmorMultiplier);
            // No Single Armor Encumbrance
            objXmlNode.TryGetBoolFieldQuickly("nosinglearmorencumbrance", ref _blnNoSingleArmorEncumbrance);
            // Ignore Armor Encumbrance
            objXmlNode.TryGetBoolFieldQuickly("noarmorencumbrance", ref _blnNoArmorEncumbrance);
            // Ignore Complex Form Limit
            objXmlNode.TryGetBoolFieldQuickly("ignorecomplexformlimit", ref _blnIgnoreComplexFormLimit);
            // Essence Loss Reduces Maximum Only.
            objXmlNode.TryGetBoolFieldQuickly("esslossreducesmaximumonly", ref _blnESSLossReducesMaximumOnly);
            // Allow Skill Regrouping.
            objXmlNode.TryGetBoolFieldQuickly("allowskillregrouping", ref _blnAllowSkillRegrouping);
            // Metatype Costs Karma.
            objXmlNode.TryGetBoolFieldQuickly("metatypecostskarma", ref _blnMetatypeCostsKarma);
            // Metatype Costs Karma.
            objXmlNode.TryGetBoolFieldQuickly("reverseattributepriorityorder", ref _blnReverseAttributePriorityOrder);
            // Metatype Costs Karma Multiplier.
            objXmlNode.TryGetInt32FieldQuickly("metatypecostskarmamultiplier", ref _intMetatypeCostMultiplier);
            // Limb Count.
            objXmlNode.TryGetInt32FieldQuickly("limbcount", ref _intLimbCount);
            // Exclude Limb Slot.
            objXmlNode.TryGetStringFieldQuickly("excludelimbslot", ref _strExcludeLimbSlot);
            // Allow Cyberware Essence Cost Discounts.
            objXmlNode.TryGetBoolFieldQuickly("allowcyberwareessdiscounts", ref _blnAllowCyberwareESSDiscounts);
            // Use Maximum Armor Modifications.
            objXmlNode.TryGetBoolFieldQuickly("maximumarmormodifications", ref _blnMaximumArmorModifications);
            // Allow Armor Degradation.
            objXmlNode.TryGetBoolFieldQuickly("armordegredation", ref _blnArmorDegradation);
            // Whether or not Karma costs for increasing Special Attributes is based on the shown value instead of actual value.
            objXmlNode.TryGetBoolFieldQuickly("specialkarmacostbasedonshownvalue", ref _blnSpecialKarmaCostBasedOnShownValue);
            // Allow more than 35 BP in Positive Qualities.
            objXmlNode.TryGetBoolFieldQuickly("exceedpositivequalities", ref _blnExceedPositiveQualities);
            // Double all positive qualities in excess of the limit
            objXmlNode.TryGetBoolFieldQuickly("exceedpositivequalitiescostdoubled", ref _blnExceedPositiveQualitiesCostDoubled);

            objXmlNode.TryGetBoolFieldQuickly("mysaddppcareer", ref _blnMysAdeptAllowPPCareer);

            // Split MAG for Mystic Adepts so that they have a separate MAG rating for Adept Powers instead of using the special PP rules for mystic adepts
            objXmlNode.TryGetBoolFieldQuickly("mysadeptsecondmagattribute", ref _blnMysAdeptSecondMAGAttribute);

            // Grant a free specialization when taking a martial art.
            objXmlNode.TryGetBoolFieldQuickly("freemartialartspecialization", ref _blnFreeMartialArtSpecialization);
            // Can spend spells from Magic priority as power points
            objXmlNode.TryGetBoolFieldQuickly("priorityspellsasadeptpowers", ref _blnPrioritySpellsAsAdeptPowers);
            // Allow more than 35 BP in Negative Qualities.
            objXmlNode.TryGetBoolFieldQuickly("exceednegativequalities", ref _blnExceedNegativeQualities);
            // Character can still only receive 35 BP from Negative Qualities (though they can still add as many as they'd like).
            objXmlNode.TryGetBoolFieldQuickly("exceednegativequalitieslimit", ref _blnExceedNegativeQualitiesLimit);
            // Whether or not Restricted items have their cost multiplied.
            objXmlNode.TryGetBoolFieldQuickly("multiplyrestrictedcost", ref _blnMultiplyRestrictedCost);
            // Whether or not Forbidden items have their cost multiplied.
            objXmlNode.TryGetBoolFieldQuickly("multiplyforbiddencost", ref _blnMultiplyForbiddenCost);
            // Restricted cost multiplier.
            objXmlNode.TryGetInt32FieldQuickly("restrictedcostmultiplier", ref _intRestrictedCostMultiplier);
            // Forbidden cost multiplier.
            objXmlNode.TryGetInt32FieldQuickly("forbiddencostmultiplier", ref _intForbiddenCostMultiplier);
            // Only round essence when its value is displayed
            objXmlNode.TryGetBoolFieldQuickly("donotroundessenceinternally", ref _blnDoNotRoundEssenceInternally);
            // Only round essence when its value is displayed
            objXmlNode.TryGetBoolFieldQuickly("enemykarmaqualitylimit", ref _blnEnemyKarmaQualityLimit);
            // Format in which nuyen values are displayed
            objXmlNode.TryGetStringFieldQuickly("nuyenformat", ref _strNuyenFormat);
            // Format in which essence values should be displayed (and to which they should be rounded)
            if (!objXmlNode.TryGetStringFieldQuickly("essenceformat", ref _strEssenceFormat))
            {
                int intTemp = 2;
                // Number of decimal places to round to when calculating Essence.
                objXmlNode.TryGetInt32FieldQuickly("essencedecimals", ref intTemp);
                EssenceDecimals = intTemp;
            }
            else
            {
                int intDecimalPlaces = _strEssenceFormat.IndexOf('.');
                if (intDecimalPlaces < 2)
                {
                    if (intDecimalPlaces == -1)
                        _strEssenceFormat += ".00";
                    else
                    {
                        for (int i = _strEssenceFormat.Length - 1 - intDecimalPlaces; i < intDecimalPlaces; ++i)
                            _strEssenceFormat += '0';
                    }
                }
            }
            // Whether or not Capacity limits should be enforced.
            objXmlNode.TryGetBoolFieldQuickly("enforcecapacity", ref _blnEnforceCapacity);
            // Whether or not Recoil modifiers are restricted (AR 148).
            objXmlNode.TryGetBoolFieldQuickly("restrictrecoil", ref _blnRestrictRecoil);
            // Whether or not character are not restricted to the number of points they can invest in Nuyen.
            objXmlNode.TryGetBoolFieldQuickly("unrestrictednuyen", ref _blnUnrestrictedNuyen);
            // Whether or not a Commlink's Response should be calculated based on the number of programs it has running.
            objXmlNode.TryGetBoolFieldQuickly("calculatecommlinkresponse", ref _blnCalculateCommlinkResponse);
            // Whether or not Stacked Foci can go a combined Force higher than 6.
            objXmlNode.TryGetBoolFieldQuickly("allowhigherstackedfoci", ref _blnAllowHigherStackedFoci);
            // Whether or not the user can change the status of a Weapon Mod or Accessory being part of the base Weapon.
            objXmlNode.TryGetBoolFieldQuickly("alloweditpartofbaseweapon", ref _blnAllowEditPartOfBaseWeapon);
            // Whether or not the user can break Skill Groups while in Create Mode.
            objXmlNode.TryGetBoolFieldQuickly("breakskillgroupsincreatemode", ref _blnStrictSkillGroupsInCreateMode);
            // Whether or not the user is allowed to buy specializations with skill points for skills only bought with karma.
            objXmlNode.TryGetBoolFieldQuickly("allowpointbuyspecializationsonkarmaskills", ref _blnAllowPointBuySpecializationsOnKarmaSkills);
            // Whether or not any Detection Spell can be taken as Extended range version.
            objXmlNode.TryGetBoolFieldQuickly("extendanydetectionspell", ref _blnExtendAnyDetectionSpell);
            // Whether or not cyberlimbs are used for augmented attribute calculation.
            objXmlNode.TryGetBoolFieldQuickly("dontusecyberlimbcalculation", ref _blnDontUseCyberlimbCalculation);
            // House rule: Treat the Metatype Attribute Minimum as 1 for the purpose of calculating Karma costs.
            objXmlNode.TryGetBoolFieldQuickly("alternatemetatypeattributekarma", ref _blnAlternateMetatypeAttributeKarma);
            // Whether or not Notes should be printed.
            objXmlNode.TryGetBoolFieldQuickly("printnotes", ref _blnPrintNotes);
            // Whether or not Obsolescent can be removed/upgrade in the same manner as Obsolete.
            objXmlNode.TryGetBoolFieldQuickly("allowobsolescentupgrade", ref _blnAllowObsolescentUpgrade);
            // Whether or not Bioware Suites can be created and added.
            objXmlNode.TryGetBoolFieldQuickly("allowbiowaresuites", ref _blnAllowBiowareSuites);
            // House rule: Free Spirits calculate their Power Points based on their MAG instead of EDG.
            objXmlNode.TryGetBoolFieldQuickly("freespiritpowerpointsmag", ref _blnFreeSpiritPowerPointsMAG);
            // House rule: Whether to compensate for the karma cost difference between raising skill ratings and skill groups when increasing the rating of the last skill in the group
            objXmlNode.TryGetBoolFieldQuickly("compensateskillgroupkarmadifference", ref _blnCompensateSkillGroupKarmaDifference);
            // Optional Rule: Whether Life Modules should automatically create a character back story.
            objXmlNode.TryGetBoolFieldQuickly("autobackstory", ref _blnAutomaticBackstory);
            // House Rule: Whether Public Awareness should be a calculated attribute based on Street Cred and Notoriety.
            objXmlNode.TryGetBoolFieldQuickly("usecalculatedpublicawareness", ref _blnUseCalculatedPublicAwareness);
            // House Rule: Whether Improved Ability should be capped at 0.5 (false) or 1.5 (true) of the target skill's Learned Rating.
            objXmlNode.TryGetBoolFieldQuickly("increasedimprovedabilitymodifier", ref _blnIncreasedImprovedAbilityMultiplier);
            // House Rule: Whether lifestyles will give free grid subscriptions found in HT to players.
            objXmlNode.TryGetBoolFieldQuickly("allowfreegrids", ref _blnAllowFreeGrids);
            // House Rule: Whether Technomancers should be allowed to receive Schooling discounts in the same manner as Awakened.
            objXmlNode.TryGetBoolFieldQuickly("allowtechnomancerschooling", ref _blnAllowTechnomancerSchooling);
            // House Rule: Maximum value that cyberlimbs can have as a bonus on top of their Customization.
            objXmlNode.TryGetInt32FieldQuickly("cyberlimbattributebonuscap", ref _intCyberlimbAttributeBonusCap);
            if (!objXmlNode.TryGetBoolFieldQuickly("cyberlimbattributebonuscapoverride", ref _blnCyberlimbAttributeBonusCapOverride))
                _blnCyberlimbAttributeBonusCapOverride = _intCyberlimbAttributeBonusCap == 4;
            // House/Optional Rule: Attribute values are allowed to go below 0 due to Essence Loss.
            objXmlNode.TryGetBoolFieldQuickly("unclampattributeminimum", ref _blnUnclampAttributeMinimum);
            // Following two settings used to be stored in global options, so they are fetched from the registry if they are not present
            // Use Rigger 5.0 drone mods
            if (!objXmlNode.TryGetBoolFieldQuickly("dronemods", ref _blnDroneMods))
                GlobalOptions.LoadBoolFromRegistry(ref _blnDroneMods, "dronemods", string.Empty, true);
            // Apply maximum drone attribute improvement rule to Pilot, too
            if (!objXmlNode.TryGetBoolFieldQuickly("dronemodsmaximumpilot", ref _blnDroneModsMaximumPilot))
                GlobalOptions.LoadBoolFromRegistry(ref _blnDroneModsMaximumPilot, "dronemodsPilot", string.Empty, true);

            XPathNavigator xmlKarmaCostNode = objXmlNode.SelectSingleNode("karmacost");
            // Attempt to populate the Karma values.
            if (xmlKarmaCostNode != null)
            {
                xmlKarmaCostNode.TryGetInt32FieldQuickly("karmaattribute", ref _intKarmaAttribute);
                xmlKarmaCostNode.TryGetInt32FieldQuickly("karmaquality", ref _intKarmaQuality);
                xmlKarmaCostNode.TryGetInt32FieldQuickly("karmaspecialization", ref _intKarmaSpecialization);
                xmlKarmaCostNode.TryGetInt32FieldQuickly("karmaknospecialization", ref _intKarmaKnoSpecialization);
                xmlKarmaCostNode.TryGetInt32FieldQuickly("karmanewknowledgeskill", ref _intKarmaNewKnowledgeSkill);
                xmlKarmaCostNode.TryGetInt32FieldQuickly("karmanewactiveskill", ref _intKarmaNewActiveSkill);
                xmlKarmaCostNode.TryGetInt32FieldQuickly("karmanewskillgroup", ref _intKarmaNewSkillGroup);
                xmlKarmaCostNode.TryGetInt32FieldQuickly("karmaimproveknowledgeskill", ref _intKarmaImproveKnowledgeSkill);
                xmlKarmaCostNode.TryGetInt32FieldQuickly("karmaimproveactiveskill", ref _intKarmaImproveActiveSkill);
                xmlKarmaCostNode.TryGetInt32FieldQuickly("karmaimproveskillgroup", ref _intKarmaImproveSkillGroup);
                xmlKarmaCostNode.TryGetInt32FieldQuickly("karmaspell", ref _intKarmaSpell);
                xmlKarmaCostNode.TryGetInt32FieldQuickly("karmanewcomplexform", ref _intKarmaNewComplexForm);
                xmlKarmaCostNode.TryGetInt32FieldQuickly("karmaimprovecomplexform", ref _intKarmaImproveComplexForm);
                xmlKarmaCostNode.TryGetInt32FieldQuickly("karmanewaiprogram", ref _intKarmaNewAIProgram);
                xmlKarmaCostNode.TryGetInt32FieldQuickly("karmanewaiadvancedprogram", ref _intKarmaNewAIAdvancedProgram);
                xmlKarmaCostNode.TryGetInt32FieldQuickly("karmacontact", ref _intKarmaContact);
                xmlKarmaCostNode.TryGetInt32FieldQuickly("karmaenemy", ref _intKarmaEnemy);
                xmlKarmaCostNode.TryGetInt32FieldQuickly("karmacarryover", ref _intKarmaCarryover);
                xmlKarmaCostNode.TryGetInt32FieldQuickly("karmaspirit", ref _intKarmaSpirit);
                xmlKarmaCostNode.TryGetInt32FieldQuickly("karmamaneuver", ref _intKarmaManeuver);
                xmlKarmaCostNode.TryGetInt32FieldQuickly("karmainitiation", ref _intKarmaInitiation);
                xmlKarmaCostNode.TryGetInt32FieldQuickly("karmainitiationflat", ref _intKarmaInitiationFlat);
                xmlKarmaCostNode.TryGetInt32FieldQuickly("karmametamagic", ref _intKarmaMetamagic);
                xmlKarmaCostNode.TryGetInt32FieldQuickly("karmacomplexformoption", ref _intKarmaComplexFormOption);
                xmlKarmaCostNode.TryGetInt32FieldQuickly("karmajoingroup", ref _intKarmaJoinGroup);
                xmlKarmaCostNode.TryGetInt32FieldQuickly("karmaleavegroup", ref _intKarmaLeaveGroup);
                xmlKarmaCostNode.TryGetInt32FieldQuickly("karmacomplexformskillsoft", ref _intKarmaComplexFormSkillsoft);
                xmlKarmaCostNode.TryGetInt32FieldQuickly("karmaenhancement", ref _intKarmaEnhancement);
                xmlKarmaCostNode.TryGetInt32FieldQuickly("karmamysadpp", ref _intKarmaMysticAdeptPowerPoint);

                // Attempt to load the Karma costs for Foci.
                xmlKarmaCostNode.TryGetInt32FieldQuickly("karmaalchemicalfocus", ref _intKarmaAlchemicalFocus);
                xmlKarmaCostNode.TryGetInt32FieldQuickly("karmabanishingfocus", ref _intKarmaBanishingFocus);
                xmlKarmaCostNode.TryGetInt32FieldQuickly("karmabindingfocus", ref _intKarmaBindingFocus);
                xmlKarmaCostNode.TryGetInt32FieldQuickly("karmacenteringfocus", ref _intKarmaCenteringFocus);
                xmlKarmaCostNode.TryGetInt32FieldQuickly("karmacounterspellingfocus", ref _intKarmaCounterspellingFocus);
                xmlKarmaCostNode.TryGetInt32FieldQuickly("karmadisenchantingfocus", ref _intKarmaDisenchantingFocus);
                xmlKarmaCostNode.TryGetInt32FieldQuickly("karmaflexiblesignaturefocus", ref _intKarmaFlexibleSignatureFocus);
                xmlKarmaCostNode.TryGetInt32FieldQuickly("karmamaskingfocus", ref _intKarmaMaskingFocus);
                xmlKarmaCostNode.TryGetInt32FieldQuickly("karmapowerfocus", ref _intKarmaPowerFocus);
                xmlKarmaCostNode.TryGetInt32FieldQuickly("karmaqifocus", ref _intKarmaQiFocus);
                xmlKarmaCostNode.TryGetInt32FieldQuickly("karmaritualspellcastingfocus", ref _intKarmaRitualSpellcastingFocus);
                xmlKarmaCostNode.TryGetInt32FieldQuickly("karmaspellcastingfocus", ref _intKarmaSpellcastingFocus);
                xmlKarmaCostNode.TryGetInt32FieldQuickly("karmaspellshapingfocus", ref _intKarmaSpellShapingFocus);
                xmlKarmaCostNode.TryGetInt32FieldQuickly("karmasummoningfocus", ref _intKarmaSummoningFocus);
                xmlKarmaCostNode.TryGetInt32FieldQuickly("karmasustainingfocus", ref _intKarmaSustainingFocus);
                xmlKarmaCostNode.TryGetInt32FieldQuickly("karmaweaponfocus", ref _intKarmaWeaponFocus);
            }

            // Load Books.
            _lstBooks.Clear();
            _lstBooks.Add("SR5");
            foreach (XPathNavigator xmlBook in objXmlNode.Select("books/book"))
                _lstBooks.Add(xmlBook.Value);
            RecalculateBookXPath();

            // Load Custom Data Directory names.
            int intTopMostLoadOrder = 0;
            _dicCustomDataDirectoryNames.Clear();
            bool blnNeedToProcessInfosWithoutLoadOrder = false;
            foreach (XPathNavigator objXmlDirectoryName in objXmlNode.Select("customdatadirectorynames/customdatadirectoryname"))
            {
                string strDirectoryName = objXmlDirectoryName.SelectSingleNode("directoryname")?.Value;
                if (!string.IsNullOrEmpty(strDirectoryName))
                {
                    // Only load in directories that are either present in our GlobalOptions or are enabled
                    bool blnLoopEnabled = Convert.ToBoolean(objXmlDirectoryName.SelectSingleNode("enabled")?.Value);
                    if (blnLoopEnabled || GlobalOptions.CustomDataDirectoryInfos.Any(x => x.Name == strDirectoryName))
                    {
                        string strOrder = objXmlDirectoryName.SelectSingleNode("order")?.Value;
                        if (!string.IsNullOrEmpty(strOrder)
                            && int.TryParse(strOrder, NumberStyles.Integer, GlobalOptions.InvariantCultureInfo, out int intOrder))
                        {
                            intTopMostLoadOrder = Math.Max(intTopMostLoadOrder, intTopMostLoadOrder);
                            _dicCustomDataDirectoryNames.Add(strDirectoryName,
                                new Tuple<int, bool>(intOrder, blnLoopEnabled));
                        }
                        else
                            blnNeedToProcessInfosWithoutLoadOrder = true;
                    }
                }
            }
            // Add in the stragglers that didn't have any load order info
            if (blnNeedToProcessInfosWithoutLoadOrder)
            {
                foreach (XPathNavigator objXmlDirectoryName in objXmlNode.Select("customdatadirectorynames/customdatadirectoryname"))
                {
                    string strDirectoryName = objXmlDirectoryName.SelectSingleNode("directoryname")?.Value;
                    if (!string.IsNullOrEmpty(strDirectoryName))
                    {
                        string strOrder = objXmlDirectoryName.SelectSingleNode("order")?.Value;
                        if (string.IsNullOrEmpty(strOrder)
                            || !int.TryParse(strOrder, NumberStyles.Integer, GlobalOptions.InvariantCultureInfo, out int _))
                        {
                            // Only load in directories that are either present in our GlobalOptions or are enabled
                            bool blnLoopEnabled = Convert.ToBoolean(objXmlDirectoryName.SelectSingleNode("enabled")?.Value);
                            if (blnLoopEnabled || GlobalOptions.CustomDataDirectoryInfos.Any(x => x.Name == strDirectoryName))
                            {
                                _dicCustomDataDirectoryNames.Add(strDirectoryName,
                                    new Tuple<int, bool>(intTopMostLoadOrder, blnLoopEnabled));
                                ++intTopMostLoadOrder;
                            }
                        }
                    }
                }
            }

            if (_dicCustomDataDirectoryNames.Count == 0)
            {
                foreach (XPathNavigator objXmlDirectoryName in objXmlNode.Select("customdatadirectorynames/directoryname"))
                {
                    _dicCustomDataDirectoryNames.Add(objXmlDirectoryName.Value, new Tuple<int, bool>(intTopMostLoadOrder, true));
                    ++intTopMostLoadOrder;
                }
            }

            // Add in any directories that are in GlobalOptions but are not present in the settings so that we may enable them if we want to
            foreach (CustomDataDirectoryInfo objMissingDirectory in GlobalOptions.CustomDataDirectoryInfos.Where(x => !_dicCustomDataDirectoryNames.Keys.Contains(x.Name)))
            {
                _dicCustomDataDirectoryNames.Add(objMissingDirectory.Name, new Tuple<int, bool>(intTopMostLoadOrder, false));
                ++intTopMostLoadOrder;
            }

            // Used to legacy sweep build settings.
            XPathNavigator xmlDefaultBuildNode = objXmlNode.SelectSingleNode("defaultbuild");

            if (!objXmlNode.TryGetStringFieldQuickly("buildmethod", ref strTemp))
                xmlDefaultBuildNode?.TryGetStringFieldQuickly("buildmethod", ref strTemp);
            if (Enum.TryParse(strTemp, true, out CharacterBuildMethod eBuildMethod))
                _eBuildMethod = eBuildMethod;
            if (!objXmlNode.TryGetInt32FieldQuickly("buildpoints", ref _intBuildPoints))
                xmlDefaultBuildNode?.TryGetInt32FieldQuickly("buildpoints", ref _intBuildPoints);
            if (!objXmlNode.TryGetInt32FieldQuickly("qualitykarmalimit", ref _intQualityKarmaLimit) && BuildMethodUsesPriorityTables)
                _intQualityKarmaLimit = _intBuildPoints;
            objXmlNode.TryGetStringFieldQuickly("priorityarray", ref _strPriorityArray);
            objXmlNode.TryGetStringFieldQuickly("prioritytable", ref _strPriorityTable);
            objXmlNode.TryGetInt32FieldQuickly("sumtoten", ref _intSumtoTen);
            if (!objXmlNode.TryGetInt32FieldQuickly("availability", ref _intAvailability))
                xmlDefaultBuildNode?.TryGetInt32FieldQuickly("availability", ref _intAvailability);
            objXmlNode.TryGetDecFieldQuickly("nuyenmaxbp", ref _decNuyenMaximumBP);

            BannedWareGrades.Clear();
            foreach (XPathNavigator xmlGrade in objXmlNode.Select("bannedwaregrades/grade"))
                BannedWareGrades.Add(xmlGrade.Value);

            RedlinerExcludes.Clear();
            foreach (XPathNavigator xmlLimb in objXmlNode.Select("redlinerexclusion/limb"))
                RedlinerExcludes.Add(xmlLimb.Value);

            return true;
        }
        #endregion

        #region Build Properties
        /// <summary>
        /// Method being used to build the character.
        /// </summary>
        public CharacterBuildMethod BuildMethod
        {
            get => _eBuildMethod;
            set
            {
                if (value != _eBuildMethod)
                {
                    _eBuildMethod = value;
                    OnPropertyChanged();
                }
            }
        }

        public bool BuildMethodUsesPriorityTables => BuildMethod == CharacterBuildMethod.Priority
                                                     || BuildMethod == CharacterBuildMethod.SumtoTen;

        public bool BuildMethodIsPriority => BuildMethod == CharacterBuildMethod.Priority;

        public bool BuildMethodIsSumtoTen => BuildMethod == CharacterBuildMethod.SumtoTen;

        public bool BuildMethodIsLifeModule => BuildMethod == CharacterBuildMethod.LifeModule;

        /// <summary>
        /// The priority configuration used in Priority mode.
        /// </summary>
        public string PriorityArray
        {
            get => _strPriorityArray;
            set
            {
                if (_strPriorityArray != value)
                {
                    _strPriorityArray = value;
                    OnPropertyChanged();
                }
            }
        }

        /// <summary>
        /// The priority table used in Priority or Sum-to-Ten mode.
        /// </summary>
        public string PriorityTable
        {
            get => _strPriorityTable;
            set
            {
                if (_strPriorityTable != value)
                {
                    _strPriorityTable = value;
                    OnPropertyChanged();
                }
            }
        }

        /// <summary>
        /// The total value of priorities used in Sum-to-Ten mode.
        /// </summary>
        public int SumtoTen
        {
            get => _intSumtoTen;
            set
            {
                if (_intSumtoTen != value)
                {
                    _intSumtoTen = value;
                    OnPropertyChanged();
                }
            }
        }

        /// <summary>
        /// Amount of Karma that is used to create the character.
        /// </summary>
        public int BuildKarma
        {
            get => _intBuildPoints;
            set
            {
                if (_intBuildPoints != value)
                {
                    _intBuildPoints = value;
                    OnPropertyChanged();
                }
            }
        }

        /// <summary>
        /// Limit on the amount of karma that can be spent at creation on qualities
        /// </summary>
        public int QualityKarmaLimit
        {
            get => _intQualityKarmaLimit;
            set
            {
                if (_intQualityKarmaLimit != value)
                {
                    _intQualityKarmaLimit = value;
                    OnPropertyChanged();
                }
            }
        }

        /// <summary>
        /// Maximum item Availability for new characters.
        /// </summary>
        public int MaximumAvailability
        {
            get => _intAvailability;
            set
            {
                if (_intAvailability != value)
                {
                    _intAvailability = value;
                    OnPropertyChanged();
                }
            }
        }

        /// <summary>
        /// Maximum number of Build Points that can be spent on Nuyen.
        /// </summary>
        public decimal NuyenMaximumBP
        {
            get => _decNuyenMaximumBP;
            set
            {
                if (_decNuyenMaximumBP != value)
                {
                    _decNuyenMaximumBP = value;
                    OnPropertyChanged();
                }
            }
        }

        /// <summary>
        /// Blocked grades of cyber/bioware in Create mode.
        /// </summary>
        public HashSet<string> BannedWareGrades { get; } = new HashSet<string> { "Betaware", "Deltaware", "Gammaware" };

        /// <summary>
        /// Limb types excluded by redliner.
        /// </summary>
        public HashSet<string> RedlinerExcludes { get; } = new HashSet<string> { "skull", "torso" };

        public bool RedlinerExcludesSkull
        {
            get => RedlinerExcludes.Contains("skull");
            set
            {
                if (value)
                {
                    if (!RedlinerExcludes.Contains("skull"))
                    {
                        RedlinerExcludes.Add("skull");
                        OnPropertyChanged(nameof(RedlinerExcludes));
                    }
                }
                else
                {
                    if (RedlinerExcludes.Contains("skull"))
                    {
                        RedlinerExcludes.Remove("skull");
                        OnPropertyChanged(nameof(RedlinerExcludes));
                    }
                }
            }
        }

        public bool RedlinerExcludesTorso
        {
            get => RedlinerExcludes.Contains("torso");
            set
            {
                if (value)
                {
                    if (!RedlinerExcludes.Contains("torso"))
                    {
                        RedlinerExcludes.Add("torso");
                        OnPropertyChanged(nameof(RedlinerExcludes));
                    }
                }
                else
                {
                    if (RedlinerExcludes.Contains("torso"))
                    {
                        RedlinerExcludes.Remove("torso");
                        OnPropertyChanged(nameof(RedlinerExcludes));
                    }
                }
            }
        }

        public bool RedlinerExcludesArms
        {
            get => RedlinerExcludes.Contains("arm");
            set
            {
                if (value)
                {
                    if (!RedlinerExcludes.Contains("arm"))
                    {
                        RedlinerExcludes.Add("arm");
                        OnPropertyChanged(nameof(RedlinerExcludes));
                    }
                }
                else
                {
                    if (RedlinerExcludes.Contains("arm"))
                    {
                        RedlinerExcludes.Remove("arm");
                        OnPropertyChanged(nameof(RedlinerExcludes));
                    }
                }
            }
        }

        public bool RedlinerExcludesLegs
        {
            get => RedlinerExcludes.Contains("leg");
            set
            {
                if (value)
                {
                    if (!RedlinerExcludes.Contains("leg"))
                    {
                        RedlinerExcludes.Add("leg");
                        OnPropertyChanged(nameof(RedlinerExcludes));
                    }
                }
                else
                {
                    if (RedlinerExcludes.Contains("leg"))
                    {
                        RedlinerExcludes.Remove("leg");
                        OnPropertyChanged(nameof(RedlinerExcludes));
                    }
                }
            }
        }
        #endregion

        #region Properties and Methods
        /// <summary>
        /// Load the Options from the Registry (which will subsequently be converted to the XML Settings File format). Registry keys are deleted once they are read since they will no longer be used.
        /// </summary>
        public void LoadFromRegistry()
        {
            if (GlobalOptions.ChummerRegistryKey == null)
                return;
            // Print all Active Skills with a total value greater than 0 (as opposed to only printing those with a Rating higher than 0).
            GlobalOptions.LoadBoolFromRegistry(ref _blnPrintSkillsWithZeroRating, "printzeroratingskills", string.Empty, true);

            // More Lethal Gameplay.
            GlobalOptions.LoadBoolFromRegistry(ref _blnMoreLethalGameplay, "morelethalgameplay", string.Empty, true);

            // Spirit Force Based on Total MAG.
            GlobalOptions.LoadBoolFromRegistry(ref _blnSpiritForceBasedOnTotalMAG, "spiritforcebasedontotalmag", string.Empty, true);

            // Skill Defaulting Includes modifiers.
            bool blnTemp = false;
            GlobalOptions.LoadBoolFromRegistry(ref blnTemp, "skilldefaultingincludesmodifiers", string.Empty, true);

            // Print Expenses.
            GlobalOptions.LoadBoolFromRegistry(ref _blnPrintExpenses, "printexpenses", string.Empty, true);

            // Print Free Expenses.
            GlobalOptions.LoadBoolFromRegistry(ref _blnPrintFreeExpenses, "printfreeexpenses", string.Empty, true);

            // Nuyen per Build Point
            GlobalOptions.LoadDecFromRegistry(ref _decNuyenPerBP, "nuyenperbp", string.Empty, true);

            // No Single Armor Encumbrance
            GlobalOptions.LoadBoolFromRegistry(ref _blnNoSingleArmorEncumbrance, "nosinglearmorencumbrance", string.Empty, true);

            // Essence Loss Reduces Maximum Only.
            GlobalOptions.LoadBoolFromRegistry(ref _blnESSLossReducesMaximumOnly, "esslossreducesmaximumonly", string.Empty, true);

            // Allow Skill Regrouping.
            GlobalOptions.LoadBoolFromRegistry(ref _blnAllowSkillRegrouping, "allowskillregrouping", string.Empty, true);

            // Attempt to populate the Karma values.
            GlobalOptions.LoadInt32FromRegistry(ref _intKarmaAttribute, "karmaattribute", string.Empty, true);
            GlobalOptions.LoadInt32FromRegistry(ref _intKarmaQuality, "karmaquality", string.Empty, true);
            GlobalOptions.LoadInt32FromRegistry(ref _intKarmaSpecialization, "karmaspecialization", string.Empty, true);
            GlobalOptions.LoadInt32FromRegistry(ref _intKarmaKnoSpecialization, "karmaknospecialization", string.Empty, true);
            GlobalOptions.LoadInt32FromRegistry(ref _intKarmaNewKnowledgeSkill, "karmanewknowledgeskill", string.Empty, true);
            GlobalOptions.LoadInt32FromRegistry(ref _intKarmaNewActiveSkill, "karmanewactiveskill", string.Empty, true);
            GlobalOptions.LoadInt32FromRegistry(ref _intKarmaNewSkillGroup, "karmanewskillgroup", string.Empty, true);
            GlobalOptions.LoadInt32FromRegistry(ref _intKarmaImproveKnowledgeSkill, "karmaimproveknowledgeskill", string.Empty, true);
            GlobalOptions.LoadInt32FromRegistry(ref _intKarmaImproveActiveSkill, "karmaimproveactiveskill", string.Empty, true);
            GlobalOptions.LoadInt32FromRegistry(ref _intKarmaImproveSkillGroup, "karmaimproveskillgroup", string.Empty, true);
            GlobalOptions.LoadInt32FromRegistry(ref _intKarmaSpell, "karmaspell", string.Empty, true);
            GlobalOptions.LoadInt32FromRegistry(ref _intKarmaEnhancement, "karmaenhancement", string.Empty, true);
            GlobalOptions.LoadInt32FromRegistry(ref _intKarmaNewComplexForm, "karmanewcomplexform", string.Empty, true);
            GlobalOptions.LoadInt32FromRegistry(ref _intKarmaImproveComplexForm, "karmaimprovecomplexform", string.Empty, true);
            GlobalOptions.LoadInt32FromRegistry(ref _intKarmaNewAIProgram, "karmanewaiprogram", string.Empty, true);
            GlobalOptions.LoadInt32FromRegistry(ref _intKarmaNewAIAdvancedProgram, "karmanewaiadvancedprogram", string.Empty, true);
            GlobalOptions.LoadInt32FromRegistry(ref _intKarmaContact, "karmacontact", string.Empty, true);
            GlobalOptions.LoadInt32FromRegistry(ref _intKarmaEnemy, "karmaenemy", string.Empty, true);
            GlobalOptions.LoadInt32FromRegistry(ref _intKarmaCarryover, "karmacarryover", string.Empty, true);
            GlobalOptions.LoadInt32FromRegistry(ref _intKarmaSpirit, "karmaspirit", string.Empty, true);
            GlobalOptions.LoadInt32FromRegistry(ref _intKarmaManeuver, "karmamaneuver", string.Empty, true);
            GlobalOptions.LoadInt32FromRegistry(ref _intKarmaInitiation, "karmainitiation", string.Empty, true);
            GlobalOptions.LoadInt32FromRegistry(ref _intKarmaInitiationFlat, "karmainitiationflat", string.Empty, true);
            GlobalOptions.LoadInt32FromRegistry(ref _intKarmaMetamagic, "karmametamagic", string.Empty, true);
            GlobalOptions.LoadInt32FromRegistry(ref _intKarmaComplexFormOption, "karmacomplexformoption", string.Empty, true);

            // Retrieve the sourcebooks that are in the Registry.
            string strBookList;
            object objBooksKeyValue = GlobalOptions.ChummerRegistryKey.GetValue("books");
            if (objBooksKeyValue != null)
            {
                strBookList = objBooksKeyValue.ToString();
            }
            else
            {
                // We were unable to get the Registry key which means the book options have not been saved yet, so create the default values.
                strBookList = "Shadowrun 5th Edition";
                GlobalOptions.ChummerRegistryKey.SetValue("books", strBookList);
            }
            string[] strBooks = strBookList.Split(',');

            XmlDocument objXmlDocument = XmlManager.Load("books.xml", EnabledCustomDataDirectoryPaths);

            foreach (string strBookName in strBooks)
            {
                string strCode = objXmlDocument.SelectSingleNode("/chummer/books/book[name = " + strBookName.CleanXPath() + " and not(hide)]/code")?.InnerText;
                if (!string.IsNullOrEmpty(strCode))
                {
                    _lstBooks.Add(strCode);
                }
            }
            RecalculateBookXPath();

            // Delete the Registry keys ones the values have been retrieve since they will no longer be used.
            GlobalOptions.ChummerRegistryKey.DeleteValue("books");
        }

        /// <summary>
        /// Determine whether or not a given book is in use.
        /// </summary>
        /// <param name="strCode">Book code to search for.</param>
        public bool BookEnabled(string strCode)
        {
            return _lstBooks.Contains(strCode);
        }

        /// <summary>
        /// XPath query used to filter items based on the user's selected source books and optional rules.
        /// </summary>
        public string BookXPath(bool excludeHidden = true)
        {
            string strPath = string.Empty;

            if (excludeHidden)
            {
                strPath = "not(hide)";
            }
            if (string.IsNullOrWhiteSpace(_strBookXPath) && _lstBooks.Count > 0)
            {
                RecalculateBookXPath();
            }
            if (string.IsNullOrWhiteSpace(strPath))
            {
                strPath = _strBookXPath;
            }
            else if (!string.IsNullOrEmpty(_strBookXPath))
            {
                strPath += " and " + _strBookXPath;
            }
            else
            {
                // Should not ever have a situation where BookXPath remains empty after recalculation, but it's here just in case
                Utils.BreakIfDebug();
            }
            if (!DroneMods)
            {
                if (string.IsNullOrEmpty(strPath))
                    strPath = "not(optionaldrone)";
                else
                    strPath += " and not(optionaldrone)";
            }
            return strPath;
        }

        /// <summary>
        /// XPath query used to filter items based on the user's selected source books.
        /// </summary>
        public void RecalculateBookXPath()
        {
            StringBuilder strBookXPath = new StringBuilder("(");
            _strBookXPath = string.Empty;

            foreach (string strBook in _lstBooks)
            {
                if (!string.IsNullOrWhiteSpace(strBook))
                {
                    strBookXPath.Append("source = \"");
                    strBookXPath.Append(strBook);
                    strBookXPath.Append("\" or ");
                }
            }
            if (strBookXPath.Length >= 4)
            {
                strBookXPath.Length -= 4;
                strBookXPath.Append(')');
                _strBookXPath = strBookXPath.ToString();
            }
            else
                _strBookXPath = string.Empty;
        }

        public IDictionary<string, Tuple<int, bool>> CustomDataDirectoryNames => _dicCustomDataDirectoryNames;

        public IReadOnlyList<string> EnabledCustomDataDirectoryPaths => _lstEnabledCustomDataDirectoryPaths;

        public IReadOnlyList<CustomDataDirectoryInfo> EnabledCustomDataDirectoryInfos => _lstEnabledCustomDataDirectories;

        public void RecalculateEnabledCustomDataDirectories()
        {
            _lstEnabledCustomDataDirectories.Clear();
            _lstEnabledCustomDataDirectoryPaths.Clear();
            foreach (string strEnabledCustomDataDirectoryName in _dicCustomDataDirectoryNames.Where(x => x.Value.Item2).OrderBy(x => x.Value.Item1).Select(x => x.Key))
            {
                CustomDataDirectoryInfo objInfoToAdd = GlobalOptions.CustomDataDirectoryInfos.FirstOrDefault(x => x.Name == strEnabledCustomDataDirectoryName);
                if (objInfoToAdd != null)
                {
                    _lstEnabledCustomDataDirectories.Add(objInfoToAdd);
                    _lstEnabledCustomDataDirectoryPaths.Add(objInfoToAdd.Path);
                }
                else
                    Utils.BreakIfDebug();
            }
        }

        public string SourceId => _guiSourceId.ToString("D", GlobalOptions.InvariantCultureInfo);

        public bool BuiltInOption => _guiSourceId != Guid.Empty;

        /// <summary>
        /// Whether or not all Active Skills with a total score higher than 0 should be printed.
        /// </summary>
        public bool PrintSkillsWithZeroRating
        {
            get => _blnPrintSkillsWithZeroRating;
            set
            {
                if (_blnPrintSkillsWithZeroRating != value)
                {
                    _blnPrintSkillsWithZeroRating = value;
                    OnPropertyChanged();
                }
            }
        }

        /// <summary>
        /// Whether or not the More Lethal Gameplay optional rule is enabled.
        /// </summary>
        public bool MoreLethalGameplay
        {
            get => _blnMoreLethalGameplay;
            set
            {
                if (_blnMoreLethalGameplay != value)
                {
                    _blnMoreLethalGameplay = value;
                    OnPropertyChanged();
                }
            }
        }

        /// <summary>
        /// Whether or not to require licensing restricted items.
        /// </summary>
        public bool LicenseRestricted
        {
            get => _blnLicenseRestrictedItems;
            set
            {
                if (_blnLicenseRestrictedItems != value)
                {
                    _blnLicenseRestrictedItems = value;
                    OnPropertyChanged();
                }
            }
        }

        /// <summary>
        /// Whether or not a Spirit's Maximum Force is based on the character's total MAG.
        /// </summary>
        public bool SpiritForceBasedOnTotalMAG
        {
            get => _blnSpiritForceBasedOnTotalMAG;
            set
            {
                if (_blnSpiritForceBasedOnTotalMAG != value)
                {
                    _blnSpiritForceBasedOnTotalMAG = value;
                    OnPropertyChanged();
                }
            }
        }

        /// <summary>
        /// Whether or not the Karma and Nuyen Expenses should be printed on the character sheet.
        /// </summary>
        public bool PrintExpenses
        {
            get => _blnPrintExpenses;
            set
            {
                if (_blnPrintExpenses != value)
                {
                    _blnPrintExpenses = value;
                    OnPropertyChanged();
                    if (!value)
                        PrintFreeExpenses = true;
                }
            }
        }

        /// <summary>
        /// Whether or not the Karma and Nuyen Expenses that have a cost of 0 should be printed on the character sheet.
        /// </summary>
        public bool PrintFreeExpenses
        {
            get => _blnPrintFreeExpenses;
            set
            {
                if (_blnPrintFreeExpenses != value)
                {
                    _blnPrintFreeExpenses = value;
                    OnPropertyChanged();
                }
            }
        }

        /// <summary>
        /// Amount of Nuyen gained per BP spent.
        /// </summary>
        public decimal NuyenPerBP
        {
            get => _decNuyenPerBP;
            set
            {
                if (_decNuyenPerBP != value)
                {
                    _decNuyenPerBP = value;
                    OnPropertyChanged();
                }
            }
        }

        /// <summary>
        /// Whether or not UnarmedAP, UnarmedReach and UnarmedDV Improvements apply to weapons that use the Unarmed Combat skill.
        /// </summary>
        public bool UnarmedImprovementsApplyToWeapons
        {
            get => _blnUnarmedImprovementsApplyToWeapons;
            set
            {
                if (_blnUnarmedImprovementsApplyToWeapons != value)
                {
                    _blnUnarmedImprovementsApplyToWeapons = value;
                    OnPropertyChanged();
                }
            }
        }

        /// <summary>
        /// Whether or not characters may use Initiation/Submersion in Create mode.
        /// </summary>
        public bool AllowInitiationInCreateMode
        {
            get => _blnAllowInitiationInCreateMode;
            set
            {
                if (_blnAllowInitiationInCreateMode != value)
                {
                    _blnAllowInitiationInCreateMode = value;
                    OnPropertyChanged();
                }
            }
        }

        /// <summary>
        /// Whether or not characters can spend skill points on broken groups.
        /// </summary>
        public bool UsePointsOnBrokenGroups
        {
            get => _blnUsePointsOnBrokenGroups;
            set
            {
                if (_blnUsePointsOnBrokenGroups != value)
                {
                    _blnUsePointsOnBrokenGroups = value;
                    OnPropertyChanged();
                }
            }
        }

        /// <summary>
        /// Whether or not characters in Career Mode should pay double for qualities.
        /// </summary>
        public bool DontDoubleQualityPurchases
        {
            get => _blnDontDoubleQualityPurchaseCost;
            set
            {
                if (_blnDontDoubleQualityPurchaseCost != value)
                {
                    _blnDontDoubleQualityPurchaseCost = value;
                    OnPropertyChanged();
                }
            }
        }

        /// <summary>
        /// Whether or not characters in Career Mode should pay double for removing Negative Qualities.
        /// </summary>
        public bool DontDoubleQualityRefunds
        {
            get => _blnDontDoubleQualityRefundCost;
            set
            {
                if (_blnDontDoubleQualityRefundCost != value)
                {
                    _blnDontDoubleQualityRefundCost = value;
                    OnPropertyChanged();
                }
            }
        }

        /// <summary>
        /// Whether or not to ignore the art requirements from street grimoire.
        /// </summary>
        public bool IgnoreArt
        {
            get => _blnIgnoreArt;
            set
            {
                if (_blnIgnoreArt != value)
                {
                    _blnIgnoreArt = value;
                    OnPropertyChanged();
                }
            }
        }

        /// <summary>
        /// Whether or not to ignore the limit on Complex Forms in Career mode.
        /// </summary>
        public bool IgnoreComplexFormLimit
        {
            get => _blnIgnoreComplexFormLimit;
            set
            {
                if (_blnIgnoreComplexFormLimit != value)
                {
                    _blnIgnoreComplexFormLimit = value;
                    OnPropertyChanged();
                }
            }
        }

        /// <summary>
        /// Whether or not to use stats from Cyberlegs when calculating movement rates
        /// </summary>
        public bool CyberlegMovement
        {
            get => _blnCyberlegMovement;
            set
            {
                if (_blnCyberlegMovement != value)
                {
                    _blnCyberlegMovement = value;
                    OnPropertyChanged();
                }
            }
        }

        /// <summary>
        /// Allow Mystic Adepts to increase their power points during career mode
        /// </summary>
        public bool MysAdeptAllowPPCareer
        {
            get => _blnMysAdeptAllowPPCareer;
            set
            {
                if (_blnMysAdeptAllowPPCareer != value)
                {
                    _blnMysAdeptAllowPPCareer = value;
                    OnPropertyChanged();
                    if (value)
                        MysAdeptSecondMAGAttribute = false;
                }
            }
        }

        /// <summary>
        /// Split MAG for Mystic Adepts so that they have a separate MAG rating for Adept Powers instead of using the special PP rules for mystic adepts
        /// </summary>
        public bool MysAdeptSecondMAGAttribute
        {
            get => _blnMysAdeptSecondMAGAttribute;
            set
            {
                if (_blnMysAdeptSecondMAGAttribute != value)
                {
                    _blnMysAdeptSecondMAGAttribute = value;
                    OnPropertyChanged();
                    if (value)
                    {
                        PrioritySpellsAsAdeptPowers = false;
                        MysAdeptAllowPPCareer = false;
                    }
                }
            }
        }

        public bool MysAdeptSecondMAGAttributeEnabled => !PrioritySpellsAsAdeptPowers && !MysAdeptAllowPPCareer;

        /// <summary>
        /// Whether or not to allow a 2nd max attribute with Exceptional Attribute
        /// </summary>
        // ReSharper disable once InconsistentNaming
        public bool Allow2ndMaxAttribute
        {
            get => _blnAllow2ndMaxAttribute;
            set
            {
                if (_blnAllow2ndMaxAttribute != value)
                {
                    _blnAllow2ndMaxAttribute = value;
                    OnPropertyChanged();
                }
            }
        }

        /// <summary>
        /// The XPath expression to use to determine how many contact points the character has
        /// </summary>
        public string ContactPointsExpression
        {
            get => _strContactPointsExpression;
            set
            {
                string strNewValue = value.CleanXPath();
                if (_strContactPointsExpression != strNewValue)
                {
                    _strContactPointsExpression = strNewValue;
                    OnPropertyChanged();
                }
            }
        }

        /// <summary>
        /// The XPath expression to use to determine how many knowledge points the character has
        /// </summary>
        public string KnowledgePointsExpression
        {
            get => _strKnowledgePointsExpression;
            set
            {
                string strNewValue = value.CleanXPath();
                if (_strKnowledgePointsExpression != strNewValue)
                {
                    _strKnowledgePointsExpression = strNewValue;
                    OnPropertyChanged();
                }
            }
        }

        /// <summary>
        /// The Drone Body multiplier for maximal Armor
        /// </summary>
        public int DroneArmorMultiplier
        {
            get => _intDroneArmorMultiplier;
            set
            {
                if (_intDroneArmorMultiplier != value)
                {
                    _intDroneArmorMultiplier = value;
                    OnPropertyChanged();
                }
            }
        }

        /// <summary>
        /// Whether or not Armor
        /// </summary>
        public bool DroneArmorMultiplierEnabled
        {
            get => _blnDroneArmorMultiplierEnabled;
            set
            {
                if (_blnDroneArmorMultiplierEnabled != value)
                {
                    _blnDroneArmorMultiplierEnabled = value;
                    OnPropertyChanged();
                    if (!value)
                        DroneArmorMultiplier = 2;
                }
            }
        }

        /// <summary>
        /// House Rule: Ignore Armor Encumbrance entirely.
        /// </summary>
        public bool NoArmorEncumbrance
        {
            get => _blnNoArmorEncumbrance;
            set
            {
                if (_blnNoArmorEncumbrance != value)
                {
                    _blnNoArmorEncumbrance = value;
                    OnPropertyChanged();
                }
            }
        }

        /// <summary>
        /// Whether or not Essence loss only reduces MAG/RES maximum value, not the current value.
        /// </summary>
        public bool ESSLossReducesMaximumOnly
        {
            get => _blnESSLossReducesMaximumOnly;
            set
            {
                if (_blnESSLossReducesMaximumOnly != value)
                {
                    _blnESSLossReducesMaximumOnly = value;
                    OnPropertyChanged();
                }
            }
        }

        /// <summary>
        /// Whether or not characters are allowed to put points into a Skill Group again once it is broken and all Ratings are the same.
        /// </summary>
        public bool AllowSkillRegrouping
        {
            get => _blnAllowSkillRegrouping;
            set
            {
                if (_blnAllowSkillRegrouping != value)
                {
                    _blnAllowSkillRegrouping = value;
                    OnPropertyChanged();
                }
            }
        }

        /// <summary>
        /// Sourcebooks.
        /// </summary>
        public ICollection<string> Books => _lstBooks;

        /// <summary>
        /// File name of the option (if it is not a built-in one).
        /// </summary>
        public string FileName => _strFileName;

        /// <summary>
        /// Setting name.
        /// </summary>
        public string Name
        {
            get => _strName;
            set
            {
                if (_strName != value)
                {
                    _strName = value;
                    OnPropertyChanged();
                }
            }
        }

        /// <summary>
        /// Setting name to display in the UI.
        /// </summary>
        public string DisplayName
        {
            get
            {
                string strReturn = Name;
                if (BuiltInOption)
                {
                    strReturn = XmlManager.Load("settings.xml").SelectSingleNode("/chummer/settings/setting[id = '" + SourceId + "']/translate")?.InnerText ?? strReturn;
                }
                else
                {
                    strReturn += LanguageManager.GetString("String_Space") + '[' + FileName + ']';
                }
                return strReturn;
            }
        }

        /// <summary>
        /// Whether or not Metatypes cost Karma equal to their BP when creating a character with Karma.
        /// </summary>
        public bool MetatypeCostsKarma
        {
            get => _blnMetatypeCostsKarma;
            set
            {
                if (_blnMetatypeCostsKarma != value)
                {
                    _blnMetatypeCostsKarma = value;
                    OnPropertyChanged();
                }
            }
        }

        /// <summary>
        /// Multiplier for Metatype Karma Costs when converting from BP to Karma.
        /// </summary>
        public int MetatypeCostsKarmaMultiplier
        {
            get => _intMetatypeCostMultiplier;
            set
            {
                if (_intMetatypeCostMultiplier != value)
                {
                    _intMetatypeCostMultiplier = value;
                    OnPropertyChanged();
                }
            }
        }

        /// <summary>
        /// Number of Limbs a standard character has.
        /// </summary>
        public int LimbCount
        {
            get => _intLimbCount;
            set
            {
                if (_intLimbCount != value)
                {
                    _intLimbCount = value;
                    OnPropertyChanged();
                }
            }
        }

        /// <summary>
        /// Exclude a particular Limb Slot from count towards the Limb Count.
        /// </summary>
        public string ExcludeLimbSlot
        {
            get => _strExcludeLimbSlot;
            set
            {
                if (_strExcludeLimbSlot != value)
                {
                    _strExcludeLimbSlot = value;
                    OnPropertyChanged();
                }
            }
        }

        /// <summary>
        /// Allow Cyberware Essence cost discounts.
        /// </summary>
        public bool AllowCyberwareESSDiscounts
        {
            get => _blnAllowCyberwareESSDiscounts;
            set
            {
                if (_blnAllowCyberwareESSDiscounts != value)
                {
                    _blnAllowCyberwareESSDiscounts = value;
                    OnPropertyChanged();
                }
            }
        }

        /// <summary>
        /// Whether or not Armor Degradation is allowed.
        /// </summary>
        public bool ArmorDegradation
        {
            get => _blnArmorDegradation;
            set
            {
                if (_blnArmorDegradation != value)
                {
                    _blnArmorDegradation = value;
                    OnPropertyChanged();
                }
            }
        }

        /// <summary>
        /// If true, karma costs will not decrease from reductions due to essence loss. Effectively, essence loss becomes an augmented modifier, not one that alters minima and maxima.
        /// </summary>
        public bool SpecialKarmaCostBasedOnShownValue
        {
            get => _blnSpecialKarmaCostBasedOnShownValue;
            set
            {
                if (_blnSpecialKarmaCostBasedOnShownValue != value)
                {
                    _blnSpecialKarmaCostBasedOnShownValue = value;
                    OnPropertyChanged();
                }
            }
        }

        /// <summary>
        /// Whether or not characters can have more than 25 BP in Positive Qualities.
        /// </summary>
        public bool ExceedPositiveQualities
        {
            get => _blnExceedPositiveQualities;
            set
            {
                if (_blnExceedPositiveQualities != value)
                {
                    _blnExceedPositiveQualities = value;
                    OnPropertyChanged();
                    if (!value)
                        ExceedPositiveQualitiesCostDoubled = false;
                }
            }
        }

        /// <summary>
        /// If true, the karma cost of qualities is doubled after the initial 25.
        /// </summary>
        public bool ExceedPositiveQualitiesCostDoubled
        {
            get => _blnExceedPositiveQualitiesCostDoubled;
            set
            {
                if (_blnExceedPositiveQualitiesCostDoubled != value)
                {
                    _blnExceedPositiveQualitiesCostDoubled = value;
                    OnPropertyChanged();
                }
            }
        }

        /// <summary>
        /// Whether or not characters can have more than 25 BP in Negative Qualities.
        /// </summary>
        public bool ExceedNegativeQualities
        {
            get => _blnExceedNegativeQualities;
            set
            {
                if (_blnExceedNegativeQualities != value)
                {
                    _blnExceedNegativeQualities = value;
                    OnPropertyChanged();
                    if (!value)
                        ExceedNegativeQualitiesLimit = false;
                }
            }
        }

        /// <summary>
        /// If true, the character will not receive additional BP from Negative Qualities past the initial 25
        /// </summary>
        public bool ExceedNegativeQualitiesLimit
        {
            get => _blnExceedNegativeQualitiesLimit;
            set
            {
                if (_blnExceedNegativeQualitiesLimit != value)
                {
                    _blnExceedNegativeQualitiesLimit = value;
                    OnPropertyChanged();
                }
            }
        }

        /// <summary>
        /// Whether or not Restricted items have their cost multiplied.
        /// </summary>
        public bool MultiplyRestrictedCost
        {
            get => _blnMultiplyRestrictedCost;
            set
            {
                if (_blnMultiplyRestrictedCost != value)
                {
                    _blnMultiplyRestrictedCost = value;
                    OnPropertyChanged();
                }
            }
        }

        /// <summary>
        /// Whether or not Forbidden items have their cost multiplied.
        /// </summary>
        public bool MultiplyForbiddenCost
        {
            get => _blnMultiplyForbiddenCost;
            set
            {
                if (_blnMultiplyForbiddenCost != value)
                {
                    _blnMultiplyForbiddenCost = value;
                    OnPropertyChanged();
                }
            }
        }

        /// <summary>
        /// Cost multiplier for Restricted items.
        /// </summary>
        public int RestrictedCostMultiplier
        {
            get => _intRestrictedCostMultiplier;
            set
            {
                if (_intRestrictedCostMultiplier != value)
                {
                    _intRestrictedCostMultiplier = value;
                    OnPropertyChanged();
                }
            }
        }

        /// <summary>
        /// Cost multiplier for Forbidden items.
        /// </summary>
        public int ForbiddenCostMultiplier
        {
            get => _intForbiddenCostMultiplier;
            set
            {
                if (_intForbiddenCostMultiplier != value)
                {
                    _intForbiddenCostMultiplier = value;
                    OnPropertyChanged();
                }
            }
        }

        private int _intCachedMaxNuyenDecimals = -1;
        /// <summary>
        /// Maximum number of decimal places to round to when displaying nuyen values.
        /// </summary>
        public int MaxNuyenDecimals
        {
            get
            {
                if (_intCachedMaxNuyenDecimals >= 0)
                    return _intCachedMaxNuyenDecimals;
                string strNuyenFormat = NuyenFormat;
                int intDecimalPlaces = strNuyenFormat.IndexOf('.');
                if (intDecimalPlaces == -1)
                    intDecimalPlaces = 0;
                else
                    intDecimalPlaces = strNuyenFormat.Length - intDecimalPlaces - 1;

                return _intCachedMaxNuyenDecimals = intDecimalPlaces;
            }
            set
            {
                int intNewNuyenDecimals = Math.Max(value, 0);
                if (MinNuyenDecimals > intNewNuyenDecimals)
                    MinNuyenDecimals = intNewNuyenDecimals;
                if (intNewNuyenDecimals == 0)
                    return; // Already taken care of by MinNuyenDecimals
                int intCurrentNuyenDecimals = MaxNuyenDecimals;
                if (intNewNuyenDecimals < intCurrentNuyenDecimals)
                {
                    NuyenFormat = NuyenFormat.Substring(0, NuyenFormat.Length - (intNewNuyenDecimals - intCurrentNuyenDecimals));
                }
                else if (intNewNuyenDecimals > intCurrentNuyenDecimals)
                {
                    StringBuilder objNuyenFormat = string.IsNullOrEmpty(NuyenFormat) ? new StringBuilder("#,0") : new StringBuilder(NuyenFormat);
                    if (intCurrentNuyenDecimals == 0)
                    {
                        objNuyenFormat.Append(".");
                    }
                    for (int i = intCurrentNuyenDecimals; i < intNewNuyenDecimals; ++i)
                    {
                        objNuyenFormat.Append("#");
                    }
                    NuyenFormat = objNuyenFormat.ToString();
                }
            }
        }

        private int _intCachedMinNuyenDecimals = -1;
        /// <summary>
        /// Minimum number of decimal places to round to when displaying nuyen values.
        /// </summary>
        public int MinNuyenDecimals
        {
            get
            {
                if (_intCachedMinNuyenDecimals >= 0)
                    return _intCachedMinNuyenDecimals;
                string strNuyenFormat = NuyenFormat;
                int intDecimalPlaces = strNuyenFormat.IndexOf('.');
                if (intDecimalPlaces == -1)
                    intDecimalPlaces = 0;
                else
                {
                    int intStartOptionalDecimalPlaces = strNuyenFormat.IndexOf('#', intDecimalPlaces);
                    if (intStartOptionalDecimalPlaces < 0)
                        intStartOptionalDecimalPlaces = strNuyenFormat.Length;
                    intDecimalPlaces = intStartOptionalDecimalPlaces - intDecimalPlaces - 1;
                }

                return _intCachedMinNuyenDecimals = intDecimalPlaces;
            }
            set
            {
                int intNewNuyenDecimals = Math.Max(value, 0);
                if (MaxNuyenDecimals < intNewNuyenDecimals)
                    MaxNuyenDecimals = intNewNuyenDecimals;
                int intDecimalPlaces = NuyenFormat.IndexOf('.');
                if (intNewNuyenDecimals == 0)
                {
                    if (intDecimalPlaces != -1)
                        NuyenFormat = NuyenFormat.Substring(0, intDecimalPlaces);
                    return;
                }
                char[] achrNuyenFormat = NuyenFormat.ToCharArray();
                int intCurrentNuyenDecimals = MinNuyenDecimals;
                if (intNewNuyenDecimals < intCurrentNuyenDecimals)
                {
                    for (int i = intDecimalPlaces + 1 + intNewNuyenDecimals; i < achrNuyenFormat.Length; ++i)
                        achrNuyenFormat[i] = '0';
                    NuyenFormat = new string(achrNuyenFormat);
                }
                else if (intNewNuyenDecimals > intCurrentNuyenDecimals)
                {
                    for (int i = 1; i < intNewNuyenDecimals; ++i)
                        achrNuyenFormat[intDecimalPlaces + i] = '0';
                    NuyenFormat = new string(achrNuyenFormat);
                }
            }
        }

        /// <summary>
        /// Format in which nuyen values should be displayed (does not include nuyen symbol).
        /// </summary>
        public string NuyenFormat
        {
            get => _strNuyenFormat;
            set
            {
                if (_strNuyenFormat != value)
                {
                    _strNuyenFormat = value;
                    OnPropertyChanged();
                }
            }
        }

        private int _intCachedEssenceDecimals = -1;

        /// <summary>
        /// Number of decimal places to round to when calculating Essence.
        /// </summary>
        public int EssenceDecimals
        {
            get
            {
                if (_intCachedEssenceDecimals >= 0)
                    return _intCachedEssenceDecimals;
                string strEssenceFormat = EssenceFormat;
                int intDecimalPlaces = strEssenceFormat.IndexOf('.');
                intDecimalPlaces = strEssenceFormat.Length - intDecimalPlaces - 1;

                return _intCachedEssenceDecimals = intDecimalPlaces;
            }
            set
            {
                int intCurrentEssenceDecimals = EssenceDecimals;
                int intNewEssenceDecimals = Math.Max(value, 2);
                if (intNewEssenceDecimals < intCurrentEssenceDecimals)
                {
                    EssenceFormat = EssenceFormat.Substring(0, EssenceFormat.Length - (intCurrentEssenceDecimals - intNewEssenceDecimals));
                }
                else if (intNewEssenceDecimals > intCurrentEssenceDecimals)
                {
                    StringBuilder objEssenceFormat = string.IsNullOrEmpty(EssenceFormat) ? new StringBuilder("#,0") : new StringBuilder(EssenceFormat);
                    if (intCurrentEssenceDecimals == 0)
                    {
                        objEssenceFormat.Append(".");
                    }
                    for (int i = intCurrentEssenceDecimals; i < intNewEssenceDecimals; ++i)
                    {
                        objEssenceFormat.Append("0");
                    }
                    EssenceFormat = objEssenceFormat.ToString();
                }
            }
        }

        /// <summary>
        /// Display format for Essence.
        /// </summary>
        public string EssenceFormat
        {
            get => _strEssenceFormat;
            set
            {
                string strNewValue = value;
                int intDecimalPlaces = strNewValue.IndexOf('.');
                if (intDecimalPlaces < 2)
                {
                    if (intDecimalPlaces == -1)
                        strNewValue += ".00";
                    else
                    {
                        for (int i = strNewValue.Length - 1 - intDecimalPlaces; i < intDecimalPlaces; ++i)
                            strNewValue += '0';
                    }
                }
                if (_strEssenceFormat != strNewValue)
                {
                    _strEssenceFormat = strNewValue;
                    OnPropertyChanged();
                }
            }
        }

        /// <summary>
        /// Only round essence when its value is displayed
        /// </summary>
        public bool DontRoundEssenceInternally
        {
            get => _blnDoNotRoundEssenceInternally;
            set
            {
                if (_blnDoNotRoundEssenceInternally != value)
                {
                    _blnDoNotRoundEssenceInternally = value;
                    OnPropertyChanged();
                }
            }
        }

        /// <summary>
        /// Do Enemies count towards Negative Quality Karma limit in create mode?
        /// </summary>
        public bool EnemyKarmaQualityLimit
        {
            get => _blnEnemyKarmaQualityLimit;
            set
            {
                if (_blnEnemyKarmaQualityLimit != value)
                {
                    _blnEnemyKarmaQualityLimit = value;
                    OnPropertyChanged();
                }
            }
        }

        /// <summary>
        /// Whether or not Capacity limits should be enforced.
        /// </summary>
        public bool EnforceCapacity
        {
            get => _blnEnforceCapacity;
            set
            {
                if (_blnEnforceCapacity != value)
                {
                    _blnEnforceCapacity = value;
                    OnPropertyChanged();
                }
            }
        }

        /// <summary>
        /// Whether or not Recoil modifiers are restricted (AR 148).
        /// </summary>
        public bool RestrictRecoil
        {
            get => _blnRestrictRecoil;
            set
            {
                if (_blnRestrictRecoil != value)
                {
                    _blnRestrictRecoil = value;
                    OnPropertyChanged();
                }
            }
        }

        /// <summary>
        /// Whether or not characters are unrestricted in the number of points they can invest in Nuyen.
        /// </summary>
        public bool UnrestrictedNuyen
        {
            get => _blnUnrestrictedNuyen;
            set
            {
                if (_blnUnrestrictedNuyen != value)
                {
                    _blnUnrestrictedNuyen = value;
                    OnPropertyChanged();
                }
            }
        }

        /// <summary>
        /// Whether or not Stacked Foci can have a combined Force higher than 6.
        /// </summary>
        public bool AllowHigherStackedFoci
        {
            get => _blnAllowHigherStackedFoci;
            set
            {
                if (_blnAllowHigherStackedFoci != value)
                {
                    _blnAllowHigherStackedFoci = value;
                    OnPropertyChanged();
                }
            }
        }

        /// <summary>
        /// Whether or not the user can change the Part of Base Weapon flag for a Weapon Accessory or Mod.
        /// </summary>
        public bool AllowEditPartOfBaseWeapon
        {
            get => _blnAllowEditPartOfBaseWeapon;
            set
            {
                if (_blnAllowEditPartOfBaseWeapon != value)
                {
                    _blnAllowEditPartOfBaseWeapon = value;
                    OnPropertyChanged();
                }
            }
        }

        /// <summary>
        /// Whether or not the user is allowed to break Skill Groups while in Create Mode.
        /// </summary>
        public bool StrictSkillGroupsInCreateMode
        {
            get => _blnStrictSkillGroupsInCreateMode;
            set
            {
                if (_blnStrictSkillGroupsInCreateMode != value)
                {
                    _blnStrictSkillGroupsInCreateMode = value;
                    OnPropertyChanged();
                }
            }
        }

        /// <summary>
        /// Whether or not the user is allowed to buy specializations with skill points for skills only bought with karma.
        /// </summary>
        public bool AllowPointBuySpecializationsOnKarmaSkills
        {
            get => _blnAllowPointBuySpecializationsOnKarmaSkills;
            set
            {
                if (_blnAllowPointBuySpecializationsOnKarmaSkills != value)
                {
                    _blnAllowPointBuySpecializationsOnKarmaSkills = value;
                    OnPropertyChanged();
                }
            }
        }

        /// <summary>
        /// Whether or not any Detection Spell can be taken as Extended range version.
        /// </summary>
        public bool ExtendAnyDetectionSpell
        {
            get => _blnExtendAnyDetectionSpell;
            set
            {
                if (_blnExtendAnyDetectionSpell != value)
                {
                    _blnExtendAnyDetectionSpell = value;
                    OnPropertyChanged();
                }
            }
        }

        /// <summary>
        /// Whether or not cyberlimbs stats are used in attribute calculation
        /// </summary>
        public bool DontUseCyberlimbCalculation
        {
            get => _blnDontUseCyberlimbCalculation;
            set
            {
                if (_blnDontUseCyberlimbCalculation != value)
                {
                    _blnDontUseCyberlimbCalculation = value;
                    OnPropertyChanged();
                }
            }
        }

        /// <summary>
        /// House rule: Treat the Metatype Attribute Minimum as 1 for the purpose of calculating Karma costs.
        /// </summary>
        public bool AlternateMetatypeAttributeKarma
        {
            get => _blnAlternateMetatypeAttributeKarma;
            set
            {
                if (_blnAlternateMetatypeAttributeKarma != value)
                {
                    _blnAlternateMetatypeAttributeKarma = value;
                    OnPropertyChanged();
                }
            }
        }

        /// <summary>
        /// House rule: Whether to compensate for the karma cost difference between raising skill ratings and skill groups when increasing the rating of the last skill in the group
        /// </summary>
        public bool CompensateSkillGroupKarmaDifference
        {
            get => _blnCompensateSkillGroupKarmaDifference;
            set
            {
                if (_blnCompensateSkillGroupKarmaDifference != value)
                {
                    _blnCompensateSkillGroupKarmaDifference = value;
                    OnPropertyChanged();
                }
            }
        }

        /// <summary>
        /// Whether or not Notes should be printed.
        /// </summary>
        public bool PrintNotes
        {
            get => _blnPrintNotes;
            set
            {
                if (_blnPrintNotes != value)
                {
                    _blnPrintNotes = value;
                    OnPropertyChanged();
                }
            }
        }

        /// <summary>
        /// Whether or not Obsolescent can be removed/upgraded in the same way as Obsolete.
        /// </summary>
        public bool AllowObsolescentUpgrade
        {
            get => _blnAllowObsolescentUpgrade;
            set
            {
                if (_blnAllowObsolescentUpgrade != value)
                {
                    _blnAllowObsolescentUpgrade = value;
                    OnPropertyChanged();
                }
            }
        }

        /// <summary>
        /// Whether or not Bioware Suites can be added and created.
        /// </summary>
        public bool AllowBiowareSuites
        {
            get => _blnAllowBiowareSuites;
            set
            {
                if (_blnAllowBiowareSuites != value)
                {
                    _blnAllowBiowareSuites = value;
                    OnPropertyChanged();
                }
            }
        }

        /// <summary>
        /// House rule: Free Spirits calculate their Power Points based on their MAG instead of EDG.
        /// </summary>
        public bool FreeSpiritPowerPointsMAG
        {
            get => _blnFreeSpiritPowerPointsMAG;
            set
            {
                if (_blnFreeSpiritPowerPointsMAG != value)
                {
                    _blnFreeSpiritPowerPointsMAG = value;
                    OnPropertyChanged();
                }
            }
        }

        /// <summary>
        /// House rule: Attribute values are clamped to 0 or are allowed to go below 0 due to Essence Loss.
        /// </summary>
        public bool UnclampAttributeMinimum
        {
            get => _blnUnclampAttributeMinimum;
            set
            {
                if (_blnUnclampAttributeMinimum != value)
                {
                    _blnUnclampAttributeMinimum = value;
                    OnPropertyChanged();
                }
            }
        }

        /// <summary>
        /// Use Rigger 5.0 drone modding rules
        /// </summary>
        public bool DroneMods
        {
            get => _blnDroneMods;
            set
            {
                if (_blnDroneMods != value)
                {
                    _blnDroneMods = value;
                    OnPropertyChanged();
                }
            }
        }

        /// <summary>
        /// Apply drone mod attribute maximum rule to Pilot, too
        /// </summary>
        public bool DroneModsMaximumPilot
        {
            get => _blnDroneModsMaximumPilot;
            set
            {
                if (_blnDroneModsMaximumPilot != value)
                {
                    _blnDroneModsMaximumPilot = value;
                    OnPropertyChanged();
                }
            }
        }

        /// <summary>
        /// Whether Life Modules should automatically generate a character background.
        /// </summary>
        public bool AutomaticBackstory
        {
            get => _blnAutomaticBackstory;
            set
            {
                if (_blnAutomaticBackstory != value)
                {
                    _blnAutomaticBackstory = value;
                    OnPropertyChanged();
                }
            }
        }

        /// <summary>
        /// Whether to use the rules from SR4 to calculate Public Awareness.
        /// </summary>
        public bool UseCalculatedPublicAwareness
        {
            get => _blnUseCalculatedPublicAwareness;
            set
            {
                if (_blnUseCalculatedPublicAwareness != value)
                {
                    _blnUseCalculatedPublicAwareness = value;
                    OnPropertyChanged();
                }
            }
        }

        /// <summary>
        /// Whether Martial Arts grant a free specialization in a skill.
        /// </summary>
        public bool FreeMartialArtSpecialization
        {
            get => _blnFreeMartialArtSpecialization;
            set
            {
                if (_blnFreeMartialArtSpecialization != value)
                {
                    _blnFreeMartialArtSpecialization = value;
                    OnPropertyChanged();
                }
            }
        }

        /// <summary>
        /// Whether Spells from Magic Priority can also be spent on power points.
        /// </summary>
        public bool PrioritySpellsAsAdeptPowers
        {
            get => _blnPrioritySpellsAsAdeptPowers;
            set
            {
                if (_blnPrioritySpellsAsAdeptPowers != value)
                {
                    _blnPrioritySpellsAsAdeptPowers = value;
                    OnPropertyChanged();
                    if (value)
                        MysAdeptSecondMAGAttribute = false;
                }
            }
        }

        /// <summary>
        /// Last folder from which a mugshot was added
        /// </summary>
        public string RecentImageFolder
        {
            get => _strImageFolder;
            set
            {
                if (_strImageFolder != value)
                {
                    _strImageFolder = value;
                    OnPropertyChanged();
                }
            }
        }

        /// <summary>
        /// Allows characters to spend their Karma before Priority Points.
        /// </summary>
        public bool ReverseAttributePriorityOrder
        {
            get => _blnReverseAttributePriorityOrder;
            set
            {
                if (_blnReverseAttributePriorityOrder != value)
                {
                    _blnReverseAttributePriorityOrder = value;
                    OnPropertyChanged();
                }
            }
        }

        /// <summary>
        /// Whether the Improved Ability power (SR5 309) should be capped at 0.5 of current Rating or 1.5 of current Rating.
        /// </summary>
        public bool IncreasedImprovedAbilityMultiplier
        {
            get => _blnIncreasedImprovedAbilityMultiplier;
            set
            {
                if (_blnIncreasedImprovedAbilityMultiplier != value)
                {
                    _blnIncreasedImprovedAbilityMultiplier = value;
                    OnPropertyChanged();
                }
            }
        }
        /// <summary>
        /// Whether lifestyles will automatically give free grid subscriptions found in (HT)
        /// </summary>
        public bool AllowFreeGrids
        {
            get => _blnAllowFreeGrids;
            set
            {
                if (_blnAllowFreeGrids != value)
                {
                    _blnAllowFreeGrids = value;
                    OnPropertyChanged();
                }
            }
        }

        /// <summary>
        /// Whether Technomancers are allowed to use the Schooling discount on their initiations in the same manner as awakened.
        /// </summary>
        public bool AllowTechnomancerSchooling
        {
            get => _blnAllowTechnomancerSchooling;
            set
            {
                if (_blnAllowTechnomancerSchooling != value)
                {
                    _blnAllowTechnomancerSchooling = value;
                    OnPropertyChanged();
                }
            }
        }

        /// <summary>
        /// Override the maximum value of bonuses that can affect cyberlimbs.
        /// </summary>
        public bool CyberlimbAttributeBonusCapOverride
        {
            get => _blnCyberlimbAttributeBonusCapOverride;
            set
            {
                if (_blnCyberlimbAttributeBonusCapOverride != value)
                {
                    _blnCyberlimbAttributeBonusCapOverride = value;
                    OnPropertyChanged();
                    if (!value)
                        CyberlimbAttributeBonusCap = 4;
                }
            }
        }

        /// <summary>
        /// Maximum value of bonuses that can affect cyberlimbs.
        /// </summary>
        public int CyberlimbAttributeBonusCap
        {
            get => _intCyberlimbAttributeBonusCap;
            set
            {
                if (_intCyberlimbAttributeBonusCap != value)
                {
                    _intCyberlimbAttributeBonusCap = value;
                    OnPropertyChanged();
                }
            }
        }
        #endregion

        #region Karma
        /// <summary>
        /// Karma cost to improve an Attribute = New Rating X this value.
        /// </summary>
        public int KarmaAttribute
        {
            get => _intKarmaAttribute;
            set
            {
                if (_intKarmaAttribute != value)
                {
                    _intKarmaAttribute = value;
                    OnPropertyChanged();
                }
            }
        }

        /// <summary>
        /// Karma cost to purchase a Quality = BP Cost x this value.
        /// </summary>
        public int KarmaQuality
        {
            get => _intKarmaQuality;
            set
            {
                if (_intKarmaQuality != value)
                {
                    _intKarmaQuality = value;
                    OnPropertyChanged();
                }
            }
        }

        /// <summary>
        /// Karma cost to purchase a Specialization for an active skill = this value.
        /// </summary>
        public int KarmaSpecialization
        {
            get => _intKarmaSpecialization;
            set
            {
                if (_intKarmaSpecialization != value)
                {
                    _intKarmaSpecialization = value;
                    OnPropertyChanged();
                }
            }
        }

        /// <summary>
        /// Karma cost to purchase a Specialization for a knowledge skill = this value.
        /// </summary>
        public int KarmaKnowledgeSpecialization
        {
            get => _intKarmaKnoSpecialization;
            set
            {
                if (_intKarmaKnoSpecialization != value)
                {
                    _intKarmaKnoSpecialization = value;
                    OnPropertyChanged();
                }
            }
        }

        /// <summary>
        /// Karma cost to purchase a new Knowledge Skill = this value.
        /// </summary>
        public int KarmaNewKnowledgeSkill
        {
            get => _intKarmaNewKnowledgeSkill;
            set
            {
                if (_intKarmaNewKnowledgeSkill != value)
                {
                    _intKarmaNewKnowledgeSkill = value;
                    OnPropertyChanged();
                }
            }
        }

        /// <summary>
        /// Karma cost to purchase a new Active Skill = this value.
        /// </summary>
        public int KarmaNewActiveSkill
        {
            get => _intKarmaNewActiveSkill;
            set
            {
                if (_intKarmaNewActiveSkill != value)
                {
                    _intKarmaNewActiveSkill = value;
                    OnPropertyChanged();
                }
            }
        }

        /// <summary>
        /// Karma cost to purchase a new Skill Group = this value.
        /// </summary>
        public int KarmaNewSkillGroup
        {
            get => _intKarmaNewSkillGroup;
            set
            {
                if (_intKarmaNewSkillGroup != value)
                {
                    _intKarmaNewSkillGroup = value;
                    OnPropertyChanged();
                }
            }
        }

        /// <summary>
        /// Karma cost to improve a Knowledge Skill = New Rating x this value.
        /// </summary>
        public int KarmaImproveKnowledgeSkill
        {
            get => _intKarmaImproveKnowledgeSkill;
            set
            {
                if (_intKarmaImproveKnowledgeSkill != value)
                {
                    _intKarmaImproveKnowledgeSkill = value;
                    OnPropertyChanged();
                }
            }
        }

        /// <summary>
        /// Karma cost to improve an Active Skill = New Rating x this value.
        /// </summary>
        public int KarmaImproveActiveSkill
        {
            get => _intKarmaImproveActiveSkill;
            set
            {
                if (_intKarmaImproveActiveSkill != value)
                {
                    _intKarmaImproveActiveSkill = value;
                    OnPropertyChanged();
                }
            }
        }

        /// <summary>
        /// Karma cost to improve a Skill Group = New Rating x this value.
        /// </summary>
        public int KarmaImproveSkillGroup
        {
            get => _intKarmaImproveSkillGroup;
            set
            {
                if (_intKarmaImproveSkillGroup != value)
                {
                    _intKarmaImproveSkillGroup = value;
                    OnPropertyChanged();
                }
            }
        }

        /// <summary>
        /// Karma cost for each Spell = this value.
        /// </summary>
        public int KarmaSpell
        {
            get => _intKarmaSpell;
            set
            {
                if (_intKarmaSpell != value)
                {
                    _intKarmaSpell = value;
                    OnPropertyChanged();
                }
            }
        }

        /// <summary>
        /// Karma cost for each Enhancement = this value.
        /// </summary>
        public int KarmaEnhancement
        {
            get => _intKarmaEnhancement;
            set
            {
                if (_intKarmaEnhancement != value)
                {
                    _intKarmaEnhancement = value;
                    OnPropertyChanged();
                }
            }
        }

        /// <summary>
        /// Karma cost for a new Complex Form = this value.
        /// </summary>
        public int KarmaNewComplexForm
        {
            get => _intKarmaNewComplexForm;
            set
            {
                if (_intKarmaNewComplexForm != value)
                {
                    _intKarmaNewComplexForm = value;
                    OnPropertyChanged();
                }
            }
        }

        /// <summary>
        /// Karma cost to improve a Complex Form = New Rating x this value.
        /// </summary>
        public int KarmaImproveComplexForm
        {
            get => _intKarmaImproveComplexForm;
            set
            {
                if (_intKarmaImproveComplexForm != value)
                {
                    _intKarmaImproveComplexForm = value;
                    OnPropertyChanged();
                }
            }
        }

        /// <summary>
        /// Karma cost for Complex Form Options = Rating x this value.
        /// </summary>
        public int KarmaComplexFormOption
        {
            get => _intKarmaComplexFormOption;
            set
            {
                if (_intKarmaComplexFormOption != value)
                {
                    _intKarmaComplexFormOption = value;
                    OnPropertyChanged();
                }
            }
        }

        /// <summary>
        /// Karma cost for Complex Form Skillsofts = Rating x this value.
        /// </summary>
        public int KarmaComplexFormSkillsoft
        {
            get => _intKarmaComplexFormSkillsoft;
            set
            {
                if (_intKarmaComplexFormSkillsoft != value)
                {
                    _intKarmaComplexFormSkillsoft = value;
                    OnPropertyChanged();
                }
            }
        }

        /// <summary>
        /// Karma cost for a new AI Program
        /// </summary>
        public int KarmaNewAIProgram
        {
            get => _intKarmaNewAIProgram;
            set
            {
                if (_intKarmaNewAIProgram != value)
                {
                    _intKarmaNewAIProgram = value;
                    OnPropertyChanged();
                }
            }
        }

        /// <summary>
        /// Karma cost for a new AI Advanced Program
        /// </summary>
        public int KarmaNewAIAdvancedProgram
        {
            get => _intKarmaNewAIAdvancedProgram;
            set
            {
                if (_intKarmaNewAIAdvancedProgram != value)
                {
                    _intKarmaNewAIAdvancedProgram = value;
                    OnPropertyChanged();
                }
            }
        }

        /// <summary>
        /// Karma cost for a Contact = (Connection + Loyalty) x this value.
        /// </summary>
        public int KarmaContact
        {
            get => _intKarmaContact;
            set
            {
                if (_intKarmaContact != value)
                {
                    _intKarmaContact = value;
                    OnPropertyChanged();
                }
            }
        }

        /// <summary>
        /// Karma cost for an Enemy = (Connection + Loyalty) x this value.
        /// </summary>
        public int KarmaEnemy
        {
            get => _intKarmaEnemy;
            set
            {
                if (_intKarmaEnemy != value)
                {
                    _intKarmaEnemy = value;
                    OnPropertyChanged();
                }
            }
        }

        /// <summary>
        /// Maximum amount of remaining Karma that is carried over to the character once they are created.
        /// </summary>
        public int KarmaCarryover
        {
            get => _intKarmaCarryover;
            set
            {
                if (_intKarmaCarryover != value)
                {
                    _intKarmaCarryover = value;
                    OnPropertyChanged();
                }
            }
        }

        /// <summary>
        /// Karma cost for a Spirit = this value.
        /// </summary>
        public int KarmaSpirit
        {
            get => _intKarmaSpirit;
            set
            {
                if (_intKarmaSpirit != value)
                {
                    _intKarmaSpirit = value;
                    OnPropertyChanged();
                }
            }
        }

        /// <summary>
        /// Karma cost for a Combat Maneuver = this value.
        /// </summary>
        public int KarmaManeuver
        {
            get => _intKarmaManeuver;
            set
            {
                if (_intKarmaManeuver != value)
                {
                    _intKarmaManeuver = value;
                    OnPropertyChanged();
                }
            }
        }

        /// <summary>
        /// Karma cost for an Initiation = KarmaInitiationFlat + (New Rating x this value).
        /// </summary>
        public int KarmaInitiation
        {
            get => _intKarmaInitiation;
            set
            {
                if (_intKarmaInitiation != value)
                {
                    _intKarmaInitiation = value;
                    OnPropertyChanged();
                }
            }
        }

        /// <summary>
        /// Karma cost for an Initiation = this value + (New Rating x KarmaInitiation).
        /// </summary>
        public int KarmaInitiationFlat
        {
            get => _intKarmaInitiationFlat;
            set
            {
                if (_intKarmaInitiationFlat != value)
                {
                    _intKarmaInitiationFlat = value;
                    OnPropertyChanged();
                }
            }
        }

        /// <summary>
        /// Karma cost for a Metamagic = this value.
        /// </summary>
        public int KarmaMetamagic
        {
            get => _intKarmaMetamagic;
            set
            {
                if (_intKarmaMetamagic != value)
                {
                    _intKarmaMetamagic = value;
                    OnPropertyChanged();
                }
            }
        }

        /// <summary>
        /// Karma cost to join a Group = this value.
        /// </summary>
        public int KarmaJoinGroup
        {
            get => _intKarmaJoinGroup;
            set
            {
                if (_intKarmaJoinGroup != value)
                {
                    _intKarmaJoinGroup = value;
                    OnPropertyChanged();
                }
            }
        }

        /// <summary>
        /// Karma cost to leave a Group = this value.
        /// </summary>
        public int KarmaLeaveGroup
        {
            get => _intKarmaLeaveGroup;
            set
            {
                if (_intKarmaLeaveGroup != value)
                {
                    _intKarmaLeaveGroup = value;
                    OnPropertyChanged();
                }
            }
        }

        /// <summary>
        /// Karma cost for Alchemical Foci.
        /// </summary>
        public int KarmaAlchemicalFocus
        {
            get => _intKarmaAlchemicalFocus;
            set
            {
                if (_intKarmaAlchemicalFocus != value)
                {
                    _intKarmaAlchemicalFocus = value;
                    OnPropertyChanged();
                }
            }
        }

        /// <summary>
        /// Karma cost for Banishing Foci.
        /// </summary>
        public int KarmaBanishingFocus
        {
            get => _intKarmaBanishingFocus;
            set
            {
                if (_intKarmaBanishingFocus != value)
                {
                    _intKarmaBanishingFocus = value;
                    OnPropertyChanged();
                }
            }
        }

        /// <summary>
        /// Karma cost for Binding Foci.
        /// </summary>
        public int KarmaBindingFocus
        {
            get => _intKarmaBindingFocus;
            set
            {
                if (_intKarmaBindingFocus != value)
                {
                    _intKarmaBindingFocus = value;
                    OnPropertyChanged();
                }
            }
        }

        /// <summary>
        /// Karma cost for Centering Foci.
        /// </summary>
        public int KarmaCenteringFocus
        {
            get => _intKarmaCenteringFocus;
            set
            {
                if (_intKarmaCenteringFocus != value)
                {
                    _intKarmaCenteringFocus = value;
                    OnPropertyChanged();
                }
            }
        }

        /// <summary>
        /// Karma cost for Counterspelling Foci.
        /// </summary>
        public int KarmaCounterspellingFocus
        {
            get => _intKarmaCounterspellingFocus;
            set
            {
                if (_intKarmaCounterspellingFocus != value)
                {
                    _intKarmaCounterspellingFocus = value;
                    OnPropertyChanged();
                }
            }
        }

        /// <summary>
        /// Karma cost for Disenchanting Foci.
        /// </summary>
        public int KarmaDisenchantingFocus
        {
            get => _intKarmaDisenchantingFocus;
            set
            {
                if (_intKarmaDisenchantingFocus != value)
                {
                    _intKarmaDisenchantingFocus = value;
                    OnPropertyChanged();
                }
            }
        }

        /// <summary>
        /// Karma cost for Flexible Signature Foci.
        /// </summary>
        public int KarmaFlexibleSignatureFocus
        {
            get => _intKarmaFlexibleSignatureFocus;
            set
            {
                if (_intKarmaFlexibleSignatureFocus != value)
                {
                    _intKarmaFlexibleSignatureFocus = value;
                    OnPropertyChanged();
                }
            }
        }

        /// <summary>
        /// Karma cost for Masking Foci.
        /// </summary>
        public int KarmaMaskingFocus
        {
            get => _intKarmaMaskingFocus;
            set
            {
                if (_intKarmaMaskingFocus != value)
                {
                    _intKarmaMaskingFocus = value;
                    OnPropertyChanged();
                }
            }
        }

        /// <summary>
        /// Karma cost for Power Foci.
        /// </summary>
        public int KarmaPowerFocus
        {
            get => _intKarmaPowerFocus;
            set
            {
                if (_intKarmaPowerFocus != value)
                {
                    _intKarmaPowerFocus = value;
                    OnPropertyChanged();
                }
            }
        }

        /// <summary>
        /// Karma cost for Qi Foci.
        /// </summary>
        public int KarmaQiFocus
        {
            get => _intKarmaQiFocus;
            set
            {
                if (_intKarmaQiFocus != value)
                {
                    _intKarmaQiFocus = value;
                    OnPropertyChanged();
                }
            }
        }

        /// <summary>
        /// Karma cost for Ritual Spellcasting Foci.
        /// </summary>
        public int KarmaRitualSpellcastingFocus
        {
            get => _intKarmaRitualSpellcastingFocus;
            set
            {
                if (_intKarmaRitualSpellcastingFocus != value)
                {
                    _intKarmaRitualSpellcastingFocus = value;
                    OnPropertyChanged();
                }
            }
        }

        /// <summary>
        /// Karma cost for Spellcasting Foci.
        /// </summary>
        public int KarmaSpellcastingFocus
        {
            get => _intKarmaSpellcastingFocus;
            set
            {
                if (_intKarmaSpellcastingFocus != value)
                {
                    _intKarmaSpellcastingFocus = value;
                    OnPropertyChanged();
                }
            }
        }

        /// <summary>
        /// Karma cost for Spell Shaping Foci.
        /// </summary>
        public int KarmaSpellShapingFocus
        {
            get => _intKarmaSpellShapingFocus;
            set
            {
                if (_intKarmaSpellShapingFocus != value)
                {
                    _intKarmaSpellShapingFocus = value;
                    OnPropertyChanged();
                }
            }
        }

        /// <summary>
        /// Karma cost for Summoning Foci.
        /// </summary>
        public int KarmaSummoningFocus
        {
            get => _intKarmaSummoningFocus;
            set
            {
                if (_intKarmaSummoningFocus != value)
                {
                    _intKarmaSummoningFocus = value;
                    OnPropertyChanged();
                }
            }
        }

        /// <summary>
        /// Karma cost for Sustaining Foci.
        /// </summary>
        public int KarmaSustainingFocus
        {
            get => _intKarmaSustainingFocus;
            set
            {
                if (_intKarmaSustainingFocus != value)
                {
                    _intKarmaSustainingFocus = value;
                    OnPropertyChanged();
                }
            }
        }

        /// <summary>
        /// Karma cost for Weapon Foci.
        /// </summary>
        public int KarmaWeaponFocus
        {
            get => _intKarmaWeaponFocus;
            set
            {
                if (_intKarmaWeaponFocus != value)
                {
                    _intKarmaWeaponFocus = value;
                    OnPropertyChanged();
                }
            }
        }

        /// <summary>
        /// How much Karma a single Power Point costs for a Mystic Adept.
        /// </summary>
        public int KarmaMysticAdeptPowerPoint
        {
            get => _intKarmaMysticAdeptPowerPoint;
            set
            {
                if (_intKarmaMysticAdeptPowerPoint != value)
                {
                    _intKarmaMysticAdeptPowerPoint = value;
                    OnPropertyChanged();
                }
            }
        }

        #endregion

        #region Default Build
        /// <summary>
        /// Percentage by which adding an Initiate Grade to an Awakened is discounted if a member of a Group.
        /// </summary>
        public decimal KarmaMAGInitiationGroupPercent { get; set; } = 0.1m;

        /// <summary>
        /// Percentage by which adding a Submersion Grade to a Technomancer is discounted if a member of a Group.
        /// </summary>
        public decimal KarmaRESInitiationGroupPercent { get; set; } = 0.1m;

        /// <summary>
        /// Percentage by which adding an Initiate Grade to an Awakened is discounted if performing an Ordeal.
        /// </summary>
        public decimal KarmaMAGInitiationOrdealPercent { get; set; } = 0.1m;

        /// <summary>
        /// Percentage by which adding a Submersion Grade to a Technomancer is discounted if performing an Ordeal.
        /// </summary>
        public decimal KarmaRESInitiationOrdealPercent { get; set; } = 0.2m;

        /// <summary>
        /// Percentage by which adding an Initiate Grade to an Awakened is discounted if performing an Ordeal.
        /// </summary>
        public decimal KarmaMAGInitiationSchoolingPercent { get; set; } = 0.1m;

        /// <summary>
        /// Percentage by which adding a Submersion Grade to a Technomancer is discounted if performing an Ordeal.
        /// </summary>
        public decimal KarmaRESInitiationSchoolingPercent { get; set; } = 0.1m;

        #endregion

        #region Constant Values
        /// <summary>
        /// The value by which Specializations add to dicepool.
        /// </summary>
        public int SpecializationBonus { get; } = 2;

        #endregion
    }
}<|MERGE_RESOLUTION|>--- conflicted
+++ resolved
@@ -776,13 +776,8 @@
                 try
                 {
                     using (StreamReader objStreamReader = new StreamReader(strFilePath, Encoding.UTF8, true))
-<<<<<<< HEAD
-                    using (XmlReader objXmlReader = XmlReader.Create(objStreamReader, new XmlReaderSettings {XmlResolver = null}))
-                        objXmlDocument.Load(objXmlReader);
-=======
                         using (XmlReader objXmlReader = XmlReader.Create(objStreamReader, GlobalOptions.SafeXmlReaderSettings))
                             objXmlDocument.Load(objXmlReader);
->>>>>>> 1f06ece3
                 }
                 catch (IOException)
                 {
@@ -801,39 +796,10 @@
             }
             else
             {
-<<<<<<< HEAD
                 if (blnShowDialogs)
                     Program.MainForm.ShowMessageBox(LanguageManager.GetString("Message_CharacterOptions_CannotLoadCharacter"), LanguageManager.GetString("MessageText_CharacterOptions_CannotLoadCharacter"), MessageBoxButtons.OK,
                         MessageBoxIcon.Error);
                 return false;
-=======
-                if (Program.MainForm.ShowMessageBox(string.Format(GlobalOptions.CultureInfo, LanguageManager.GetString("Message_CharacterOptions_CannotLoadSetting"), _strFileName), LanguageManager.GetString("MessageTitle_CharacterOptions_CannotLoadSetting"), MessageBoxButtons.YesNo, MessageBoxIcon.Question) == DialogResult.No)
-                {
-                    Program.MainForm.ShowMessageBox(LanguageManager.GetString("Message_CharacterOptions_CannotLoadCharacter"), LanguageManager.GetString("MessageText_CharacterOptions_CannotLoadCharacter"), MessageBoxButtons.OK, MessageBoxIcon.Error);
-                    return false;
-                }
-                else
-                {
-                    _strFileName = "default.xml";
-                    strFilePath = Path.Combine(Utils.GetStartupPath, "settings", _strFileName);
-                    try
-                    {
-                        using (StreamReader objStreamReader = new StreamReader(strFilePath, Encoding.UTF8, true))
-                            using (XmlReader objXmlReader = XmlReader.Create(objStreamReader, GlobalOptions.SafeXmlReaderSettings))
-                                objXmlDocument.Load(objXmlReader);
-                    }
-                    catch (IOException)
-                    {
-                        Program.MainForm.ShowMessageBox(LanguageManager.GetString("Message_CharacterOptions_CannotLoadCharacter"), LanguageManager.GetString("MessageText_CharacterOptions_CannotLoadCharacter"), MessageBoxButtons.OK, MessageBoxIcon.Error);
-                        return false;
-                    }
-                    catch (XmlException)
-                    {
-                        Program.MainForm.ShowMessageBox(LanguageManager.GetString("Message_CharacterOptions_CannotLoadCharacter"), LanguageManager.GetString("MessageText_CharacterOptions_CannotLoadCharacter"), MessageBoxButtons.OK, MessageBoxIcon.Error);
-                        return false;
-                    }
-                }
->>>>>>> 1f06ece3
             }
 
             return Load(objXmlDocument.GetFastNavigator().SelectSingleNode("//settings"));
