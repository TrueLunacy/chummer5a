/*  This file is part of Chummer5a.
 *
 *  Chummer5a is free software: you can redistribute it and/or modify
 *  it under the terms of the GNU General Public License as published by
 *  the Free Software Foundation, either version 3 of the License, or
 *  (at your option) any later version.
 *
 *  Chummer5a is distributed in the hope that it will be useful,
 *  but WITHOUT ANY WARRANTY; without even the implied warranty of
 *  MERCHANTABILITY or FITNESS FOR A PARTICULAR PURPOSE.  See the
 *  GNU General Public License for more details.
 *
 *  You should have received a copy of the GNU General Public License
 *  along with Chummer5a.  If not, see <http://www.gnu.org/licenses/>.
 *
 *  You can obtain the full source code for Chummer5a at
 *  https://github.com/chummer5a/chummer5a
 */
using System;
using System.Collections.Concurrent;
using System.Collections.Generic;
using System.Diagnostics;
using System.Linq;
using System.Windows.Forms;
using System.Xml;
using Chummer.Backend.Equipment;
using Chummer.Classes;
using Chummer.Backend.Skills;
using Chummer.Backend.Attributes;
using System.Drawing;
using System.Text;
using static Chummer.Backend.Skills.SkillsSection;
using Chummer.Backend.Uniques;
using NLog;

namespace Chummer
{
    [DebuggerDisplay("{" + nameof(DisplayDebug) + "()}")]
    public class Improvement: IHasNotes, IHasInternalId, ICanSort
    {
        private Logger Log = NLog.LogManager.GetCurrentClassLogger();
        private string DisplayDebug()
        {
            return $"{_objImprovementType} ({_intVal}, {_intRating}) 🡐 {_objImprovementSource}, {_strSourceName}, {_strImprovedName}";
        }

        public enum ImprovementType
        {
            None,
            Attribute,
            Text,
            Armor,
            FireArmor,
            ColdArmor,
            ElectricityArmor,
            AcidArmor,
            FallingArmor,
            Dodge,
            Reach,
            Nuyen,
            PhysicalCM,
            StunCM,
            UnarmedDV,
            InitiativeDice,
            MatrixInitiative,
            MatrixInitiativeDice,
            LifestyleCost,
            CMThreshold,
            EnhancedArticulation,
            WeaponCategoryDV,
            WeaponCategoryDice,
            WeaponSpecificDice,
            CyberwareEssCost,
            CyberwareTotalEssMultiplier,
            CyberwareEssCostNonRetroactive,
            CyberwareTotalEssMultiplierNonRetroactive,
            SpecialTab,
            Initiative,
            LivingPersonaDeviceRating,
            LivingPersonaProgramLimit,
            LivingPersonaAttack,
            LivingPersonaSleaze,
            LivingPersonaDataProcessing,
            LivingPersonaFirewall,
            LivingPersonaMatrixCM,
            Smartlink,
            BiowareEssCost,
            BiowareTotalEssMultiplier,
            BiowareEssCostNonRetroactive,
            BiowareTotalEssMultiplierNonRetroactive,
            GenetechCostMultiplier,
            BasicBiowareEssCost,
            SoftWeave,
            DisableBioware,
            DisableCyberware,
            DisableBiowareGrade,
            DisableCyberwareGrade,
            ConditionMonitor,
            UnarmedDVPhysical,
            Adapsin,
            FreePositiveQualities,
            FreeNegativeQualities,
            FreeKnowledgeSkills,
            NuyenMaxBP,
            CMOverflow,
            FreeSpiritPowerPoints,
            AdeptPowerPoints,
            ArmorEncumbrancePenalty,
            Initiation,
            Submersion,
            Art,
            Metamagic,
            Echo,
            Skillwire,
            DamageResistance,
            RestrictedItemCount,
            JudgeIntentions,
            JudgeIntentionsOffense,
            JudgeIntentionsDefense,
            LiftAndCarry,
            Memory,
            Concealability,
            SwapSkillAttribute,
            DrainResistance,
            FadingResistance,
            MatrixInitiativeDiceAdd,
            InitiativeDiceAdd,
            Composure,
            UnarmedAP,
            CMThresholdOffset,
            CMSharedThresholdOffset,
            Restricted,
            Notoriety,
            SpellCategory,
            SpellCategoryDamage,
            SpellCategoryDrain,
            SpellDicePool,
            ThrowRange,
            ThrowRangeSTR,
            SkillsoftAccess,
            AddSprite,
            BlackMarketDiscount,
            ComplexFormLimit,
            SpellLimit,
            QuickeningMetamagic,
            BasicLifestyleCost,
            ThrowSTR,
            IgnoreCMPenaltyStun,
            IgnoreCMPenaltyPhysical,
            CyborgEssence,
            EssenceMax,
            AdeptPower,
            SpecificQuality,
            MartialArt,
            LimitModifier,
            PhysicalLimit,
            MentalLimit,
            SocialLimit,
            FriendsInHighPlaces,
            Erased,
            Fame,
            MadeMan,
            Overclocker,
            RestrictedGear,
            TrustFund,
            ExCon,
            ContactForceGroup,
            Attributelevel,
            AddContact,
            Seeker,
            PublicAwareness,
            PrototypeTranshuman,
            Hardwire,
            DealerConnection,
            Skill,  //Improve pool of skill based on name
            SkillGroup,  //Group
            SkillCategory, //category
            SkillAttribute, //attribute
            SkillLinkedAttribute, //linked attribute
            SkillLevel,  //Karma points in skill
            SkillGroupLevel, //group
            SkillBase,  //base points in skill
            SkillGroupBase, //group
            Skillsoft, // A knowledge or language skill gained from a knowsoft
            Activesoft, // An active skill gained from an activesoft
            ReplaceAttribute, //Alter the base metatype or metavariant of a character. Used for infected.
            SpecialSkills,
            ReflexRecorderOptimization,
            BlockSkillDefault,
            AllowSkillDefault,
            Ambidextrous,
            UnarmedReach,
            SkillSpecialization,
            SkillSpecializationOption,
            NativeLanguageLimit,
            AdeptPowerFreeLevels,
            AdeptPowerFreePoints,
            AIProgram,
            CritterPowerLevel,
            CritterPower,
            SwapSkillSpecAttribute,
            SpellResistance,
            AllowSpellCategory,
            LimitSpellCategory,
            AllowSpellRange,
            LimitSpellRange,
            BlockSpellDescriptor,
            LimitSpellDescriptor,
            LimitSpiritCategory,
            WalkSpeed,
            RunSpeed,
            SprintSpeed,
            WalkMultiplier,
            RunMultiplier,
            SprintBonus,
            WalkMultiplierPercent,
            RunMultiplierPercent,
            SprintBonusPercent,
            EssencePenalty,
            EssencePenaltyT100,
            EssencePenaltyMAGOnlyT100,
            FreeSpellsATT,
            FreeSpells,
            DrainValue,
            FadingValue,
            Spell,
            ComplexForm,
            Gear,
            Weapon,
            MentorSpirit,
            Paragon,
            FreeSpellsSkill,
            DisableSpecializationEffects, // Disable the effects of specializations for a skill
            FatigueResist,
            RadiationResist,
            SonicResist,
            ToxinContactResist,
            ToxinIngestionResist,
            ToxinInhalationResist,
            ToxinInjectionResist,
            PathogenContactResist,
            PathogenIngestionResist,
            PathogenInhalationResist,
            PathogenInjectionResist,
            ToxinContactImmune,
            ToxinIngestionImmune,
            ToxinInhalationImmune,
            ToxinInjectionImmune,
            PathogenContactImmune,
            PathogenIngestionImmune,
            PathogenInhalationImmune,
            PathogenInjectionImmune,
            PhysiologicalAddictionFirstTime,
            PsychologicalAddictionFirstTime,
            PhysiologicalAddictionAlreadyAddicted,
            PsychologicalAddictionAlreadyAddicted,
            StunCMRecovery,
            PhysicalCMRecovery,
            AddESStoStunCMRecovery,
            AddESStoPhysicalCMRecovery,
            MentalManipulationResist,
            PhysicalManipulationResist,
            ManaIllusionResist,
            PhysicalIllusionResist,
            DetectionSpellResist,
            DirectManaSpellResist,
            DirectPhysicalSpellResist,
            DecreaseBODResist,
            DecreaseAGIResist,
            DecreaseREAResist,
            DecreaseSTRResist,
            DecreaseCHAResist,
            DecreaseINTResist,
            DecreaseLOGResist,
            DecreaseWILResist,
            AddLimb,
            StreetCredMultiplier,
            StreetCred,
            AttributeKarmaCostMultiplier,
            AttributeKarmaCost,
            ActiveSkillKarmaCostMultiplier,
            SkillGroupKarmaCostMultiplier,
            KnowledgeSkillKarmaCostMultiplier,
            ActiveSkillKarmaCost,
            SkillGroupKarmaCost,
            SkillGroupDisable,
            SkillDisable,
            KnowledgeSkillKarmaCost,
            KnowledgeSkillKarmaCostMinimum,
            SkillCategorySpecializationKarmaCostMultiplier,
            SkillCategorySpecializationKarmaCost,
            SkillCategoryKarmaCostMultiplier,
            SkillCategoryKarmaCost,
            SkillGroupCategoryKarmaCostMultiplier,
            SkillGroupCategoryDisable,
            SkillGroupCategoryKarmaCost,
            AttributePointCostMultiplier,
            AttributePointCost,
            ActiveSkillPointCostMultiplier,
            SkillGroupPointCostMultiplier,
            KnowledgeSkillPointCostMultiplier,
            ActiveSkillPointCost,
            SkillGroupPointCost,
            KnowledgeSkillPointCost,
            SkillCategoryPointCostMultiplier,
            SkillCategoryPointCost,
            SkillGroupCategoryPointCostMultiplier,
            SkillGroupCategoryPointCost,
            NewSpellKarmaCostMultiplier,
            NewSpellKarmaCost,
            NewComplexFormKarmaCostMultiplier,
            NewComplexFormKarmaCost,
            NewAIProgramKarmaCostMultiplier,
            NewAIProgramKarmaCost,
            NewAIAdvancedProgramKarmaCostMultiplier,
            NewAIAdvancedProgramKarmaCost,
            BlockSkillSpecializations,
            BlockSkillCategorySpecializations,
            FocusBindingKarmaCost,
            FocusBindingKarmaMultiplier,
            MagiciansWayDiscount,
            BurnoutsWay,
            ContactForcedLoyalty,
            ContactMakeFree,
            FreeWare,
            WeaponAccuracy,
            WeaponSkillAccuracy,
            MetageneticLimit,
            Tradition,
            ActionDicePool,
            SpecialModificationLimit,
            AddSpirit,
            ContactKarmaDiscount,
            ContactKarmaMinimum,
            GenetechEssMultiplier,
            AllowSpriteFettering,
			DisableDrugGrade,
            DrugDuration,
            DrugDurationMultiplier,
            Surprise,
            EnableCyberzombie,
            AllowCritterPowerCategory,
            LimitCritterPowerCategory,
            AttributeMaxClamp,
            MetamagicLimit,
<<<<<<< HEAD
=======
            DisableQuality,
            FreeQuality,
>>>>>>> ddac5312
            NumImprovementTypes // 🡐 This one should always be the last defined enum
        }

        public enum ImprovementSource
        {
            Quality,
            Power,
            Metatype,
            Cyberware,
            Metavariant,
            Bioware,
            ArmorEncumbrance,
            Gear,
            VehicleMod,
            Spell,
            Initiation,
            Submersion,
            Metamagic,
            Echo,
            Armor,
            ArmorMod,
            EssenceLoss,
            EssenceLossChargen,
            CritterPower,
            ComplexForm,
            EdgeUse,
            MutantCritter,
            Cyberzombie,
            StackedFocus,
            AttributeLoss,
            Art,
            Enhancement,
            Custom,
            Heritage,
            MartialArt,
            MartialArtTechnique,
            AIProgram,
            SpiritFettering,
            MentorSpirit,
            Drug,
            Tradition,
            Weapon,
            WeaponAccessory,
            NumImprovementSources // 🡐 This one should always be the last defined enum
            ,
        }

        private readonly Character _objCharacter;
        private string _strImprovedName = string.Empty;
        private string _strSourceName = string.Empty;
        private int _intMin;
        private int _intMax;
        private int _intAug;
        private int _intAugMax;
        private int _intVal;
        private int _intRating = 1;
        private string _strExclude = string.Empty;
        private string _strCondition = string.Empty;
        private string _strUniqueName = string.Empty;
        private string _strTarget = string.Empty;
        private ImprovementType _objImprovementType;
        private ImprovementSource _objImprovementSource;
        private bool _blnCustom;
        private string _strCustomName = string.Empty;
        private string _strCustomId = string.Empty;
        private string _strCustomGroup = string.Empty;
        private string _strNotes = string.Empty;
        private bool _blnAddToRating;
        private bool _blnEnabled = true;
        private int _intOrder;

        #region Helper Methods

        /// <summary>
        /// Convert a string to an ImprovementType.
        /// </summary>
        /// <param name="strValue">String value to convert.</param>
        public static ImprovementType ConvertToImprovementType(string strValue)
        {
            if (strValue.Contains("InitiativePass"))
            {
                strValue = strValue.Replace("InitiativePass","InitiativeDice");
            }
            if (strValue == "ContactForceLoyalty")
                strValue = "ContactForcedLoyalty";
            return (ImprovementType) Enum.Parse(typeof (ImprovementType), strValue);
        }

        /// <summary>
        /// Convert a string to an ImprovementSource.
        /// </summary>
        /// <param name="strValue">String value to convert.</param>
        public static ImprovementSource ConvertToImprovementSource(string strValue)
        {
            if (strValue == "MartialArtAdvantage")
                strValue = "MartialArtTechnique";
            return (ImprovementSource) Enum.Parse(typeof (ImprovementSource), strValue);
        }
        #endregion

        #region Save and Load Methods
        public Improvement(Character objCharacter)
        {
            _objCharacter = objCharacter;
        }

        /// <summary>
        /// Save the object's XML to the XmlWriter.
        /// </summary>
        /// <param name="objWriter">XmlTextWriter to write with.</param>
        public void Save(XmlTextWriter objWriter)
        {
            Log.Trace("Save enter");

            objWriter.WriteStartElement("improvement");
            if (!string.IsNullOrEmpty(_strUniqueName))
                objWriter.WriteElementString("unique", _strUniqueName);
            objWriter.WriteElementString("target", _strTarget);
            objWriter.WriteElementString("improvedname", _strImprovedName);
            objWriter.WriteElementString("sourcename", _strSourceName);
            objWriter.WriteElementString("min", _intMin.ToString());
            objWriter.WriteElementString("max", _intMax.ToString());
            objWriter.WriteElementString("aug", _intAug.ToString());
            objWriter.WriteElementString("augmax", _intAugMax.ToString());
            objWriter.WriteElementString("val", _intVal.ToString());
            objWriter.WriteElementString("rating", _intRating.ToString());
            objWriter.WriteElementString("exclude", _strExclude);
            objWriter.WriteElementString("condition", _strCondition);
            objWriter.WriteElementString("improvementttype", _objImprovementType.ToString());
            objWriter.WriteElementString("improvementsource", _objImprovementSource.ToString());
            objWriter.WriteElementString("custom", _blnCustom.ToString());
            objWriter.WriteElementString("customname", _strCustomName);
            objWriter.WriteElementString("customid", _strCustomId);
            objWriter.WriteElementString("customgroup", _strCustomGroup);
            objWriter.WriteElementString("addtorating", _blnAddToRating.ToString());
            objWriter.WriteElementString("enabled", _blnEnabled.ToString());
            objWriter.WriteElementString("order", _intOrder.ToString());
            objWriter.WriteElementString("notes", _strNotes);
            objWriter.WriteEndElement();

            Log.Trace("Save end");
        }

        /// <summary>
        /// Load the CharacterAttribute from the XmlNode.
        /// </summary>
        /// <param name="objNode">XmlNode to load.</param>
        public void Load(XmlNode objNode)
        {
            if (objNode == null)
                return;
            Log.Trace("Load enter");

            objNode.TryGetStringFieldQuickly("unique", ref _strUniqueName);
            objNode.TryGetStringFieldQuickly("target", ref _strTarget);
            objNode.TryGetStringFieldQuickly("improvedname", ref _strImprovedName);
            objNode.TryGetStringFieldQuickly("sourcename", ref _strSourceName);
            objNode.TryGetInt32FieldQuickly("min", ref _intMin);
            objNode.TryGetInt32FieldQuickly("max", ref _intMax);
            objNode.TryGetInt32FieldQuickly("aug", ref _intAug);
            objNode.TryGetInt32FieldQuickly("augmax", ref _intAugMax);
            objNode.TryGetInt32FieldQuickly("val", ref _intVal);
            objNode.TryGetInt32FieldQuickly("rating", ref _intRating);
            objNode.TryGetStringFieldQuickly("exclude", ref _strExclude);
            objNode.TryGetStringFieldQuickly("condition", ref _strCondition);
            if (objNode["improvementttype"] != null)
            _objImprovementType = ConvertToImprovementType(objNode["improvementttype"].InnerText);
            if (objNode["improvementsource"] != null)
            _objImprovementSource = ConvertToImprovementSource(objNode["improvementsource"].InnerText);
            // Legacy shim
            if (_objImprovementType == ImprovementType.LimitModifier && string.IsNullOrEmpty(_strCondition) && !string.IsNullOrEmpty(_strExclude))
            {
                _strCondition = _strExclude;
                _strExclude = string.Empty;
            }
            if (_objImprovementType == ImprovementType.RestrictedGear && _intVal == 0)
            {
                _intVal = 24;
            }
            objNode.TryGetBoolFieldQuickly("custom", ref _blnCustom);
            objNode.TryGetStringFieldQuickly("customname", ref _strCustomName);
            objNode.TryGetStringFieldQuickly("customid", ref _strCustomId);
            objNode.TryGetStringFieldQuickly("customgroup", ref _strCustomGroup);
            objNode.TryGetBoolFieldQuickly("addtorating", ref _blnAddToRating);
            objNode.TryGetBoolFieldQuickly("enabled", ref _blnEnabled);
            objNode.TryGetStringFieldQuickly("notes", ref _strNotes);
            objNode.TryGetInt32FieldQuickly("order", ref _intOrder);

            Log.Trace("Load exit");
        }

        #endregion

        #region Properties

        /// <summary>
        /// Whether or not this is a custom-made (manually created) Improvement.
        /// </summary>
        public bool Custom
        {
            get => _blnCustom;
            set => _blnCustom = value;
        }

        /// <summary>
        /// User-entered name for the custom Improvement.
        /// </summary>
        public string CustomName
        {
            get => _strCustomName;
            set => _strCustomName = value;
        }

        /// <summary>
        /// ID from the Improvements file. Only used for custom-made (manually created) Improvements.
        /// </summary>
        public string CustomId
        {
            get => _strCustomId;
            set => _strCustomId = value;
        }

        /// <summary>
        /// Group name for the Custom Improvement.
        /// </summary>
        public string CustomGroup
        {
            get => _strCustomGroup;
            set => _strCustomGroup = value;
        }

        /// <summary>
        /// User-entered notes for the custom Improvement.
        /// </summary>
        public string Notes
        {
            get => _strNotes;
            set => _strNotes = value;
        }

        /// <summary>
        /// Name of the Skill or CharacterAttribute that the Improvement is improving.
        /// </summary>
        public string ImprovedName
        {
            get => _strImprovedName;
            set
            {
                if (_strImprovedName != value)
                {
                    if (Enabled)
                    {
                        ImprovementManager.ClearCachedValue(_objCharacter, ImproveType, _strImprovedName);
                        ImprovementManager.ClearCachedValue(_objCharacter, ImproveType, value);
                    }

                    _strImprovedName = value;
                }
            }
        }

        /// <summary>
        /// Name of the source that granted this Improvement.
        /// </summary>
        public string SourceName
        {
            get => _strSourceName;
            set => _strSourceName = value;
        }

        /// <summary>
        /// The type of Object that the Improvement is improving.
        /// </summary>
        public ImprovementType ImproveType
        {
            get => _objImprovementType;
            set
            {
                if (_objImprovementType != value)
                {
                    if (Enabled)
                    {
                        ImprovementManager.ClearCachedValue(_objCharacter, _objImprovementType, ImprovedName);
                        ImprovementManager.ClearCachedValue(_objCharacter, value, ImprovedName);
                    }

                    _objImprovementType = value;
                }
            }
        }

        /// <summary>
        /// The type of Object that granted this Improvement.
        /// </summary>
        public ImprovementSource ImproveSource
        {
            get => _objImprovementSource;
            set
            {
                if (_objImprovementSource != value)
                {
                    _objImprovementSource = value;
                    if (Enabled)
                        ImprovementManager.ClearCachedValue(_objCharacter, ImprovementType.MatrixInitiativeDice, ImprovedName);
                }
            }
        }

        /// <summary>
        /// Minimum value modifier.
        /// </summary>
        public int Minimum
        {
            get => _intMin;
            set => _intMin = value;
        }

        /// <summary>
        /// Maximum value modifier.
        /// </summary>
        public int Maximum
        {
            get => _intMax;
            set => _intMax = value;
        }

        /// <summary>
        /// Augmented Maximum value modifier.
        /// </summary>
        public int AugmentedMaximum
        {
            get => _intAugMax;
            set => _intAugMax = value;
        }

        /// <summary>
        /// Augmented score modifier.
        /// </summary>
        public int Augmented
        {
            get => _intAug;
            set
            {
                if (_intAug != value)
                {
                    _intAug = value;
                    if (Enabled)
                        ImprovementManager.ClearCachedValue(_objCharacter, ImproveType, ImprovedName);
                }
            }
        }

        /// <summary>
        /// Value modifier.
        /// </summary>
        public int Value
        {
            get => _intVal;
            set
            {
                if (_intVal != value)
                {
                    _intVal = value;
                    if (Enabled)
                        ImprovementManager.ClearCachedValue(_objCharacter, ImproveType, ImprovedName);
                }
            }
        }

        /// <summary>
        /// The Rating value for the Improvement. This is 1 by default.
        /// </summary>
        public int Rating
        {
            get => _intRating;
            set
            {
                if (_intRating != value)
                {
                    _intRating = value;
                    if (Enabled)
                        ImprovementManager.ClearCachedValue(_objCharacter, ImproveType, ImprovedName);
                }
            }
        }

        /// <summary>
        /// A list of child items that should not receive the Improvement's benefit (typically for excluding a Skill from a Skill Group bonus).
        /// </summary>
        public string Exclude
        {
            get => _strExclude;
            set => _strExclude = value;
        }

        /// <summary>
        /// String containing the condition for when the bonus applies (e.g. a dicepool bonus to a skill that only applies to certain types of tests).
        /// </summary>
        public string Condition
        {
            get => _strCondition;
            set => _strCondition = value;
        }

        /// <summary>
        /// A Unique name for the Improvement. Only the highest value of any one Improvement that is part of this Unique Name group will be applied.
        /// </summary>
        public string UniqueName
        {
            get => _strUniqueName;
            set
            {
                if (_strUniqueName != value)
                {
                    _strUniqueName = value;
                    if (Enabled)
                        ImprovementManager.ClearCachedValue(_objCharacter, ImproveType, ImprovedName);
                }
            }
        }

        /// <summary>
        /// Whether or not the bonus applies directly to a Skill's Rating
        /// </summary>
        public bool AddToRating
        {
            get => _blnAddToRating;
            set
            {
                if (_blnAddToRating != value)
                {
                    _blnAddToRating = value;
                    if (Enabled)
                        ImprovementManager.ClearCachedValue(_objCharacter, ImproveType, ImprovedName);
                }
            }
        }

        /// <summary>
        /// The target of an improvement, e.g. the skill whose attributes should be swapped
        /// </summary>
        public string Target
        {
            get => _strTarget;
            set => _strTarget = value;
        }

        /// <summary>
        /// Whether or not the Improvement is enabled and provided its bonus.
        /// </summary>
        public bool Enabled
        {
            get => _blnEnabled;
            set
            {
                if (_blnEnabled != value)
                {
                    _blnEnabled = value;
                    ImprovementManager.ClearCachedValue(_objCharacter, ImproveType, ImprovedName);
                }
            }
        }

        /// <summary>
        /// Sort order for Custom Improvements.
        /// </summary>
        public int SortOrder
        {
            get => _intOrder;
            set => _intOrder = value;
        }
        #endregion

        #region Methods
        /// <summary>
        /// Get an enumerable of events to fire related to this specific improvement.
        /// TODO: Merge parts or all of this function with ImprovementManager methods that enable, disable, add, or remove improvements.
        /// </summary>
        /// <returns></returns>
        public IEnumerable<Tuple<INotifyMultiplePropertyChanged, string>> GetRelevantPropertyChangers()
        {
            switch (ImproveType)
            {
                case ImprovementType.Attribute:
                {
                    string strTargetAttribute = ImprovedName;
                    bool blnIsBase = strTargetAttribute.EndsWith("Base");

                    HashSet<string> setAttributePropertiesChanged = new HashSet<string>();
                    if (AugmentedMaximum != 0)
                        setAttributePropertiesChanged.Add(nameof(CharacterAttrib.AugmentedMaximumModifiers));
                    if (Maximum != 0)
                        setAttributePropertiesChanged.Add(nameof(CharacterAttrib.MaximumModifiers));
                    if (Minimum != 0)
                        setAttributePropertiesChanged.Add(nameof(CharacterAttrib.MinimumModifiers));
                    if (blnIsBase)
                    {
                        strTargetAttribute = strTargetAttribute.TrimEndOnce("Base", true);
                        if (Augmented != 0)
                            setAttributePropertiesChanged.Add(nameof(CharacterAttrib.AttributeValueModifiers));
                    }
                    else
                    {
                        if (Augmented != 0)
                            setAttributePropertiesChanged.Add(nameof(CharacterAttrib.AttributeModifiers));
                    }
                    if (setAttributePropertiesChanged.Count > 0)
                    {
                        foreach (CharacterAttrib objCharacterAttrib in _objCharacter.AttributeSection.AttributeList.Concat(_objCharacter.AttributeSection.SpecialAttributeList))
                        {
                            if (objCharacterAttrib.Abbrev == strTargetAttribute)
                            {
                                foreach (string strPropertyName in setAttributePropertiesChanged)
                                {
                                    yield return new Tuple<INotifyMultiplePropertyChanged, string>(objCharacterAttrib, strPropertyName);
                                }
                            }
                        }
                    }
                }
                    break;
                case ImprovementType.Armor:
                {
                        yield return new Tuple<INotifyMultiplePropertyChanged, string>(_objCharacter, nameof(Character.TotalArmorRating));
                }
                    break;
                case ImprovementType.FireArmor:
                {
                        yield return new Tuple<INotifyMultiplePropertyChanged, string>(_objCharacter, nameof(Character.TotalFireArmorRating));
                }
                    break;
                case ImprovementType.ColdArmor:
                {
                        yield return new Tuple<INotifyMultiplePropertyChanged, string>(_objCharacter, nameof(Character.TotalColdArmorRating));
                }
                    break;
                case ImprovementType.ElectricityArmor:
                {
                        yield return new Tuple<INotifyMultiplePropertyChanged, string>(_objCharacter, nameof(Character.TotalElectricityArmorRating));
                }
                    break;
                case ImprovementType.AcidArmor:
                {
                        yield return new Tuple<INotifyMultiplePropertyChanged, string>(_objCharacter, nameof(Character.TotalAcidArmorRating));
                }
                    break;
                case ImprovementType.FallingArmor:
                {
                        yield return new Tuple<INotifyMultiplePropertyChanged, string>(_objCharacter, nameof(Character.TotalFallingArmorRating));
                }
                    break;
                case ImprovementType.Dodge:
                {
                        yield return new Tuple<INotifyMultiplePropertyChanged, string>(_objCharacter, nameof(Character.TotalBonusDodgeRating));
                }
                    break;
                case ImprovementType.Reach:
                    break;
                case ImprovementType.Nuyen:
                {
                        yield return new Tuple<INotifyMultiplePropertyChanged, string>(_objCharacter, nameof(Character.StartingNuyenModifiers));
                }
                    break;
                case ImprovementType.PhysicalCM:
                {
                    yield return new Tuple<INotifyMultiplePropertyChanged, string>(_objCharacter, nameof(Character.PhysicalCM));
                }
                    break;
                case ImprovementType.StunCM:
                {
                    yield return new Tuple<INotifyMultiplePropertyChanged, string>(_objCharacter, nameof(Character.StunCM));
                }
                    break;
                case ImprovementType.UnarmedDV:
                    break;
                case ImprovementType.InitiativeDiceAdd:
                case ImprovementType.InitiativeDice:
                {
                    yield return new Tuple<INotifyMultiplePropertyChanged, string>(_objCharacter, nameof(Character.InitiativeDice));
                }
                    break;
                case ImprovementType.MatrixInitiative:
                {
                    yield return new Tuple<INotifyMultiplePropertyChanged, string>(_objCharacter, nameof(Character.MatrixInitiativeValue));
                }
                    break;
                case ImprovementType.MatrixInitiativeDiceAdd:
                case ImprovementType.MatrixInitiativeDice:
                {
                    yield return new Tuple<INotifyMultiplePropertyChanged, string>(_objCharacter, nameof(Character.MatrixInitiativeDice));
                }
                    break;
                case ImprovementType.LifestyleCost:
                    break;
                case ImprovementType.CMThreshold:
                {
                    yield return new Tuple<INotifyMultiplePropertyChanged, string>(_objCharacter, nameof(Character.CMThreshold));
                }
                    break;
                case ImprovementType.IgnoreCMPenaltyPhysical:
                case ImprovementType.IgnoreCMPenaltyStun:
                case ImprovementType.CMThresholdOffset:
                case ImprovementType.CMSharedThresholdOffset:
                {
                    yield return new Tuple<INotifyMultiplePropertyChanged, string>(_objCharacter, nameof(Character.CMThresholdOffsets));
                }
                    break;
                case ImprovementType.EnhancedArticulation:
                    break;
                case ImprovementType.WeaponCategoryDV:
                    break;
                case ImprovementType.WeaponCategoryDice:
                    break;
                case ImprovementType.CyberwareEssCostNonRetroactive:
                    break;
                case ImprovementType.CyberwareTotalEssMultiplierNonRetroactive:
                    break;
                case ImprovementType.SpecialTab:
                    break;
                case ImprovementType.Initiative:
                {
                    yield return new Tuple<INotifyMultiplePropertyChanged, string>(_objCharacter, nameof(Character.InitiativeValue));
                }
                    break;
                case ImprovementType.LivingPersonaDeviceRating:
                    break;
                case ImprovementType.LivingPersonaProgramLimit:
                    break;
                case ImprovementType.LivingPersonaAttack:
                    break;
                case ImprovementType.LivingPersonaSleaze:
                    break;
                case ImprovementType.LivingPersonaDataProcessing:
                    break;
                case ImprovementType.LivingPersonaFirewall:
                    break;
                case ImprovementType.LivingPersonaMatrixCM:
                    break;
                case ImprovementType.Smartlink:
                    break;
                case ImprovementType.BiowareEssCostNonRetroactive:
                    break;
                case ImprovementType.BiowareTotalEssMultiplierNonRetroactive:
                    break;
                case ImprovementType.GenetechCostMultiplier:
                    break;
                case ImprovementType.SoftWeave:
                    break;
                case ImprovementType.DisableBioware:
                    {
                        yield return new Tuple<INotifyMultiplePropertyChanged, string>(_objCharacter, nameof(Character.AddBiowareEnabled));
                    }
                    break;
                case ImprovementType.DisableCyberware:
                    {
                        yield return new Tuple<INotifyMultiplePropertyChanged, string>(_objCharacter, nameof(Character.AddCyberwareEnabled));
                    }
                    break;
                case ImprovementType.DisableBiowareGrade:
                    break;
                case ImprovementType.DisableCyberwareGrade:
                    break;
                case ImprovementType.ConditionMonitor:
                    break;
                case ImprovementType.UnarmedDVPhysical:
                    break;
                case ImprovementType.Adapsin:
                    break;
                case ImprovementType.FreePositiveQualities:
                    break;
                case ImprovementType.FreeNegativeQualities:
                    break;
                case ImprovementType.FreeKnowledgeSkills:
                {
                    yield return new Tuple<INotifyMultiplePropertyChanged, string>(_objCharacter.SkillsSection, nameof(SkillsSection.KnowledgeSkillPoints));
                }
                    break;
                case ImprovementType.NuyenMaxBP:
                {
                    yield return new Tuple<INotifyMultiplePropertyChanged, string>(_objCharacter, nameof(Character.TotalNuyenMaximumBP));
                }
                    break;
                case ImprovementType.CMOverflow:
                {
                    yield return new Tuple<INotifyMultiplePropertyChanged, string>(_objCharacter, nameof(Character.CMOverflow));
                }
                    break;
                case ImprovementType.FreeSpiritPowerPoints:
                    break;
                case ImprovementType.AdeptPowerPoints:
                {
                    yield return new Tuple<INotifyMultiplePropertyChanged, string>(_objCharacter, nameof(Character.PowerPointsTotal));
                }
                    break;
                case ImprovementType.ArmorEncumbrancePenalty:
                    break;
                case ImprovementType.Initiation:
                    break;
                case ImprovementType.Submersion:
                    break;
                case ImprovementType.Art:
                    break;
                case ImprovementType.Metamagic:
                    break;
                case ImprovementType.Echo:
                    break;
                case ImprovementType.Skillwire:
                {
                    foreach (Skill objSkill in _objCharacter.SkillsSection.Skills)
                    {
                        yield return new Tuple<INotifyMultiplePropertyChanged, string>(objSkill, nameof(Skill.CyberwareRating));
                    }
                }
                    break;
                case ImprovementType.DamageResistance:
                {
                    yield return new Tuple<INotifyMultiplePropertyChanged, string>(_objCharacter, nameof(Character.DamageResistancePool));
                }
                    break;
                case ImprovementType.RestrictedItemCount:
                    break;
                case ImprovementType.JudgeIntentions:
                {
                    yield return new Tuple<INotifyMultiplePropertyChanged, string>(_objCharacter, nameof(Character.JudgeIntentions));
                    yield return new Tuple<INotifyMultiplePropertyChanged, string>(_objCharacter, nameof(Character.JudgeIntentionsResist));
                }
                    break;
                case ImprovementType.JudgeIntentionsOffense:
                {
                    yield return new Tuple<INotifyMultiplePropertyChanged, string>(_objCharacter, nameof(Character.JudgeIntentions));
                }
                    break;
                case ImprovementType.JudgeIntentionsDefense:
                {
                    yield return new Tuple<INotifyMultiplePropertyChanged, string>(_objCharacter, nameof(Character.JudgeIntentionsResist));
                }
                    break;
                case ImprovementType.LiftAndCarry:
                {
                    yield return new Tuple<INotifyMultiplePropertyChanged, string>(_objCharacter, nameof(Character.LiftAndCarry));
                }
                    break;
                case ImprovementType.Memory:
                {
                    yield return new Tuple<INotifyMultiplePropertyChanged, string>(_objCharacter, nameof(Character.Memory));
                }
                    break;
                case ImprovementType.Concealability:
                    break;
                case ImprovementType.SwapSkillAttribute:
                case ImprovementType.SwapSkillSpecAttribute:
                {
                    Skill objTargetSkill = _objCharacter.SkillsSection.Skills.FirstOrDefault(x => x.Name == ImprovedName) ??
                                           (_objCharacter.SkillsSection.Skills.OfType<ExoticSkill>().FirstOrDefault(x => x.Name + " (" + x.Specific + ')' == ImprovedName) ??
                                            (Skill)_objCharacter.SkillsSection.KnowledgeSkills.FirstOrDefault(x => x.Name == ImprovedName || x.DisplayNameMethod(GlobalOptions.Language) == ImprovedName));
                    if (objTargetSkill != null)
                    {
                        yield return new Tuple<INotifyMultiplePropertyChanged, string>(objTargetSkill, nameof(Skill.PoolToolTip));
                    }
                }
                    break;
                case ImprovementType.DrainResistance:
                case ImprovementType.FadingResistance:
                {
                    yield return new Tuple<INotifyMultiplePropertyChanged, string>(_objCharacter.MagicTradition, nameof(Tradition.DrainValue));
                }
                    break;
                case ImprovementType.Composure:
                {
                    yield return new Tuple<INotifyMultiplePropertyChanged, string>(_objCharacter, nameof(Character.Composure));
                }
                    break;
                case ImprovementType.UnarmedAP:
                    break;
                case ImprovementType.Restricted:
                    break;
                case ImprovementType.Notoriety:
                {
                    yield return new Tuple<INotifyMultiplePropertyChanged, string>(_objCharacter, nameof(Character.CalculatedNotoriety));
                }
                    break;
                case ImprovementType.SpellCategory:
                    break;
                case ImprovementType.SpellCategoryDamage:
                    break;
                case ImprovementType.SpellCategoryDrain:
                    break;
                case ImprovementType.ThrowRange:
                    break;
                case ImprovementType.SkillsoftAccess:
                {
                    foreach (Skill objSkill in _objCharacter.SkillsSection.Skills.Concat(_objCharacter.SkillsSection.KnowledgeSkills))
                    {
                        yield return new Tuple<INotifyMultiplePropertyChanged, string>(objSkill, nameof(Skill.CyberwareRating));
                    }
                }
                    break;
                case ImprovementType.AddSprite:
                    break;
                case ImprovementType.BlackMarketDiscount:
                {
                    yield return new Tuple<INotifyMultiplePropertyChanged, string>(_objCharacter, nameof(Character.BlackMarketDiscount));
                }
                    break;
                case ImprovementType.ComplexFormLimit:
                    break;
                case ImprovementType.SpellLimit:
                    break;
                case ImprovementType.QuickeningMetamagic:
                {
                    yield return new Tuple<INotifyMultiplePropertyChanged, string>(_objCharacter, nameof(Character.QuickeningEnabled));
                }
                    break;
                case ImprovementType.BasicLifestyleCost:
                    break;
                case ImprovementType.ThrowSTR:
                    break;
                case ImprovementType.EssenceMax:
                {
                    foreach (CharacterAttrib objCharacterAttrib in _objCharacter.AttributeSection.AttributeList.Concat(_objCharacter.AttributeSection.SpecialAttributeList))
                    {
                        if (objCharacterAttrib.Abbrev == "ESS")
                        {
                            yield return new Tuple<INotifyMultiplePropertyChanged, string>(objCharacterAttrib, nameof(CharacterAttrib.MetatypeMaximum));
                        }
                    }
                }
                    break;
                case ImprovementType.AdeptPower:
                    break;
                case ImprovementType.SpecificQuality:
                    break;
                case ImprovementType.MartialArt:
                    break;
                case ImprovementType.LimitModifier:
                    break;
                case ImprovementType.PhysicalLimit:
                {
                    yield return new Tuple<INotifyMultiplePropertyChanged, string>(_objCharacter, nameof(Character.LimitPhysical));
                }
                    break;
                case ImprovementType.MentalLimit:
                {
                    yield return new Tuple<INotifyMultiplePropertyChanged, string>(_objCharacter, nameof(Character.LimitMental));
                }
                    break;
                case ImprovementType.SocialLimit:
                {
                    yield return new Tuple<INotifyMultiplePropertyChanged, string>(_objCharacter, nameof(Character.LimitSocial));
                }
                    break;
                case ImprovementType.FriendsInHighPlaces:
                {
                    yield return new Tuple<INotifyMultiplePropertyChanged, string>(_objCharacter, nameof(Character.FriendsInHighPlaces));
                }
                    break;
                case ImprovementType.Erased:
                {
                    yield return new Tuple<INotifyMultiplePropertyChanged, string>(_objCharacter, nameof(Character.Erased));
                }
                    break;
                case ImprovementType.Fame:
                {
                    yield return new Tuple<INotifyMultiplePropertyChanged, string>(_objCharacter, nameof(Character.Fame));
                }
                    break;
                case ImprovementType.MadeMan:
                {
                    yield return new Tuple<INotifyMultiplePropertyChanged, string>(_objCharacter, nameof(Character.MadeMan));
                }
                    break;
                case ImprovementType.Overclocker:
                {
                    yield return new Tuple<INotifyMultiplePropertyChanged, string>(_objCharacter, nameof(Character.Overclocker));
                }
                    break;
                case ImprovementType.RestrictedGear:
                {
                    yield return new Tuple<INotifyMultiplePropertyChanged, string>(_objCharacter, nameof(Character.RestrictedGear));
                }
                    break;
                case ImprovementType.TrustFund:
                {
                    yield return new Tuple<INotifyMultiplePropertyChanged, string>(_objCharacter, nameof(Character.TrustFund));
                }
                    break;
                case ImprovementType.ExCon:
                {
                    yield return new Tuple<INotifyMultiplePropertyChanged, string>(_objCharacter, nameof(Character.ExCon));
                }
                    break;
                case ImprovementType.ContactForceGroup:
                {
                    Contact objTargetContact = _objCharacter.Contacts.FirstOrDefault(x => x.GUID == ImprovedName);
                    if (objTargetContact != null)
                    {
                        yield return new Tuple<INotifyMultiplePropertyChanged, string>(objTargetContact, nameof(Contact.GroupEnabled));
                    }
                }
                    break;
                case ImprovementType.Attributelevel:
                {
                    string strTargetAttribute = ImprovedName;
                    foreach (CharacterAttrib objCharacterAttrib in _objCharacter.AttributeSection.AttributeList.Concat(_objCharacter.AttributeSection.SpecialAttributeList))
                    {
                        if (objCharacterAttrib.Abbrev == strTargetAttribute)
                        {
                            yield return new Tuple<INotifyMultiplePropertyChanged, string>(objCharacterAttrib, nameof(CharacterAttrib.FreeBase));
                        }
                    }
                }
                    break;
                case ImprovementType.AddContact:
                    break;
                case ImprovementType.Seeker:
                {
                    yield return new Tuple<INotifyMultiplePropertyChanged, string>(_objCharacter, nameof(Character.RedlinerBonus));
                }
                    break;
                case ImprovementType.PublicAwareness:
                {
                    yield return new Tuple<INotifyMultiplePropertyChanged, string>(_objCharacter, nameof(Character.CalculatedPublicAwareness));
                }
                    break;
                case ImprovementType.PrototypeTranshuman:
                    break;
                case ImprovementType.Hardwire:
                {
                    Skill objTargetSkill = _objCharacter.SkillsSection.Skills.FirstOrDefault(x => x.Name == ImprovedName) ??
                                           (_objCharacter.SkillsSection.Skills.OfType<ExoticSkill>().FirstOrDefault(x => x.Name + " (" + x.Specific + ')' == ImprovedName) ??
                                            (Skill) _objCharacter.SkillsSection.KnowledgeSkills.FirstOrDefault(x => x.InternalId == ImprovedName || x.DisplayNameMethod(GlobalOptions.Language) == ImprovedName));
                    if (objTargetSkill != null)
                    {
                        yield return new Tuple<INotifyMultiplePropertyChanged, string>(objTargetSkill, nameof(Skill.CyberwareRating));
                    }
                }
                    break;
                case ImprovementType.DealerConnection:
                    break;
                case ImprovementType.AllowSkillDefault:
                {
                    if (ImprovedName == string.Empty)
                    {
                        // Kludgiest of kludges, but it fits spec and Sapience isn't exactly getting turned off and on constantly. 
                        foreach (Skill objSkill in _objCharacter.SkillsSection.Skills)
                        {
                            yield return new Tuple<INotifyMultiplePropertyChanged, string>(objSkill,
                                nameof(Skill.Enabled));
                        }
                        foreach (KnowledgeSkill objSkill in _objCharacter.SkillsSection.KnowledgeSkills)
                        {
                            yield return new Tuple<INotifyMultiplePropertyChanged, string>(objSkill,
                                nameof(Skill.Enabled));
                        }
                    }
                    else
                    {
                        Skill objTargetSkill = _objCharacter.SkillsSection.Skills.FirstOrDefault(x => x.Name == ImprovedName) ??
                                               _objCharacter.SkillsSection.KnowledgeSkills.FirstOrDefault(x => x.Name == ImprovedName);
                        if (objTargetSkill != null)
                        {
                            yield return new Tuple<INotifyMultiplePropertyChanged, string>(objTargetSkill, nameof(Skill.Enabled));
                        }
                    }
                }
                    break;
                case ImprovementType.Skill:
                {
                    Skill objTargetSkill = _objCharacter.SkillsSection.Skills.FirstOrDefault(x => x.Name == ImprovedName) ??
                                           _objCharacter.SkillsSection.Skills.OfType<ExoticSkill>().FirstOrDefault(x => x.Name + " (" + x.Specific + ')' == ImprovedName) ??
                                           _objCharacter.SkillsSection.KnowledgeSkills.FirstOrDefault(x => x.Name == ImprovedName) as Skill;
                    if (objTargetSkill != null)
                    {
                        yield return new Tuple<INotifyMultiplePropertyChanged, string>(objTargetSkill, nameof(Skill.Base));
                    }
                }
                    break;
                case ImprovementType.SkillGroup:
                case ImprovementType.BlockSkillDefault:
                {
                    foreach (Skill objTargetSkill in _objCharacter.SkillsSection.Skills.Where(x => x.SkillGroup == ImprovedName))
                    {
                        yield return new Tuple<INotifyMultiplePropertyChanged, string>(objTargetSkill, nameof(Skill.DisplayPool));
                    }
                }
                    break;
                case ImprovementType.SkillCategory:
                {
                    foreach (Skill objTargetSkill in _objCharacter.SkillsSection.Skills.Concat(_objCharacter.SkillsSection.KnowledgeSkills).Where(x => x.SkillCategory == ImprovedName))
                    {
                        yield return new Tuple<INotifyMultiplePropertyChanged, string>(objTargetSkill, nameof(Skill.DisplayPool));
                    }
                }
                    break;
                case ImprovementType.SkillLinkedAttribute:
                {
                    foreach (Skill objTargetSkill in _objCharacter.SkillsSection.Skills.Concat(_objCharacter.SkillsSection.KnowledgeSkills).Where(x => x.Attribute == ImprovedName))
                    {
                        yield return new Tuple<INotifyMultiplePropertyChanged, string>(objTargetSkill, nameof(Skill.DisplayPool));
                    }
                }
                    break;
                case ImprovementType.SkillLevel:
                {
                    Skill objTargetSkill = _objCharacter.SkillsSection.Skills.FirstOrDefault(x => x.Name == ImprovedName) ??
                                           _objCharacter.SkillsSection.Skills.OfType<ExoticSkill>().FirstOrDefault(x => x.Name + " (" + x.Specific + ')' == ImprovedName);
                    if (objTargetSkill != null)
                    {
                        yield return new Tuple<INotifyMultiplePropertyChanged, string>(objTargetSkill, nameof(Skill.FreeKarma));
                    }
                }
                    break;
                case ImprovementType.SkillGroupLevel:
                {
                    SkillGroup objTargetGroup = _objCharacter.SkillsSection.SkillGroups.FirstOrDefault(x => x.Name == ImprovedName);
                    if (objTargetGroup != null)
                    {
                        yield return new Tuple<INotifyMultiplePropertyChanged, string>(objTargetGroup, nameof(SkillGroup.FreeLevels));
                    }
                }
                    break;
                case ImprovementType.SkillBase:
                {
                    Skill objTargetSkill = _objCharacter.SkillsSection.Skills.FirstOrDefault(x => x.Name == ImprovedName) ??
                                           _objCharacter.SkillsSection.Skills.OfType<ExoticSkill>().FirstOrDefault(x => x.Name + " (" + x.Specific + ')' == ImprovedName);
                    if (objTargetSkill != null)
                    {
                        yield return new Tuple<INotifyMultiplePropertyChanged, string>(objTargetSkill, nameof(Skill.FreeBase));
                    }
                }
                    break;
                case ImprovementType.SkillGroupBase:
                {
                    SkillGroup objTargetGroup = _objCharacter.SkillsSection.SkillGroups.FirstOrDefault(x => x.Name == ImprovedName);
                    if (objTargetGroup != null)
                    {
                        yield return new Tuple<INotifyMultiplePropertyChanged, string>(objTargetGroup, nameof(SkillGroup.FreeBase));
                    }
                }
                    break;
                case ImprovementType.Skillsoft:
                {
                    KnowledgeSkill objTargetSkill = _objCharacter.SkillsSection.KnowledgeSkills.FirstOrDefault(x => x.InternalId == ImprovedName || x.DisplayNameMethod(GlobalOptions.Language) == ImprovedName);
                    if (objTargetSkill != null)
                    {
                        yield return new Tuple<INotifyMultiplePropertyChanged, string>(objTargetSkill, nameof(Skill.CyberwareRating));
                    }
                }
                    break;
                case ImprovementType.Activesoft:
                {
                    Skill objTargetSkill = _objCharacter.SkillsSection.Skills.FirstOrDefault(x => x.Name == ImprovedName) ??
                                           _objCharacter.SkillsSection.Skills.OfType<ExoticSkill>().FirstOrDefault(x => x.Name + " (" + x.Specific + ')' == ImprovedName);
                    if (objTargetSkill != null)
                    {
                        yield return new Tuple<INotifyMultiplePropertyChanged, string>(objTargetSkill, nameof(Skill.CyberwareRating));
                    }
                }
                    break;
                case ImprovementType.ReplaceAttribute:
                {
                    string strTargetAttribute = ImprovedName;
                    foreach (CharacterAttrib objCharacterAttrib in _objCharacter.AttributeSection.AttributeList.Concat(_objCharacter.AttributeSection.SpecialAttributeList))
                    {
                        if (objCharacterAttrib.Abbrev == strTargetAttribute)
                        {
                                yield return new Tuple<INotifyMultiplePropertyChanged, string>(objCharacterAttrib, nameof(CharacterAttrib.MetatypeMaximum));
                                yield return new Tuple<INotifyMultiplePropertyChanged, string>(objCharacterAttrib, nameof(CharacterAttrib.MetatypeMinimum));
                        }
                    }
                }
                    break;
                case ImprovementType.SpecialSkills:
                    break;
                case ImprovementType.SkillAttribute:
                case ImprovementType.ReflexRecorderOptimization:
                {
                    foreach (Skill objSkill in _objCharacter.SkillsSection.Skills)
                    {
                        yield return new Tuple<INotifyMultiplePropertyChanged, string>(objSkill, nameof(Skill.PoolModifiers));
                    }
                }
                    break;
                case ImprovementType.Ambidextrous:
                {
                    yield return new Tuple<INotifyMultiplePropertyChanged, string>(_objCharacter, nameof(Character.Ambidextrous));
                }
                    break;
                case ImprovementType.UnarmedReach:
                    break;
                case ImprovementType.SkillSpecialization:
                    break;
                case ImprovementType.SkillSpecializationOption:
                {
                    Skill objTargetSkill = _objCharacter.SkillsSection.Skills.FirstOrDefault(x => x.Name == ImprovedName) ??
                                           _objCharacter.SkillsSection.Skills.OfType<ExoticSkill>().FirstOrDefault(x => x.Name + " (" + x.Specific + ')' == ImprovedName);
                    if (objTargetSkill != null)
                    {
                        yield return new Tuple<INotifyMultiplePropertyChanged, string>(objTargetSkill, nameof(Skill.CGLSpecializations));
                    }
                    break;
                }
                case ImprovementType.NativeLanguageLimit:
                    break;
                case ImprovementType.AdeptPowerFreePoints:
                    {
                        // Get the power improved by this improvement
                        Power objImprovedPower = _objCharacter.Powers.FirstOrDefault(objPower => objPower.Name == ImprovedName && objPower.Extra == UniqueName);
                        if (objImprovedPower != null)
                        {
                            yield return new Tuple<INotifyMultiplePropertyChanged, string>(objImprovedPower, nameof(Power.FreePoints));
                        }
                    }
                    break;
                case ImprovementType.AdeptPowerFreeLevels:
                    {
                        // Get the power improved by this improvement
                        Power objImprovedPower = _objCharacter.Powers.FirstOrDefault(objPower => objPower.Name == ImprovedName && objPower.Extra == UniqueName);
                        if (objImprovedPower != null)
                        {
                            yield return new Tuple<INotifyMultiplePropertyChanged, string>(objImprovedPower, nameof(Power.FreeLevels));
                        }
                    }
                    break;
                case ImprovementType.AIProgram:
                    break;
                case ImprovementType.CritterPowerLevel:
                    break;
                case ImprovementType.CritterPower:
                    break;
                case ImprovementType.SpellResistance:
                {
                    yield return new Tuple<INotifyMultiplePropertyChanged, string>(_objCharacter, nameof(Character.SpellResistance));
                }
                    break;
                case ImprovementType.LimitSpellCategory:
                    break;
                case ImprovementType.LimitSpellDescriptor:
                    break;
                case ImprovementType.LimitSpiritCategory:
                    break;
                case ImprovementType.WalkSpeed:
                {
                    yield return new Tuple<INotifyMultiplePropertyChanged, string>(_objCharacter, nameof(Character.WalkingRate));
                }
                    break;
                case ImprovementType.RunSpeed:
                {
                    yield return new Tuple<INotifyMultiplePropertyChanged, string>(_objCharacter, nameof(Character.RunningRate));
                }
                    break;
                case ImprovementType.SprintSpeed:
                {
                    yield return new Tuple<INotifyMultiplePropertyChanged, string>(_objCharacter, nameof(Character.SprintingRate));
                }
                    break;
                case ImprovementType.WalkMultiplier:
                case ImprovementType.WalkMultiplierPercent:
                case ImprovementType.RunMultiplier:
                case ImprovementType.RunMultiplierPercent:
                case ImprovementType.SprintBonus:
                case ImprovementType.SprintBonusPercent:
                {
                    yield return new Tuple<INotifyMultiplePropertyChanged, string>(_objCharacter, nameof(Character.CalculatedMovement));
                }
                    break;
                case ImprovementType.EssencePenalty:
                case ImprovementType.EssencePenaltyT100:
                case ImprovementType.EssencePenaltyMAGOnlyT100:
                case ImprovementType.CyborgEssence:
                case ImprovementType.CyberwareEssCost:
                case ImprovementType.CyberwareTotalEssMultiplier:
                case ImprovementType.BiowareEssCost:
                case ImprovementType.BiowareTotalEssMultiplier:
                case ImprovementType.BasicBiowareEssCost:
                    // Immediately reset cached essence to make sure this fires off before any other property changers would
                    _objCharacter.ResetCachedEssence();
                    yield return new Tuple<INotifyMultiplePropertyChanged, string>(_objCharacter, nameof(Character.Essence));
                    break;
                case ImprovementType.FreeSpellsATT:
                    break;
                case ImprovementType.FreeSpells:
                    break;
                case ImprovementType.DrainValue:
                    break;
                case ImprovementType.FadingValue:
                    break;
                case ImprovementType.Spell:
                    break;
                case ImprovementType.ComplexForm:
                    break;
                case ImprovementType.Gear:
                    break;
                case ImprovementType.Weapon:
                    break;
                case ImprovementType.MentorSpirit:
                    break;
                case ImprovementType.Paragon:
                    break;
                case ImprovementType.FreeSpellsSkill:
                    break;
                case ImprovementType.DisableSpecializationEffects:
                {
                    Skill objTargetSkill = _objCharacter.SkillsSection.Skills.FirstOrDefault(x => x.Name == ImprovedName) ??
                                           _objCharacter.SkillsSection.Skills.OfType<ExoticSkill>().FirstOrDefault(x => x.Name + " (" + x.Specific + ')' == ImprovedName);
                    if (objTargetSkill != null)
                    {
                        yield return new Tuple<INotifyMultiplePropertyChanged, string>(objTargetSkill, nameof(Skill.DisplayPool));
                    }
                }
                    break;
                case ImprovementType.PhysiologicalAddictionFirstTime:
                {
                    yield return new Tuple<INotifyMultiplePropertyChanged, string>(_objCharacter, nameof(Character.PhysiologicalAddictionResistFirstTime));
                }
                    break;
                case ImprovementType.PsychologicalAddictionFirstTime:
                {
                    yield return new Tuple<INotifyMultiplePropertyChanged, string>(_objCharacter, nameof(Character.PsychologicalAddictionResistFirstTime));
                }
                    break;
                case ImprovementType.PhysiologicalAddictionAlreadyAddicted:
                {
                    yield return new Tuple<INotifyMultiplePropertyChanged, string>(_objCharacter, nameof(Character.PhysiologicalAddictionResistAlreadyAddicted));
                }
                    break;
                case ImprovementType.PsychologicalAddictionAlreadyAddicted:
                {
                    yield return new Tuple<INotifyMultiplePropertyChanged, string>(_objCharacter, nameof(Character.PsychologicalAddictionResistAlreadyAddicted));
                }
                    break;
                case ImprovementType.AddESStoStunCMRecovery:
                case ImprovementType.StunCMRecovery:
                {
                    yield return new Tuple<INotifyMultiplePropertyChanged, string>(_objCharacter, nameof(Character.StunCMNaturalRecovery));
                }
                    break;
                case ImprovementType.AddESStoPhysicalCMRecovery:
                case ImprovementType.PhysicalCMRecovery:
                {
                    yield return new Tuple<INotifyMultiplePropertyChanged, string>(_objCharacter, nameof(Character.PhysicalCMNaturalRecovery));
                }
                    break;
                case ImprovementType.MentalManipulationResist:
                {
                    yield return new Tuple<INotifyMultiplePropertyChanged, string>(_objCharacter, nameof(Character.SpellDefenseManipulationMental));
                }
                    break;
                case ImprovementType.PhysicalManipulationResist:
                {
                    yield return new Tuple<INotifyMultiplePropertyChanged, string>(_objCharacter, nameof(Character.SpellDefenseManipulationPhysical));
                }
                    break;
                case ImprovementType.ManaIllusionResist:
                {
                    yield return new Tuple<INotifyMultiplePropertyChanged, string>(_objCharacter, nameof(Character.SpellDefenseIllusionMana));
                }
                    break;
                case ImprovementType.PhysicalIllusionResist:
                {
                    yield return new Tuple<INotifyMultiplePropertyChanged, string>(_objCharacter, nameof(Character.SpellDefenseIllusionPhysical));
                }
                    break;
                case ImprovementType.DetectionSpellResist:
                {
                    yield return new Tuple<INotifyMultiplePropertyChanged, string>(_objCharacter, nameof(Character.SpellDefenseDetection));
                }
                    break;
                case ImprovementType.DirectManaSpellResist:
                    {
                        yield return new Tuple<INotifyMultiplePropertyChanged, string>(_objCharacter, nameof(Character.SpellDefenseDirectSoakMana));
                    }
                    break;
                case ImprovementType.DirectPhysicalSpellResist:
                    {
                        yield return new Tuple<INotifyMultiplePropertyChanged, string>(_objCharacter, nameof(Character.SpellDefenseDirectSoakPhysical));
                    }
                    break;
                case ImprovementType.DecreaseBODResist:
                    {
                        yield return new Tuple<INotifyMultiplePropertyChanged, string>(_objCharacter, nameof(Character.SpellDefenseDecreaseBOD));
                    }
                    break;
                case ImprovementType.DecreaseAGIResist:
                    {
                        yield return new Tuple<INotifyMultiplePropertyChanged, string>(_objCharacter, nameof(Character.SpellDefenseDecreaseAGI));
                    }
                    break;
                case ImprovementType.DecreaseREAResist:
                    {
                        yield return new Tuple<INotifyMultiplePropertyChanged, string>(_objCharacter, nameof(Character.SpellDefenseDecreaseREA));
                    }
                    break;
                case ImprovementType.DecreaseSTRResist:
                    {
                        yield return new Tuple<INotifyMultiplePropertyChanged, string>(_objCharacter, nameof(Character.SpellDefenseDecreaseSTR));
                    }
                    break;
                case ImprovementType.DecreaseCHAResist:
                    {
                        yield return new Tuple<INotifyMultiplePropertyChanged, string>(_objCharacter, nameof(Character.SpellDefenseDecreaseCHA));
                    }
                    break;
                case ImprovementType.DecreaseINTResist:
                    {
                        yield return new Tuple<INotifyMultiplePropertyChanged, string>(_objCharacter, nameof(Character.SpellDefenseDecreaseINT));
                    }
                    break;
                case ImprovementType.DecreaseLOGResist:
                    {
                        yield return new Tuple<INotifyMultiplePropertyChanged, string>(_objCharacter, nameof(Character.SpellDefenseDecreaseLOG));
                    }
                    break;
                case ImprovementType.DecreaseWILResist:
                    {
                        yield return new Tuple<INotifyMultiplePropertyChanged, string>(_objCharacter, nameof(Character.SpellDefenseDecreaseWIL));
                    }
                    break;
                case ImprovementType.AddLimb:
                {
                    yield return new Tuple<INotifyMultiplePropertyChanged, string>(_objCharacter, nameof(Character.LimbCount));
                }
                    break;
                case ImprovementType.StreetCredMultiplier:
                {
                    yield return new Tuple<INotifyMultiplePropertyChanged, string>(_objCharacter, nameof(Character.CalculatedStreetCred));
                }
                    break;
                case ImprovementType.StreetCred:
                {
                    yield return new Tuple<INotifyMultiplePropertyChanged, string>(_objCharacter, nameof(Character.TotalStreetCred));
                }
                    break;
                case ImprovementType.AttributeKarmaCostMultiplier:
                case ImprovementType.AttributeKarmaCost:
                {
                    if (!string.IsNullOrEmpty(ImprovedName))
                    {
                        string strTargetAttribute = ImprovedName;
                        foreach (CharacterAttrib objCharacterAttrib in _objCharacter.AttributeSection.AttributeList.Concat(_objCharacter.AttributeSection.SpecialAttributeList))
                        {
                            if (objCharacterAttrib.Abbrev == strTargetAttribute)
                            {
                                yield return new Tuple<INotifyMultiplePropertyChanged, string>(objCharacterAttrib, nameof(CharacterAttrib.UpgradeKarmaCost));
                            }
                        }
                    }
                    else
                    {
                        foreach (CharacterAttrib objCharacterAttrib in _objCharacter.AttributeSection.AttributeList.Concat(_objCharacter.AttributeSection.SpecialAttributeList))
                        {
                            yield return new Tuple<INotifyMultiplePropertyChanged, string>(objCharacterAttrib, nameof(CharacterAttrib.UpgradeKarmaCost));
                        }
                    }
                }
                    break;
                case ImprovementType.ActiveSkillKarmaCost:
                case ImprovementType.ActiveSkillKarmaCostMultiplier:
                {
                    if (!string.IsNullOrEmpty(ImprovedName))
                    {
                        Skill objTargetSkill = _objCharacter.SkillsSection.Skills.FirstOrDefault(x => x.Name == ImprovedName) ??
                                               _objCharacter.SkillsSection.Skills.OfType<ExoticSkill>().FirstOrDefault(x => x.Name + " (" + x.Specific + ')' == ImprovedName);
                        if (objTargetSkill != null)
                        {
                            yield return new Tuple<INotifyMultiplePropertyChanged, string>(objTargetSkill, nameof(Skill.UpgradeKarmaCost));
                        }
                    }
                    else
                    {
                        foreach (Skill objTargetSkill in _objCharacter.SkillsSection.Skills)
                        {
                            yield return new Tuple<INotifyMultiplePropertyChanged, string>(objTargetSkill, nameof(Skill.UpgradeKarmaCost));
                        }
                    }
                }
                    break;
                case ImprovementType.KnowledgeSkillKarmaCost:
                case ImprovementType.KnowledgeSkillKarmaCostMinimum:
                case ImprovementType.KnowledgeSkillKarmaCostMultiplier:
                {
                    if (!string.IsNullOrEmpty(ImprovedName))
                    {
                        KnowledgeSkill objTargetSkill = _objCharacter.SkillsSection.KnowledgeSkills.FirstOrDefault(x => x.Name == ImprovedName || x.DisplayNameMethod(GlobalOptions.Language) == ImprovedName);
                        if (objTargetSkill != null)
                        {
                            yield return new Tuple<INotifyMultiplePropertyChanged, string>(objTargetSkill, nameof(Skill.UpgradeKarmaCost));
                        }
                    }
                    else
                    {
                        foreach (KnowledgeSkill objTargetSkill in _objCharacter.SkillsSection.KnowledgeSkills)
                        {
                            yield return new Tuple<INotifyMultiplePropertyChanged, string>(objTargetSkill, nameof(Skill.UpgradeKarmaCost));
                        }
                    }
                }
                    break;
                case ImprovementType.SkillGroupKarmaCost:
                case ImprovementType.SkillGroupKarmaCostMultiplier:
                {
                    if (!string.IsNullOrEmpty(ImprovedName))
                    {
                        SkillGroup objTargetGroup = _objCharacter.SkillsSection.SkillGroups.FirstOrDefault(x => x.Name == ImprovedName);
                        if (objTargetGroup != null)
                        {
                            yield return new Tuple<INotifyMultiplePropertyChanged, string>(objTargetGroup, nameof(SkillGroup.UpgradeKarmaCost));
                        }
                    }
                    else
                    {
                        foreach (SkillGroup objTargetGroup in _objCharacter.SkillsSection.SkillGroups)
                        {
                            yield return new Tuple<INotifyMultiplePropertyChanged, string>(objTargetGroup, nameof(SkillGroup.UpgradeKarmaCost));
                        }
                    }
                }
                    break;
                case ImprovementType.SkillGroupDisable:
                {
                    SkillGroup objTargetGroup = _objCharacter.SkillsSection.SkillGroups.FirstOrDefault(x => x.Name == ImprovedName);
                    if (objTargetGroup != null)
                    {
                        yield return new Tuple<INotifyMultiplePropertyChanged, string>(objTargetGroup, nameof(SkillGroup.IsDisabled));
                    }
                    break;
                }
                case ImprovementType.SkillDisable:
                {
                    Skill objTargetSkill = _objCharacter.SkillsSection.Skills.FirstOrDefault(x => x.Name == ImprovedName) ??
                                           _objCharacter.SkillsSection.Skills.OfType<ExoticSkill>().FirstOrDefault(x => x.Name + " (" + x.Specific + ')' == ImprovedName);
                    if (objTargetSkill != null)
                    {
                        yield return new Tuple<INotifyMultiplePropertyChanged, string>(objTargetSkill, nameof(Skill.Enabled));
                    }
                }
                    break;
                case ImprovementType.SkillCategorySpecializationKarmaCost:
                case ImprovementType.SkillCategorySpecializationKarmaCostMultiplier:
                {
                    foreach (Skill objTargetSkill in _objCharacter.SkillsSection.Skills.Concat(_objCharacter.SkillsSection.KnowledgeSkills).Where(x => x.SkillCategory == ImprovedName))
                    {
                        yield return new Tuple<INotifyMultiplePropertyChanged, string>(objTargetSkill, nameof(Skill.CanAffordSpecialization));
                    }
                }
                    break;
                case ImprovementType.SkillCategoryKarmaCost:
                case ImprovementType.SkillCategoryKarmaCostMultiplier:
                {
                    foreach (Skill objTargetSkill in _objCharacter.SkillsSection.Skills.Concat(_objCharacter.SkillsSection.KnowledgeSkills).Where(x => x.SkillCategory == ImprovedName))
                    {
                        yield return new Tuple<INotifyMultiplePropertyChanged, string>(objTargetSkill, nameof(Skill.UpgradeKarmaCost));
                    }
                }
                    break;
                case ImprovementType.SkillGroupCategoryDisable:
                {
                    foreach (SkillGroup objTargetGroup in _objCharacter.SkillsSection.SkillGroups.Where(x => x.GetRelevantSkillCategories.Contains(ImprovedName)))
                    {
                        yield return new Tuple<INotifyMultiplePropertyChanged, string>(objTargetGroup, nameof(SkillGroup.IsDisabled));
                    }
                }
                    break;
                case ImprovementType.SkillGroupCategoryKarmaCostMultiplier:
                case ImprovementType.SkillGroupCategoryKarmaCost:
                {
                    foreach (SkillGroup objTargetGroup in _objCharacter.SkillsSection.SkillGroups.Where(x => x.GetRelevantSkillCategories.Contains(ImprovedName)))
                    {
                        yield return new Tuple<INotifyMultiplePropertyChanged, string>(objTargetGroup, nameof(SkillGroup.UpgradeKarmaCost));
                    }
                }
                    break;
                case ImprovementType.AttributePointCost:
                case ImprovementType.AttributePointCostMultiplier:
                    break;
                case ImprovementType.ActiveSkillPointCost:
                case ImprovementType.ActiveSkillPointCostMultiplier:
                    break;
                case ImprovementType.SkillGroupPointCost:
                case ImprovementType.SkillGroupPointCostMultiplier:
                    break;
                case ImprovementType.KnowledgeSkillPointCost:
                case ImprovementType.KnowledgeSkillPointCostMultiplier:
                    break;
                case ImprovementType.SkillCategoryPointCost:
                case ImprovementType.SkillCategoryPointCostMultiplier:
                    break;
                case ImprovementType.SkillGroupCategoryPointCost:
                case ImprovementType.SkillGroupCategoryPointCostMultiplier:
                    break;
                case ImprovementType.NewSpellKarmaCost:
                case ImprovementType.NewSpellKarmaCostMultiplier:
                {
                    yield return new Tuple<INotifyMultiplePropertyChanged, string>(_objCharacter, nameof(Character.SpellKarmaCost));
                }
                    break;
                case ImprovementType.NewComplexFormKarmaCost:
                case ImprovementType.NewComplexFormKarmaCostMultiplier:
                {
                    yield return new Tuple<INotifyMultiplePropertyChanged, string>(_objCharacter, nameof(Character.ComplexFormKarmaCost));
                }
                    break;
                case ImprovementType.NewAIProgramKarmaCost:
                case ImprovementType.NewAIProgramKarmaCostMultiplier:
                {
                    yield return new Tuple<INotifyMultiplePropertyChanged, string>(_objCharacter, nameof(Character.AIProgramKarmaCost));
                }
                    break;
                case ImprovementType.NewAIAdvancedProgramKarmaCost:
                case ImprovementType.NewAIAdvancedProgramKarmaCostMultiplier:
                {
                    yield return new Tuple<INotifyMultiplePropertyChanged, string>(_objCharacter, nameof(Character.AIAdvancedProgramKarmaCost));
                }
                    break;
                case ImprovementType.BlockSkillSpecializations:
                {
                    if (!string.IsNullOrEmpty(ImprovedName))
                    {
                        Skill objTargetSkill = _objCharacter.SkillsSection.Skills.FirstOrDefault(x => x.Name == ImprovedName) ??
                                               _objCharacter.SkillsSection.Skills.OfType<ExoticSkill>().FirstOrDefault(x => x.Name + " (" + x.Specific + ')' == ImprovedName);
                        if (objTargetSkill != null)
                        {
                            yield return new Tuple<INotifyMultiplePropertyChanged, string>(objTargetSkill, nameof(Skill.CanHaveSpecs));
                        }
                    }
                    else
                    {
                        foreach (Skill objTargetSkill in _objCharacter.SkillsSection.Skills)
                        {
                            yield return new Tuple<INotifyMultiplePropertyChanged, string>(objTargetSkill, nameof(Skill.CanHaveSpecs));
                        }
                    }
                }
                    break;
                case ImprovementType.BlockSkillCategorySpecializations:
                {
                    foreach (Skill objTargetSkill in _objCharacter.SkillsSection.Skills.Concat(_objCharacter.SkillsSection.KnowledgeSkills).Where(x => x.SkillCategory == ImprovedName))
                    {
                        yield return new Tuple<INotifyMultiplePropertyChanged, string>(objTargetSkill, nameof(Skill.CanHaveSpecs));
                    }
                }
                    break;
                case ImprovementType.FocusBindingKarmaCost:
                    break;
                case ImprovementType.FocusBindingKarmaMultiplier:
                    break;
                case ImprovementType.MagiciansWayDiscount:
                {
                    foreach (Power objLoopPower in _objCharacter.Powers.Where(x => x.AdeptWayDiscount != 0))
                    {
                        yield return new Tuple<INotifyMultiplePropertyChanged, string>(objLoopPower, nameof(Power.AdeptWayDiscountEnabled));
                    }
                }
                    break;
                case ImprovementType.BurnoutsWay:
                    break;
                case ImprovementType.ContactForcedLoyalty:
                    {
                        Contact objTargetContact = _objCharacter.Contacts.FirstOrDefault(x => x.GUID == ImprovedName);
                        if (objTargetContact != null)
                        {
                            yield return new Tuple<INotifyMultiplePropertyChanged, string>(objTargetContact, nameof(Contact.ForcedLoyalty));
                        }
                    }
                    break;
                case ImprovementType.ContactMakeFree:
                    {
                        Contact objTargetContact = _objCharacter.Contacts.FirstOrDefault(x => x.GUID == ImprovedName);
                        if (objTargetContact != null)
                        {
                            yield return new Tuple<INotifyMultiplePropertyChanged, string>(objTargetContact, nameof(Contact.Free));
                        }
                    }
                    break;
                case ImprovementType.FreeWare:
                    break;
                case ImprovementType.WeaponSkillAccuracy:
                    break;
                case ImprovementType.WeaponAccuracy:
                    break;
                case ImprovementType.SpecialModificationLimit:
                    {
                        yield return new Tuple<INotifyMultiplePropertyChanged, string>(_objCharacter, nameof(Character.SpecialModificationLimit));
                    }
                    break;
                case ImprovementType.MetageneticLimit:
                    {
                        yield return new Tuple<INotifyMultiplePropertyChanged, string>(_objCharacter, nameof(Character.MetagenicLimit));
<<<<<<< HEAD
=======
                    }
                    break;
                case ImprovementType.DisableQuality:
                {
                    Quality objQuality = _objCharacter.Qualities.FirstOrDefault(x => x.Name == ImprovedName || x.SourceIDString == ImprovedName);
                    if (objQuality != null)
                    {
                            //yield return new Tuple<INotifyMultiplePropertyChanged, string>(objQuality, nameof(Quality.Suppressed));
                            yield return new Tuple<INotifyMultiplePropertyChanged, string>(_objCharacter, nameof(Character.Qualities));
                    }
                }
                    break;
                case ImprovementType.FreeQuality:
                    {
                        Quality objQuality = _objCharacter.Qualities.FirstOrDefault(x => x.Name == ImprovedName || x.SourceIDString == ImprovedName);
                        if (objQuality != null)
                        {
                            yield return new Tuple<INotifyMultiplePropertyChanged, string>(objQuality, nameof(Quality.ContributeToBP));
                            yield return new Tuple<INotifyMultiplePropertyChanged, string>(objQuality, nameof(Quality.ContributeToLimit));
                        }
>>>>>>> ddac5312
                    }
                    break;
            }
        }

        #region UI Methods
        public TreeNode CreateTreeNode(ContextMenuStrip cmsImprovement)
        {
            TreeNode nodImprovement = new TreeNode
            {
                Tag = this,
                Text = CustomName,
                ToolTipText = Notes.WordWrap(100),
                ContextMenuStrip = cmsImprovement,
                ForeColor = PreferredColor
            };
            return nodImprovement;
        }

        public Color PreferredColor
        {
            get
            {
                if (!string.IsNullOrEmpty(Notes))
                {
                    if (Enabled)
                        return Color.SaddleBrown;
                    return Color.SandyBrown;
                }
                if (Enabled)
                    return SystemColors.WindowText;
                return SystemColors.GrayText;
            }
        }
        #endregion
        #endregion

        public string InternalId => SourceName;
    }

    public struct ImprovementDictionaryKey
    {
        private readonly Tuple<Character, Improvement.ImprovementType, string> _objTupleKey;

        public Character CharacterObject => _objTupleKey.Item1;
        public Improvement.ImprovementType ImprovementType => _objTupleKey.Item2;
        public string ImprovementName => _objTupleKey.Item3;

        public ImprovementDictionaryKey(Character objCharacter, Improvement.ImprovementType eImprovementType, string strImprovementName)
        {
            _objTupleKey = new Tuple<Character, Improvement.ImprovementType, string>(objCharacter, eImprovementType, strImprovementName);
        }

        public override bool Equals(object obj)
        {
            if (obj is ImprovementDictionaryKey objOtherImprovementDictionaryKey)
            {
                return CharacterObject == objOtherImprovementDictionaryKey.CharacterObject &&
                       ImprovementType == objOtherImprovementDictionaryKey.ImprovementType &&
                       ImprovementName == objOtherImprovementDictionaryKey.ImprovementName;
            }
            if (obj is Tuple<Character, Improvement.ImprovementType, string> objOtherTuple)
            {
                return CharacterObject == objOtherTuple.Item1 &&
                       ImprovementType == objOtherTuple.Item2 &&
                       ImprovementName == objOtherTuple.Item3;
            }
            return false;
        }

        public override int GetHashCode()
        {
            return CharacterObject.GetHashCode() + ImprovementType.GetHashCode() + ImprovementName.GetHashCode();
        }

        public override string ToString()
        {
            return _objTupleKey.ToString();
        }

        public static bool operator ==(ImprovementDictionaryKey x, object y)
        {
            return x.Equals(y);
        }

        public static bool operator !=(ImprovementDictionaryKey x, object y)
        {
            return !x.Equals(y);
        }

        public static bool operator ==(object x, ImprovementDictionaryKey y)
        {
            return x?.Equals(y) ?? y == null;
        }

        public static bool operator !=(object x, ImprovementDictionaryKey y)
        {
            return !(x?.Equals(y) ?? y == null);
        }
    }

    public class TransactingImprovement
    {
        public TransactingImprovement(Improvement objImprovement)
        {
            ImprovementObject = objImprovement;
        }

        public Improvement ImprovementObject { get; }

        public bool IsCommitting { get; set; }
    }

    public static class ImprovementManager
    {
        private static Logger Log = NLog.LogManager.GetCurrentClassLogger();
        // String that will be used to limit the selection in Pick forms.
        private static string s_StrLimitSelection = string.Empty;

        private static string s_StrSelectedValue = string.Empty;
        private static string s_StrForcedValue = string.Empty;
        private static readonly ConcurrentDictionary<Character, List<TransactingImprovement>> s_DictionaryTransactions = new ConcurrentDictionary<Character, List<TransactingImprovement>>(8, 10);
        private static readonly ConcurrentDictionary<ImprovementDictionaryKey, int> s_DictionaryCachedValues = new ConcurrentDictionary<ImprovementDictionaryKey, int>(8, (int)Improvement.ImprovementType.NumImprovementTypes);
        private static readonly ConcurrentDictionary<ImprovementDictionaryKey, int> s_DictionaryCachedAugmentedValues = new ConcurrentDictionary<ImprovementDictionaryKey, int>(8, (int)Improvement.ImprovementType.NumImprovementTypes);

        #region Properties
        /// <summary>
        /// Limit what can be selected in Pick forms to a single value. This is typically used when selecting the Qualities for a Metavariant that has a specifiec
        /// CharacterAttribute selection for Qualities like Metagenic Improvement.
        /// </summary>
        public static string LimitSelection
        {
            get => s_StrLimitSelection;
            set => s_StrLimitSelection = value;
        }

        /// <summary>
        /// The string that was entered or selected from any of the dialogue windows that were presented because of this Improvement.
        /// </summary>
        public static string SelectedValue
        {
            get => s_StrSelectedValue;
            set => s_StrSelectedValue = value;
        }

        /// <summary>
        /// Force any dialogue windows that open to use this string as their selected value.
        /// </summary>
        public static string ForcedValue
        {
            get => s_StrForcedValue;
            set => s_StrForcedValue = value;
        }

        public static void ClearCachedValue(Character objCharacter, Improvement.ImprovementType eImprovementType, string strImprovementName = "")
        {
            if (!string.IsNullOrEmpty(strImprovementName))
            {
                ImprovementDictionaryKey objCheckKey = new ImprovementDictionaryKey(objCharacter, eImprovementType, strImprovementName);
                if (!s_DictionaryCachedValues.TryAdd(objCheckKey, int.MinValue))
                    s_DictionaryCachedValues[objCheckKey] = int.MinValue;
                if (!s_DictionaryCachedAugmentedValues.TryAdd(objCheckKey, int.MinValue))
                    s_DictionaryCachedAugmentedValues[objCheckKey] = int.MinValue;
            }
            else
            {
                foreach (ImprovementDictionaryKey objCheckKey in s_DictionaryCachedValues.Keys.Where(x => x.CharacterObject == objCharacter && x.ImprovementType == eImprovementType).ToList())
                    s_DictionaryCachedValues[objCheckKey] = int.MinValue;
                foreach (ImprovementDictionaryKey objCheckKey in s_DictionaryCachedAugmentedValues.Keys.Where(x => x.CharacterObject == objCharacter && x.ImprovementType == eImprovementType).ToList())
                    s_DictionaryCachedAugmentedValues[objCheckKey] = int.MinValue;
            }
        }

        public static void ClearCachedValues(Character objCharacter)
        {
            foreach (ImprovementDictionaryKey objKey in s_DictionaryCachedValues.Keys.ToList())
            {
                if (objKey.CharacterObject == objCharacter)
                    s_DictionaryCachedValues.TryRemove(objKey, out int _);
            }
            foreach (ImprovementDictionaryKey objKey in s_DictionaryCachedAugmentedValues.Keys.ToList())
            {
                if (objKey.CharacterObject == objCharacter)
                    s_DictionaryCachedAugmentedValues.TryRemove(objKey, out int _);
            }
            s_DictionaryTransactions.TryRemove(objCharacter, out List<TransactingImprovement> _);
        }
        #endregion

        #region Helper Methods
        /// <summary>
        /// Retrieve the total Improvement value for the specified ImprovementType.
        /// </summary>
        /// <param name="objCharacter">Character to which the improvements belong that should be processed.</param>
        /// <param name="objImprovementType">ImprovementType to retrieve the value of.</param>
        /// <param name="blnAddToRating">Whether or not we should only retrieve values that have AddToRating enabled.</param>
        /// <param name="strImprovedName">Name to assign to the Improvement.</param>
        /// <param name="blnUnconditionalOnly">Whether to only fetch values for improvements that do not have a condition.</param>
        /// <param name="blnIncludeNonImproved">Whether to only fetch values for improvements that do not have an improvedname when specifying ImprovedNames.</param> 
        public static int ValueOf(Character objCharacter, Improvement.ImprovementType objImprovementType, bool blnAddToRating = false, string strImprovedName = "", bool blnUnconditionalOnly = true, bool blnIncludeNonImproved = false)
        {
            //Log.Enter("ValueOf");
            //Log.Info("objImprovementType = " + objImprovementType.ToString());
            //Log.Info("blnAddToRating = " + blnAddToRating.ToString());
            //Log.Info("strImprovedName = " + ("" + strImprovedName).ToString());

            if (objCharacter == null)
            {
                //Log.Exit("ValueOf");
                return 0;
            }

            // If we've got a value cached for the default ValueOf call for an improvementType, let's just return that
            if (!blnAddToRating && blnUnconditionalOnly)
            {
                if (!string.IsNullOrEmpty(strImprovedName))
                {
                    ImprovementDictionaryKey objCacheKey = new ImprovementDictionaryKey(objCharacter, objImprovementType, strImprovedName);
                    if (s_DictionaryCachedValues.TryGetValue(objCacheKey, out int intCachedValue) && intCachedValue != int.MinValue)
                    {
                        return intCachedValue;
                    }
                }
                else
                {
                    bool blnDoRecalculate = true;
                    int intCachedValue = 0;
                    // Only fetch based on cached values if the dictionary contains at least one element with matching characters and types and none of those elements have a "reset" value of int.MinValue
                    foreach (KeyValuePair<ImprovementDictionaryKey, int> objLoopCachedEntry in s_DictionaryCachedValues)
                    {
                        ImprovementDictionaryKey objLoopKey = objLoopCachedEntry.Key;
                        if (objLoopKey.CharacterObject == objCharacter && objLoopKey.ImprovementType == objImprovementType)
                        {
                            blnDoRecalculate = false;
                            int intLoopCachedValue = objLoopCachedEntry.Value;
                            if (intLoopCachedValue == int.MinValue)
                            {
                                blnDoRecalculate = true;
                                break;
                            }
                            intCachedValue += intLoopCachedValue;
                        }
                    }
                    if (!blnDoRecalculate)
                    {
                        return intCachedValue;
                    }
                }
            }

            Dictionary<string, HashSet<string>> dicUniqueNames = new Dictionary<string, HashSet<string>>();
            Dictionary<string, List<Tuple<string, int>>> dicUniquePairs = new Dictionary<string, List<Tuple<string, int>>>();
            Dictionary<string, int> dicValues = new Dictionary<string, int>();
            foreach (Improvement objImprovement in objCharacter.Improvements)
            {
                if (objImprovement.ImproveType != objImprovementType || !objImprovement.Enabled ||
                    objImprovement.Custom ||
                    (blnUnconditionalOnly && !string.IsNullOrEmpty(objImprovement.Condition))) continue;
                string strLoopImprovedName = objImprovement.ImprovedName;
                bool blnAllowed = objImprovement.ImproveType == objImprovementType &&
                                  !(objCharacter.RESEnabled && objImprovement.ImproveSource == Improvement.ImprovementSource.Gear &&
                                    objImprovementType == Improvement.ImprovementType.MatrixInitiativeDice) &&
                                  // Ignore items that apply to a Skill's Rating.
                                  objImprovement.AddToRating == blnAddToRating &&
                                  // If an Improved Name has been passed, only retrieve values that have this Improved Name.
                                  (string.IsNullOrEmpty(strImprovedName) || strImprovedName == strLoopImprovedName ||
                                   blnIncludeNonImproved && string.IsNullOrWhiteSpace(strLoopImprovedName));

                if (!blnAllowed) continue;
                string strUniqueName = objImprovement.UniqueName;
                if (!string.IsNullOrEmpty(strUniqueName))
                {
                    // If this has a UniqueName, run through the current list of UniqueNames seen. If it is not already in the list, add it.
                    if (dicUniqueNames.TryGetValue(strLoopImprovedName, out HashSet<string> lstUniqueNames))
                    {
                        if (!lstUniqueNames.Contains(strUniqueName))
                            lstUniqueNames.Add(strUniqueName);
                    }
                    else
                    {
                        dicUniqueNames.Add(strLoopImprovedName, new HashSet<string>{strUniqueName});
                    }

                    // Add the values to the UniquePair List so we can check them later.
                    if (dicUniquePairs.TryGetValue(strLoopImprovedName, out List<Tuple<string, int>> lstUniquePairs))
                    {
                        lstUniquePairs.Add(new Tuple<string, int>(strUniqueName, objImprovement.Value));
                    }
                    else
                    {
                        dicUniquePairs.Add(strLoopImprovedName, new List<Tuple<string, int>> { new Tuple<string, int>(strUniqueName, objImprovement.Value) });
                    }

                    if (!dicValues.ContainsKey(strLoopImprovedName))
                    {
                        dicValues.Add(strLoopImprovedName, 0);
                    }
                }
                else if (dicValues.ContainsKey(strLoopImprovedName))
                {
                    dicValues[strLoopImprovedName] += objImprovement.Value;
                }
                else
                {
                    dicValues.Add(strLoopImprovedName, objImprovement.Value);
                }
            }

            foreach (KeyValuePair<string, HashSet<string>> objLoopValuePair in dicUniqueNames)
            {
                string strLoopImprovedName = objLoopValuePair.Key;
                HashSet<string> lstUniqueNames = objLoopValuePair.Value;
                bool blnValuesDictionaryContains = dicValues.TryGetValue(strLoopImprovedName, out int intLoopValue);
                if (dicUniquePairs.TryGetValue(strLoopImprovedName, out List<Tuple<string, int>> lstUniquePairs))
                {
                    if (lstUniqueNames.Contains("precedence0"))
                    {
                        // Retrieve only the highest precedence0 value.
                        // Run through the list of UniqueNames and pick out the highest value for each one.
                        int intHighest = int.MinValue;
                        foreach (Tuple<string, int> objLoopUniquePair in lstUniquePairs)
                        {
                            if (objLoopUniquePair.Item1 == "precedence0")
                                intHighest = Math.Max(intHighest, objLoopUniquePair.Item2);
                        }
                        if (lstUniqueNames.Contains("precedence-1"))
                        {
                            intHighest += lstUniquePairs.Where(strValues => strValues.Item1 == "precedence-1").Sum(strValues => strValues.Item2);
                        }
                        intLoopValue = Math.Max(intLoopValue, intHighest);
                    }
                    else if (lstUniqueNames.Contains("precedence1"))
                    {
                        // Retrieve all of the items that are precedence1 and nothing else.
                        intLoopValue = Math.Max(intLoopValue, lstUniquePairs.Where(strValues => strValues.Item1 == "precedence1" || strValues.Item1 == "precedence-1").Sum(strValues => strValues.Item2));
                    }
                    else
                    {
                        // Run through the list of UniqueNames and pick out the highest value for each one.
                        foreach (string strUniqueName in lstUniqueNames)
                        {
                            int intInnerLoopValue = int.MinValue;
                            foreach (Tuple<string, int> objLoopUniquePair in lstUniquePairs)
                            {
                                if (objLoopUniquePair.Item1 == strUniqueName)
                                    intInnerLoopValue = Math.Max(intInnerLoopValue, objLoopUniquePair.Item2);
                            }
                            if (intInnerLoopValue != int.MinValue)
                                intLoopValue += intInnerLoopValue;
                        }
                    }
                    if (blnValuesDictionaryContains)
                        dicValues[strLoopImprovedName] = intLoopValue;
                    else
                        dicValues.Add(strLoopImprovedName, intLoopValue);
                }
            }

            // Factor in Custom Improvements.
            dicUniqueNames.Clear();
            dicUniquePairs.Clear();
            Dictionary<string, int> dicCustomValues = new Dictionary<string, int>();
            foreach (Improvement objImprovement in objCharacter.Improvements)
            {
                if (!objImprovement.Custom || !objImprovement.Enabled ||
                    (blnUnconditionalOnly && !string.IsNullOrEmpty(objImprovement.Condition))) continue;
                string strLoopImprovedName = objImprovement.ImprovedName;
                bool blnAllowed = objImprovement.ImproveType == objImprovementType &&
                                  !(objCharacter.RESEnabled && objImprovement.ImproveSource == Improvement.ImprovementSource.Gear &&
                                    objImprovementType == Improvement.ImprovementType.MatrixInitiativeDice) &&
                                  // Ignore items that apply to a Skill's Rating.
                                  objImprovement.AddToRating == blnAddToRating &&
                                  // If an Improved Name has been passed, only retrieve values that have this Improved Name.
                                  (string.IsNullOrEmpty(strImprovedName) || strImprovedName == strLoopImprovedName);

                if (!blnAllowed) continue;
                string strUniqueName = objImprovement.UniqueName;
                if (!string.IsNullOrEmpty(strUniqueName))
                {
                    // If this has a UniqueName, run through the current list of UniqueNames seen. If it is not already in the list, add it.
                    if (dicUniqueNames.TryGetValue(strLoopImprovedName, out HashSet<string> lstUniqueNames))
                    {
                        if (!lstUniqueNames.Contains(strUniqueName))
                            lstUniqueNames.Add(strUniqueName);
                    }
                    else
                    {
                        dicUniqueNames.Add(strLoopImprovedName, new HashSet<string> { strUniqueName });
                    }

                    // Add the values to the UniquePair List so we can check them later.
                    if (dicUniquePairs.TryGetValue(strLoopImprovedName, out List<Tuple<string, int>> lstUniquePairs))
                    {
                        lstUniquePairs.Add(new Tuple<string, int>(strUniqueName, objImprovement.Value));
                    }
                    else
                    {
                        dicUniquePairs.Add(strLoopImprovedName, new List<Tuple<string, int>> { new Tuple<string, int>(strUniqueName, objImprovement.Value) });
                    }

                    if (!dicCustomValues.ContainsKey(strLoopImprovedName))
                    {
                        dicCustomValues.Add(strLoopImprovedName, 0);
                    }
                }
                else if (dicCustomValues.ContainsKey(strLoopImprovedName))
                {
                    dicCustomValues[strLoopImprovedName] += objImprovement.Value;
                }
                else
                {
                    dicCustomValues.Add(strLoopImprovedName, objImprovement.Value);
                }
            }

            foreach (KeyValuePair<string, HashSet<string>> objLoopValuePair in dicUniqueNames)
            {
                string strLoopImprovedName = objLoopValuePair.Key;
                HashSet<string> lstUniqueNames = objLoopValuePair.Value;
                bool blnValuesDictionaryContains = dicCustomValues.TryGetValue(strLoopImprovedName, out int intLoopValue);
                if (dicUniquePairs.TryGetValue(strLoopImprovedName, out List<Tuple<string, int>> lstUniquePairs))
                {
                    // Run through the list of UniqueNames and pick out the highest value for each one.
                    foreach (string strUniqueName in lstUniqueNames)
                    {
                        int intInnerLoopValue = int.MinValue;
                        foreach (Tuple<string, int> objLoopUniquePair in lstUniquePairs)
                        {
                            if (objLoopUniquePair.Item1 == strUniqueName)
                                intInnerLoopValue = Math.Max(intInnerLoopValue, objLoopUniquePair.Item2);
                        }
                        if (intInnerLoopValue != int.MinValue)
                            intLoopValue += intInnerLoopValue;
                    }
                    if (blnValuesDictionaryContains)
                        dicCustomValues[strLoopImprovedName] = intLoopValue;
                    else
                        dicCustomValues.Add(strLoopImprovedName, intLoopValue);
                }
            }

            foreach (KeyValuePair<string, int> objLoopValuePair in dicCustomValues)
            {
                string strLoopImprovedName = objLoopValuePair.Key;
                if (dicValues.ContainsKey(strLoopImprovedName))
                {
                    dicValues[strLoopImprovedName] += objLoopValuePair.Value;
                }
                else
                {
                    dicValues.Add(strLoopImprovedName, objLoopValuePair.Value);
                }
            }

            int intReturn = 0;

            //Log.Exit("ValueOf");
            // If this is the default ValueOf() call, let's cache the value we've calculated so that we don't have to do this all over again unless something has changed
            if (!blnAddToRating && blnUnconditionalOnly)
            {
                foreach (KeyValuePair<string, int> objLoopValuePair in dicValues)
                {
                    string strLoopImprovedName = objLoopValuePair.Key;
                    int intLoopValue = objLoopValuePair.Value;
                    ImprovementDictionaryKey objLoopCacheKey = new ImprovementDictionaryKey(objCharacter, objImprovementType, strLoopImprovedName);
                    if (!s_DictionaryCachedValues.TryAdd(objLoopCacheKey, intLoopValue))
                        s_DictionaryCachedValues[objLoopCacheKey] = intLoopValue;
                    intReturn += intLoopValue;
                }
            }

            return intReturn;
        }

        /// <summary>
        /// Retrieve the total Improvement Augmented x Rating for the specified ImprovementType.
        /// </summary>
        /// <param name="objCharacter">Character to which the improvements belong that should be processed.</param>
        /// <param name="objImprovementType">ImprovementType to retrieve the value of.</param>
        /// <param name="blnAddToRating">Whether or not we should only retrieve values that have AddToRating enabled.</param>
        /// <param name="strImprovedName">Name to assign to the Improvement.</param>
        /// <param name="blnUnconditionalOnly">Whether to only fetch values for improvements that do not have a condition.</param>
        public static int AugmentedValueOf(Character objCharacter, Improvement.ImprovementType objImprovementType, bool blnAddToRating = false, string strImprovedName = "", bool blnUnconditionalOnly = true)
        {
            //Log.Enter("AugmentedValueOf");
            //Log.Info("objImprovementType = " + objImprovementType.ToString());
            //Log.Info("blnAddToRating = " + blnAddToRating.ToString());
            //Log.Info("strImprovedName = " + ("" + strImprovedName).ToString());

            if (objCharacter == null)
            {
                //Log.Exit("AugmentedValueOf");
                return 0;
            }

            // If we've got a value cached for the default AugmentedValueOf call for an improvementType, let's just return that
            if (!blnAddToRating && blnUnconditionalOnly)
            {
                if (!string.IsNullOrEmpty(strImprovedName))
                {
                    ImprovementDictionaryKey objCacheKey = new ImprovementDictionaryKey(objCharacter, objImprovementType, strImprovedName);
                    if (s_DictionaryCachedAugmentedValues.TryGetValue(objCacheKey, out int intCachedValue) && intCachedValue != int.MinValue)
                    {
                        return intCachedValue;
                    }
                }
                else
                {
                    bool blnDoRecalculate = true;
                    int intCachedValue = 0;
                    // Only fetch based on cached values if the dictionary contains at least one element with matching characters and types and none of those elements have a "reset" value of int.MinValue
                    foreach (KeyValuePair<ImprovementDictionaryKey, int> objLoopCachedEntry in s_DictionaryCachedAugmentedValues)
                    {
                        ImprovementDictionaryKey objLoopKey = objLoopCachedEntry.Key;
                        if (objLoopKey.CharacterObject == objCharacter && objLoopKey.ImprovementType == objImprovementType)
                        {
                            blnDoRecalculate = false;
                            int intLoopCachedValue = objLoopCachedEntry.Value;
                            if (intLoopCachedValue == int.MinValue)
                            {
                                blnDoRecalculate = true;
                                break;
                            }
                            intCachedValue += intLoopCachedValue;
                        }
                    }
                    if (!blnDoRecalculate)
                    {
                        return intCachedValue;
                    }
                }
            }

            Dictionary<string, HashSet<string>> dicUniqueNames = new Dictionary<string, HashSet<string>>();
            Dictionary<string, List<Tuple<string, int>>> dicUniquePairs = new Dictionary<string, List<Tuple<string, int>>>();
            Dictionary<string, int> dicValues = new Dictionary<string, int>();
            foreach (Improvement objImprovement in objCharacter.Improvements)
            {
                if (objImprovement.ImproveType == objImprovementType && objImprovement.Enabled && !objImprovement.Custom && (!blnUnconditionalOnly || string.IsNullOrEmpty(objImprovement.Condition)))
                {
                    string strLoopImprovedName = objImprovement.ImprovedName;
                    bool blnAllowed = objImprovement.ImproveType == objImprovementType &&
                        !(objCharacter.RESEnabled && objImprovement.ImproveSource == Improvement.ImprovementSource.Gear &&
                          objImprovementType == Improvement.ImprovementType.MatrixInitiativeDice) &&
                    // Ignore items that apply to a Skill's Rating.
                          objImprovement.AddToRating == blnAddToRating &&
                    // If an Improved Name has been passed, only retrieve values that have this Improved Name.
                          (string.IsNullOrEmpty(strImprovedName) || strImprovedName == strLoopImprovedName);

                    if (blnAllowed)
                    {
                        string strUniqueName = objImprovement.UniqueName;
                        if (!string.IsNullOrEmpty(strUniqueName))
                        {
                            // If this has a UniqueName, run through the current list of UniqueNames seen. If it is not already in the list, add it.
                            if (dicUniqueNames.TryGetValue(strLoopImprovedName, out HashSet<string> lstUniqueNames))
                            {
                                if (!lstUniqueNames.Contains(strUniqueName))
                                    lstUniqueNames.Add(strUniqueName);
                            }
                            else
                            {
                                dicUniqueNames.Add(strLoopImprovedName, new HashSet<string> { strUniqueName });
                            }

                            // Add the values to the UniquePair List so we can check them later.
                            if (dicUniquePairs.TryGetValue(strLoopImprovedName, out List<Tuple<string, int>> lstUniquePairs))
                            {
                                lstUniquePairs.Add(new Tuple<string, int>(strUniqueName, objImprovement.Augmented * objImprovement.Rating));
                            }
                            else
                            {
                                dicUniquePairs.Add(strLoopImprovedName, new List<Tuple<string, int>> { new Tuple<string, int>(strUniqueName, objImprovement.Augmented * objImprovement.Rating) });
                            }

                            if (!dicValues.ContainsKey(strLoopImprovedName))
                            {
                                dicValues.Add(strLoopImprovedName, 0);
                            }
                        }
                        else if (dicValues.ContainsKey(strLoopImprovedName))
                        {
                            dicValues[strLoopImprovedName] += objImprovement.Augmented * objImprovement.Rating;
                        }
                        else
                        {
                            dicValues.Add(strLoopImprovedName, objImprovement.Augmented * objImprovement.Rating);
                        }
                    }
                }
            }

            foreach (KeyValuePair<string, HashSet<string>> objLoopValuePair in dicUniqueNames)
            {
                string strLoopImprovedName = objLoopValuePair.Key;
                HashSet<string> lstUniqueNames = objLoopValuePair.Value;
                bool blnValuesDictionaryContains = dicValues.TryGetValue(strLoopImprovedName, out int intLoopValue);
                if (dicUniquePairs.TryGetValue(strLoopImprovedName, out List<Tuple<string, int>> lstUniquePairs))
                {
                    if (lstUniqueNames.Contains("precedence0"))
                    {
                        // Retrieve only the highest precedence0 value.
                        // Run through the list of UniqueNames and pick out the highest value for each one.
                        int intHighest = int.MinValue;
                        foreach (Tuple<string, int> objLoopUniquePair in lstUniquePairs)
                        {
                            if (objLoopUniquePair.Item1 == "precedence0")
                                intHighest = Math.Max(intHighest, objLoopUniquePair.Item2);
                        }
                        if (lstUniqueNames.Contains("precedence-1"))
                        {
                            intHighest += lstUniquePairs.Where(strValues => strValues.Item1 == "precedence-1").Sum(strValues => strValues.Item2);
                        }
                        intLoopValue = Math.Max(intLoopValue, intHighest);
                    }
                    else if (lstUniqueNames.Contains("precedence1"))
                    {
                        // Retrieve all of the items that are precedence1 and nothing else.
                        intLoopValue = Math.Max(intLoopValue, lstUniquePairs.Where(strValues => strValues.Item1 == "precedence1" || strValues.Item1 == "precedence-1").Sum(strValues => strValues.Item2));
                    }
                    else
                    {
                        // Run through the list of UniqueNames and pick out the highest value for each one.
                        foreach (string strUniqueName in lstUniqueNames)
                        {
                            int intInnerLoopValue = int.MinValue;
                            foreach (Tuple<string, int> objLoopUniquePair in lstUniquePairs)
                            {
                                if (objLoopUniquePair.Item1 == strUniqueName)
                                    intInnerLoopValue = Math.Max(intInnerLoopValue, objLoopUniquePair.Item2);
                            }
                            if (intInnerLoopValue != int.MinValue)
                                intLoopValue += intInnerLoopValue;
                        }
                    }
                    if (blnValuesDictionaryContains)
                        dicValues[strLoopImprovedName] = intLoopValue;
                    else
                        dicValues.Add(strLoopImprovedName, intLoopValue);
                }
            }

            // Factor in Custom Improvements.
            dicUniqueNames.Clear();
            dicUniquePairs.Clear();
            Dictionary<string, int> dicCustomValues = new Dictionary<string, int>();
            foreach (Improvement objImprovement in objCharacter.Improvements)
            {
                if (objImprovement.Custom && objImprovement.Enabled && (!blnUnconditionalOnly || string.IsNullOrEmpty(objImprovement.Condition)))
                {
                    string strLoopImprovedName = objImprovement.ImprovedName;
                    bool blnAllowed = objImprovement.ImproveType == objImprovementType &&
                        !(objCharacter.RESEnabled && objImprovement.ImproveSource == Improvement.ImprovementSource.Gear &&
                          objImprovementType == Improvement.ImprovementType.MatrixInitiativeDice) &&
                    // Ignore items that apply to a Skill's Rating.
                          objImprovement.AddToRating == blnAddToRating &&
                    // If an Improved Name has been passed, only retrieve values that have this Improved Name.
                          (string.IsNullOrEmpty(strImprovedName) || strImprovedName == strLoopImprovedName);

                    if (blnAllowed)
                    {
                        string strUniqueName = objImprovement.UniqueName;
                        if (!string.IsNullOrEmpty(strUniqueName))
                        {
                            // If this has a UniqueName, run through the current list of UniqueNames seen. If it is not already in the list, add it.
                            if (dicUniqueNames.TryGetValue(strLoopImprovedName, out HashSet<string> lstUniqueNames))
                            {
                                if (!lstUniqueNames.Contains(strUniqueName))
                                    lstUniqueNames.Add(strUniqueName);
                            }
                            else
                            {
                                dicUniqueNames.Add(strLoopImprovedName, new HashSet<string> { strUniqueName });
                            }

                            // Add the values to the UniquePair List so we can check them later.
                            if (dicUniquePairs.TryGetValue(strLoopImprovedName, out List<Tuple<string, int>> lstUniquePairs))
                            {
                                lstUniquePairs.Add(new Tuple<string, int>(strUniqueName, objImprovement.Augmented * objImprovement.Rating));
                            }
                            else
                            {
                                dicUniquePairs.Add(strLoopImprovedName, new List<Tuple<string, int>> { new Tuple<string, int>(strUniqueName, objImprovement.Augmented * objImprovement.Rating) });
                            }

                            if (!dicCustomValues.ContainsKey(strLoopImprovedName))
                            {
                                dicCustomValues.Add(strLoopImprovedName, 0);
                            }
                        }
                        else if (dicCustomValues.ContainsKey(strLoopImprovedName))
                        {
                            dicCustomValues[strLoopImprovedName] += objImprovement.Augmented * objImprovement.Rating;
                        }
                        else
                        {
                            dicCustomValues.Add(strLoopImprovedName, objImprovement.Augmented * objImprovement.Rating);
                        }
                    }
                }
            }

            foreach (KeyValuePair<string, HashSet<string>> objLoopValuePair in dicUniqueNames)
            {
                string strLoopImprovedName = objLoopValuePair.Key;
                HashSet<string> lstUniqueNames = objLoopValuePair.Value;
                bool blnValuesDictionaryContains = dicCustomValues.TryGetValue(strLoopImprovedName, out int intLoopValue);
                if (dicUniquePairs.TryGetValue(strLoopImprovedName, out List<Tuple<string, int>> lstUniquePairs))
                {
                    // Run through the list of UniqueNames and pick out the highest value for each one.
                    foreach (string strUniqueName in lstUniqueNames)
                    {
                        int intInnerLoopValue = int.MinValue;
                        foreach (Tuple<string, int> objLoopUniquePair in lstUniquePairs)
                        {
                            if (objLoopUniquePair.Item1 == strUniqueName)
                                intInnerLoopValue = Math.Max(intInnerLoopValue, objLoopUniquePair.Item2);
                        }
                        if (intInnerLoopValue != int.MinValue)
                            intLoopValue += intInnerLoopValue;
                    }
                    if (blnValuesDictionaryContains)
                        dicCustomValues[strLoopImprovedName] = intLoopValue;
                    else
                        dicCustomValues.Add(strLoopImprovedName, intLoopValue);
                }
            }

            foreach (KeyValuePair<string, int> objLoopValuePair in dicCustomValues)
            {
                string strLoopImprovedName = objLoopValuePair.Key;
                if (dicValues.ContainsKey(strLoopImprovedName))
                {
                    dicValues[strLoopImprovedName] += objLoopValuePair.Value;
                }
                else
                {
                    dicValues.Add(strLoopImprovedName, objLoopValuePair.Value);
                }
            }

            int intReturn = 0;

            //Log.Exit("AugmentedValueOf");
            // If this is the default AugmentedValueOf() call, let's cache the value we've calculated so that we don't have to do this all over again unless something has changed
            if (!blnAddToRating && blnUnconditionalOnly)
            {
                foreach (KeyValuePair<string, int> objLoopValuePair in dicValues)
                {
                    string strLoopImprovedName = objLoopValuePair.Key;
                    int intLoopValue = objLoopValuePair.Value;
                    ImprovementDictionaryKey objLoopCacheKey = new ImprovementDictionaryKey(objCharacter, objImprovementType, strLoopImprovedName);
                    if (!s_DictionaryCachedAugmentedValues.TryAdd(objLoopCacheKey, intLoopValue))
                        s_DictionaryCachedAugmentedValues[objLoopCacheKey] = intLoopValue;
                    intReturn += intLoopValue;
                }
            }

            return intReturn;
        }

        /// <summary>
        /// Convert a string to an integer, converting "Rating" to a number where appropriate.
        /// </summary>
        /// <param name="objCharacter">Character to which the improvements belong that should be processed.</param>
        /// <param name="strValue">String value to parse.</param>
        /// <param name="intRating">Integer value to replace "Rating" with.</param>
        public static int ValueToInt(Character objCharacter, string strValue, int intRating)
        {
            if (string.IsNullOrEmpty(strValue))
                return 0;
            //         Log.Enter("ValueToInt");
            //         Log.Info("strValue = " + strValue);
            //Log.Info("intRating = " + intRating.ToString());
            if (strValue.StartsWith("FixedValues("))
            {
                string[] strValues = strValue.TrimStartOnce("FixedValues(", true).TrimEndOnce(')').Split(',');
                strValue = strValues[Math.Max(Math.Min(strValues.Length, intRating) - 1, 0)];
            }
            if (strValue.Contains("Rating") || AttributeSection.AttributeStrings.Any(strValue.Contains))
            {
                string strReturn = strValue.Replace("Rating", intRating.ToString());
                // If the value contain an CharacterAttribute name, replace it with the character's CharacterAttribute.
                foreach (string strAttribute in AttributeSection.AttributeStrings)
                {
                    strReturn = strReturn.CheapReplace(strAttribute, () => objCharacter.GetAttribute(strAttribute).TotalValue.ToString());
                }

                //Log.Info("strValue = " + strValue);
                //Log.Info("strReturn = " + strReturn);

                // Treat this as a decimal value so any fractions can be rounded down. This is currently only used by the Boosted Reflexes Cyberware from SR2050.
                object objProcess = CommonFunctions.EvaluateInvariantXPath(strReturn, out bool blnIsSuccess);
                int intValue = blnIsSuccess ? Convert.ToInt32(Math.Floor((double)objProcess)) : 0;

                //Log.Exit("ValueToInt");
                return intValue;
            }
            //Log.Exit("ValueToInt");
            int.TryParse(strValue, out int intReturn);
            return intReturn;
        }

        public static string DoSelectSkill(XmlNode xmlBonusNode, Character objCharacter, int intRating, string strFriendlyName, ref bool blnIsKnowledgeSkill)
        {
            string strSelectedSkill;
            blnIsKnowledgeSkill = blnIsKnowledgeSkill || xmlBonusNode.Attributes?["knowledgeskills"]?.InnerText == bool.TrueString;
            if (blnIsKnowledgeSkill)
            {
                int intMinimumRating = 0;
                string strMinimumRating = xmlBonusNode.Attributes?["minimumrating"]?.InnerText;
                if (!string.IsNullOrWhiteSpace(strMinimumRating))
                    intMinimumRating = ValueToInt(objCharacter, strMinimumRating, intRating);
                int intMaximumRating = int.MaxValue;
                string strMaximumRating = xmlBonusNode.Attributes?["maximumrating"]?.InnerText;
                string strPrompt = xmlBonusNode.Attributes?["prompt"]?.InnerText ?? string.Empty;

                if (!string.IsNullOrWhiteSpace(strMaximumRating))
                    intMaximumRating = ValueToInt(objCharacter, strMaximumRating, intRating);

                HashSet<string> setAllowedCategories = null;
                string strOnlyCategory = xmlBonusNode.SelectSingleNode("@skillcategory")?.InnerText;
                if (!string.IsNullOrEmpty(strOnlyCategory))
                {
                    setAllowedCategories = new HashSet<string>(strOnlyCategory.Split(',').Select(x => x.Trim()));
                }
                else
                {
                    using (XmlNodeList xmlCategoryList = xmlBonusNode.SelectNodes("skillcategories/category"))
                    {
                        if (xmlCategoryList?.Count > 0)
                        {
                            setAllowedCategories = new HashSet<string>();
                            foreach (XmlNode objNode in xmlCategoryList)
                            {
                                setAllowedCategories.Add(objNode.InnerText);
                            }
                        }
                    }
                }

                HashSet<string> setForbiddenCategories = null;
                string strExcludeCategory = xmlBonusNode.SelectSingleNode("@excludecategory")?.InnerText;
                if (!string.IsNullOrEmpty(strExcludeCategory))
                {
                    setForbiddenCategories = new HashSet<string>(strExcludeCategory.Split(',').Select(x => x.Trim()));
                }
                HashSet<string> setAllowedNames = null;
                if (!string.IsNullOrEmpty(ForcedValue))
                {
                    setAllowedNames = new HashSet<string> {ForcedValue};
                }
                else if (!string.IsNullOrEmpty(strPrompt))
                {
                    setAllowedNames = new HashSet<string> { strPrompt };
                }
                else
                {
                    string strLimitToSkill = xmlBonusNode.SelectSingleNode("@limittoskill")?.InnerText;
                    if (!string.IsNullOrEmpty(strLimitToSkill))
                    {
                        setAllowedNames = new HashSet<string>(strLimitToSkill.Split(',').Select(x => x.Trim()));
                    }
                }

                HashSet<string> setAllowedLinkedAttributes = null;
                string strLimitToAttribute = xmlBonusNode.SelectSingleNode("@limittoattribute")?.InnerText;
                if (!string.IsNullOrEmpty(strLimitToAttribute))
                {
                    setAllowedLinkedAttributes = new HashSet<string>(strLimitToAttribute.Split(',').Select(x => x.Trim()));
                }

                List<ListItem> lstDropdownItems = new List<ListItem>();
                HashSet<string> setProcessedSkillNames = new HashSet<string>();
                foreach (KnowledgeSkill objKnowledgeSkill in objCharacter.SkillsSection.KnowledgeSkills)
                {
                    if (setAllowedCategories?.Contains(objKnowledgeSkill.SkillCategory) != false &&
                        setForbiddenCategories?.Contains(objKnowledgeSkill.SkillCategory) != true &&
                        setAllowedNames?.Contains(objKnowledgeSkill.Name) != false &&
                        setAllowedLinkedAttributes?.Contains(objKnowledgeSkill.Attribute) != false)
                    {
                        int intSkillRating = objKnowledgeSkill.Rating;
                        if (intSkillRating >= intMinimumRating && intRating < intMaximumRating)
                        {
                            lstDropdownItems.Add(new ListItem(objKnowledgeSkill.Name, objKnowledgeSkill.DisplayNameMethod(GlobalOptions.Language)));
                        }
                    }
                    setProcessedSkillNames.Add(objKnowledgeSkill.Name);
                }

                if (strPrompt != string.Empty && !setProcessedSkillNames.Contains(strPrompt))
                {
                    lstDropdownItems.Add(new ListItem(strPrompt, LanguageManager.TranslateExtra(strPrompt, GlobalOptions.Language)));
                    setProcessedSkillNames.Add(strPrompt);
                }
                if (intMinimumRating <= 0)
                {
                    StringBuilder objFilter = new StringBuilder();
                    if (setAllowedCategories?.Count > 0)
                    {
                        objFilter.Append('(');
                        foreach (string strCategory in setAllowedCategories)
                        {
                            objFilter.Append("category = \"" + strCategory + "\" or ");
                        }

                        objFilter.Length -= 4;
                        objFilter.Append(')');
                    }
                    if (setForbiddenCategories?.Count > 0)
                    {
                        if (objFilter.Length > 0)
                            objFilter.Append(" and ");
                        objFilter.Append("not(");
                        foreach (string strCategory in setForbiddenCategories)
                        {
                            objFilter.Append("category = \"" + strCategory + "\" or ");
                        }

                        objFilter.Length -= 4;
                        objFilter.Append(')');
                    }
                    if (setAllowedNames?.Count > 0)
                    {
                        if (objFilter.Length > 0)
                            objFilter.Append(" and ");
                        objFilter.Append('(');
                        foreach (string strName in setAllowedNames)
                        {
                            objFilter.Append("name = \"" + strName + "\" or ");
                        }

                        objFilter.Length -= 4;
                        objFilter.Append(')');
                    }
                    if (setProcessedSkillNames.Count > 0)
                    {
                        if (objFilter.Length > 0)
                            objFilter.Append(" and ");
                        objFilter.Append("not(");
                        foreach (string strName in setProcessedSkillNames)
                        {
                            objFilter.Append("name = \"" + strName + "\" or ");
                        }

                        objFilter.Length -= 4;
                        objFilter.Append(')');
                    }
                    if (setAllowedLinkedAttributes?.Count > 0)
                    {
                        if (objFilter.Length > 0)
                            objFilter.Append(" and ");
                        objFilter.Append('(');
                        foreach (string strAttribute in setAllowedLinkedAttributes)
                        {
                            objFilter.Append("attribute = \"" + strAttribute + "\" or ");
                        }

                        objFilter.Length -= 4;
                        objFilter.Append(')');
                    }

                    string strFilter = objFilter.Length > 0 ? ") and (" + objFilter.ToString() : string.Empty;
                    using (XmlNodeList xmlSkillList = XmlManager.Load("skills.xml", GlobalOptions.Language).SelectNodes("/chummer/knowledgeskills/skill[(not(hide)" + strFilter + ")]"))
                    {
                        if (xmlSkillList?.Count > 0)
                        {
                            foreach (XmlNode xmlSkill in xmlSkillList)
                            {
                                string strName = xmlSkill["name"]?.InnerText;
                                if (!string.IsNullOrEmpty(strName))
                                    lstDropdownItems.Add(new ListItem(strName, xmlSkill["translate"]?.InnerText ?? strName));
                            }
                        }
                    }
                }

                lstDropdownItems.Sort(CompareListItems.CompareNames);

                frmSelectItem frmPickSkill = new frmSelectItem
                {
                    Description = LanguageManager.GetString("Title_SelectSkill", GlobalOptions.Language),
                    AllowAutoSelect = string.IsNullOrWhiteSpace(strPrompt)
                };
                if (setAllowedNames != null && string.IsNullOrWhiteSpace(strPrompt))
                    frmPickSkill.GeneralItems = lstDropdownItems;
                else
                    frmPickSkill.DropdownItems = lstDropdownItems;

                frmPickSkill.ShowDialog();

                if (frmPickSkill.DialogResult == DialogResult.Cancel)
                {
                    throw new AbortedException();
                }

                strSelectedSkill = frmPickSkill.SelectedItem;
            }
            else
            {
                // Display the Select Skill window and record which Skill was selected.
                frmSelectSkill frmPickSkill = new frmSelectSkill(objCharacter, strFriendlyName)
                {
                    Description = !string.IsNullOrEmpty(strFriendlyName)
                        ? string.Format(LanguageManager.GetString("String_Improvement_SelectSkillNamed", GlobalOptions.Language), strFriendlyName)
                        : LanguageManager.GetString("String_Improvement_SelectSkill", GlobalOptions.Language)
                };
                string strMinimumRating = xmlBonusNode.Attributes?["minimumrating"]?.InnerText;
                if (!string.IsNullOrWhiteSpace(strMinimumRating))
                    frmPickSkill.MinimumRating = ValueToInt(objCharacter, strMinimumRating, intRating);
                string strMaximumRating = xmlBonusNode.Attributes?["maximumrating"]?.InnerText;
                if (!string.IsNullOrWhiteSpace(strMaximumRating))
                    frmPickSkill.MaximumRating = ValueToInt(objCharacter, strMaximumRating, intRating);

                XmlNode xmlSkillCategories = xmlBonusNode.SelectSingleNode("skillcategories");
                if (xmlSkillCategories != null)
                    frmPickSkill.LimitToCategories = xmlSkillCategories;
                string strTemp = xmlBonusNode.SelectSingleNode("@skillcategory")?.InnerText;
                if (!string.IsNullOrEmpty(strTemp))
                    frmPickSkill.OnlyCategory = strTemp;
                strTemp = xmlBonusNode.SelectSingleNode("@skillgroup")?.InnerText;
                if (!string.IsNullOrEmpty(strTemp))
                    frmPickSkill.OnlySkillGroup = strTemp;
                strTemp = xmlBonusNode.SelectSingleNode("@excludecategory")?.InnerText;
                if (!string.IsNullOrEmpty(strTemp))
                    frmPickSkill.ExcludeCategory = strTemp;
                strTemp = xmlBonusNode.SelectSingleNode("@excludeskillgroup")?.InnerText;
                if (!string.IsNullOrEmpty(strTemp))
                    frmPickSkill.ExcludeSkillGroup = strTemp;
                strTemp = xmlBonusNode.SelectSingleNode("@limittoskill")?.InnerText;
                if (!string.IsNullOrEmpty(strTemp))
                    frmPickSkill.LimitToSkill = strTemp;
                strTemp = xmlBonusNode.SelectSingleNode("@excludeskill")?.InnerText;
                if (!string.IsNullOrEmpty(strTemp))
                    frmPickSkill.ExcludeSkill = strTemp;
                strTemp = xmlBonusNode.SelectSingleNode("@limittoattribute")?.InnerText;
                if (!string.IsNullOrEmpty(strTemp))
                    frmPickSkill.LinkedAttribute = strTemp;

                if (!string.IsNullOrEmpty(ForcedValue))
                {
                    frmPickSkill.OnlySkill = ForcedValue;
                    frmPickSkill.Opacity = 0;
                }

                frmPickSkill.ShowDialog();

                // Make sure the dialogue window was not canceled.
                if (frmPickSkill.DialogResult == DialogResult.Cancel)
                {
                    throw new AbortedException();
                }

                strSelectedSkill = frmPickSkill.SelectedSkill;
            }

            return strSelectedSkill;
        }
        #endregion

        #region Improvement System

        /// <summary>
        /// Create all of the Improvements for an XML Node.
        /// </summary>
        /// <param name="objCharacter">Character to which the improvements belong that should be processed.</param>
        /// <param name="objImprovementSource">Type of object that grants these Improvements.</param>
        /// <param name="strSourceName">Name of the item that grants these Improvements.</param>
        /// <param name="nodBonus">bonus XMLXode from the source data file.</param>
        /// <param name="blnConcatSelectedValue">Whether or not any selected values should be concatinated with the SourceName string when storing.</param>
        /// <param name="intRating">Selected Rating value that is used to replace the Rating string in an Improvement.</param>
        /// <param name="strFriendlyName">Friendly name to show in any dialogue windows that ask for a value.</param>
        /// <param name="blnAddImprovementsToCharacter">If True, adds created improvements to the character. Set to false if all we need is a SelectedValue.</param>
        /// <returns>True if successfull</returns>
        public static bool CreateImprovements(Character objCharacter, Improvement.ImprovementSource objImprovementSource, string strSourceName,
            XmlNode nodBonus, bool blnConcatSelectedValue = false, int intRating = 1, string strFriendlyName = "", bool blnAddImprovementsToCharacter = true)
        {
            Log.Debug("CreateImprovements enter");
            Log.Info("objImprovementSource = " + objImprovementSource.ToString());
            Log.Info("strSourceName = " + strSourceName);
            Log.Info("nodBonus = " + nodBonus?.OuterXml);
            Log.Info("blnConcatSelectedValue = " + blnConcatSelectedValue.ToString());
            Log.Info("intRating = " + intRating.ToString());
            Log.Info("strFriendlyName = " + strFriendlyName);
            Log.Info("intRating = " + intRating.ToString());

            /*try
            {*/
            if (nodBonus == null)
            {
                s_StrForcedValue = string.Empty;
                s_StrLimitSelection = string.Empty;
                Log.Debug("CreateImprovements exit");
                return true;
            }

            s_StrSelectedValue = string.Empty;

            Log.Info("_strForcedValue = " + s_StrForcedValue);
            Log.Info("_strLimitSelection = " + s_StrLimitSelection);

            // If there is no character object, don't attempt to add any Improvements.
            if (objCharacter == null && blnAddImprovementsToCharacter)
            {
                Log.Info("_objCharacter = Null");
                Log.Debug("CreateImprovements exit");
                return true;
            }

            string strUnique = nodBonus.Attributes?["unique"]?.InnerText ?? string.Empty;
            // If no friendly name was provided, use the one from SourceName.
            if (string.IsNullOrEmpty(strFriendlyName))
                strFriendlyName = strSourceName;

            if (nodBonus.HasChildNodes)
            {
                Log.Info("Has Child Nodes");
                if (nodBonus["selecttext"] != null)
                {
                    Log.Info("selecttext");

                    if (!string.IsNullOrEmpty(s_StrForcedValue))
                    {
                        LimitSelection = s_StrForcedValue;
                    }
                    else if (objCharacter?.Pushtext.Count != 0)
                    {
                        LimitSelection = objCharacter?.Pushtext.Pop();
                    }

                    Log.Info("_strForcedValue = " + SelectedValue);
                    Log.Info("_strLimitSelection = " + LimitSelection);

                    if (!string.IsNullOrEmpty(LimitSelection))
                    {
                        s_StrSelectedValue = LimitSelection;
                    }
                    else
                    {
                        // Display the Select Text window and record the value that was entered.
                        frmSelectText frmPickText = new frmSelectText
                        {
                            Description = string.Format(LanguageManager.GetString("String_Improvement_SelectText", GlobalOptions.Language), strFriendlyName)
                        };
                        frmPickText.ShowDialog();

                        // Make sure the dialogue window was not canceled.
                        if (frmPickText.DialogResult == DialogResult.Cancel)
                        {
                            Rollback(objCharacter);
                            ForcedValue = string.Empty;
                            LimitSelection = string.Empty;
                            Log.Debug("CreateImprovements exit");
                            return false;
                        }

                        s_StrSelectedValue = frmPickText.SelectedValue;
                    }
                    if (blnConcatSelectedValue)
                        strSourceName += LanguageManager.GetString("String_Space", GlobalOptions.Language) + '(' + SelectedValue + ')';
                    Log.Info("_strSelectedValue = " + SelectedValue);
                    Log.Info("strSourceName = " + strSourceName);

                    // Create the Improvement.
                    Log.Info("Calling CreateImprovement");

                    CreateImprovement(objCharacter, s_StrSelectedValue, objImprovementSource, strSourceName,
                        Improvement.ImprovementType.Text,
                        strUnique);
                }

                // Check to see what bonuses the node grants.
                foreach (XmlNode bonusNode in nodBonus.ChildNodes)
                {
                    if (!ProcessBonus(objCharacter, objImprovementSource, ref strSourceName, blnConcatSelectedValue, intRating,
                        strFriendlyName, bonusNode, strUnique, !blnAddImprovementsToCharacter))
                    {
                        Rollback(objCharacter);
                        return false;
                    }
                }
            }

            // If we've made it this far, everything went OK, so commit the Improvements.
            
            if (blnAddImprovementsToCharacter)
            {
                Log.Info("Calling Commit");
                Commit(objCharacter);
                Log.Info("Returned from Commit");
            }
            else
            {
                Log.Info("Calling scheduled Rollback due to blnAddImprovementsToCharacter = false");
                Rollback(objCharacter);
                Log.Info("Returned from scheduled Rollback");
            }

            // If the bonus should not bubble up SelectedValues from its improvements, reset it to empty. 
            if (nodBonus.Attributes?["useselected"]?.InnerText == bool.FalseString)
            {
                SelectedValue = string.Empty;
            }
            // Clear the Forced Value and Limit Selection strings once we're done to prevent these from forcing their values on other Improvements.
            s_StrForcedValue = string.Empty;
            s_StrLimitSelection = string.Empty;

            /*}
            catch (Exception ex)
            {
                objFunctions.LogWrite(CommonFunctions.LogType.Error, "Chummer.ImprovementManager", "ERROR Message = " + ex.Message);
                objFunctions.LogWrite(CommonFunctions.LogType.Error, "Chummer.ImprovementManager", "ERROR Source  = " + ex.Source);
                objFunctions.LogWrite(CommonFunctions.LogType.Error, "Chummer.ImprovementManager",
                    "ERROR Trace   = " + ex.StackTrace.ToString());

                Rollback();
                throw;
            }*/
            Log.Debug("CreateImprovements exit");
            return true;

        }

        private static bool ProcessBonus(Character objCharacter, Improvement.ImprovementSource objImprovementSource, ref string strSourceName,
            bool blnConcatSelectedValue, int intRating, string strFriendlyName, XmlNode bonusNode, string strUnique, bool blnIgnoreMethodNotFound = false)
        {
            if (bonusNode == null)
                return false;
            //As this became a really big nest of **** that it searched past, several places having equal paths just adding a different improvement, a more flexible method was chosen.
            //So far it is just a slower Dictionar<string, Action> but should (in theory...) be able to leverage this in the future to do it smarter with methods that are the same but
            //getting a different parameter injected

            AddImprovementCollection container = new AddImprovementCollection(objCharacter, objImprovementSource,
                strSourceName, strUnique, s_StrForcedValue, s_StrLimitSelection, SelectedValue, blnConcatSelectedValue,
                strFriendlyName, intRating);

            Action<XmlNode> objImprovementMethod = ImprovementMethods.GetMethod(bonusNode.Name.ToUpperInvariant(), container);
            if (objImprovementMethod != null)
            {
                try
                {
                    objImprovementMethod.Invoke(bonusNode);
                }
                catch (AbortedException)
                {
                    Rollback(objCharacter);
                    return false;
                }

                strSourceName = container.SourceName;
                s_StrForcedValue = container.ForcedValue;
                s_StrLimitSelection = container.LimitSelection;
                s_StrSelectedValue = container.SelectedValue;
            }
            else if (blnIgnoreMethodNotFound || bonusNode.ChildNodes.Count == 0)
            {
                return true;
            }
            else if (bonusNode.NodeType != XmlNodeType.Comment)
            {
                Utils.BreakIfDebug();
                Log.Warn(new object[] {"Tried to get unknown bonus", bonusNode.OuterXml});
                return false;
            }
            return true;
        }

        public static void EnableImprovements(Character objCharacter, IList<Improvement> objImprovementList)
        {
            foreach (Improvement objImprovement in objImprovementList)
            {
                // Enable the Improvement.
                objImprovement.Enabled = true;
            }

            bool blnCharacterHasSkillsoftAccess = ValueOf(objCharacter, Improvement.ImprovementType.SkillsoftAccess) > 0;
            // Now that the entire list is deleted from the character's improvements list, we do the checking of duplicates and extra effects
            foreach (Improvement objImprovement in objImprovementList)
            {
                switch (objImprovement.ImproveType)
                {
                    case Improvement.ImprovementType.SkillLevel:
                        //TODO: Come back here and figure out wtf this did? Think it removed nested lifemodule skills? //Didn't this handle the collapsing knowledge skills thing?
                        //for (int i = _objCharacter.SkillsSection.Skills.Count - 1; i >= 0; i--)
                        //{
                        //    //wrote as foreach first, modify collection, not want rename
                        //    Skill skill = _objCharacter.SkillsSection.Skills[i];
                        //    for (int j = skill.Fold.Count - 1; j >= 0; j--)
                        //    {
                        //        Skill fold = skill.Fold[i];
                        //        if (fold.Id.ToString() == objImprovement.ImprovedName)
                        //        {
                        //            skill.Free(fold);
                        //            _objCharacter.SkillsSection.Skills.Remove(fold);
                        //        }
                        //    }

                        //    if (skill.Id.ToString() == objImprovement.ImprovedName)
                        //    {
                        //        while(skill.Fold.Count > 0) skill.Free(skill.Fold[0]);
                        //        //empty list, can't call clear as exposed list is RO

                        //        _objCharacter.SkillsSection.Skills.Remove(skill);
                        //    }
                        //}
                        break;
                    case Improvement.ImprovementType.SkillsoftAccess:
                        foreach (KnowledgeSkill objKnowledgeSkill in objCharacter.SkillsSection.KnowsoftSkills)
                        {
                            if (!objCharacter.SkillsSection.KnowledgeSkills.Contains(objKnowledgeSkill))
                                objCharacter.SkillsSection.KnowledgeSkills.Add(objKnowledgeSkill);
                        }
                        break;
                    case Improvement.ImprovementType.Skillsoft:
                        {
                            foreach (KnowledgeSkill objKnowledgeSkill in objCharacter.SkillsSection.KnowsoftSkills.Where(x => x.InternalId == objImprovement.ImprovedName).ToList())
                            {
                                if (blnCharacterHasSkillsoftAccess && !objCharacter.SkillsSection.KnowledgeSkills.Contains(objKnowledgeSkill))
                                    objCharacter.SkillsSection.KnowledgeSkills.Add(objKnowledgeSkill);
                            }
                        }
                        break;
                    case Improvement.ImprovementType.Attribute:
                        // Determine if access to any Special Attributes have been lost.
                        if (objImprovement.UniqueName == "enableattribute")
                        {
                            switch (objImprovement.ImprovedName)
                            {
                                case "MAG":
                                    objCharacter.MAGEnabled = true;
                                    break;
                                case "RES":
                                    objCharacter.RESEnabled = true;
                                    break;
                                case "DEP":
                                    objCharacter.DEPEnabled = true;
                                    break;
                            }
                        }
                        break;
                    case Improvement.ImprovementType.SpecialTab:
                        // Determine if access to any special tabs have been lost.
                        if (objImprovement.UniqueName == "enabletab")
                        {
                            switch (objImprovement.ImprovedName)
                            {
                                case "Magician":
                                    objCharacter.MagicianEnabled = true;
                                    break;
                                case "Adept":
                                    objCharacter.AdeptEnabled = true;
                                    break;
                                case "Technomancer":
                                    objCharacter.TechnomancerEnabled = true;
                                    break;
                                case "Advanced Programs":
                                    objCharacter.AdvancedProgramsEnabled = true;
                                    break;
                                case "Critter":
                                    objCharacter.CritterEnabled = true;
                                    break;
                            }
                        }
                        // Determine if access to any special tabs has been regained
                        else if (objImprovement.UniqueName == "disabletab")
                        {
                            switch (objImprovement.ImprovedName)
                            {
                                case "Cyberware":
                                    objCharacter.CyberwareDisabled = true;
                                    break;
                                case "Initiation":
                                    objCharacter.InitiationForceDisabled = true;
                                    break;
                            }
                        }
                        break;
                    case Improvement.ImprovementType.PrototypeTranshuman:
                        string strImprovedName = objImprovement.ImprovedName;
                        // Legacy compatibility
                        if (string.IsNullOrEmpty(strImprovedName))
                            objCharacter.PrototypeTranshuman = 1;
                        else
                            objCharacter.PrototypeTranshuman += Convert.ToDecimal(strImprovedName);
                        break;
                    case Improvement.ImprovementType.Adapsin:
                        break;
                    case Improvement.ImprovementType.AddContact:
                        Contact NewContact = objCharacter.Contacts.FirstOrDefault(c => c.GUID == objImprovement.ImprovedName);
                        if (NewContact != null)
                        {
                            // TODO: Add code to enable disabled contact
                        }
                        break;
                    case Improvement.ImprovementType.Initiation:
                        objCharacter.InitiateGrade += objImprovement.Value;
                        break;
                    case Improvement.ImprovementType.Submersion:
                        objCharacter.SubmersionGrade += objImprovement.Value;
                        break;
                    case Improvement.ImprovementType.Art:
                        Art objArt = objCharacter.Arts.FirstOrDefault(x => x.InternalId == objImprovement.ImprovedName);
                        if (objArt != null)
                        {
                            EnableImprovements(objCharacter, objCharacter.Improvements.Where(x => x.ImproveSource == objArt.SourceType && x.SourceName == objArt.InternalId && x.Enabled).ToList());
                        }
                        break;
                    case Improvement.ImprovementType.Metamagic:
                    case Improvement.ImprovementType.Echo:
                        Metamagic objMetamagic = objCharacter.Metamagics.FirstOrDefault(x => x.InternalId == objImprovement.ImprovedName);
                        if (objMetamagic != null)
                        {
                            Improvement.ImprovementSource eSource = objImprovement.ImproveType == Improvement.ImprovementType.Metamagic ? Improvement.ImprovementSource.Metamagic : Improvement.ImprovementSource.Echo;
                            EnableImprovements(objCharacter, objCharacter.Improvements.Where(x => x.ImproveSource == eSource && x.SourceName == objMetamagic.InternalId && x.Enabled).ToList());
                        }
                        break;
                    case Improvement.ImprovementType.CritterPower:
                        CritterPower objCritterPower = objCharacter.CritterPowers.FirstOrDefault(x => x.InternalId == objImprovement.ImprovedName || (x.Name == objImprovement.ImprovedName && x.Extra == objImprovement.UniqueName));
                        if (objCritterPower != null)
                        {
                            EnableImprovements(objCharacter, objCharacter.Improvements.Where(x => x.ImproveSource == Improvement.ImprovementSource.CritterPower && x.SourceName == objCritterPower.InternalId && x.Enabled).ToList());
                        }
                        break;
                    case Improvement.ImprovementType.MentorSpirit:
                    case Improvement.ImprovementType.Paragon:
                        MentorSpirit objMentor = objCharacter.MentorSpirits.FirstOrDefault(x => x.InternalId == objImprovement.ImprovedName);
                        if (objMentor != null)
                        {
                            EnableImprovements(objCharacter, objCharacter.Improvements.Where(x => x.ImproveSource == Improvement.ImprovementSource.MentorSpirit && x.SourceName == objMentor.InternalId && x.Enabled).ToList());
                        }
                        break;
                    case Improvement.ImprovementType.Gear:
                        Gear objGear = objCharacter.Gear.FirstOrDefault(x => x.InternalId == objImprovement.ImprovedName);
                        objGear?.ChangeEquippedStatus(true);
                        break;
                    case Improvement.ImprovementType.Weapon:
                        // TODO: Re-equip Weapons;
                        break;
                    case Improvement.ImprovementType.Spell:
                        Spell objSpell = objCharacter.Spells.FirstOrDefault(x => x.InternalId == objImprovement.ImprovedName);
                        if (objSpell != null)
                        {
                            EnableImprovements(objCharacter, objCharacter.Improvements.Where(x => x.ImproveSource == Improvement.ImprovementSource.Spell && x.SourceName == objSpell.InternalId && x.Enabled).ToList());
                        }
                        break;
                    case Improvement.ImprovementType.ComplexForm:
                        ComplexForm objComplexForm = objCharacter.ComplexForms.FirstOrDefault(x => x.InternalId == objImprovement.ImprovedName);
                        if (objComplexForm != null)
                        {
                            EnableImprovements(objCharacter, objCharacter.Improvements.Where(x => x.ImproveSource == Improvement.ImprovementSource.ComplexForm && x.SourceName == objComplexForm.InternalId && x.Enabled).ToList());
                        }
                        break;
                    case Improvement.ImprovementType.MartialArt:
                        MartialArt objMartialArt = objCharacter.MartialArts.FirstOrDefault(x => x.InternalId == objImprovement.ImprovedName);
                        if (objMartialArt != null)
                        {
                            EnableImprovements(objCharacter, objCharacter.Improvements.Where(x => x.ImproveSource == Improvement.ImprovementSource.MartialArt && x.SourceName == objMartialArt.InternalId && x.Enabled).ToList());
                            // Remove the Improvements for any Advantages for the Martial Art that is being removed.
                            foreach (MartialArtTechnique objTechnique in objMartialArt.Techniques)
                            {
                                EnableImprovements(objCharacter, objCharacter.Improvements.Where(x => x.ImproveSource == Improvement.ImprovementSource.MartialArtTechnique && x.SourceName == objTechnique.InternalId && x.Enabled).ToList());
                            }
                        }
                        break;
                    case Improvement.ImprovementType.SpecialSkills:
                        {
                            string strCategory;
                            switch ((FilterOptions)Enum.Parse(typeof(FilterOptions), objImprovement.ImprovedName))
                            {
                                case FilterOptions.Magician:
                                case FilterOptions.Sorcery:
                                case FilterOptions.Conjuring:
                                case FilterOptions.Enchanting:
                                case FilterOptions.Adept:
                                    strCategory = "Magical Active";
                                    break;
                                case FilterOptions.Technomancer:
                                    strCategory = "Resonance Active";
                                    break;
                                default:
                                    continue;
                            }

                            foreach (Skill objSkill in objCharacter.SkillsSection.Skills.Where(x => x.SkillCategory == strCategory).ToList())
                            {
                                objSkill.ForceDisabled = false;
                            }
                        }
                        break;
                    case Improvement.ImprovementType.SpecificQuality:
                        Quality objQuality = objCharacter.Qualities.FirstOrDefault(objLoopQuality => objLoopQuality.InternalId == objImprovement.ImprovedName);
                        if (objQuality != null)
                        {
                            EnableImprovements(objCharacter, objCharacter.Improvements.Where(x => x.ImproveSource == Improvement.ImprovementSource.Quality && x.SourceName == objQuality.InternalId && x.Enabled).ToList());
                        }
                        break;
                    /*
                    case Improvement.ImprovementType.SkillSpecialization:
                        {
                            Skill objSkill = objCharacter.SkillsSection.GetActiveSkill(objImprovement.ImprovedName);
                            SkillSpecialization objSkillSpec = objSkill?.Specializations.FirstOrDefault(x => x.Name == objImprovement.UniqueName);
                            //if (objSkillSpec != null)
                            // TODO: Add temporarily removde skill specialization
                        }
                        break;
                        */
                    case Improvement.ImprovementType.AIProgram:
                        AIProgram objProgram = objCharacter.AIPrograms.FirstOrDefault(objLoopProgram => objLoopProgram.InternalId == objImprovement.ImprovedName);
                        if (objProgram != null)
                        {
                            DisableImprovements(objCharacter, objCharacter.Improvements.Where(x => x.ImproveSource == Improvement.ImprovementSource.AIProgram && x.SourceName == objProgram.InternalId && x.Enabled).ToList());
                        }
                        break;
                    case Improvement.ImprovementType.FreeWare:
                        {
                            Cyberware objCyberware = objCharacter.Cyberware.FirstOrDefault(o => o.InternalId == objImprovement.ImprovedName);
                            objCyberware?.ChangeModularEquip(true);
                        }
                        break;
                }
            }

            objImprovementList.ProcessRelevantEvents();
        }

        public static void DisableImprovements(Character objCharacter, IList<Improvement> objImprovementList)
        {
            foreach (Improvement objImprovement in objImprovementList)
            {
                // Disable the Improvement.
                objImprovement.Enabled = false;
            }

            // Now that the entire list is deleted from the character's improvements list, we do the checking of duplicates and extra effects
            foreach (Improvement objImprovement in objImprovementList)
            {
                bool blnHasDuplicate = objCharacter.Improvements.Any(x => x.UniqueName == objImprovement.UniqueName && x.ImprovedName == objImprovement.ImprovedName && x.ImproveType == objImprovement.ImproveType && x.SourceName != objImprovement.SourceName && x.Enabled);

                switch (objImprovement.ImproveType)
                {
                    case Improvement.ImprovementType.SkillLevel:
                        //TODO: Come back here and figure out wtf this did? Think it removed nested lifemodule skills? //Didn't this handle the collapsing knowledge skills thing?
                        //for (int i = _objCharacter.SkillsSection.Skills.Count - 1; i >= 0; i--)
                        //{
                        //    //wrote as foreach first, modify collection, not want rename
                        //    Skill skill = _objCharacter.SkillsSection.Skills[i];
                        //    for (int j = skill.Fold.Count - 1; j >= 0; j--)
                        //    {
                        //        Skill fold = skill.Fold[i];
                        //        if (fold.Id.ToString() == objImprovement.ImprovedName)
                        //        {
                        //            skill.Free(fold);
                        //            _objCharacter.SkillsSection.Skills.Remove(fold);
                        //        }
                        //    }

                        //    if (skill.Id.ToString() == objImprovement.ImprovedName)
                        //    {
                        //        while(skill.Fold.Count > 0) skill.Free(skill.Fold[0]);
                        //        //empty list, can't call clear as exposed list is RO

                        //        _objCharacter.SkillsSection.Skills.Remove(skill);
                        //    }
                        //}
                        break;
                    case Improvement.ImprovementType.SkillsoftAccess:
                        if (!blnHasDuplicate)
                        {
                            foreach (KnowledgeSkill objKnowledgeSkill in objCharacter.SkillsSection.KnowsoftSkills)
                            {
                                objCharacter.SkillsSection.KnowledgeSkills.Remove(objKnowledgeSkill);
                            }
                        }
                        break;
                    case Improvement.ImprovementType.Skillsoft:
                        if (!blnHasDuplicate)
                        {
                            foreach (KnowledgeSkill objKnowledgeSkill in objCharacter.SkillsSection.KnowsoftSkills.Where(x => x.InternalId == objImprovement.ImprovedName).ToList())
                            {
                                objCharacter.SkillsSection.KnowledgeSkills.Remove(objKnowledgeSkill);
                            }
                        }
                        break;
                    case Improvement.ImprovementType.Attribute:
                        // Determine if access to any Special Attributes have been lost.
                        if (objImprovement.UniqueName == "enableattribute" && !blnHasDuplicate)
                        {
                            switch (objImprovement.ImprovedName)
                            {
                                case "MAG":
                                    objCharacter.MAGEnabled = false;
                                    break;
                                case "RES":
                                    objCharacter.RESEnabled = false;
                                    break;
                                case "DEP":
                                    objCharacter.DEPEnabled = false;
                                    break;
                            }
                        }
                        break;
                    case Improvement.ImprovementType.SpecialTab:
                        // Determine if access to any special tabs have been lost.
                        if (!blnHasDuplicate)
                        {
                            if (objImprovement.UniqueName == "enabletab")
                            {
                                switch (objImprovement.ImprovedName)
                                {
                                    case "Magician":
                                        objCharacter.MagicianEnabled = false;
                                        break;
                                    case "Adept":
                                        objCharacter.AdeptEnabled = false;
                                        break;
                                    case "Technomancer":
                                        objCharacter.TechnomancerEnabled = false;
                                        break;
                                    case "Advanced Programs":
                                        objCharacter.AdvancedProgramsEnabled = false;
                                        break;
                                    case "Critter":
                                        objCharacter.CritterEnabled = false;
                                        break;
                                }
                            }
                            // Determine if access to any special tabs has been regained
                            else if (objImprovement.UniqueName == "disabletab")
                            {
                                switch (objImprovement.ImprovedName)
                                {
                                    case "Cyberware":
                                        objCharacter.CyberwareDisabled = false;
                                        break;
                                    case "Initiation":
                                        objCharacter.InitiationForceDisabled = false;
                                        break;
                                }
                            }
                        }
                        break;
                    case Improvement.ImprovementType.PrototypeTranshuman:
                        string strImprovedName = objImprovement.ImprovedName;
                        // Legacy compatibility
                        if (string.IsNullOrEmpty(strImprovedName))
                        {
                            if (!blnHasDuplicate)
                                objCharacter.PrototypeTranshuman = 0;
                        }
                        else
                            objCharacter.PrototypeTranshuman -= Convert.ToDecimal(strImprovedName);
                        break;
                    case Improvement.ImprovementType.Adapsin:
                        break;
                    case Improvement.ImprovementType.AddContact:
                        Contact NewContact = objCharacter.Contacts.FirstOrDefault(c => c.GUID == objImprovement.ImprovedName);
                        if (NewContact != null)
                        {
                            // TODO: Add code to disable contact
                        }
                        break;
                    case Improvement.ImprovementType.Initiation:
                        objCharacter.InitiateGrade -= objImprovement.Value;
                        break;
                    case Improvement.ImprovementType.Submersion:
                        objCharacter.SubmersionGrade -= objImprovement.Value;
                        break;
                    case Improvement.ImprovementType.Art:
                        Art objArt = objCharacter.Arts.FirstOrDefault(x => x.InternalId == objImprovement.ImprovedName);
                        if (objArt != null)
                        {
                            DisableImprovements(objCharacter, objCharacter.Improvements.Where(x => x.ImproveSource == objArt.SourceType && x.SourceName == objArt.InternalId && x.Enabled).ToList());
                        }
                        break;
                    case Improvement.ImprovementType.Metamagic:
                    case Improvement.ImprovementType.Echo:
                        Metamagic objMetamagic = objCharacter.Metamagics.FirstOrDefault(x => x.InternalId == objImprovement.ImprovedName);
                        if (objMetamagic != null)
                        {
                            Improvement.ImprovementSource eSource = objImprovement.ImproveType == Improvement.ImprovementType.Metamagic ? Improvement.ImprovementSource.Metamagic : Improvement.ImprovementSource.Echo;
                            DisableImprovements(objCharacter, objCharacter.Improvements.Where(x => x.ImproveSource == eSource && x.SourceName == objMetamagic.InternalId && x.Enabled).ToList());
                        }
                        break;
                    case Improvement.ImprovementType.CritterPower:
                        CritterPower objCritterPower = objCharacter.CritterPowers.FirstOrDefault(x => x.InternalId == objImprovement.ImprovedName || (x.Name == objImprovement.ImprovedName && x.Extra == objImprovement.UniqueName));
                        if (objCritterPower != null)
                        {
                            DisableImprovements(objCharacter, objCharacter.Improvements.Where(x => x.ImproveSource == Improvement.ImprovementSource.CritterPower && x.SourceName == objCritterPower.InternalId && x.Enabled).ToList());
                        }
                        break;
                    case Improvement.ImprovementType.MentorSpirit:
                    case Improvement.ImprovementType.Paragon:
                        MentorSpirit objMentor = objCharacter.MentorSpirits.FirstOrDefault(x => x.InternalId == objImprovement.ImprovedName);
                        if (objMentor != null)
                        {
                            DisableImprovements(objCharacter, objCharacter.Improvements.Where(x => x.ImproveSource == Improvement.ImprovementSource.MentorSpirit && x.SourceName == objMentor.InternalId && x.Enabled).ToList());
                        }
                        break;
                    case Improvement.ImprovementType.Gear:
                        Gear objGear = objCharacter.Gear.FirstOrDefault(x => x.InternalId == objImprovement.ImprovedName);
                        objGear?.ChangeEquippedStatus(false);
                        break;
                    case Improvement.ImprovementType.Weapon:
                        // TODO: Unequip Weapons;
                        break;
                    case Improvement.ImprovementType.Spell:
                        Spell objSpell = objCharacter.Spells.FirstOrDefault(x => x.InternalId == objImprovement.ImprovedName);
                        if (objSpell != null)
                        {
                            DisableImprovements(objCharacter, objCharacter.Improvements.Where(x => x.ImproveSource == Improvement.ImprovementSource.Spell && x.SourceName == objSpell.InternalId && x.Enabled).ToList());
                        }
                        break;
                    case Improvement.ImprovementType.ComplexForm:
                        ComplexForm objComplexForm = objCharacter.ComplexForms.FirstOrDefault(x => x.InternalId == objImprovement.ImprovedName);
                        if (objComplexForm != null)
                        {
                            DisableImprovements(objCharacter, objCharacter.Improvements.Where(x => x.ImproveSource == Improvement.ImprovementSource.ComplexForm && x.SourceName == objComplexForm.InternalId && x.Enabled).ToList());
                        }
                        break;
                    case Improvement.ImprovementType.MartialArt:
                        MartialArt objMartialArt = objCharacter.MartialArts.FirstOrDefault(x => x.InternalId == objImprovement.ImprovedName);
                        if (objMartialArt != null)
                        {
                            DisableImprovements(objCharacter, objCharacter.Improvements.Where(x => x.ImproveSource == Improvement.ImprovementSource.MartialArt && x.SourceName == objMartialArt.InternalId && x.Enabled).ToList());
                            // Remove the Improvements for any Advantages for the Martial Art that is being removed.
                            foreach (MartialArtTechnique objTechnique in objMartialArt.Techniques)
                            {
                                DisableImprovements(objCharacter, objCharacter.Improvements.Where(x => x.ImproveSource == Improvement.ImprovementSource.MartialArtTechnique && x.SourceName == objTechnique.InternalId && x.Enabled).ToList());
                            }
                        }
                        break;
                    case Improvement.ImprovementType.SpecialSkills:
                        if (!blnHasDuplicate)
                        {
                            string strCategory;
                            switch ((FilterOptions)Enum.Parse(typeof(FilterOptions), objImprovement.ImprovedName))
                            {
                                case FilterOptions.Magician:
                                case FilterOptions.Sorcery:
                                case FilterOptions.Conjuring:
                                case FilterOptions.Enchanting:
                                case FilterOptions.Adept:
                                    strCategory = "Magical Active";
                                    break;
                                case FilterOptions.Technomancer:
                                    strCategory = "Resonance Active";
                                    break;
                                default:
                                    continue;
                            }

                            string strLoopCategory = string.Empty;
                            foreach (Improvement objLoopImprovement in objCharacter.Improvements.Where(x => x.ImproveType == Improvement.ImprovementType.SpecialSkills && x.Enabled))
                            {
                                FilterOptions eLoopFilter = (FilterOptions)Enum.Parse(typeof(FilterOptions), objLoopImprovement.ImprovedName);
                                switch (eLoopFilter)
                                {
                                    case FilterOptions.Magician:
                                    case FilterOptions.Sorcery:
                                    case FilterOptions.Conjuring:
                                    case FilterOptions.Enchanting:
                                    case FilterOptions.Adept:
                                        strLoopCategory = "Magical Active";
                                        break;
                                    case FilterOptions.Technomancer:
                                        strLoopCategory = "Resonance Active";
                                        break;
                                }
                                if (strLoopCategory == strCategory)
                                    break;
                            }
                            if (strLoopCategory == strCategory)
                                continue;

                            foreach (Skill objSkill in objCharacter.SkillsSection.Skills.Where(x => x.SkillCategory == strCategory).ToList())
                            {
                                objSkill.ForceDisabled = true;
                            }
                        }
                        break;
                    case Improvement.ImprovementType.SpecificQuality:
                        Quality objQuality = objCharacter.Qualities.FirstOrDefault(objLoopQuality => objLoopQuality.InternalId == objImprovement.ImprovedName);
                        if (objQuality != null)
                        {
                            DisableImprovements(objCharacter, objCharacter.Improvements.Where(x => x.ImproveSource == Improvement.ImprovementSource.Quality && x.SourceName == objQuality.InternalId && x.Enabled).ToList());
                        }
                        break;
                    /*
                    case Improvement.ImprovementType.SkillSpecialization:
                        {
                            Skill objSkill = objCharacter.SkillsSection.GetActiveSkill(objImprovement.ImprovedName);
                            SkillSpecialization objSkillSpec = objSkill?.Specializations.FirstOrDefault(x => x.Name == objImprovement.UniqueName);
                            //if (objSkillSpec != null)
                                // TODO: Temporarily remove skill specialization
                        }
                        break;
                        */
                    case Improvement.ImprovementType.AIProgram:
                        AIProgram objProgram = objCharacter.AIPrograms.FirstOrDefault(objLoopProgram => objLoopProgram.InternalId == objImprovement.ImprovedName);
                        if (objProgram != null)
                        {
                            DisableImprovements(objCharacter, objCharacter.Improvements.Where(x => x.ImproveSource == Improvement.ImprovementSource.AIProgram && x.SourceName == objProgram.InternalId && x.Enabled).ToList());
                        }
                        break;
                    case Improvement.ImprovementType.FreeWare:
                        {
                            Cyberware objCyberware = objCharacter.Cyberware.FirstOrDefault(o => o.InternalId == objImprovement.ImprovedName);
                            objCyberware?.ChangeModularEquip(false);
                        }
                        break;
                }
            }

            objImprovementList.ProcessRelevantEvents();
        }

        /// <summary>
        /// Remove all of the Improvements for an XML Node.
        /// </summary>
        /// <param name="objCharacter">Character from which improvements should be deleted.</param>
        /// <param name="objImprovementSource">Type of object that granted these Improvements.</param>
        /// <param name="strSourceName">Name of the item that granted these Improvements.</param>
        public static decimal RemoveImprovements(Character objCharacter, Improvement.ImprovementSource objImprovementSource, string strSourceName = "")
        {
            // If there is no character object, don't try to remove any Improvements.
            if (objCharacter == null)
            {
                return 0;
            }

            Log.Info("objImprovementSource = " + objImprovementSource.ToString());
            Log.Info("strSourceName = " + strSourceName);
            // A List of Improvements to hold all of the items that will eventually be deleted.
            List<Improvement> objImprovementList = string.IsNullOrEmpty(strSourceName)
                ? objCharacter.Improvements.Where(objImprovement => objImprovement.ImproveSource == objImprovementSource).ToList()
                : objCharacter.Improvements.Where(objImprovement => objImprovement.ImproveSource == objImprovementSource && objImprovement.SourceName == strSourceName).ToList();
            return RemoveImprovements(objCharacter, objImprovementList);
        }

        /// <summary>
        /// Remove all of the Improvements for an XML Node.
        /// </summary>
        /// <param name="objCharacter">Character from which improvements should be deleted.</param>
        /// <param name="objImprovementList">List of improvements to delete.</param>
        /// <param name="blnReapplyImprovements">Whether we're reapplying Improvements.</param>
        /// <param name="blnAllowDuplicatesFromSameSource">If we ignore checking whether a potential duplicate improvement has the same SourceName</param>
        public static decimal RemoveImprovements(Character objCharacter, IList<Improvement> objImprovementList, bool blnReapplyImprovements = false, bool blnAllowDuplicatesFromSameSource = false)
        {
            Log.Debug("RemoveImprovements enter");

            // If there is no character object, don't try to remove any Improvements.
            if (objCharacter == null)
            {
                Log.Debug("RemoveImprovements exit");
                return 0;
            }

            // Note: As attractive as it may be to replace objImprovementList with an IEnumerable, we need to iterate through it twice for performance reasons

            // Now that we have all of the applicable Improvements, remove them from the character.
            foreach (Improvement objImprovement in objImprovementList)
            {
                // Remove the Improvement.
                objCharacter.Improvements.Remove(objImprovement);
                ClearCachedValue(objCharacter, objImprovement.ImproveType, objImprovement.ImprovedName);
            }
            decimal decReturn = 0;
            // Now that the entire list is deleted from the character's improvements list, we do the checking of duplicates and extra effects
            foreach (Improvement objImprovement in objImprovementList)
            {
                // See if the character has anything else that is granting them the same bonus as this improvement
                bool blnHasDuplicate = objCharacter.Improvements.Any(x => x.UniqueName == objImprovement.UniqueName && x.ImprovedName == objImprovement.ImprovedName && x.ImproveType == objImprovement.ImproveType && (blnAllowDuplicatesFromSameSource || x.SourceName != objImprovement.SourceName));

                switch (objImprovement.ImproveType)
                {
                    case Improvement.ImprovementType.SkillLevel:
                    //TODO: Come back here and figure out wtf this did? Think it removed nested lifemodule skills? //Didn't this handle the collapsing knowledge skills thing?
                    //for (int i = _objCharacter.SkillsSection.Skills.Count - 1; i >= 0; i--)
                    //{
                    //    //wrote as foreach first, modify collection, not want rename
                    //    Skill skill = _objCharacter.SkillsSection.Skills[i];
                    //    for (int j = skill.Fold.Count - 1; j >= 0; j--)
                    //    {
                    //        Skill fold = skill.Fold[i];
                    //        if (fold.Id.ToString() == objImprovement.ImprovedName)
                    //        {
                    //            skill.Free(fold);
                    //            _objCharacter.SkillsSection.Skills.Remove(fold);
                    //        }
                    //    }

                    //    if (skill.Id.ToString() == objImprovement.ImprovedName)
                    //    {
                    //        while(skill.Fold.Count > 0) skill.Free(skill.Fold[0]);
                    //        //empty list, can't call clear as exposed list is RO

                    //        _objCharacter.SkillsSection.Skills.Remove(skill);
                    //    }
                    //}
                        break;
                    case Improvement.ImprovementType.SkillsoftAccess:
                        if (!blnHasDuplicate)
                        {
                            foreach (KnowledgeSkill objKnowledgeSkill in objCharacter.SkillsSection.KnowsoftSkills)
                            {
                                objCharacter.SkillsSection.KnowledgeSkills.Remove(objKnowledgeSkill);
                            }
                        }
                        break;
                    case Improvement.ImprovementType.Skillsoft:
                        if (!blnHasDuplicate)
                        {
                            foreach (KnowledgeSkill objKnowledgeSkill in objCharacter.SkillsSection.KnowledgeSkills.Where(x => x.InternalId == objImprovement.ImprovedName).ToList())
                            {
                                objCharacter.SkillsSection.KnowledgeSkills.Remove(objKnowledgeSkill);
                            }
                            for (int i = objCharacter.SkillsSection.KnowsoftSkills.Count - 1; i >= 0; --i)
                            {
                                KnowledgeSkill objSkill = objCharacter.SkillsSection.KnowsoftSkills[i];
                                if (objSkill.InternalId == objImprovement.ImprovedName)
                                {
                                    objCharacter.SkillsSection.KnowledgeSkills.Remove(objSkill);
                                    objSkill.UnbindSkill();
                                    objCharacter.SkillsSection.KnowsoftSkills.RemoveAt(i);
                                }
                            }
                        }
                        break;
                    case Improvement.ImprovementType.Attribute:
                        // Determine if access to any Special Attributes have been lost.
                        if (objImprovement.UniqueName == "enableattribute" && !blnHasDuplicate && !blnReapplyImprovements)
                        {
                            switch (objImprovement.ImprovedName)
                            {
                                case "MAG":
                                    objCharacter.MAGEnabled = false;
                                    break;
                                case "RES":
                                    objCharacter.RESEnabled = false;
                                    break;
                                case "DEP":
                                    objCharacter.DEPEnabled = false;
                                    break;
                            }
                        }
                        break;
                    case Improvement.ImprovementType.SpecialTab:
                        // Determine if access to any special tabs have been lost.
                        if (!blnHasDuplicate && !blnReapplyImprovements)
                        {
                            if (objImprovement.UniqueName == "enabletab")
                            {
                                switch (objImprovement.ImprovedName)
                                {
                                    case "Magician":
                                        objCharacter.MagicianEnabled = false;
                                        break;
                                    case "Adept":
                                        objCharacter.AdeptEnabled = false;
                                        break;
                                    case "Technomancer":
                                        objCharacter.TechnomancerEnabled = false;
                                        break;
                                    case "Advanced Programs":
                                        objCharacter.AdvancedProgramsEnabled = false;
                                        break;
                                    case "Critter":
                                        objCharacter.CritterEnabled = false;
                                        break;
                                }
                            }
                            // Determine if access to any special tabs has been regained
                            else if (objImprovement.UniqueName == "disabletab")
                            {
                                switch (objImprovement.ImprovedName)
                                {
                                    case "Cyberware":
                                        objCharacter.CyberwareDisabled = false;
                                        break;
                                    case "Initiation":
                                        objCharacter.InitiationForceDisabled = false;
                                        break;
                                }
                            }
                        }
                        break;
                    case Improvement.ImprovementType.PrototypeTranshuman:
                        string strImprovedName = objImprovement.ImprovedName;
                        // Legacy compatibility
                        if (string.IsNullOrEmpty(strImprovedName))
                        {
                            if (!blnHasDuplicate)
                                objCharacter.PrototypeTranshuman = 0;
                        }
                        else
                        {
                            objCharacter.PrototypeTranshuman -= Convert.ToDecimal(strImprovedName);

                            if (objCharacter.PrototypeTranshuman <= 0 && !blnReapplyImprovements)
                            {
                                foreach (Cyberware objCyberware in objCharacter.Cyberware)
                                    if (objCyberware.PrototypeTranshuman)
                                        objCyberware.PrototypeTranshuman = false;
                            }
                        }
                        break;
                    case Improvement.ImprovementType.Adapsin:
                        {
                            if (!blnHasDuplicate && !blnReapplyImprovements)
                            {
                                foreach (Cyberware objCyberware in objCharacter.Cyberware.DeepWhere(x => x.Children, x => x.Grade.Adapsin))
                                {
                                    string strNewName = objCyberware.Grade.Name.FastEscapeOnceFromEnd("(Adapsin)").Trim();
                                    // Determine which GradeList to use for the Cyberware.
                                    objCyberware.Grade = objCharacter.GetGradeList(objCyberware.SourceType, true).FirstOrDefault(x => x.Name == strNewName);
                                }
                            }
                        }
                        break;
                    case Improvement.ImprovementType.AddContact:
                        Contact NewContact = objCharacter.Contacts.FirstOrDefault(c => c.GUID == objImprovement.ImprovedName);
                        if (NewContact != null)
                            objCharacter.Contacts.Remove(NewContact);
                        break;
                    case Improvement.ImprovementType.Initiation:
                        objCharacter.InitiateGrade -= objImprovement.Value;
                        break;
                    case Improvement.ImprovementType.Submersion:
                        objCharacter.SubmersionGrade -= objImprovement.Value;
                        break;
                    case Improvement.ImprovementType.Art:
                        Art objArt = objCharacter.Arts.FirstOrDefault(x => x.InternalId == objImprovement.ImprovedName);
                        if (objArt != null)
                        {
                            decReturn += RemoveImprovements(objCharacter, objArt.SourceType, objArt.InternalId);
                            objCharacter.Arts.Remove(objArt);
                        }
                        break;
                    case Improvement.ImprovementType.Metamagic:
                    case Improvement.ImprovementType.Echo:
                        Metamagic objMetamagic = objCharacter.Metamagics.FirstOrDefault(x => x.InternalId == objImprovement.ImprovedName);
                        if (objMetamagic != null)
                        {
                            decReturn += RemoveImprovements(objCharacter, objImprovement.ImproveType == Improvement.ImprovementType.Metamagic ? Improvement.ImprovementSource.Metamagic : Improvement.ImprovementSource.Echo, objMetamagic.InternalId);
                            objCharacter.Metamagics.Remove(objMetamagic);
                        }
                        break;
                    case Improvement.ImprovementType.LimitModifier:
                        LimitModifier limitMod = objCharacter.LimitModifiers.FirstOrDefault(x => x.InternalId == objImprovement.ImprovedName);
                        if (limitMod != null)
                        {
                            objCharacter.LimitModifiers.Remove(limitMod);
                        }
                        break;
                    case Improvement.ImprovementType.CritterPower:
                        CritterPower objCritterPower = objCharacter.CritterPowers.FirstOrDefault(x => x.InternalId == objImprovement.ImprovedName || ( x.Name == objImprovement.ImprovedName && x.Extra == objImprovement.UniqueName));
                        if (objCritterPower != null)
                        {
                            decReturn += RemoveImprovements(objCharacter, Improvement.ImprovementSource.CritterPower, objCritterPower.InternalId);
                            objCharacter.CritterPowers.Remove(objCritterPower);
                        }
                        break;
                    case Improvement.ImprovementType.MentorSpirit:
                    case Improvement.ImprovementType.Paragon:
                        MentorSpirit objMentor = objCharacter.MentorSpirits.FirstOrDefault(x => x.InternalId == objImprovement.ImprovedName);
                        if (objMentor != null)
                        {
                            decReturn += RemoveImprovements(objCharacter, Improvement.ImprovementSource.MentorSpirit, objMentor.InternalId);
                            objCharacter.MentorSpirits.Remove(objMentor);
                        }
                        break;
                    case Improvement.ImprovementType.Gear:
                        Gear objGear = objCharacter.Gear.FirstOrDefault(x => x.InternalId == objImprovement.ImprovedName);
                        if (objGear != null)
                        {
                            decReturn += objGear.DeleteGear();
                            decReturn += objGear.TotalCost;
                            objCharacter.Gear.Remove(objGear);
                        }
                        break;
                    case Improvement.ImprovementType.Weapon:
                    {
                        Vehicle objVehicle = null;
                        WeaponMount objWeaponMount = null;
                        VehicleMod objVehicleMod = null;
                        Weapon objWeapon = objCharacter.Weapons.DeepFirstOrDefault(x => x.Children, x => x.InternalId == objImprovement.ImprovedName) ??
                                           objCharacter.Vehicles.FindVehicleWeapon(objImprovement.ImprovedName, out objVehicle, out objWeaponMount, out objVehicleMod);
                        if (objWeapon != null)
                        {
                            decReturn += objWeapon.DeleteWeapon();
                            decReturn += objWeapon.TotalCost;
                            Weapon objParent = objWeapon.Parent;
                            if (objParent != null)
                                objParent.Children.Remove(objWeapon);
                            else if (objVehicleMod != null)
                                objVehicleMod.Weapons.Remove(objWeapon);
                            else if (objWeaponMount != null)
                                objWeaponMount.Weapons.Remove(objWeapon);
                            else if (objVehicle != null)
                                objVehicle.Weapons.Remove(objWeapon);
                            else
                                objCharacter.Weapons.Remove(objWeapon);
                        }
                    }
                        break;
                    case Improvement.ImprovementType.Spell:
                        Spell objSpell = objCharacter.Spells.FirstOrDefault(x => x.InternalId == objImprovement.ImprovedName);
                        if (objSpell != null)
                        {
                            decReturn += RemoveImprovements(objCharacter, Improvement.ImprovementSource.Spell, objSpell.InternalId);
                            objCharacter.Spells.Remove(objSpell);
                        }
                        break;
                    case Improvement.ImprovementType.ComplexForm:
                        ComplexForm objComplexForm = objCharacter.ComplexForms.FirstOrDefault(x => x.InternalId == objImprovement.ImprovedName);
                        if (objComplexForm != null)
                        {
                            decReturn += RemoveImprovements(objCharacter, Improvement.ImprovementSource.ComplexForm, objComplexForm.InternalId);
                            objCharacter.ComplexForms.Remove(objComplexForm);
                        }
                        break;
                    case Improvement.ImprovementType.MartialArt:
                        MartialArt objMartialArt = objCharacter.MartialArts.FirstOrDefault(x => x.InternalId == objImprovement.ImprovedName);
                        if (objMartialArt != null)
                        {
                            decReturn += RemoveImprovements(objCharacter, Improvement.ImprovementSource.MartialArt, objMartialArt.InternalId);
                            // Remove the Improvements for any Advantages for the Martial Art that is being removed.
                            foreach (MartialArtTechnique objAdvantage in objMartialArt.Techniques)
                            {
                                decReturn += RemoveImprovements(objCharacter, Improvement.ImprovementSource.MartialArtTechnique, objAdvantage.InternalId);
                            }
                            objCharacter.MartialArts.Remove(objMartialArt);
                        }
                        break;
                    case Improvement.ImprovementType.SpecialSkills:
                        if (!blnHasDuplicate)
                            objCharacter.SkillsSection.RemoveSkills((FilterOptions)Enum.Parse(typeof(FilterOptions), objImprovement.ImprovedName), !blnReapplyImprovements);
                        break;
                    case Improvement.ImprovementType.SpecificQuality:
                        Quality objQuality = objCharacter.Qualities.FirstOrDefault(objLoopQuality => objLoopQuality.InternalId == objImprovement.ImprovedName);
                        if (objQuality != null)
                        {
                            decReturn += RemoveImprovements(objCharacter, Improvement.ImprovementSource.Quality, objQuality.InternalId);
                            objCharacter.Qualities.Remove(objQuality);
                        }
                        break;
                    case Improvement.ImprovementType.SkillSpecialization:
                        {
                            Skill objSkill = objCharacter.SkillsSection.GetActiveSkill(objImprovement.ImprovedName);
                            SkillSpecialization objSkillSpec = objSkill?.Specializations.FirstOrDefault(x => x.Name == objImprovement.UniqueName);
                            if (objSkillSpec != null)
                                objSkill.Specializations.Remove(objSkillSpec);
                        }
                        break;
                    case Improvement.ImprovementType.AIProgram:
                        AIProgram objProgram = objCharacter.AIPrograms.FirstOrDefault(objLoopProgram => objLoopProgram.InternalId == objImprovement.ImprovedName);
                        if (objProgram != null)
                        {
                            decReturn += RemoveImprovements(objCharacter, Improvement.ImprovementSource.AIProgram, objProgram.InternalId);
                            objCharacter.AIPrograms.Remove(objProgram);
                        }
                        break;
                    case Improvement.ImprovementType.AdeptPowerFreeLevels:
                    case Improvement.ImprovementType.AdeptPowerFreePoints:
                        // Get the power improved by this improvement
                        Power objImprovedPower = objCharacter.Powers.FirstOrDefault(objPower => objPower.Name == objImprovement.ImprovedName &&
                                        objPower.Extra == objImprovement.UniqueName);
                        if (objImprovedPower != null)
                        {
                            if (objImprovedPower.TotalRating <= 0)
                            {
                                objImprovedPower.DeletePower();
                                objImprovedPower.UnbindPower();
                            }

                            objImprovedPower.OnPropertyChanged(nameof(objImprovedPower.TotalRating));
                            objImprovedPower.OnPropertyChanged(objImprovement.ImproveType == Improvement.ImprovementType.AdeptPowerFreeLevels
                                ? nameof(Power.FreeLevels) : nameof(Power.FreePoints));
                        }
                        break;
                    case Improvement.ImprovementType.FreeWare:
                        {
                            Cyberware objCyberware = objCharacter.Cyberware.FirstOrDefault(o => o.InternalId == objImprovement.ImprovedName);
                            if (objCyberware != null)
                            {
                                decReturn += objCyberware.DeleteCyberware();
                                decReturn += objCyberware.TotalCost;
                                objCharacter.Cyberware.Remove(objCyberware);
                            }
                        }
                        break;
                }
            }
            objImprovementList.ProcessRelevantEvents();

            Log.Debug("RemoveImprovements exit");
            return decReturn;
        }

        /// <summary>
        /// Create a new Improvement and add it to the Character.
        /// </summary>
        /// <param name="objCharacter">Character to which the improvements belong that should be processed.</param>
        /// <param name="strImprovedName">Speicific name of the Improved object - typically the name of an CharacterAttribute being improved.</param>
        /// <param name="objImprovementSource">Type of object that grants this Improvement.</param>
        /// <param name="strSourceName">Name of the item that grants this Improvement.</param>
        /// <param name="objImprovementType">Type of object the Improvement applies to.</param>
        /// <param name="strUnique">Name of the pool this Improvement should be added to - only the single higest value in the pool will be applied to the character.</param>
        /// <param name="intValue">Set a Value for the Improvement.</param>
        /// <param name="intRating">Set a Rating for the Improvement - typically used for Adept Powers.</param>
        /// <param name="intMinimum">Improve the Minimum for an CharacterAttribute by the given amount.</param>
        /// <param name="intMaximum">Improve the Maximum for an CharacterAttribute by the given amount.</param>
        /// <param name="intAugmented">Improve the Augmented value for an CharacterAttribute by the given amount.</param>
        /// <param name="intAugmentedMaximum">Improve the Augmented Maximum value for an CharacterAttribute by the given amount.</param>
        /// <param name="strExclude">A list of child items that should not receive the Improvement's benefit (typically for Skill Groups).</param>
        /// <param name="blnAddToRating">Whether or not the bonus applies to a Skill's Rating instead of the dice pool in general.</param>
        /// <param name="strTarget">What target the Improvement has, if any (e.g. a target skill whose attribute to replace).</param>
        /// <param name="strCondition">Condition for when the bonus is applied.</param>
        public static void CreateImprovement(Character objCharacter, string strImprovedName, Improvement.ImprovementSource objImprovementSource,
            string strSourceName, Improvement.ImprovementType objImprovementType, string strUnique,
            int intValue = 0, int intRating = 1, int intMinimum = 0, int intMaximum = 0, int intAugmented = 0,
            int intAugmentedMaximum = 0, string strExclude = "", bool blnAddToRating = false, string strTarget = "", string strCondition = "")
        {
            Log.Debug("CreateImprovement");
            Log.Info(
                "strImprovedName = " + strImprovedName);
            Log.Info(
                "objImprovementSource = " + objImprovementSource.ToString());
            Log.Info(
                "strSourceName = " + strSourceName);
            Log.Info(
                "objImprovementType = " + objImprovementType.ToString());
            Log.Info( "strUnique = " + strUnique);
            Log.Info(
                "intValue = " + intValue.ToString());
            Log.Info(
                "intRating = " + intRating.ToString());
            Log.Info(
                "intMinimum = " + intMinimum.ToString());
            Log.Info(
                "intMaximum = " + intMaximum.ToString());
            Log.Info(
                "intAugmented = " + intAugmented.ToString());
            Log.Info(
                "intAugmentedMaximum = " + intAugmentedMaximum.ToString());
            Log.Info( "strExclude = " + strExclude);
            Log.Info(
                "blnAddToRating = " + blnAddToRating.ToString());
            Log.Info("strCondition = " + strCondition);

            // Do not attempt to add the Improvements if the Character is null (as a result of Cyberware being added to a VehicleMod).
            if (objCharacter != null)
            {
                // Record the improvement.
                Improvement objImprovement = new Improvement(objCharacter)
                {
                    ImprovedName = strImprovedName,
                    ImproveSource = objImprovementSource,
                    SourceName = strSourceName,
                    ImproveType = objImprovementType,
                    UniqueName = strUnique,
                    Value = intValue,
                    Rating = intRating,
                    Minimum = intMinimum,
                    Maximum = intMaximum,
                    Augmented = intAugmented,
                    AugmentedMaximum = intAugmentedMaximum,
                    Exclude = strExclude,
                    AddToRating = blnAddToRating,
                    Target = strTarget,
                    Condition = strCondition
                };

                // Add the Improvement to the list.
                objCharacter.Improvements.Add(objImprovement);
                ClearCachedValue(objCharacter, objImprovement.ImproveType, objImprovement.ImprovedName);

                // Add the Improvement to the Transaction List.
                if (!s_DictionaryTransactions.TryAdd(objCharacter, new List<TransactingImprovement> { new TransactingImprovement(objImprovement) }))
                    s_DictionaryTransactions[objCharacter].Add(new TransactingImprovement(objImprovement));
            }

            Log.Debug("CreateImprovement exit");
        }

        /// <summary>
        /// Clear all of the Improvements from the Transaction List.
        /// </summary>
        public static void Commit(Character objCharacter)
        {
            Log.Debug("Commit");
            // Clear all of the Improvements from the Transaction List.
            if (s_DictionaryTransactions.TryGetValue(objCharacter, out List<TransactingImprovement> lstTransaction))
            {
                List<Improvement> lstImprovementsToProcess = new List<Improvement>();
                foreach (TransactingImprovement objLoopTransactingImprovement in lstTransaction)
                {
                    if (!objLoopTransactingImprovement.IsCommitting)
                    {
                        objLoopTransactingImprovement.IsCommitting = true;
                        lstImprovementsToProcess.Add(objLoopTransactingImprovement.ImprovementObject);
                    }
                }
                lstImprovementsToProcess.ProcessRelevantEvents();
                lstTransaction.Clear();
            }

            Log.Debug("Commit exit");
        }

        /// <summary>
        /// Rollback all of the Improvements from the Transaction List.
        /// </summary>
        private static void Rollback(Character objCharacter)
        {
            Log.Debug("Rollback enter");
            if (s_DictionaryTransactions.TryGetValue(objCharacter, out List<TransactingImprovement> lstTransaction))
            {
                // Remove all of the Improvements that were added.
                foreach (TransactingImprovement objTransactingImprovement in lstTransaction.ToList())
                {
                    RemoveImprovements(objCharacter, objTransactingImprovement.ImprovementObject.ImproveSource, objTransactingImprovement.ImprovementObject.SourceName);
                    ClearCachedValue(objCharacter, objTransactingImprovement.ImprovementObject.ImproveType, objTransactingImprovement.ImprovementObject.ImprovedName);
                }

                lstTransaction.Clear();
            }

            Log.Debug("Rollback exit");
        }

        /// <summary>
        /// Fire off all events relevant to an enumerable of improvements, making sure each event is only fired once.
        /// </summary>
        /// <param name="lstImprovements">Enumerable of improvements whose events to fire</param>
        public static void ProcessRelevantEvents(this IEnumerable<Improvement> lstImprovements)
        {
            // Create a hashset of events to fire to make sure we only ever fire each event once
            Dictionary<INotifyMultiplePropertyChanged, HashSet<string>> dicPropertiesChanged = new Dictionary<INotifyMultiplePropertyChanged, HashSet<string>>();
            foreach (Improvement objImprovement in lstImprovements)
            {
                foreach (Tuple<INotifyMultiplePropertyChanged, string> tuplePropertyChanged in objImprovement.GetRelevantPropertyChangers())
                {
                    if (dicPropertiesChanged.TryGetValue(tuplePropertyChanged.Item1, out HashSet<string> setLoopPropertiesChanged))
                    {
                        setLoopPropertiesChanged.Add(tuplePropertyChanged.Item2);
                    }
                    else
                    {
                        dicPropertiesChanged.Add(tuplePropertyChanged.Item1, new HashSet<string> { tuplePropertyChanged.Item2 });
                    }
                }
            }
            // Fire each event once
            foreach (KeyValuePair<INotifyMultiplePropertyChanged, HashSet<string>> pairPropertiesChanged in dicPropertiesChanged)
                pairPropertiesChanged.Key.OnMultiplePropertyChanged(pairPropertiesChanged.Value.ToArray());
        }
        #endregion
    }
}<|MERGE_RESOLUTION|>--- conflicted
+++ resolved
@@ -343,11 +343,8 @@
             LimitCritterPowerCategory,
             AttributeMaxClamp,
             MetamagicLimit,
-<<<<<<< HEAD
-=======
             DisableQuality,
             FreeQuality,
->>>>>>> ddac5312
             NumImprovementTypes // 🡐 This one should always be the last defined enum
         }
 
@@ -1936,8 +1933,6 @@
                 case ImprovementType.MetageneticLimit:
                     {
                         yield return new Tuple<INotifyMultiplePropertyChanged, string>(_objCharacter, nameof(Character.MetagenicLimit));
-<<<<<<< HEAD
-=======
                     }
                     break;
                 case ImprovementType.DisableQuality:
@@ -1958,7 +1953,6 @@
                             yield return new Tuple<INotifyMultiplePropertyChanged, string>(objQuality, nameof(Quality.ContributeToBP));
                             yield return new Tuple<INotifyMultiplePropertyChanged, string>(objQuality, nameof(Quality.ContributeToLimit));
                         }
->>>>>>> ddac5312
                     }
                     break;
             }
