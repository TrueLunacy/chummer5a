--- conflicted
+++ resolved
@@ -3398,15 +3398,6 @@
                             DisableImprovements(objCharacter, objCharacter.Improvements.Where(x => x.ImproveSource == Improvement.ImprovementSource.AIProgram && x.SourceName == objProgram.InternalId && x.Enabled).ToList());
                         }
                         break;
-<<<<<<< HEAD
-                    case Improvement.ImprovementType.MagiciansWayDiscount:
-                        foreach (AdeptPower objLoopPower in objCharacter.Powers.Where(x => x.DiscountedAdeptWay))
-                        {
-                            objLoopPower.RefreshDiscountedAdeptWay(objLoopPower.AdeptWayDiscountEnabled);
-                        }
-                        break;
-=======
->>>>>>> 916d10df
                     case Improvement.ImprovementType.FreeWare:
                         {
                             Cyberware objCyberware = objCharacter.Cyberware.FirstOrDefault(o => o.InternalId == objImprovement.ImprovedName);
@@ -3698,15 +3689,6 @@
                             DisableImprovements(objCharacter, objCharacter.Improvements.Where(x => x.ImproveSource == Improvement.ImprovementSource.AIProgram && x.SourceName == objProgram.InternalId && x.Enabled).ToList());
                         }
                         break;
-<<<<<<< HEAD
-                    case Improvement.ImprovementType.MagiciansWayDiscount:
-                        foreach (AdeptPower objLoopPower in objCharacter.Powers.Where(x => x.DiscountedAdeptWay))
-                        {
-                            objLoopPower.RefreshDiscountedAdeptWay(objLoopPower.AdeptWayDiscountEnabled);
-                        }
-                        break;
-=======
->>>>>>> 916d10df
                     case Improvement.ImprovementType.FreeWare:
                         {
                             Cyberware objCyberware = objCharacter.Cyberware.FirstOrDefault(o => o.InternalId == objImprovement.ImprovedName);
@@ -4083,15 +4065,6 @@
                                 ? nameof(AdeptPower.FreeLevels) : nameof(AdeptPower.FreePoints));
                         }
                         break;
-<<<<<<< HEAD
-                    case Improvement.ImprovementType.MagiciansWayDiscount:
-                        foreach (AdeptPower objLoopPower in objCharacter.Powers.Where(x => x.DiscountedAdeptWay))
-                        {
-                            objLoopPower.RefreshDiscountedAdeptWay(objLoopPower.AdeptWayDiscountEnabled);
-                        }
-                        break;
-=======
->>>>>>> 916d10df
                     case Improvement.ImprovementType.FreeWare:
                         {
                             Cyberware objCyberware = objCharacter.Cyberware.FirstOrDefault(o => o.InternalId == objImprovement.ImprovedName);
