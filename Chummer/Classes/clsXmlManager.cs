--- conflicted
+++ resolved
@@ -100,7 +100,7 @@
         /// <param name="strLanguage">Language in which to load the data document.</param>
         /// <param name="blnLoadFile">Whether to force reloading content even if the file already exists.</param>
         [Annotations.NotNull]
-        public static XmlDocument Load(string strFileName, Dictionary<string, bool> dicCustomBooks, string strLanguage = "", bool blnLoadFile = false)
+        public static XmlDocument Load(string strFileName, IDictionary<string, bool> dicCustomBooks, string strLanguage = "", bool blnLoadFile = false)
         {
             bool blnFileFound = false;
             string strPath = string.Empty;
@@ -125,7 +125,7 @@
             if (!s_CustomDataDictionary.EqualsByValue(dicCustomBooks))
             {
                 blnLoadFile = true;
-                s_CustomDataDictionary = dicCustomBooks;
+                s_CustomDataDictionary = new Dictionary<string, bool>(dicCustomBooks);
             }
             DateTime datDate = File.GetLastWriteTime(strPath);
             if (string.IsNullOrEmpty(strLanguage))
@@ -1081,7 +1081,7 @@
         /// <param name="strLanguage">Language to check.</param>
         /// <param name="lstBooks">List of books.</param>
         /// <param name="dicCustomData"></param>
-        public static void Verify(string strLanguage, List<string> lstBooks, Dictionary<string, bool> dicCustomData)
+        public static void Verify(string strLanguage, List<string> lstBooks, IDictionary<string, bool> dicCustomData)
         {
             if (strLanguage == GlobalOptions.DefaultLanguage)
                 return;
@@ -1120,36 +1120,12 @@
                 IndentChar = '\t'
             })
             {
-<<<<<<< HEAD
-                string strFileName = Path.GetFileName(strFile);
-
-                if (string.IsNullOrEmpty(strFileName) || strFileName.StartsWith("amend") ||
-                    strFileName.StartsWith("custom") || strFileName.StartsWith("override") ||
-                    strFile.EndsWith("packs.xml") || strFile.EndsWith("lifemodules.xml") ||
-                    strFile.EndsWith("sheets.xml")) continue;
-                // Load the current English file.
-                XPathNavigator objEnglishDoc = Load(strFileName, dicCustomData).GetFastNavigator();
-                XPathNavigator objEnglishRoot = objEnglishDoc.SelectSingleNode("/chummer");
-
-                // First pass: make sure the document exists.
-                bool blnExists = false;
-                XPathNavigator objLanguageRoot = objLanguageNavigator.SelectSingleNode("/chummer/chummer[@file = " + strFileName.CleanXPath() + "]");
-                if (objLanguageRoot != null)
-                    blnExists = true;
-
-                // <file name="x" needstobeadded="y">
-                objWriter.WriteStartElement("file");
-                objWriter.WriteAttributeString("name", strFileName);
-
-                if (blnExists)
-=======
                 objWriter.WriteStartDocument();
                 // <results>
                 objWriter.WriteStartElement("results");
 
                 string strPath = Path.Combine(Utils.GetStartupPath, "data");
                 foreach (string strFile in Directory.GetFiles(strPath, "*.xml"))
->>>>>>> 4d997dd7
                 {
                     string strFileName = Path.GetFileName(strFile);
 
@@ -1162,7 +1138,7 @@
                         || strFile.EndsWith("sheets.xml", StringComparison.OrdinalIgnoreCase))
                         continue;
                     // Load the current English file.
-                    XPathNavigator objEnglishDoc = Load(strFileName).GetFastNavigator();
+                    XPathNavigator objEnglishDoc = Load(strFileName, dicCustomData).GetFastNavigator();
                     XPathNavigator objEnglishRoot = objEnglishDoc.SelectSingleNode("/chummer");
 
                     // First pass: make sure the document exists.
