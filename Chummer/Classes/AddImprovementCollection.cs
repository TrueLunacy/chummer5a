--- conflicted
+++ resolved
@@ -484,7 +484,7 @@
             {
                 // Populate the Magician Traditions list.
                 XPathNavigator xmlTraditionsBaseChummerNode =
-                    XmlManager.Load("traditions.xml",_objCharacter.Options.CustomDataDictionary).GetFastNavigator().SelectSingleNode("/chummer");
+                    XmlManager.Load("traditions.xml", _objCharacter.Options.CustomDataDictionary).GetFastNavigator().SelectSingleNode("/chummer");
                 List<ListItem> lstTraditions = new List<ListItem>();
                 if (xmlTraditionsBaseChummerNode != null)
                 {
@@ -1520,16 +1520,11 @@
                 }
 
                 // Open the Spells XML file and locate the selected piece.
-                XmlDocument objXmlDocument = XmlManager.Load("spells.xml");
+                XmlDocument objXmlDocument = XmlManager.Load("spells.xml", _objCharacter.Options.CustomDataDictionary);
 
                 node = objXmlDocument.SelectSingleNode("/chummer/spells/spell[id = \"" + frmPickSpell.SelectedSpell + "\"]") ??
                        objXmlDocument.SelectSingleNode("/chummer/spells/spell[name = \"" + frmPickSpell.SelectedSpell + "\"]");
             }
-<<<<<<< HEAD
-            // Open the Spells XML file and locate the selected piece.
-            XmlDocument objXmlDocument = XmlManager.Load("spells.xml",_objCharacter.Options.CustomDataDictionary);
-=======
->>>>>>> 4d997dd7
 
             if (node == null)
                 throw new AbortedException();
@@ -1584,7 +1579,7 @@
             Log.Info("SourceName = " + SourceName);
 
             Log.Info("Calling CreateImprovement");
-            XmlDocument objXmlSpellDocument = XmlManager.Load("spells.xml",_objCharacter.Options.CustomDataDictionary);
+            XmlDocument objXmlSpellDocument = XmlManager.Load("spells.xml", _objCharacter.Options.CustomDataDictionary);
 
             XmlNode node = objXmlSpellDocument.SelectSingleNode("/chummer/spells/spell[name = \"" + bonusNode.InnerText + "\"]");
 
@@ -1655,7 +1650,7 @@
             }
 
             // Open the ComplexForms XML file and locate the selected piece.
-            XmlDocument objXmlDocument = XmlManager.Load("complexforms.xml",_objCharacter.Options.CustomDataDictionary);
+            XmlDocument objXmlDocument = XmlManager.Load("complexforms.xml", _objCharacter.Options.CustomDataDictionary);
 
             XmlNode node = objXmlDocument.SelectSingleNode("/chummer/complexforms/complexform[id = \"" + strSelectedComplexForm + "\"]") ??
                            objXmlDocument.SelectSingleNode("/chummer/complexforms/complexform[name = \"" + strSelectedComplexForm + "\"]");
@@ -1693,7 +1688,7 @@
             Log.Info("SourceName = " + SourceName);
 
             Log.Info("Calling CreateImprovement");
-            XmlDocument objXmlComplexFormDocument = XmlManager.Load("complexforms.xml",_objCharacter.Options.CustomDataDictionary);
+            XmlDocument objXmlComplexFormDocument = XmlManager.Load("complexforms.xml", _objCharacter.Options.CustomDataDictionary);
 
             XmlNode node = objXmlComplexFormDocument.SelectSingleNode("/chummer/complexforms/complexform[name = \"" + bonusNode.InnerText + "\"]");
 
@@ -1902,7 +1897,7 @@
             Log.Info("_strForcedValue = " + ForcedValue);
 
             XmlNode xmlProgram = null;
-            XmlDocument xmlDocument = XmlManager.Load("programs.xml",_objCharacter.Options.CustomDataDictionary);
+            XmlDocument xmlDocument = XmlManager.Load("programs.xml", _objCharacter.Options.CustomDataDictionary);
             if (!string.IsNullOrEmpty(ForcedValue))
             {
                 xmlProgram = xmlDocument.SelectSingleNode("/chummer/programs/program[name = \"" + ForcedValue + "\"]") ??
@@ -1980,7 +1975,7 @@
             Log.Info("_strForcedValue = " + ForcedValue);
 
             XmlNode xmlProgram = null;
-            XmlDocument xmlDocument = XmlManager.Load("programs.xml",_objCharacter.Options.CustomDataDictionary);
+            XmlDocument xmlDocument = XmlManager.Load("programs.xml", _objCharacter.Options.CustomDataDictionary);
             if (!string.IsNullOrEmpty(ForcedValue))
             {
                 xmlProgram = xmlDocument.SelectSingleNode("/chummer/programs/program[name = \"" + ForcedValue + "\"]") ??
@@ -2783,7 +2778,7 @@
                 throw new ArgumentNullException(nameof(bonusNode));
             Log.Info("martialart");
             Log.Info("martialart = " + bonusNode.OuterXml);
-            XmlDocument _objXmlDocument = XmlManager.Load("martialarts.xml",_objCharacter.Options.CustomDataDictionary);
+            XmlDocument _objXmlDocument = XmlManager.Load("martialarts.xml", _objCharacter.Options.CustomDataDictionary);
             XmlNode objXmlArt = _objXmlDocument.SelectSingleNode("/chummer/martialarts/martialart[name = \"" + bonusNode.InnerText + "\"]");
 
             MartialArt objMartialArt = new MartialArt(_objCharacter);
@@ -3840,18 +3835,13 @@
             {
                 frmPickMentorSpirit.ShowDialog();
 
-<<<<<<< HEAD
-            XmlNode xmlMentor = XmlManager.Load("mentors.xml",_objCharacter.Options.CustomDataDictionary).SelectSingleNode("/chummer/mentors/mentor[id = \"" + frmPickMentorSpirit.SelectedMentor + "\"]");
-            SelectedValue = xmlMentor?["name"]?.InnerText ?? string.Empty;
-=======
                 // Make sure the dialogue window was not canceled.
                 if (frmPickMentorSpirit.DialogResult == DialogResult.Cancel)
                 {
                     throw new AbortedException();
                 }
->>>>>>> 4d997dd7
-
-                XmlNode xmlMentor = XmlManager.Load("mentors.xml").SelectSingleNode("/chummer/mentors/mentor[id = \"" + frmPickMentorSpirit.SelectedMentor + "\"]");
+
+                XmlNode xmlMentor = XmlManager.Load("mentors.xml", _objCharacter.Options.CustomDataDictionary).SelectSingleNode("/chummer/mentors/mentor[id = \"" + frmPickMentorSpirit.SelectedMentor + "\"]");
                 SelectedValue = xmlMentor?["name"]?.InnerText ?? string.Empty;
 
                 string strHoldValue = SelectedValue;
@@ -3886,18 +3876,13 @@
             {
                 frmPickMentorSpirit.ShowDialog();
 
-<<<<<<< HEAD
-            XmlNode xmlMentor = XmlManager.Load("paragons.xml",_objCharacter.Options.CustomDataDictionary).SelectSingleNode("/chummer/mentors/mentor[id = \"" + frmPickMentorSpirit.SelectedMentor + "\"]");
-            SelectedValue = xmlMentor?["name"]?.InnerText ?? string.Empty;
-=======
                 // Make sure the dialogue window was not canceled.
                 if (frmPickMentorSpirit.DialogResult == DialogResult.Cancel)
                 {
                     throw new AbortedException();
                 }
->>>>>>> 4d997dd7
-
-                XmlNode xmlMentor = XmlManager.Load("paragons.xml").SelectSingleNode("/chummer/mentors/mentor[id = \"" + frmPickMentorSpirit.SelectedMentor + "\"]");
+
+                XmlNode xmlMentor = XmlManager.Load("paragons.xml", _objCharacter.Options.CustomDataDictionary).SelectSingleNode("/chummer/mentors/mentor[id = \"" + frmPickMentorSpirit.SelectedMentor + "\"]");
                 SelectedValue = xmlMentor?["name"]?.InnerText ?? string.Empty;
 
                 string strHoldValue = SelectedValue;
@@ -4168,7 +4153,7 @@
                     // Check if the character already has this power
                     Log.Info("strSelection = " + strSelection);
                     Power objNewPower = new Power(_objCharacter);
-                    XmlNode objXmlPower = XmlManager.Load("powers.xml",_objCharacter.Options.CustomDataDictionary).SelectSingleNode("/chummer/powers/power[name = \"" + strPowerName + "\"]");
+                    XmlNode objXmlPower = XmlManager.Load("powers.xml", _objCharacter.Options.CustomDataDictionary).SelectSingleNode("/chummer/powers/power[name = \"" + strPowerName + "\"]");
                     if (!objNewPower.Create(objXmlPower, 0, bonusNode["bonusoverride"]))
                         throw new AbortedException();
 
@@ -4250,14 +4235,8 @@
                                     throw new AbortedException();
                                 }
 
-                                objXmlPower = XmlManager.Load("powers.xml").SelectSingleNode("/chummer/powers/power[id = \"" + frmPickPower.SelectedPower + "\"]");
+                                objXmlPower = XmlManager.Load("powers.xml", _objCharacter.Options.CustomDataDictionary).SelectSingleNode("/chummer/powers/power[id = \"" + frmPickPower.SelectedPower + "\"]");
                             }
-<<<<<<< HEAD
-                            else
-                            {
-                                XmlNode objXmlPower = XmlManager.Load("powers.xml",_objCharacter.Options.CustomDataDictionary).SelectSingleNode("/chummer/powers/power[id = \"" + frmPickPower.SelectedPower + "\"]");
-=======
->>>>>>> 4d997dd7
 
                             // If no, add the power and mark it free or give it free levels
                             Power objNewPower = new Power(_objCharacter);
@@ -4332,13 +4311,9 @@
 
         public void addart(XmlNode bonusNode)
         {
-<<<<<<< HEAD
-            XmlNode objXmlSelectedArt = XmlManager.Load("metamagic.xml",_objCharacter.Options.CustomDataDictionary).SelectSingleNode("/chummer/arts/art[name = \"" + bonusNode.InnerText + "\"]");
-=======
-            if (bonusNode == null)
-                throw new ArgumentNullException(nameof(bonusNode));
-            XmlNode objXmlSelectedArt = XmlManager.Load("metamagic.xml").SelectSingleNode("/chummer/arts/art[name = \"" + bonusNode.InnerText + "\"]");
->>>>>>> 4d997dd7
+            if (bonusNode == null)
+                throw new ArgumentNullException(nameof(bonusNode));
+            XmlNode objXmlSelectedArt = XmlManager.Load("metamagic.xml", _objCharacter.Options.CustomDataDictionary).SelectSingleNode("/chummer/arts/art[name = \"" + bonusNode.InnerText + "\"]");
 
             // Makes sure we aren't over our limits for this particular metamagic from this overall source
             if (bonusNode.Attributes?["forced"]?.InnerText == bool.TrueString ||
@@ -4361,13 +4336,9 @@
 
         public void selectart(XmlNode bonusNode)
         {
-<<<<<<< HEAD
-            XmlDocument objXmlDocument = XmlManager.Load("metamagic.xml",_objCharacter.Options.CustomDataDictionary);
-=======
-            if (bonusNode == null)
-                throw new ArgumentNullException(nameof(bonusNode));
-            XmlDocument objXmlDocument = XmlManager.Load("metamagic.xml");
->>>>>>> 4d997dd7
+            if (bonusNode == null)
+                throw new ArgumentNullException(nameof(bonusNode));
+            XmlDocument objXmlDocument = XmlManager.Load("metamagic.xml", _objCharacter.Options.CustomDataDictionary);
             XmlNode objXmlSelectedArt;
             XmlNodeList xmlArtList = bonusNode.SelectNodes("art");
             if (xmlArtList?.Count > 0)
@@ -4432,13 +4403,9 @@
 
         public void addmetamagic(XmlNode bonusNode)
         {
-<<<<<<< HEAD
-            XmlNode objXmlSelectedMetamagic = XmlManager.Load("metamagic.xml",_objCharacter.Options.CustomDataDictionary).SelectSingleNode("/chummer/metamagics/metamagic[name = \"" + bonusNode.InnerText + "\"]");
-=======
-            if (bonusNode == null)
-                throw new ArgumentNullException(nameof(bonusNode));
-            XmlNode objXmlSelectedMetamagic = XmlManager.Load("metamagic.xml").SelectSingleNode("/chummer/metamagics/metamagic[name = \"" + bonusNode.InnerText + "\"]");
->>>>>>> 4d997dd7
+            if (bonusNode == null)
+                throw new ArgumentNullException(nameof(bonusNode));
+            XmlNode objXmlSelectedMetamagic = XmlManager.Load("metamagic.xml", _objCharacter.Options.CustomDataDictionary).SelectSingleNode("/chummer/metamagics/metamagic[name = \"" + bonusNode.InnerText + "\"]");
             string strForcedValue = bonusNode.Attributes?["select"]?.InnerText ?? string.Empty;
 
             // Makes sure we aren't over our limits for this particular metamagic from this overall source
@@ -4462,13 +4429,9 @@
 
         public void selectmetamagic(XmlNode bonusNode)
         {
-<<<<<<< HEAD
-            XmlDocument objXmlDocument = XmlManager.Load("metamagic.xml",_objCharacter.Options.CustomDataDictionary);
-=======
-            if (bonusNode == null)
-                throw new ArgumentNullException(nameof(bonusNode));
-            XmlDocument objXmlDocument = XmlManager.Load("metamagic.xml");
->>>>>>> 4d997dd7
+            if (bonusNode == null)
+                throw new ArgumentNullException(nameof(bonusNode));
+            XmlDocument objXmlDocument = XmlManager.Load("metamagic.xml", _objCharacter.Options.CustomDataDictionary);
             string strForceValue = string.Empty;
             XmlNode objXmlSelectedMetamagic;
             XmlNodeList xmlMetamagicList = bonusNode.SelectNodes("metamagic");
@@ -4542,13 +4505,9 @@
 
         public void addecho(XmlNode bonusNode)
         {
-<<<<<<< HEAD
-            XmlDocument objXmlDocument = XmlManager.Load("echoes.xml",_objCharacter.Options.CustomDataDictionary);
-=======
-            if (bonusNode == null)
-                throw new ArgumentNullException(nameof(bonusNode));
-            XmlDocument objXmlDocument = XmlManager.Load("echoes.xml");
->>>>>>> 4d997dd7
+            if (bonusNode == null)
+                throw new ArgumentNullException(nameof(bonusNode));
+            XmlDocument objXmlDocument = XmlManager.Load("echoes.xml", _objCharacter.Options.CustomDataDictionary);
             XmlNode objXmlSelectedEcho = objXmlDocument.SelectSingleNode("/chummer/echoes/echo[name = \"" + bonusNode.InnerText + "\"]");
             string strForceValue = bonusNode.Attributes?["select"]?.InnerText ?? string.Empty;
 
@@ -4573,13 +4532,9 @@
 
         public void selectecho(XmlNode bonusNode)
         {
-<<<<<<< HEAD
-            XmlDocument objXmlDocument = XmlManager.Load("echoes.xml",_objCharacter.Options.CustomDataDictionary);
-=======
-            if (bonusNode == null)
-                throw new ArgumentNullException(nameof(bonusNode));
-            XmlDocument objXmlDocument = XmlManager.Load("echoes.xml");
->>>>>>> 4d997dd7
+            if (bonusNode == null)
+                throw new ArgumentNullException(nameof(bonusNode));
+            XmlDocument objXmlDocument = XmlManager.Load("echoes.xml", _objCharacter.Options.CustomDataDictionary);
             string strForceValue = string.Empty;
             XmlNode xmlSelectedEcho;
             XmlNodeList xmlEchoList = bonusNode.SelectNodes("echo");
@@ -5506,7 +5461,7 @@
             Log.Info("selectsprite");
             Log.Info("selectsprite = " + bonusNode.OuterXml);
             List<ListItem> lstCritters = new List<ListItem>();
-            using (XmlNodeList objXmlNodeList = XmlManager.Load("critters.xml",_objCharacter.Options.CustomDataDictionary).SelectNodes("/chummer/metatypes/metatype[contains(category, \"Sprites\")]"))
+            using (XmlNodeList objXmlNodeList = XmlManager.Load("critters.xml", _objCharacter.Options.CustomDataDictionary).SelectNodes("/chummer/metatypes/metatype[contains(category, \"Sprites\")]"))
                 if (objXmlNodeList != null)
                     foreach (XmlNode objXmlNode in objXmlNodeList)
                     {
@@ -5540,7 +5495,7 @@
                 throw new ArgumentNullException(nameof(bonusNode));
             Log.Info("blackmarketdiscount");
             Log.Info("blackmarketdiscount = " + bonusNode.OuterXml);
-            XmlNodeList nodeList = XmlManager.Load("options.xml",_objCharacter.Options.CustomDataDictionary).SelectNodes("/chummer/blackmarketpipelinecategories/category");
+            XmlNodeList nodeList = XmlManager.Load("options.xml", _objCharacter.Options.CustomDataDictionary).SelectNodes("/chummer/blackmarketpipelinecategories/category");
             SelectedValue = string.Empty;
             if (nodeList != null)
             {
@@ -5595,7 +5550,7 @@
                 LimitSelection = ForcedValue;
 
             // Display the Select Item window and record the value that was entered.
-            XmlDocument objXmlDocument = XmlManager.Load("armor.xml",_objCharacter.Options.CustomDataDictionary);
+            XmlDocument objXmlDocument = XmlManager.Load("armor.xml", _objCharacter.Options.CustomDataDictionary);
             XmlNodeList objXmlNodeList;
             if (!string.IsNullOrEmpty(bonusNode.InnerText))
             {
@@ -5876,15 +5831,6 @@
                 {
                     frmPickPower.ShowDialog();
 
-<<<<<<< HEAD
-                // Record the improvement.
-                XmlNode objXmlPowerNode = XmlManager.Load("critterpowers.xml", _objCharacter.Options.CustomDataDictionary)
-                    .SelectSingleNode("/chummer/powers/power[name = \"" + frmPickPower.SelectedPower + "\"]");
-                CritterPower objPower = new CritterPower(_objCharacter);
-                objPower.Create(objXmlPowerNode, 0, frmPickPower.SelectedPowerExtra);
-                if (objPower.InternalId.IsEmptyGuid())
-                    throw new AbortedException();
-=======
                     // Make sure the dialogue window was not canceled.
                     if (frmPickPower.DialogResult == DialogResult.Cancel)
                     {
@@ -5892,13 +5838,12 @@
                     }
 
                     // Record the improvement.
-                    XmlNode objXmlPowerNode = XmlManager.Load("critterpowers.xml")
+                    XmlNode objXmlPowerNode = XmlManager.Load("critterpowers.xml", _objCharacter.Options.CustomDataDictionary)
                         .SelectSingleNode("/chummer/powers/power[name = \"" + frmPickPower.SelectedPower + "\"]");
                     CritterPower objPower = new CritterPower(_objCharacter);
                     objPower.Create(objXmlPowerNode, 0, frmPickPower.SelectedPowerExtra);
                     if (objPower.InternalId.IsEmptyGuid())
                         throw new AbortedException();
->>>>>>> 4d997dd7
 
                     objPower.Grade = -1;
                     _objCharacter.CritterPowers.Add(objPower);
@@ -5910,13 +5855,9 @@
 
         public void critterpowers(XmlNode bonusNode)
         {
-<<<<<<< HEAD
+            if (bonusNode == null)
+                throw new ArgumentNullException(nameof(bonusNode));
             XmlDocument objXmlDocument = XmlManager.Load("critterpowers.xml", _objCharacter.Options.CustomDataDictionary);
-=======
-            if (bonusNode == null)
-                throw new ArgumentNullException(nameof(bonusNode));
-            XmlDocument objXmlDocument = XmlManager.Load("critterpowers.xml");
->>>>>>> 4d997dd7
             using (XmlNodeList xmlPowerList = bonusNode.SelectNodes("power"))
             {
                 if (xmlPowerList?.Count > 0)
@@ -6076,13 +6017,9 @@
 
         public void addqualities(XmlNode bonusNode)
         {
-<<<<<<< HEAD
+            if (bonusNode == null)
+                throw new ArgumentNullException(nameof(bonusNode));
             XmlDocument objXmlDocument = XmlManager.Load("qualities.xml", _objCharacter.Options.CustomDataDictionary);
-=======
-            if (bonusNode == null)
-                throw new ArgumentNullException(nameof(bonusNode));
-            XmlDocument objXmlDocument = XmlManager.Load("qualities.xml");
->>>>>>> 4d997dd7
             using (XmlNodeList xmlQualityList = bonusNode.SelectNodes("addquality"))
             {
                 if (xmlQualityList?.Count > 0)
@@ -6130,13 +6067,9 @@
 
         public void selectquality(XmlNode bonusNode)
         {
-<<<<<<< HEAD
+            if (bonusNode == null)
+                throw new ArgumentNullException(nameof(bonusNode));
             XmlDocument objXmlDocument = XmlManager.Load("qualities.xml", _objCharacter.Options.CustomDataDictionary);
-=======
-            if (bonusNode == null)
-                throw new ArgumentNullException(nameof(bonusNode));
-            XmlDocument objXmlDocument = XmlManager.Load("qualities.xml");
->>>>>>> 4d997dd7
             List<ListItem> lstQualities = new List<ListItem>();
             using (XmlNodeList xmlQualityList = bonusNode.SelectNodes("quality"))
             {
@@ -6517,12 +6450,8 @@
             }
 
             List<ListItem> lstSpirits = new List<ListItem>();
-<<<<<<< HEAD
             using (XmlNodeList xmlSpirits = XmlManager.Load(xmlDoc, _objCharacter.Options.CustomDataDictionary).SelectNodes("/chummer/spirits/spirit"))
-=======
-            using (XmlNodeList xmlSpirits = XmlManager.Load(xmlDoc).SelectNodes("/chummer/spirits/spirit"))
-            {
->>>>>>> 4d997dd7
+            {
                 if (xmlSpirits?.Count > 0)
                 {
                     foreach (XmlNode xmlSpirit in xmlSpirits)
@@ -6538,13 +6467,8 @@
 
             if (!string.IsNullOrEmpty(strCritterCategory))
             {
-<<<<<<< HEAD
-                using (XmlNodeList xmlSpirits = XmlManager.Load("critters.xml", _objCharacter.Options.CustomDataDictionary)
-                    .SelectNodes($"/chummer/critters/critter[category = \"{strCritterCategory}\"]"))
-=======
-                using (XmlNodeList xmlSpirits = XmlManager.Load("critters.xml").SelectNodes($"/chummer/critters/critter[category = \"{strCritterCategory}\"]"))
-                {
->>>>>>> 4d997dd7
+                using (XmlNodeList xmlSpirits = XmlManager.Load("critters.xml", _objCharacter.Options.CustomDataDictionary).SelectNodes($"/chummer/critters/critter[category = \"{strCritterCategory}\"]"))
+                {
                     if (xmlSpirits?.Count > 0)
                     {
                         foreach (XmlNode xmlSpirit in xmlSpirits)
@@ -7249,12 +7173,12 @@
             Improvement.ImprovementSource eSource;
             if (bonusNode["type"]?.InnerText == "bioware")
             {
-                node = XmlManager.Load("bioware.xml",_objCharacter.Options.CustomDataDictionary).SelectSingleNode("/chummer/biowares/bioware[name = \"" + bonusNode["name"]?.InnerText + "\"]");
+                node = XmlManager.Load("bioware.xml", _objCharacter.Options.CustomDataDictionary).SelectSingleNode("/chummer/biowares/bioware[name = \"" + bonusNode["name"]?.InnerText + "\"]");
                 eSource = Improvement.ImprovementSource.Bioware;
             }
             else
             {
-                node = XmlManager.Load("cyberware.xml",_objCharacter.Options.CustomDataDictionary).SelectSingleNode("/chummer/cyberwares/cyberware[name = \"" + bonusNode["name"]?.InnerText + "\"]");
+                node = XmlManager.Load("cyberware.xml", _objCharacter.Options.CustomDataDictionary).SelectSingleNode("/chummer/cyberwares/cyberware[name = \"" + bonusNode["name"]?.InnerText + "\"]");
                 eSource = Improvement.ImprovementSource.Cyberware;
             }
 
