--- conflicted
+++ resolved
@@ -856,11 +856,7 @@
                     {
                         using (XmlWriter objWriter = Utils.GetStandardXmlWriter(objStream))
                         {
-<<<<<<< HEAD
-                            objWriter.WriteStartDocument();
-=======
                             await objWriter.WriteStartDocumentAsync();
->>>>>>> 5393f629
 
                             // <chummer>
                             await objWriter.WriteStartElementAsync("chummer");
