/*  This file is part of Chummer5a.
 *
 *  Chummer5a is free software: you can redistribute it and/or modify
 *  it under the terms of the GNU General Public License as published by
 *  the Free Software Foundation, either version 3 of the License, or
 *  (at your option) any later version.
 *
 *  Chummer5a is distributed in the hope that it will be useful,
 *  but WITHOUT ANY WARRANTY; without even the implied warranty of
 *  MERCHANTABILITY or FITNESS FOR A PARTICULAR PURPOSE.  See the
 *  GNU General Public License for more details.
 *
 *  You should have received a copy of the GNU General Public License
 *  along with Chummer5a.  If not, see <http://www.gnu.org/licenses/>.
 *
 *  You can obtain the full source code for Chummer5a at
 *  https://github.com/chummer5a/chummer5a
 */
using System;
using System.ComponentModel;
using System.Drawing;
using System.Windows.Forms;
using Chummer.Annotations;
using Chummer.Backend.Skills;

namespace Chummer.UI.Skills
{
    public sealed partial class KnowledgeSkillControl : UserControl
    {
        private readonly KnowledgeSkill _skill;
        public KnowledgeSkillControl(KnowledgeSkill skill)
        {
            if (skill == null)
                return;
            _skill = skill;
            InitializeComponent();

            this.TranslateWinForm();

            lblModifiedRating.DoOneWayDataBinding("Text", _skill, nameof(KnowledgeSkill.DisplayPool));
            lblModifiedRating.DoOneWayDataBinding("ToolTipText", _skill, nameof(KnowledgeSkill.PoolToolTip));

<<<<<<< HEAD
            List<ListItem> lstTypes = KnowledgeSkill.KnowledgeTypes(skill.CharacterObject).ToList();
            lstTypes.Sort(CompareListItems.CompareNames);
=======
            cmdDelete.DoOneWayDataBinding("Visible", _skill, nameof(Skill.AllowDelete));
>>>>>>> 1161a64b

            cboType.BeginUpdate();
            cboType.DataSource = null;
            cboType.DisplayMember = nameof(ListItem.Name);
            cboType.ValueMember = nameof(ListItem.Value);
            cboType.DataSource = KnowledgeSkill.KnowledgeTypes;
            cboType.DoDatabinding("SelectedValue", _skill, nameof(KnowledgeSkill.Type));

            if (_skill.CharacterObject.Created)
            {
                //New knowledge_skills start at 0. Leave the Type selector unlocked until they spend Karma on the_skill.
                cboType.Enabled = (_skill.Karma == 0 && _skill.Base == 0 && !_skill.ForcedName) || string.IsNullOrWhiteSpace(_skill.Type);
            }
            if (_skill.ForcedName)
            {
                this.DoOneWayDataBinding("Enabled", _skill, nameof(KnowledgeSkill.Enabled));
                if (!_skill.CharacterObject.Created)
                    cboType.Enabled = string.IsNullOrEmpty(_skill.Type);
            }
            cboType.EndUpdate();

            if (_skill.CharacterObject.Created || !_skill.AllowUpgrade)
            {
                flpButtonsCreate.Visible = false;
                tlpSpecsCreate.Visible = false;
                flpButtonsCareer.Dock = DockStyle.Fill;
                tlpSpecsCareer.Dock = DockStyle.Fill;

                lblRating.DoOneWayDataBinding("Text", _skill, nameof(Skill.Rating));
                lblSpec.DoOneWayDataBinding("Text", _skill, nameof(Skill.CurrentDisplaySpecialization));

                if (_skill.AllowUpgrade)
                {
                    if (_skill.Karma == 0 && _skill.Base == 0 && !_skill.ForcedName)
                    {
                        lblName.Visible = false;
                        cboName.BeginUpdate();
                        cboName.DataSource = null;
                        cboName.DisplayMember = nameof(ListItem.Name);
                        cboName.ValueMember = nameof(ListItem.Value);
                        cboName.DataSource = KnowledgeSkill.DefaultKnowledgeSkills;
                        cboName.SelectedIndex = -1;
                        cboName.DoDatabinding("Text", _skill, nameof(KnowledgeSkill.WriteableName));
                        cboName.DoOneWayDataBinding("ForeColor", _skill, nameof(Skill.PreferredColor));
                        cboName.EndUpdate();
                    }
                    else
                    {
                        cboName.Visible = false;
                        lblName.DoOneWayDataBinding("Text", _skill, nameof(KnowledgeSkill.WriteableName));
                        lblName.DoOneWayDataBinding("ForeColor", _skill, nameof(Skill.PreferredColor));
                    }
                    btnCareerIncrease.DoOneWayDataBinding("Enabled", _skill, nameof(Skill.CanUpgradeCareer));
                    btnCareerIncrease.DoOneWayDataBinding("ToolTipText", _skill, nameof(Skill.UpgradeToolTip));

                    btnAddSpec.DoOneWayDataBinding("Enabled", _skill, nameof(Skill.CanAffordSpecialization));
                    btnAddSpec.DoOneWayDataBinding("Visible", _skill, nameof(Skill.CanHaveSpecs));
                    btnAddSpec.DoOneWayDataBinding("ToolTipText", _skill, nameof(Skill.AddSpecToolTip));
                }
                else
                {
                    btnCareerIncrease.Visible = false;
                    btnAddSpec.Visible = false;
                }
            }
            else
            {
<<<<<<< HEAD
                //Up down boxes
                nudKarma.DataBindings.Add("Value", skill, nameof(Skill.Karma), false, DataSourceUpdateMode.OnPropertyChanged);
                nudKarma.DataBindings.Add("InterceptMouseWheel", skill.CharacterObject.Options, nameof(CharacterOptions.InterceptMode), false, DataSourceUpdateMode.OnPropertyChanged);

                nudSkill.DataBindings.Add("Value", skill, nameof(Skill.Base), false, DataSourceUpdateMode.OnPropertyChanged);
                nudSkill.DataBindings.Add("Enabled", skill.CharacterObject.SkillsSection, nameof(SkillsSection.HasKnowledgePoints), false, DataSourceUpdateMode.OnPropertyChanged);
                nudSkill.DataBindings.Add("InterceptMouseWheel", skill.CharacterObject.Options, nameof(CharacterOptions.InterceptMode), false, DataSourceUpdateMode.OnPropertyChanged);

                chkKarma.DataBindings.Add("Checked", skill, nameof(Skill.BuyWithKarma), false,
                        DataSourceUpdateMode.OnPropertyChanged);
                List<ListItem> lstDefaultKnowledgeSkills = KnowledgeSkill.DefaultKnowledgeSkills(skill.CharacterObject).ToList();
                lstDefaultKnowledgeSkills.Sort(CompareListItems.CompareNames);
                cboSkill.DataSource = lstDefaultKnowledgeSkills;
                cboSkill.DisplayMember = nameof(ListItem.Name);
                cboSkill.ValueMember = nameof(ListItem.Value);
                cboSkill.SelectedIndex = -1;
                cboSkill.DataBindings.Add("Text", skill, nameof(KnowledgeSkill.WriteableName), false, DataSourceUpdateMode.OnPropertyChanged);
                cboSkill.DataBindings.Add(new NegatableBinding("Enabled", skill, nameof(KnowledgeSkill.ForcedName), true));

                //dropdown/spec
                cboSpec.DataSource = skill.CGLSpecializations;
=======
                flpButtonsCareer.Visible = false;
                tlpSpecsCareer.Visible = false;
                flpButtonsCreate.Dock = DockStyle.Fill;
                tlpSpecsCreate.Dock = DockStyle.Fill;

                if (!_skill.ForcedName)
                {
                    lblName.Visible = false;
                    cboName.BeginUpdate();
                    cboName.DataSource = null;
                    cboName.DisplayMember = nameof(ListItem.Name);
                    cboName.ValueMember = nameof(ListItem.Value);
                    cboName.DataSource = KnowledgeSkill.DefaultKnowledgeSkills;
                    cboName.SelectedIndex = -1;
                    cboName.DoDatabinding("Text", _skill, nameof(KnowledgeSkill.WriteableName));
                    cboName.DoOneWayDataBinding("ForeColor", _skill, nameof(Skill.PreferredColor));
                    cboName.EndUpdate();
                }
                else
                {
                    cboName.Visible = false;
                    lblName.DoOneWayDataBinding("Text", _skill, nameof(KnowledgeSkill.WriteableName));
                    lblName.DoOneWayDataBinding("ForeColor", _skill, nameof(Skill.PreferredColor));
                }

                nudSkill.DoOneWayDataBinding("Visible", _skill.CharacterObject.SkillsSection, nameof(SkillsSection.HasKnowledgePoints));
                nudSkill.DoDatabinding("Value", _skill, nameof(Skill.Base));
                nudSkill.DoOneWayDataBinding("InterceptMouseWheel", _skill.CharacterObject.Options, nameof(CharacterOptions.InterceptMode));
                nudKarma.DoDatabinding("Value", _skill, nameof(Skill.Karma));
                nudKarma.DoOneWayDataBinding("InterceptMouseWheel", _skill.CharacterObject.Options, nameof(CharacterOptions.InterceptMode));

                cboSpec.BeginUpdate();
                cboSpec.DataSource = null;
>>>>>>> 1161a64b
                cboSpec.DisplayMember = nameof(ListItem.Name);
                cboSpec.ValueMember = nameof(ListItem.Value);
                cboSpec.DataSource = _skill.CGLSpecializations;
                cboSpec.SelectedIndex = -1;
                cboSpec.DoOneWayDataBinding("Enabled", _skill, nameof(Skill.CanHaveSpecs));
                cboSpec.DoDatabinding("Text", _skill, nameof(Skill.Specialization));
                cboSpec.EndUpdate();
                chkKarma.DoDatabinding("Checked", _skill, nameof(Skill.BuyWithKarma));
            }

            _skill.PropertyChanged += Skill_PropertyChanged;
        }

        private void Skill_PropertyChanged(object sender, PropertyChangedEventArgs e)
        {
            bool all = false;
            switch (e?.PropertyName)
            {
                case null:
                    all = true;
                    goto case nameof(Skill.CGLSpecializations);
                case nameof(Skill.CGLSpecializations):
                    if (!_skill.CharacterObject.Created)
                    {
                        string strOldSpec = _skill.CGLSpecializations.Count != 0 ? cboSpec.SelectedItem?.ToString() : cboSpec.Text;
                        cboSpec.BeginUpdate();
                        cboSpec.DataSource = null;
                        cboSpec.DisplayMember = nameof(ListItem.Name);
                        cboSpec.ValueMember = nameof(ListItem.Value);
                        cboSpec.DataSource = _skill.CGLSpecializations;
                        cboSpec.MaxDropDownItems = Math.Max(1, _skill.CGLSpecializations.Count);
                        if (string.IsNullOrEmpty(strOldSpec))
                            cboSpec.SelectedIndex = -1;
                        else
                        {
                            cboSpec.SelectedValue = strOldSpec;
                            if (cboSpec.SelectedIndex == -1)
                                cboSpec.Text = strOldSpec;
                        }
                        cboSpec.EndUpdate();
                    }
                    if (all)
                        goto case nameof(KnowledgeSkill.Type);
                    break;
                case nameof(KnowledgeSkill.Type):
                    if (!cboName.Visible || lblName.Visible)
                        cboType.Enabled = string.IsNullOrEmpty(_skill.Type);
                    break;
            }
        }

        private void UnbindKnowledgeSkillControl()
        {
            _skill.PropertyChanged -= Skill_PropertyChanged;
            foreach (Control objControl in Controls)
            {
                objControl.DataBindings.Clear();
            }
        }

        private void btnCareerIncrease_Click(object sender, EventArgs e)
        {
            int upgradeKarmaCost = _skill.UpgradeKarmaCost;

            if (upgradeKarmaCost == -1)
                return; //TODO: more descriptive
            string confirmstring = string.Format(GlobalOptions.CultureInfo, LanguageManager.GetString("Message_ConfirmKarmaExpense"),
                _skill.CurrentDisplayName, _skill.Rating + 1, upgradeKarmaCost, cboType.GetItemText(cboType.SelectedItem));

            if (!_skill.CharacterObject.ConfirmKarmaExpense(confirmstring))
                return;

            SuspendLayout();
            if (cboName.Visible || !lblName.Visible)
            {
                lblName.Visible = true;
                cboName.Visible = false;
                cboName.DataBindings.Clear();
                lblName.DoOneWayDataBinding("Text", _skill, nameof(KnowledgeSkill.WriteableName));
                lblName.DoOneWayDataBinding("ForeColor", _skill, nameof(Skill.PreferredColor));
            }
            cboType.Enabled = false;
            ResumeLayout();

            _skill.Upgrade();
        }

        private void btnAddSpec_Click(object sender, EventArgs e)
        {
            int price = _skill.CharacterObject.Options.KarmaKnowledgeSpecialization;

            int intExtraSpecCost = 0;
            int intTotalBaseRating = _skill.TotalBaseRating;
            decimal decSpecCostMultiplier = 1.0m;
            foreach (Improvement objLoopImprovement in _skill.CharacterObject.Improvements)
            {
                if (objLoopImprovement.Minimum <= intTotalBaseRating &&
                    (string.IsNullOrEmpty(objLoopImprovement.Condition)
                     || (objLoopImprovement.Condition == "career") == _skill.CharacterObject.Created
                     || (objLoopImprovement.Condition == "create") != _skill.CharacterObject.Created)
                    && objLoopImprovement.Enabled)
                {
                    if (objLoopImprovement.ImprovedName == _skill.SkillCategory)
                    {
                        if (objLoopImprovement.ImproveType == Improvement.ImprovementType.SkillCategorySpecializationKarmaCost)
                            intExtraSpecCost += objLoopImprovement.Value;
                        else if (objLoopImprovement.ImproveType == Improvement.ImprovementType.SkillCategorySpecializationKarmaCostMultiplier)
                            decSpecCostMultiplier *= objLoopImprovement.Value / 100.0m;
                    }
                }
            }
            if (decSpecCostMultiplier != 1.0m)
                price = decimal.ToInt32(decimal.Ceiling(price * decSpecCostMultiplier));
            price += intExtraSpecCost; //Spec

            string confirmstring = string.Format(GlobalOptions.CultureInfo, LanguageManager.GetString("Message_ConfirmKarmaExpenseSkillSpecialization"), price);

            if (!_skill.CharacterObject.ConfirmKarmaExpense(confirmstring))
                return;

            using (frmSelectSpec selectForm = new frmSelectSpec(_skill) { Mode = "Knowledge" })
            {
                selectForm.ShowDialog();

                if (selectForm.DialogResult != DialogResult.OK)
                    return;

                _skill.AddSpecialization(selectForm.SelectedItem);
            }

            if (ParentForm is CharacterShared frmParent)
                frmParent.IsCharacterUpdateRequested = true;
        }

        private void cmdDelete_Click(object sender, EventArgs e)
        {
            if (!_skill.CharacterObject.ConfirmDelete(LanguageManager.GetString("Message_DeleteKnowledgeSkill")))
                return;
            _skill.UnbindSkill();
            _skill.CharacterObject.SkillsSection.KnowledgeSkills.Remove(_skill);
        }

        public void MoveControls(int i)
        {
            if (cboName.Visible)
                cboName.Width = i;
        }

        [UsedImplicitly]
        public int NameWidth => tlpName.Width;

        [UsedImplicitly]
        public int NudSkillWidth => !_skill.CharacterObject.Created && _skill.AllowUpgrade && _skill.CharacterObject.SkillsSection.HasKnowledgePoints
            ? nudSkill.Width
            : 0;

        [UsedImplicitly]
        public int RightButtonsWidth => tlpRight.Width;

        /// <summary>
        /// I'm not super pleased with how this works, but it's functional so w/e.
        /// The goal is for controls to retain the ability to display tooltips even while disabled. IT DOES NOT WORK VERY WELL.
        /// </summary>
        #region ButtonWithToolTip Visibility workaround

        ButtonWithToolTip _activeButton;

        private ButtonWithToolTip ActiveButton
        {
            get => _activeButton;
            set
            {
                if (value == ActiveButton) return;
                ActiveButton?.ToolTipObject.Hide(this);
                _activeButton = value;
                if (_activeButton?.Visible == true)
                {
                    ActiveButton?.ToolTipObject.Show(ActiveButton?.ToolTipText, this);
                }
            }
        }

        private Control FindToolTipControl(Point pt)
        {
            foreach (Control c in Controls)
            {
                if (!(c is ButtonWithToolTip)) continue;
                if (c.Bounds.Contains(pt)) return c;
            }
            return null;
        }

        private void OnMouseMove(object sender, MouseEventArgs e)
        {
            ActiveButton = FindToolTipControl(e.Location) as ButtonWithToolTip;
        }

        private void OnMouseLeave(object sender, EventArgs e)
        {
            ActiveButton = null;
        }
        #endregion
    }
}<|MERGE_RESOLUTION|>--- conflicted
+++ resolved
@@ -40,18 +40,13 @@
             lblModifiedRating.DoOneWayDataBinding("Text", _skill, nameof(KnowledgeSkill.DisplayPool));
             lblModifiedRating.DoOneWayDataBinding("ToolTipText", _skill, nameof(KnowledgeSkill.PoolToolTip));
 
-<<<<<<< HEAD
-            List<ListItem> lstTypes = KnowledgeSkill.KnowledgeTypes(skill.CharacterObject).ToList();
-            lstTypes.Sort(CompareListItems.CompareNames);
-=======
             cmdDelete.DoOneWayDataBinding("Visible", _skill, nameof(Skill.AllowDelete));
->>>>>>> 1161a64b
 
             cboType.BeginUpdate();
             cboType.DataSource = null;
             cboType.DisplayMember = nameof(ListItem.Name);
             cboType.ValueMember = nameof(ListItem.Value);
-            cboType.DataSource = KnowledgeSkill.KnowledgeTypes;
+            cboType.DataSource = _skill.MyKnowledgeTypes;
             cboType.DoDatabinding("SelectedValue", _skill, nameof(KnowledgeSkill.Type));
 
             if (_skill.CharacterObject.Created)
@@ -86,7 +81,7 @@
                         cboName.DataSource = null;
                         cboName.DisplayMember = nameof(ListItem.Name);
                         cboName.ValueMember = nameof(ListItem.Value);
-                        cboName.DataSource = KnowledgeSkill.DefaultKnowledgeSkills;
+                        cboName.DataSource = _skill.MyDefaultKnowledgeSkills;
                         cboName.SelectedIndex = -1;
                         cboName.DoDatabinding("Text", _skill, nameof(KnowledgeSkill.WriteableName));
                         cboName.DoOneWayDataBinding("ForeColor", _skill, nameof(Skill.PreferredColor));
@@ -113,29 +108,6 @@
             }
             else
             {
-<<<<<<< HEAD
-                //Up down boxes
-                nudKarma.DataBindings.Add("Value", skill, nameof(Skill.Karma), false, DataSourceUpdateMode.OnPropertyChanged);
-                nudKarma.DataBindings.Add("InterceptMouseWheel", skill.CharacterObject.Options, nameof(CharacterOptions.InterceptMode), false, DataSourceUpdateMode.OnPropertyChanged);
-
-                nudSkill.DataBindings.Add("Value", skill, nameof(Skill.Base), false, DataSourceUpdateMode.OnPropertyChanged);
-                nudSkill.DataBindings.Add("Enabled", skill.CharacterObject.SkillsSection, nameof(SkillsSection.HasKnowledgePoints), false, DataSourceUpdateMode.OnPropertyChanged);
-                nudSkill.DataBindings.Add("InterceptMouseWheel", skill.CharacterObject.Options, nameof(CharacterOptions.InterceptMode), false, DataSourceUpdateMode.OnPropertyChanged);
-
-                chkKarma.DataBindings.Add("Checked", skill, nameof(Skill.BuyWithKarma), false,
-                        DataSourceUpdateMode.OnPropertyChanged);
-                List<ListItem> lstDefaultKnowledgeSkills = KnowledgeSkill.DefaultKnowledgeSkills(skill.CharacterObject).ToList();
-                lstDefaultKnowledgeSkills.Sort(CompareListItems.CompareNames);
-                cboSkill.DataSource = lstDefaultKnowledgeSkills;
-                cboSkill.DisplayMember = nameof(ListItem.Name);
-                cboSkill.ValueMember = nameof(ListItem.Value);
-                cboSkill.SelectedIndex = -1;
-                cboSkill.DataBindings.Add("Text", skill, nameof(KnowledgeSkill.WriteableName), false, DataSourceUpdateMode.OnPropertyChanged);
-                cboSkill.DataBindings.Add(new NegatableBinding("Enabled", skill, nameof(KnowledgeSkill.ForcedName), true));
-
-                //dropdown/spec
-                cboSpec.DataSource = skill.CGLSpecializations;
-=======
                 flpButtonsCareer.Visible = false;
                 tlpSpecsCareer.Visible = false;
                 flpButtonsCreate.Dock = DockStyle.Fill;
@@ -148,7 +120,7 @@
                     cboName.DataSource = null;
                     cboName.DisplayMember = nameof(ListItem.Name);
                     cboName.ValueMember = nameof(ListItem.Value);
-                    cboName.DataSource = KnowledgeSkill.DefaultKnowledgeSkills;
+                    cboName.DataSource = _skill.MyDefaultKnowledgeSkills;
                     cboName.SelectedIndex = -1;
                     cboName.DoDatabinding("Text", _skill, nameof(KnowledgeSkill.WriteableName));
                     cboName.DoOneWayDataBinding("ForeColor", _skill, nameof(Skill.PreferredColor));
@@ -169,7 +141,6 @@
 
                 cboSpec.BeginUpdate();
                 cboSpec.DataSource = null;
->>>>>>> 1161a64b
                 cboSpec.DisplayMember = nameof(ListItem.Name);
                 cboSpec.ValueMember = nameof(ListItem.Value);
                 cboSpec.DataSource = _skill.CGLSpecializations;
