--- conflicted
+++ resolved
@@ -1,329 +1,3 @@
-<<<<<<< HEAD
-﻿using System;
-using System.Collections.Generic;
-using System.ComponentModel;
-using System.Diagnostics;
-using System.Drawing;
-using System.Linq;
-using System.Windows.Forms;
-using Chummer.Skills;
-
-namespace Chummer.UI.Skills
-{
-	[DebuggerDisplay("{_skill.Name} {Visible} {btnAddSpec.Visible}")]
-	public partial class SkillControl2 : UserControl
-	{
-		private readonly Skill _skill;
-		private readonly Font _normal;
-		private readonly Font _italic;
-		private CharacterAttrib _attributeActive;
-
-		public SkillControl2(Skill skill)
-		{
-			this._skill = skill;
-			InitializeComponent();
-
-			DataBindings.Add("Enabled", skill, nameof(Skill.Enabled), false, DataSourceUpdateMode.OnPropertyChanged);
-
-			//Display
-			if (!skill.Default)
-			{
-				lblName.Font = new Font(lblName.Font, FontStyle.Italic);
-			}
-			if (!String.IsNullOrWhiteSpace(_skill.Notes))
-			{
-				lblName.ForeColor = Color.SaddleBrown;
-			}
-
-			lblName.DataBindings.Add("Text", skill, nameof(Skill.DisplayName));
-
-			skill.PropertyChanged += Skill_PropertyChanged;
-
-			_attributeActive = skill.AttributeObject;
-			_attributeActive.PropertyChanged += AttributeActiveOnPropertyChanged;
-			Skill_PropertyChanged(null, null);  //if null it updates all
-			
-			
-			_normal = btnAttribute.Font;
-			_italic = new Font(_normal, FontStyle.Italic);
-			if (skill.CharacterObject.Created)
-			{
-				lblModifiedRating.Location = new Point(256 - 13, 4);
-
-				lblCareerRating.DataBindings.Add("Text", skill, nameof(Skill.Rating), false,
-					DataSourceUpdateMode.OnPropertyChanged);
-				lblCareerRating.Visible = true;
-
-				btnCareerIncrease.Visible = true;
-				btnCareerIncrease.DataBindings.Add("Enabled", skill, nameof(Skill.CanUpgradeCareer), false,
-					DataSourceUpdateMode.OnPropertyChanged);
-				nudSkill.Visible = false;
-				nudKarma.Visible = false;
-				chkKarma.Visible = false;
-
-				cboSpec.Visible = false;
-
-
-				lblCareerSpec.DataBindings.Add("Text", skill, nameof(skill.DisplaySpecialization), false, DataSourceUpdateMode.OnPropertyChanged);
-				lblCareerSpec.Visible = true;
-
-				lblAttribute.Visible = false;  //Was true, cannot think it should be
-
-				btnAttribute.DataBindings.Add("Text", skill, nameof(Skill.DisplayAttribute));
-				btnAttribute.Visible = true;
-
-				SetupDropdown();
-			}
-			else
-			{
-				lblAttribute.DataBindings.Add("Text", skill, nameof(Skill.DisplayAttribute));
-				
-				//Up down boxes
-				nudKarma.DataBindings.Add("Value", skill, nameof(Skill.Karma), false, DataSourceUpdateMode.OnPropertyChanged);
-				nudSkill.DataBindings.Add("Value", skill, nameof(Skill.Base), false, DataSourceUpdateMode.OnPropertyChanged);
-
-				nudSkill.DataBindings.Add("Enabled", skill, nameof(Skill.BaseUnlocked), false,
-					DataSourceUpdateMode.OnPropertyChanged);
-				nudKarma.DataBindings.Add("Enabled", skill, nameof(Skill.KarmaUnlocked), false,
-					DataSourceUpdateMode.OnPropertyChanged);
-				
-				if (skill.CharacterObject.BuildMethod.HaveSkillPoints())
-				{
-					chkKarma.DataBindings.Add("Checked", skill, nameof(Skill.BuyWithKarma), false,
-						DataSourceUpdateMode.OnPropertyChanged);
-					chkKarma.DataBindings.Add("Enabled", skill, nameof(Skill.CanHaveSpecs), false, DataSourceUpdateMode.OnPropertyChanged);
-				}
-				else
-				{
-					chkKarma.Visible = false;
-				}
-
-				
-				if (skill.IsExoticSkill)
-				{
-					cboSpec.Enabled = false;
-					cboSpec.DataBindings.Add("Text", skill, nameof(Skill.DisplaySpecialization), false, DataSourceUpdateMode.OnPropertyChanged);
-
-				}
-				else
-				{
-					//dropdown/spec
-					cboSpec.DataSource = skill.CGLSpecializations;
-					cboSpec.DisplayMember = nameof(ListItem.Name);
-					cboSpec.ValueMember = nameof(ListItem.Value);
-					cboSpec.DataBindings.Add("Enabled", skill, nameof(Skill.CanHaveSpecs), false,
-						DataSourceUpdateMode.OnPropertyChanged);
-					cboSpec.SelectedIndex = -1;
-
-					cboSpec.DataBindings.Add("Text", skill, nameof(Skill.Specialization), false, DataSourceUpdateMode.OnPropertyChanged);
-
-				}
-			}
-
-			//Delete button
-			if (skill.AllowDelete)
-			{
-				cmdDelete.Visible = true;
-				cmdDelete.Click += (sender, args) => { skill.CharacterObject.SkillsSection.Skills.Remove(skill); };
-
-				if (skill.CharacterObject.Created)
-				{
-					btnAddSpec.Location = new Point(btnAddSpec.Location.X - cmdDelete.Width, btnAddSpec.Location.Y); 
-				}
-			}
-		}
-
-		private void ContextMenu_Opening(object sender, CancelEventArgs e)
-		{
-			foreach (ToolStripItem objItem in ((ContextMenuStrip)sender).Items)
-			{
-				if (objItem.Tag != null)
-					objItem.Text = LanguageManager.Instance.GetString(objItem.Tag.ToString());
-			}
-		}
-
-		private void Skill_PropertyChanged(object sender, PropertyChangedEventArgs propertyChangedEventArgs)
-		{
-			//I learned something from this but i'm not sure it is a good solution
-			//scratch that, i'm sure it is a bad solution. (Tooltip manager from tooltip, properties from reflection?
-
-			//if name of changed is null it does magic to change all, otherwise it only does one.
-			bool all = false;
-			switch (propertyChangedEventArgs?.PropertyName)
-			{
-				case null:
-					all = true;
-					goto case nameof(Skill.Leveled);
-
-				case nameof(Skill.DisplayPool):
-					all = true;
-					goto case nameof(Skill.PoolToolTip);
-
-				case nameof(Skill.Leveled):
-					BackColor = _skill.Leveled ? SystemColors.ButtonHighlight : SystemColors.Control;
-					btnAddSpec.Visible = _skill.CharacterObject.Created && _skill.Leveled &&  !_skill.IsExoticSkill;
-					if (all) { goto case nameof(Skill.SkillToolTip); }  break;
-
-
-				case nameof(Skill.SkillToolTip):
-					tipTooltip.SetToolTip(lblName, _skill.SkillToolTip);  //is this the best way?
-					//tipTooltip.SetToolTip(this, skill.SkillToolTip);
-					//tipTooltip.SetToolTip(lblAttribute, skill.SkillToolTip);
-					//tipTooltip.SetToolTip(lblCareerSpec, skill.SkillToolTip);
-					if (all) { goto case nameof(Skill.AddSpecToolTip); } break;
-
-
-				case nameof(Skill.AddSpecToolTip):
-					tipTooltip.SetToolTip(btnAddSpec, _skill.AddSpecToolTip);
-					if (all) { goto case nameof(Skill.PoolToolTip); } break;
-
-
-				case nameof(Skill.PoolToolTip):
-					tipTooltip.SetToolTip(lblModifiedRating, _skill.PoolToolTip);
-					if (all) { goto case nameof(Skill.UpgradeToolTip); } break;
-
-
-				case nameof(Skill.UpgradeToolTip):
-					tipTooltip.SetToolTip(btnCareerIncrease, _skill.UpgradeToolTip);
-					if (all) { goto case nameof(Skill.Rating); } break;
-
-				case nameof(Skill.Rating):
-                case nameof(Skill.Specialization):
-					lblModifiedRating.Text =
-						_skill.DisplayOtherAttribue(_attributeActive.TotalValue);
-					break;
-			}
-		}
-		
-		private void btnCareerIncrease_Click(object sender, EventArgs e)
-		{
-			frmCareer parrent = ParentForm as frmCareer;
-			if (parrent != null)
-			{
-				string confirmstring = string.Format(LanguageManager.Instance.GetString("Message_ConfirmKarmaExpense"),
-					_skill.DisplayName, _skill.Rating + 1, _skill.UpgradeKarmaCost());
-					
-				if (!parrent.ConfirmKarmaExpense(confirmstring))
-					return;
-			}
-
-			_skill.Upgrade();
-		}
-
-		private void btnAddSpec_Click(object sender, EventArgs e)
-		{
-			frmCareer parrent = ParentForm as frmCareer;
-			if (parrent != null)
-			{
-				string confirmstring = string.Format(LanguageManager.Instance.GetString("Message_ConfirmKarmaExpenseSkillSpecialization"),
-						_skill.CharacterObject.Options.KarmaSpecialization);
-
-				if (!parrent.ConfirmKarmaExpense(confirmstring))
-					return;
-			}
-
-			frmSelectSpec selectForm = new frmSelectSpec(_skill);
-			selectForm.ShowDialog();
-
-			if (selectForm.DialogResult != DialogResult.OK) return;
-
-			_skill.AddSpecialization(selectForm.SelectedItem);
-
-			//TODO turn this into a databinding, but i don't care enough right now
-			lblCareerSpec.Text = string.Join(", ",
-					(from specialization in _skill.Specializations
-					 select specialization.Name));
-
-			parrent?.UpdateCharacterInfo();
-		}
-
-		private void SetupDropdown()
-		{
-			List<ListItem> list =  new[] {"BOD", "AGI", "REA", "STR", "CHA", "INT", "LOG", "WIL", "MAG", "RES"}.Select(
-				x => new ListItem(x, LanguageManager.Instance.GetString($"String_Attribute{x}Short"))).ToList();
-
-			cboSelectAttribute.ValueMember = "Value";
-			cboSelectAttribute.DisplayMember = "Name";
-			cboSelectAttribute.DataSource = list;
-			cboSelectAttribute.SelectedValue = _skill.AttributeObject.Abbrev;
-		}
-
-		private void btnAttribute_Click(object sender, EventArgs e)
-		{
-			btnAttribute.Visible = false;
-			cboSelectAttribute.Visible = true;
-			cboSelectAttribute.DroppedDown = true;
-		}
-
-		private void cboSelectAttribute_Closed(object sender, EventArgs e)
-		{
-			btnAttribute.Visible = true;
-			cboSelectAttribute.Visible = false;
-			_attributeActive.PropertyChanged -= AttributeActiveOnPropertyChanged;
-			_attributeActive = _skill.CharacterObject.GetAttribute((string) cboSelectAttribute.SelectedValue);
-
-			btnAttribute.Font = _attributeActive == _skill.AttributeObject ? _normal : _italic;
-			btnAttribute.Text = cboSelectAttribute.Text;
-
-			_attributeActive.PropertyChanged += AttributeActiveOnPropertyChanged;
-			AttributeActiveOnPropertyChanged(null, null);
-
-			CustomAttributeChanged?.Invoke(this, EventArgs.Empty);
-		}
-
-		public event EventHandler CustomAttributeChanged;
-
-		public bool CustomAttributeSet => _attributeActive != _skill.AttributeObject;
-
-		public void ResetSelectAttribute()
-		{
-			if (CustomAttributeSet)
-			{
-				cboSelectAttribute.SelectedValue = _skill.AttributeObject.Abbrev;
-				cboSelectAttribute_Closed(null, null);
-			}
-		}
-
-		private void tsSkillLabelNotes_Click(object sender, EventArgs e)
-		{
-			try
-			{
-				frmNotes frmItemNotes = new frmNotes();
-				frmItemNotes.Notes = _skill.Notes;
-				frmItemNotes.ShowDialog(this);
-
-				if (frmItemNotes.DialogResult == DialogResult.OK)
-				{
-					_skill.Notes = frmItemNotes.Notes;
-					_skill.Notes = CommonFunctions.WordWrap(_skill.Notes, 100);
-					tipTooltip.SetToolTip(lblName, _skill.SkillToolTip);
-				}
-				if (_skill.Notes != string.Empty)
-				{
-					lblName.ForeColor = Color.SaddleBrown;
-				}
-				else
-				{
-					lblName.ForeColor = Color.Black;
-				}
-			}
-			catch
-			{
-			}
-		}
-
-		private void AttributeActiveOnPropertyChanged(object sender, PropertyChangedEventArgs propertyChangedEventArgs)
-		{
-			Skill_PropertyChanged(null, new PropertyChangedEventArgs(nameof(Skill.Rating)));
-		}
-
-        private void lblName_Click(object sender, EventArgs e)
-        {
-            CommonFunctions.OpenPDF(_skill.Source+" "+_skill.Page, _skill.CharacterObject);
-        }
-    }
-}
-=======
 /*  This file is part of Chummer5a.
  *
  *  Chummer5a is free software: you can redistribute it and/or modify
@@ -371,11 +45,11 @@
             InitializeComponent();
             SuspendLayout();
 
-            LanguageManager.TranslateWinForm(GlobalOptions.Language, this);
+            LanguageManager.TranslateWinForm(GlobalOptions.Instance.Language, this);
 
             foreach (ToolStripItem objItem in cmsSkillLabel.Items)
             {
-                LanguageManager.TranslateToolStripItemsRecursively(objItem, GlobalOptions.Language);
+                LanguageManager.TranslateToolStripItemsRecursively(objItem, GlobalOptions.Instance.Language);
             }
             
             this.DoDatabinding("Enabled", skill, nameof(Skill.Enabled));
@@ -482,7 +156,7 @@
                 {
                     skill.UnbindSkill();
                     skill.CharacterObject.SkillsSection.Skills.Remove(skill);
-                    skill.CharacterObject.SkillsSection.SkillsDictionary.Remove(skill.IsExoticSkill ? skill.Name + " (" + skill.DisplaySpecializationMethod(GlobalOptions.Language) + ')' : skill.Name);
+                    skill.CharacterObject.SkillsSection.SkillsDictionary.Remove(skill.IsExoticSkill ? skill.Name + " (" + skill.DisplaySpecializationMethod(GlobalOptions.Instance.Language) + ')' : skill.Name);
                 };
 
                 if (skill.CharacterObject.Created)
@@ -560,7 +234,7 @@
         }
         private void btnCareerIncrease_Click(object sender, EventArgs e)
         {
-            string confirmstring = string.Format(LanguageManager.GetString("Message_ConfirmKarmaExpense", GlobalOptions.Language),
+            string confirmstring = string.Format(LanguageManager.GetString("Message_ConfirmKarmaExpense", GlobalOptions.Instance.Language),
                     _skill.DisplayName, _skill.Rating + 1, _skill.UpgradeKarmaCost);
 
             if (!_skill.CharacterObject.ConfirmKarmaExpense(confirmstring))
@@ -594,7 +268,7 @@
                 price = decimal.ToInt32(decimal.Ceiling(price * decSpecCostMultiplier));
             price += intExtraSpecCost; //Spec
 
-            string confirmstring = string.Format(LanguageManager.GetString("Message_ConfirmKarmaExpenseSkillSpecialization", GlobalOptions.Language), price.ToString());
+            string confirmstring = string.Format(LanguageManager.GetString("Message_ConfirmKarmaExpenseSkillSpecialization", GlobalOptions.Instance.Language), price.ToString());
 
             if (!_skill.CharacterObject.ConfirmKarmaExpense(confirmstring))
                 return;
@@ -616,7 +290,7 @@
 		    foreach (string strLoopAttribute in AttributeSection.AttributeStrings)
 		    {
                 if (strLoopAttribute != "MAGAdept")
-                    lstAttributeItems.Add(new ListItem (strLoopAttribute, LanguageManager.GetString($"String_Attribute{strLoopAttribute}Short", GlobalOptions.Language)));
+                    lstAttributeItems.Add(new ListItem (strLoopAttribute, LanguageManager.GetString($"String_Attribute{strLoopAttribute}Short", GlobalOptions.Instance.Language)));
             }
 
             cboSelectAttribute.BeginUpdate();
@@ -680,7 +354,7 @@
 
         private void lblName_Click(object sender, EventArgs e)
         {
-            CommonFunctions.OpenPDF(_skill.Source + ' ' + _skill.DisplayPage(GlobalOptions.Language));
+            CommonFunctions.OpenPDF(_skill.Source + ' ' + _skill.DisplayPage(GlobalOptions.Instance.Language));
         }
 
         [UsedImplicitly]
@@ -756,5 +430,4 @@
         }
         #endregion
     }
-}
->>>>>>> e3448d55
+}