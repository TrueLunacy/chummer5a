Build 188

Application Changes: 
- Fixed an issue that prevented Gear items from showing their Capacity usage while attached to Armor items. 
- Fixed the implementation of the Incompetent quality to prevent defaulting in the selected skillgroup.
- Added the <blockskillgroupdefaulting> node, used for the above. 
- Altered the calculation of movement speeds to exclude cyberlimb stats, with the exception of Swimming and/or the Houserule to have your cyberlegs serve as the total agility for the test. tl;dr cyberarms don't make you fast anymore. 
- Added an Ambidextrous Improvement to manage whether to show a cyberlimb's dicepool as offhand or not. 
- Fixed an issue with the use of Restricted Gear that caused it to incorrectly flag child items as the parent. 
- Fixed an issue with the update mechanism that would prevent the Chummer executable from restarting properly until the application is closed. 
- Fixed a crash caused by cancelling out of text selection bonus nodes such as when creating a Fake SIN. 
- Fixed an issue that caused Essence loss in priority creation mode to revert MAG/RES metatype minimums to 1. 
<<<<<<< HEAD
- Fixed a crash caused by adding a a new knowledge skill after adding the PUSHeD bioware.
- Added the ability for weapon accesories to occupy multiple slots simultaneously.
- Fixed a crash when browsing Negative qualities for an Advanced Lifestyle caused by the way Thrifty quality was set up.
- Recategorized SkillSoft Networks into a new Lifestyle quality category called "Contracts", which can now be taken by Basic Lifestyles too.
- Renamed the "DocWagon Contracts" Gear category to "Contracts/Upkeep", which now houses every type of advance payment for contracts, 'ware upkeep, and the like.
- Added the ability for cyberware to add vehicles the same way it can add weapons (e.g. for Ocular Drone).
- Added the ability for vehicles, vehicle mods, and gear to be hidden from their browsing menus, just like cyberweapons are in the weapons menu.
- Weapon accesories can now come with gear pre-included.
=======
- Fixed a crash caused by adding a a new knowledge skill after adding the PUSHeD bioware. 
- Fixed a crash when loading the character roster caused by unreadable character files. 
- Added the ability for qualities to qualify for discounts based on the presence of other qualities. 
>>>>>>> d585e1f4

Data Changes: 

- Added a missing Foregrip for the Ares SIGMA-3. 
- Changed the P93 Praetor to a standard Stock.
- Fixed the Aspected Magician to properly grant their Magic attribute.
- Fixed an issue with the Safety Third lifestyle quality that caused a crash.
- Fixed missing/incorrect Mods for various pieces of Armour. Specifically the Ares Victory set, Vashon Island Synergist and Sleeping Tiger.
- Added the Ambidextrous bonus node to the Ambidextrous quality. 
- Fixed a missing weapon category for the Huge Weapon Mount. 
- Fixed a missing damage reduction from the Sawed Off shotgun mod. 
- Reduced the cost for YNT Softweave to the cost of the Armour rather than double.
<<<<<<< HEAD
- Changed the Fichetti Security 600 to a Folding Stock.
- Renamed the old Gecko Grip item to "Gecko Grip (for Weapon without Stock Slot)" and added a new Gecko Grip entry for weapons with a Stock slot that takes up the Stock slot.
- Corrected the reference to the Vintage quality to GH3 page 3 instead of 53.
- Corrected Ammo Skip weapon modification to require an Underbarrel slot.
- Corrected Chameleon Coating weapon modification to require a Side slot.
- Corrected Electronic Firing weapon modification to require a Barrel slot.
- Corrected Mounted Crossbow and Underbarrel Laser weapon modifications to take up two weapon modification slots (Top & Underbarrel and Side & Underbarrel respectively).
- Changed tasers have a concealability of -4. RAW justification includes indirect references to smaller size by Hidden Gun Arm Slide size restrictions, the Reach stat of Defiance EX-Shocker's contacts, and the essence/capacity cost of implanted cybertasers
- Added a pair of drone arms and drone legs to the Ares Duelyst.
- Added a pair of drone arms to the Transys Office Maid (fluff text makes reference to arms but not to legs).
- Added a pair of drone arms and drone legs to the Modified Renraku Manservant-3 and recategorized it to Anthropomorphic, as per the original being a similar model to the Criado Juan.
- Added a pair of drone arms, a pair of drone legs, and the Snake Fingers cyberware to the Caduceus CAD and recategorized it to Anthropomorphic.
- Added a pair of synthetic drone arms and a pair of synthetic drone legs to the Mitsuhama Akiyama.
- Added a pair of drone arms, a pair of drone legs, and all three R1 close combat tutorsofts to the Sparring Drone.
- Added the following missing categories to the vehicle weapon mounts found in the core rulebook: Blades, Clubs, Exotic Melee Weapons, Crossbows, and Sporting Rifles to Standard Mounts, and Blades, Clubs, Exotic Melee Weapons, Crossbows, and Exotic Ranged Weapons for Heavy Mounts.
- Removed the Sniper Rifle category from the Standard Weapon Mount found in the core rulebook (it is bigger than an Assault Rifle).
- Gecko Tips vehicle modification will no longer show up for vehicles with a higher body than 6.
- Removed the Melee, Machine Pistols, and Submachine Guns categories from the Rigger 5.0 Standard and Heavy Vehicle Weapon Mounts, but added a note to add them back once errata has been released.
- Corrected Winch (Enhanced) to require 2 body slot mods instead of 1.
- Added two new items for drone weapon mounts: blow-away panels and pop-out mods. Pop-out mod rating serves as the modified MP of the weapon mount in question.
- Added entries for the Daihatsu-Caterpillar Horseman ModPods.
- Added missing Holster to Sleeping Tiger.
- Added entries to the Contracts lifestyle quality category for monthly payment of DocWagon contracts.
- Added entries to the Contracts lifestyle quality category and the Contracts/Upkeep gear category for Datahost Subscription (e.g. Library of Alexandria), Shopsoft Network Subscription (e.g. Shoppazulu), and Mapping System Subscription (e.g. Ares' Getting Network) as found in Chrome Flesh.
- Added entries to the Contracts/Upkeep gear category for pre-paid Skillsoft Network subscriptions.
- Added the "Shadow Spirits" pre-written specialization to the Magical Threats knowledge skill
- Added the "Mathematics" academic knowledge skill and populated it with a few specializations, as per Math SPU in Chrome Flesh.
- Corrected Math SPU to properly give +4 dice pool to the Mathematics knowledge skill and +1 mental limit for scientific and technical knowledge skills.
- Corrected Limbic Neural Amplifier nanoware to properly give +1 dice pool bonus to all Intuition-linked skills
- Corrected Neocortical Neural Amplifier nanoware to properly give +1 dice pool bonus to all Logic-linked skills and to give +Rating bonus to mental limit when using those skills instead of +1.
- Added the Immunization genemod from Chrome Flesh.
- Added the Phenotypic Variations positive qualities as per the optional rule in Chrome Flesh (can be ignored just like Omegaware/Gammaware).
- Added entries for commlink and cyberdeck form factor modifications from Data Trails.
- Stun Dongle commlink accessory now gives a free "Stun Dongle" weapon entry in the weapons tab.
- Added entries for commlink apps from Data Trails. Since their prices aren't specified, they have customizable pricing from 0 to 50, 50 being the cost of the most expensive entertainment software listed in Run Faster.
- Corrected the bug where Camera, Micro could not be added to armor.
- Added an entry for Microphone, Omni-Directional, Micro.
- Added entries for 1-month Symbiotes Upkeep and 6-month Hard Nanohive Upkeep to the Contracts/Upkeep gear category.
- Added an entry for the Shiawase Arms Simoom to Specialty Armor (it adds a corresponding entry in the weapons tab).
- Corrected the bug where Riot Shield and Ballistic Shield would charge players twice (once for the armor, once for the weapon entry that was added with the armor). Riot Shield and Ballistic Shield can no longer be directly added from the weapons tab.
- Hid all weapons entries for cyberweapons and gear items so that they cannot be mistakenly added for free (the player needs to buy the item through its main tab).
- Added missing Stock and Side weapon accessory slots to all tasers, light pistols, and heavy pistols, as per HeroLab, as well as a few SMGs and a sniper rifle that was missing these slots.
- Added missing Top and Underbarrel weapon accessory slots to the Ares Armatus.
- Added built-in Vision Magnification and Camera, Micro to the Imaging Scope weapon accessory.
- Feedback Clothing can now be added to armor as an armor mod with a capacity cost of 3, as per Herolab.
- Defiance EX-Shocker now gives a free "Defiance EX-Shocker Contacts" weapon entry for its melee contacts.
- Ocular Drone cyberware now gives a free "Ocular Drone" vehicle entry in the vehicle tab.
- Altered the Smartgun weapon accessories so that they now come pre-included with a Laser Range Finder and a Camera, Micro that takes vision enhancements, instead of the accessory allowing for the addition of vision enhancements.
=======
- Removed redundant copies of the Mutaqua, Wendigo, Nosferatu, Blind, and Astral Hazing qualities. 
- Removed redundant copies of the Infection power from Wendigo and Vampires. 
>>>>>>> d585e1f4

Build 187

Application Changes:

- Fixed an issue that prevented characters in karmagen from unlocking special attributes by taking the relevant qualities. 
- Renamed the addattribute improvement to enableattribute.
- Fixed an issue that prevented the Enable/Disable Sourcebook button from actually changing the settings. 
- Fixed an issue with the display of calculated Limit modifiers. Fixes #1175.
- Removed the ability to mark an item as Hacked.
- Made some minor tweaks to the calculation of whether a quality contributes to the limit during chargen.
- Fixed an issue that prevented initiation in create mode from allowing MAG or RES to exceed the Metatype Maximum. 
- Added code to preserve the window position of the main form on exit. Looking for feedback on if this is a useful feature that should carry through to the rest of the application's forms.
- Fixed a missing binding for PDF offsets in the Options menu. 
- Fixed an issue with custom knowledge skills that could cause a crash when not using English strings. 
- Fixed an issue where Priority Aspected Magicians didn't get their unlocked skill group. 
- Fixed an issue that prevented the Blackmail and Family options from forcing a cost refresh for contacts in Create mode.
- Fixed the addweapon node for Armour to actually add the weapon to the character.
- Added support for <required/oneof/lifestyle> to lifestyle qualities. 

Data Changes: 

- Removed most existing addattribute elements to be enableattribute instead. Affects the Pixie, Centaur, Sasquatch, Naga and Drake qualities. 
- Fixed an issue that prevented metavariants with a karma cost from properly charging the Karma cost.
- Fixed an issue that caused a crash when searching for certain strings in the weapon selection form. 
- Hid a bunch of weapons that shouldn't normally be visible.
- Added a missing Sensor Function to the gear category. Fixes #1176.
- Added Blood Magic metamagics from Street Grimoire.
- Added an Under mod slot for the Shiawase Incinerator flamethrower.
- Removed the mod slots from the Shiawase Blazer.
- Fixed the implementation of Mutaqua, Wendigo and Nosferatu to not require adding a Mystic Adept quality. 
- Updated the Thrifty negative lifestyle quality to properly require the Traveler lifestyle.

Sheet Changes:

- Character sheets now default to displaying the Alias of a character as a header in preference to their Name attribute when printing.

Build 186:

Application Changes:

- Fixed missing values for Metahuman adjustment on several vehicles.
- Properly applied localisation to the character roster form.
- Fixed the karma costs for new knowledge skills in career mode to not improperly charge twice. 
- Added a missing Seats label for vehicles.
- Set the Astral Initiative label to be invisible if the character is not Awakened.
- Altered the SelectWeapon improvement to allow excluding a specific weapon type. Prevents spare clips from trying to select melee weapons.
- Fixed the Expense Log entry for Knowledge Skill increases to properly indicate it's a Knowledge Skill entry. Removed an accidental double-charge for creating skills.
- Slightly refactored weapon selection to use GUIDs instead of names. 
- Altered the underbarrel weapon node to allow multiple child items.
- Added the ability to hide weapons from being visible in the selection window. 
- Added a File Path label to the Character Roster.
- Added the ability to delete items from the Character Roster by pressing the Delete button. This will ONLY remove the file from the relevant MRU lists, no .chum5 files will be deleted.
- Suppressed the ability to attempt to add a Nexus to vehicle or gear items. 
- Added the ability to filter qualities by their karma values, applying a minimum, maximum and value boundary to the quality list. 
- Made some alterations to the display of characters in the Roster. Added the Game Notes field, removed the ability to edit the text (It wasn't saving anyway.)
- Fixed the calculation method of Custom Fit (Stack) mods to work more reliably.
- Fixed the implementation of Awakened Infected (Mutaqua, Wendigo, etc.) to not add the relevant qualities. 
- Added logic to prevent weapon accessories from applying their bonuses while uninstalled. 
- Added naming logic to the Create Mode form, similar to the behaviour for Career Mode. In order of precedence, characters will use their Alias, Real Name or the localised string for Unnamed Character. 
- Fixed the 'Increase Qty' button in career mode to properly select the currently selected item. 
- Altered the crash handler logic to jump directly into the crash handler form. Important note: We still only receive the report if you click Send Error Report. 
- Nightly builds are now configured as Release, fixing an issue with launching the Crash Handler.
- Added a warning that porevents creating invalid Custom Item names. 
- Added missing 'dirty' flags for changing options in the Options menu. Ensures that changing any option in the Options menu properly flags it as dirty and requests a restart.
- Added Restart Chummer menu option to Tools menu.
- Did some general UI cleanup for the Options menu, ensuring that the full text of a book is always visible. 
- Fixed an error caused by users not entering Drain attributes for their Custom Tradition.
- Added logic to check whether a character was saved in a later version of Chummer than the current one.

Data Changes:

- Fixed an incorrect spelling for the Personafix gear item.
- Added Dissonant Echoes from Data Trails, courtesy of gamingharry. As it's not normally possible to become a dissonant technomancer, these echoes have been attached to the Data Trails (Dissonant Echoes) book, and will need to be enabled in the Options menu. 
- Added content from Lockdown, Shadows in Focus: San Francisco, and the Hong Kong Sourcebook.
- Added a range category for Shotgun (flechette).
- Added the Shotgun (Flechette) weapon range.
- Added missing weapons from the Schattenhandbuch, courtesy of gamingharry.
- Fixed the display of magic traditions in the core character sheets.
- Moved the selecttext method back out of AddImprovementCollection. 
- Altered the Magician, Adept, Mystic Adept, and Technomancer to not need special treatment when adding their special tabs. 
- Added code to prevent Bone Density and Bone Lacing from being taken together. 
- Added code to prevent Orthoskin and Dermal Plating from being taken together. 

New Strings:

- Label_VehicleSeats
- Label_Biography
- Label_File_Path
- Label_Roster_File_Name
- Tab_Roster_Description
- Tab_Roster_Concept
- Tab_Roster_Background
- Tab_Roster_CharacterNotes
- Tab_Roster_GameNotes
- Message_Options_Restart
- Message_OutdatedChummerSave

Changed Strings: 

- Message_ConfirmKarmaExpenseKnowledgeSkill
- Message_Options_CloseForms

Build 185:
Application Changes: 
- Fixed an issue with Sprint distance calculations for Movement. 
- Fixed a precedence issue with Infected initiative values. 
- Fixed an issue that prevented lifestyle qualities from being exposed to the character sheets. 
- Fixed a crash when Chummer hasn't had PDF arguments assigned.
- Relocated the ChangeText bonus node to be its own improvement type. No real impact for users, but there may be some associated weirdness.
- Moved the CritterPower improvement nodes for qualities into the Bonus node. This shouldn't affect existing characters, but custom content will need to be adjusted to reflect the change.
- Moved the AddQualities improvement nodes for qualities, cyberware and such into the Bonus node. This shouldn't affect existing characters, but custom content will need to be adjusted to reflect the change.
- Moved the method for the SelectText improvement. I don't EXPECT that this will cause any issues, but if you encounter any odd behaviour please let us know.
- Fixed a bunch of code relating to the addition of qualities by other sources. A side effect of this is that some existing quality pairs may not be removed properly. In most cases this should not present an issue, but if you encounter any odd behaviour please contact us.
- Altered the code for the OptionalPowers improvement to prevent the selected value from attaching to the associated quality, ie Infected: Vampire (Human) (Enhanced Senses).
- Added a movement speed bonus for the liminal centaur body.
- Applied a filter to the mugshot selector that prevents attempting to load things like icons or document files.
- Added code to the Vehicle Mod Selection Form that enables preventing mods from being listed if they don't match certain requirements.
- Amended the tooltip for Damage Resistance in Career Mode to display the correct values when not affected by a Damage Resistance Improvement. 
- Fixed an issue with knowledge skills in Career Mode that prevented changing the skill's Type. Existing characters will have to be manually modified outside of Chummer or refund their expense history to resolve it.
- Fixed a setting that prevented the SelectVehicleMod form from returning to the previously selected Category when adding items. 
- Fixed an issue that prevented Penetrating Strike from applying to Knucks with the optional rule for such enabled.
- Added a workaround for AIs not being able to increase skills linked to physical attributes.
- Added an option to allow Mystic Adepts to increase power points during career mode. Fixes #1121.
- Fixed an issue with Awakened characters not gaining their free skills in Priority mode for non-English users.
- Added a cached displayname to the print method for loaded clips. Accessed via weapon/clips/clip/[name/count].
- Altered the calculation and display of Limit modifiers that come from 
- Fixed an issue with the Print method for cyberware that caused it to show irrelevant stats for some cyberware. Fixes #1133.
- Fixed an issue with loading characters that prevented cyberlimbs from correctly adding to attribute displays.
- Fixed an issue with linguasofts contributing to point costs for knowledge skills. 
- Fixed an issue with the Print Expenses option not disabling properly. 
- Fixed a crash caused by adding lifestyle qualities that don't have a free breakpoint. 
- Fixed an issue with the character roster not properly showing career karma. Takes effect on next save of the character.
- Fixed a problem with Laser Weapon ammunition not being properly usable in career mode. 
- Altered the behaviour of the addqualities bonus node to default to having child qualities contribute to karma expenditure. 

Data Changes: 
- Fixed the LP cost for the Indoor Arboretum lifestyle quality.
- Renamed the Sparring Drone from Hard Targets to Sparring Drone(Large).
- Fixed missing optional powers for the Banshee.
- Fixed a missing SINNER quality for the Private Investigator/Detective life module.
- Moved all instances of the addqualities xmlnode into the bonus node. 
- Fixed an issue with the Gamber Mentor Spirit's skill choice bonus.
- Added a filter to the Metahuman Adjustment vehicle mod that prevents it from being visible for vehicles and drones that don't have a seat. 
- Fixed an incorrect cost for the Saeder-Krupp MK-170 Neptune (Large).
- Fixed missing attribute choices for the Banshee quality. 
- Added missing content from Howling Shadows, Battle Of Manhattan, The Vladivostok Gauntlet, Splintered State and Shadows In Focus: Butte courtesy of GamingHarry.
- Added a missing offroadhandling bonus to the Handling Enhancement vehicle mod.

New Strings: 
- Message_ConfirmKarmaExpenseKnowledgeSkill
- Checkbox_Option_AllowMysadPowerPointCareer
- String_MetamagicSkills
Build 184:
Application Changes:
- New ImprovementType: ReplaceAttribute. This allows you to replace the metatypeminimum or metatypemaximum with another value. Intended to be used for infected.
- Fixed an issue where Chummer warned about free Knowledge Skills still being available instead of Active Skills.
- Fixed incorrect rounding for Weapon Ranges.
- Fixed incorrect rounding for Armor capacity. 
- Fixed incorrect rounding for Armor Mod capacity. 
- Fixed incorrect rounding for Gear capacity. 
- Properly allowed the 'free item' checkbox to be visible even in character creation. Fixes #1059.
- Added an option to toggle all sourcebooks on and off in the Options menu. Fixes #971.
- Attempting to add gear with the 'Stack' checkbox selected in career mode will only cause items to stack if they have the same child items by default. This prevents loaded spare clips from duplicating, for example. Fixes #1015.
- Fixed an incorrect label for skill improvements in the Karma/Nuyen Expense History. Fixes #1046.
- Fixed an issue that caused knowledge skills to revert their type to Interest. Fixes #1056.
- Added an option to treat arms and legs as the only limbs to average cyberlimb stats off, instead of the skull and torso that are suggested by RAW. As part of this, the options have been broken out into a new XML file, options.xml. Minor design note, I intend to eventually have every calculation variable kept outside of the application logic itself; this will allow GMs to configure their characters as they wish. 
- Fixed an issue with Adept Powers with multiple levels granted by a Mentor Spirit not apply properly. If your character is affected by this, you should be able to use the Reapply Improvements option in the Special menu to recalculate it properly. Fixes #1057.
- Added an option to give cyberware a markup cost in career mode. Fixes #1072.
- Fixed an issue that prevented knowledge skill ratings from updating correctly when adding bonuses from sources like cyberware. Fixes #1073.
- Fixed a rare issue where the Metagenetic Improvement quality could cause crashes when reapplying Improvements. Fixes #1038.
- Added a menu option in the Special menu to confirm that a character is ready to move into Career mode. Fixes #1053.
- Fixed an issue that prevented more than one Spare Clip from adding additional Ammo slots. 
- Fixed an issue that prevented dicepool/rating modifiers from being visible to character sheets. 
- Added a Display Category for skill categories. In practice, this means that printouts will use the localised name for skill categories instead of the default English. If you need to use the English string in a character sheet for some reason, use the value skillcategory_english instead. 
- Fixed an issue with adept powers that have specified maximum ranks causing a crash.
- Fixed an issue where changing your priority selection would remove MAG/RES-linked skills. 
- Fixed a issue where Chummer would crash if, while searching for a spell, no matches was found.
- Added a character roster to manage characters. There is an option to specify a folder to monitor in the Options menu, under Character and Printing. 
- Fixed a crash issue for characters that have cyberlimbs. 
- Fixed some crash issues with custom PACKs kits with lifestyles.
- Fixed some issues with adding multiple non-Ammunition items to other items, ie adding trauma patches to a medkit. May have some issues, but should be functional. Fixes #814.
- Fixed a crash issue caused by adding too many Enemies in creation mode. 
- Added some code to suppress errors caused by faulty XSL transforms in character sheets. 
- Implemented the Blackmail and Family options for contacts. 
- Removed some code from the SelectAttributes improvement that caused it to pass the selected value up to the bonus source. Generally speaking, prevents Infected qualities from getting (BOD) or whatever added to their treenode.
- Added a new Improvement Type: MovementMultiplier. This is used to increase or decrease the multiplier for Running and Sprinting from x2/x4. 
- Fixed a UI issue that prevented attribute bonuses from showing properly if the value made it into double digits.
- Changed the code to calculate character movement rates. To do this, I've added three attributes to the metatype: Walk, Run and Sprint. Each of these is split into three number (Walk, Swim and Fly in order). 
- Temporarily removed the CalculatedMovementSpeed tooltip from caeer and creation mode until it gets refacted. 
- Added a workaround to prevent crashes when loading characters with empty knowledge skills. Fixes #1099.
- Refactored how the PDF options work; instead of being hard-coded with a bunch of check-boxes, it's now possible to generate your own parameters. Standard parameters have already been included in options.xml, but the default options are not necessarily a match for your previous settings. 
- The "ignoreprecedence" improvement attribute has been renamed to "precedence-1". 
- The initiativepass and initiativepassadd improvements now utilise precedence values to manage their stacking; this allows adding Improvements that will always apply, such as the Infected Initiative die bonuses. 
- Fixed an issue with Cyberlimbs that caused a crash when printing.
- Fixed an issue that prevented the Knowledge/Contact multiplier house rules from enabling correctly.
- Changed the string Tip_SkillsKnowledgeSkills to display the correct multiplier entry.
- SHOULD have fixed an issue where Active Skill controls would overlap the Skill Group controls while in higher-DPI settings, blocking the karma numericupdown in creation mode.
- Added proper translation for the quality nodes in the Select Advanced Lifestyles form.
- Fixed an issue with the Matrix condition monitor.

Data Changes:
- Fixed the Infected qualities to work according to the rules. Characters with previous versions of the quality should reapply their improvements, characters that used the terrible metavariant idea will not load properly and should be rebuilt from scratch. If you've been affected by this, please get in contact with me and I'll fix your character for you. Mostly fixes #689.
- Removed the Infected metavariants.
- Added a missing bonus node to the YNT Softweave armour mod.
- New XML file, options.xml. Used to store values for configurable default settings. 
- Fixed missing statistic weaknesses for various Infected qualities. Fixes #689.
- Fixed an issue with the Deformity(Quasimodo) quality that caused it to affect Perception incorrectly. Fixes #1087.
- Added Naga Venom, and corrected page references for Hard Targets Toxins. 
- Corrected the fire mode for the Ares Vigorous Assault Cannon.
- Fixed an issue with the Reaction Optimization bioware not applying its initiative bonus. 
- Added a requirement for the Reaction Enhancers cyberware in order to take Reaction Optimization.
- Fixed an issue with the Infected: Vampire quality that caused a crash. 
- Removed old Metavariant entries for Infected metavariants from the Priority sheet.
- Added the appropriate Initiative and Movement Multiplier bonuses for the Bandersnatch, Dzoo-Noo-Qua, Goblin, Harvester, Loup-Garou, Mutaqua, Nosferatu, Vampire and Wendigo. 

New Strings:
- Button_ToggleSourcebooks
- String_LimbCount4
- Menu_ValidCharacter
- Message_ValidCharacter
- MessageTitle_ValidCharacter
- String_CharacterRoster
- Label_Options_CharacterRoster
- Node_SelectAdvancedLifestyle_FreeMatrixGrids
- Node_SelectAdvancedLifestyle_Entertainments

Changed strings: 
- Tip_IncreaseGearQty
- Tip_SkillsKnowledgeSkills

New Sheet:
- Added a new character sheet, only showing Skills with Rating greater than 0.

Build 183:
Application Changes:
- Fixed the dolphin mentor spirit not giving a bonus on spells of the Health category.
- Added a selector for the maximum karma spent on Nuyen in Karma and Life Modules. Fixes #999.
- Fixed an issue with the Priority D Aspected Magician. Fixes #992.
- Set the Create Backstory button to be invisible for character generation methods other than Life Modules. Fixes #987.
- Added a missing bonus for the Impassive quality. Fixes #984.
- Removed an extraneous Recoil Group from the Electronic Firing Accessory. Fixes #983.
- Added the ability to modify user-created LimitModifiers. Closes #979.
- Fixed an issue with the D-priority adept. Fixes #1005.
- Added some basic error handling to prevent a crash if trying to update Chummer from behind a firewall or proxy. Fixes #989.
- Re-enabled the house-rule to treat metahuman minimums as 1 for karma costs. Fixes #1004.
- Fixed a crash caused by removing life modules,
- Fixed an issue with loading Priority characters caused by an incorrectly saved maximum nuyen value.
- Fixed the ability for adpets with the Adept Spell power to increase their Spellcasting skill rank. Fixes #990.
- Changed the Adept Spell power to prompt for the spell instead of a text value.
- Altered the Select Spell form to allow ignoring requirements such as being magician-enabled to support this.
- Altered the UnlockSkills improvement to allow for specifying the Spellcasting skill, rather than the full compliment of magical skills.
- Fixed a crash caused by removing life modules while in creation mode. 
- Added support for the free matrix grid connections added by Hard Tatrgets to advanced lifestyles. Fixes #963. 
- Fixed an issue with lifestyle qualities crashing if they don't have a restriction. Fixes #1012.
- Set the Adept Way Discount numericupdown control in creation mode to be invisible if the character is not MAG-enabled. Fixes #836.
- Updated the Capacity calculation for cyberware to include any attached Gear items. Fixes #896.
- Fixed an issue that prevented the MCT-Nissan Rotodrone from getting the three extra modification slots expected when not using the vehicle modification rules intrroduced in Rigger 5.0. Fixes #943.
- Skill Filter names is now read from data files instead of hardcoded.
- Added an option to download Nightly updates via the Update system instead of just default releases.
- The changelog will now filter itself based on the most recent build version, so Release builds won't see updated text from the Nightlies. Fixes #1013.
- Fixed an issue with Essence Loss that caused characters to burn out their Magic or Resonance when hitting 0 value, rather than 0 maximum. Fixes #801.
- Altered the functionality of the optional rule to reduce Karma costs based on Essence Loss to reflect the above change. 
- Fixed an issue that prevented Aspected Magicians taking the Conjuring skill group from actually receiving the skills.
- Fixed an issue with undoing expense entries for skills. Fixes #988, fixes #1028.
- Fixed an issue that prevented page offsets from being saved properly. Existing options files may need to be reconfigured. Fixes #1027.
- Fixed an issue with application locations causing some problems with accessing data files. Fixes #597.
- Improved the tooltip indications for when a skill is affected by cyberlimb stats. Fixes #1009.
- Fixed a parsing error when verifying data files that caused a crash. Fixes #935.
- Fixed an error that prevented Cyber-weapoons such as spurs from being properly flagged as such. Fixes #382.
- Added a filter to show/hide free karma and nuyen entries from the expense log list in career mode. Fixes #952.
- Fixed the implementation of the Custom Fit (Stack) rule to support stacking properly, including the creation of armor encumbrance penalties. May still not work properly, but seems to be per RAW. Partially implements #944.
- Implemented an ignoreprecedence uniquename for Improvements. If present, this will ignore the standard behavior of precedence0 improvements that would normally ignore other sources. Fixes #944.
- Fixed an uncalculated armor rating label on the condition monitor in career mode. Fixes #1043.
- Added the "Pilot Exotic Vehicle" skill. TODO: Ensure spelling and page reference.

Data Changes: 
- Fixed an incorrect page reference for the Metatype Reduction biowares. 
- Removed an extraneous bonus node from the Ork Metatype Reduction cyberware that made it cost karma.
- Added life modules from Rigger 5.0, courtesy of SeanPGorman. Fixes #960.
- Fixed an issue that caused the Suprathyroid gland and Muscle Augmentation biowares to stack. Fixes #913.
- Added the allowed gear-categories for Sensors to cyberlimbs. Fixes #896.
- Fixed the Essence cost for the German version of the Skilljack to be 0.1 Essence. 
- Changed the source for Reagents to be the Shadowrun core book instead of Shadow Spells.
- Fixed an issue that prevented the standard Weapon Mount from Shadowrun 5 from taking Machine Pistols and Submachine Guns.
- Altered the Precedence setting for the following bioware, cyberware, powers and qualities, as they were stacking improperly.
-- Muscle Augmentation bioware
-- Suprathyroid Gland bioware
-- Synaptic Booster bioware
-- Boosted Reflexes bioware
-- Synaptic Acceleration bioware
-- Muscle Replacement cyberware
-- Reaction Enhancers cyberware
-- Wired Reflexes cyberware
-- Move-by-Wire System bioware
-- Improved Reflexes 1,2,3 power
-- Lightning Reflexes quality
- Added a missing MAG attribute to the Drake qualities. Fixes #1034.
- Added the Portable Chemical Injectors from Chrome Flesh's sidebar on page 176. CGL, if you're going to use tables then please please PLEASE include all your things in them! Fixes #176.
- Added the missing Off-Road Tires from Rigger 5.0. Fixes #1039.
- Fixed incorrect weapon category limitations for the weapon mounts from Rigger 5.0. Fixes #1048.
- Fixed the Improved Potential powers to properly increase their associated Limits. Fixes #1047.
- Fixed an incorect source setting for the Periscope gear item. Fixes #1050.

New Strings:
- Warning_NoLimitFound
- String_No_Update_Found
- Warning_Update_CouldNotConnect
- Skill_SortAlphabetical
- Skill_SortRating
- Skill_SortDicepool
- Skill_SortLowerDicepool
- Skill_SortAttributeValue
- Skill_SortAttributeName
- Skill_SortGroupName
- Skill_SortGroupRating
- Skill_SortCategory
- Checkbox_ShowFreeEntries

Changed Strings:
- Checkbox_Options_UseTotalValueForFreeContacts. Fixes #981.
- Checkbox_Options_SpecialKarmaCost

Build 182:
Application Changes:
- Fixed a crash when creating MAG/RES characters using Priority/Sum-to_Ten. Fixes #922.
- Added Cyberlimbs as Plugins for Modular Connectors.
- Fixed an issue where Chummer would crash when loading a Life Module character. Fixes #925.
- Fixed an issue with taking specialisations in karmagen without the house rule for free karma points enabled. Fixes #929.
- Fixed the total cost of vehicles to include discounts from the Dealer Connection quality. Fixes #934.
- Fixed an issue that prevented the Prototype transhuman improvements from being removed. This fix does not apply to older characters.
- Fixed an issue that prevented knowledge skills from loading properly. 
- The Crash Handler form's Crash ID is now selectable.
- The Crash Handler now requests permission from the user before submitting a crash report. 
- Added a validation option to prevent characters from having multiple Native Language skills from entering career mode. Fixes #947.
- Fixed a crash issue caused by improvements with selectskill trying to use an Exotic skill. Fixes #921.
- Fixed a rendering issue that prevented Exotic Skills from showing up in sorted lists.
- Fixed a misleading reference to Special Attributes when validating your character.
- Fixed a crash issue with the Incompetent quality. Fixes #959.
- Added code to allow override XML files to use the ID node instead of the Name tag when finding an item to replace. Fixes #957.
- Improved the Options form to only prompt for saving if changes were made.
- Added a handler to check if there's a mismatch between a loaded character's used sourcebooks and the application's selected sourcebooks. Won't affect characters that haven't been loaded before now, changes may also be overwritten by loading the character in older versions. Closes #884.
- Increase knowledge skill rating and add knowledge skill specialization now has the right point
- All knowledge skills don't cost -1 karma anymore.
- Active Hardwires work again.
- Now promts for a name for new knowledge skills in career mode, instead of them being unnameable.
- Added onClick link for Skill-List.
- Gear that adds bonuses to skills now show up as a name instead of an id.
- Omae hid behind an options menu as the other end is outside our control and is starting to give errors. Unless a large amount of intrest is shown, a replacement won't be forthcomming.
- Fixed a Bug, where Knowledge Skill Specializations would not cost Knowledge Skill Points, even with activated house rule.
- Fixed a bug where mixed points and karma in skill groups would pay for one more karma level than intended
- Fixed a bug where changes to cyberware wouldn't update skill dicepools
- Fixed a bug where spending any karma on a skill prevented getting a specialization with skillpoints
- Fixed a weird bug where German knowledge skill types would appear sorted but would actually use the English order.
- Fixed a bug where deleting a knowledge skill would not restore the spent points/ karma.

Data Changes:
- Fixed a crash when creating an e-ghost AI. Fixes #918.
- Added the missing Nausea Gas toxin SR5. Fixes #940.
- Fixed an issue that prevented the Voice Warper gear from Hard Tartgets from being available. Fixes #962.
- Hawk eye now gives an 1 dice bonus to perception
- The Armor tab under gear has been renamed to "Clothing and Armor" to match the core rulebook
- Added several German translations provided by HaukeW.

New Strings:
- String_AttributeESSShort
- String_AttributeESSLong
- Message_OverLanguageLimit
- Tip_Omae_Warning
- Checkbox_Options_OmaeEnabled

Changelog Changes:
changelog build numbers after build 178 now match the build they are for.

Build 181:
Application Changes:
- Fixed an issue with skills not rendering in a localized language when selecting skill groups for Aspected Magicians. Fixes #867.
- Fixed a crash caused by adding an exotic weapon without having the relevant exotic weapons skill. Fixes #888.
- Fixed a crash caused when loading a character that has a tradition that isn't being used. Fixes #893.
- Changed the HTML doctype of all existing character sheets to support CSS3. Fixes #568.
- Changed the button string for adding an initiate grade in creation mode. 
- Skills can now have notes applied to their tooltip. To do this, right-click on the skill name and click the Add Notes button. 
- Fixed a bug where skill improvements could stack if using the Change Priority Selection menu. Note: characters that have already been affected by this bug will have to be edited manually to remove the improvements, which will have a sourcename of Heritage and an improvedname of whatever the skill is. Fixes #880.
- Fixed a bug where changing between technomancers and mages would leave both resonance and magical skills available. Fixes #890.
- Altered the uniquename for the Damage Resistance improvement to allow stacking, instead of using the highest single bonus. This may be wrong, but I can't find any RAW statements against it. Fixes #879.
- Fixes a UI localization issue where skill attributes defaulted to BOD. Fixes #897.
- Fixed a UI issue that stopped a character as needing to be saved if the skills were updated in career mode. Fixes #899.
- Added Option for not showing metagenetic qualities. Fixes #889.
- Added Physical Limit as accuracy for infected natural weapons.
- Fixed freezing when removing a Specialization and Skill Dicepools now refresh when changing the Specialization. Fixes #876.
- Now shows Source when selecting a normal lifestyle.
- Fixed a bug where Knowledge Specializations didn't cost Knowledge Skill Pints. Fixed #902.
- Fixed a bug where the attribute tooltip would show qualities that didn't alter the attribute value or augment it. Fixed #901.
- Added different PDF-Opening parameters for Linux/Unix/etc.
- Fixed a Bug where Specializations had no Karma costs in Karma build mode. Fixes #908.
- Fixed a Bug where Karma cost of Magic/Resonance were calculated wrongly when Essence Loss occurred. Fixes #912.
- Improved the update method to prevent update check loops. 
- Improved the handling of changing priority selections to remember previous selections. Not all settings will be immediately available for existing characters. Fixes #709.

Data Changes: 
- Fixed an issue with mystic adepts not unlocking the appropriate magical skills. Fixes #869.
- Changed how existing character sheets render mugshots when saved as HTML. Fixes #817.
- Added Textfield when selecting Grid Subscription Lifestyle quality. Fixes #875.
- Corrected limit note for vision enhancement cyberware. Fixes #887.
- Added missing karma values for infected metatypes in priority selection.
- Added Reach for all infected metatypes to prevent crashes.
- Reorganized Data Trails AI Qualities and added missing ones.
- Added Chrome Flesh BTLs. Fixes #885.
- Fixed an incorrect limitation on the Home Ground quality. Fixes #904.

Translation Changes:
- Updated the German translation files, courtesy of HaukeW.

Build 180:
Application Change:
- Total rewrite of skills. 
	* Eliminated a lot (all?) old bugs
	* Opening the skills tab first time is now signifigantly faster
	* Searchbox for skills
	* Custom sorting of skills. Sort by Rating, Dicepool, Category and more
	* Skill tooltip now display dicepools for cyberarms
	* In Career mode, it is possible to calculate the dicepool using another attribute that the default one.
	* Some minor UI changes to acomodate new skill features
	* Skills that cannot be defaulted has their name in italics.
	* Easier maintainance
	* Reduced file size
- First things first, good news bad news. Good news, automatic updates will be functional again for updates after 179. Bad news, due to a change in implementation of the automatic updates this brings an end to .Net 4.0 support. Chummer will no longer launch without .Net 4.5 or higher installed on your system. 
- Rewrote crash handling. Now dumps most/all internal state, making debugging easier.
- Built-in weapon accessories are automatically assigned to the Internal accessory slot by default. If a weapon accessory should take up a slot naturally, just add a <mount> value to the accessory. This change only affects newly created/purchased weapons, so any existing weapons will need to be altered manually or deleted and re-added. Fixes #566.
- Ammunition can now add and replace the fire modes of weapons, using the firemode and firemodereplace nodes of weaponbonus. This change only takes effect during career mode, and is currently used exclusively for the Taurus Omni-6's heavy ammo type. Fixes #577.
- Fixed a crash issue caused by changing priority selection in Sum to Ten mode. Fixes #572.
- Qualities can have their Limit assigned as either 'no' or a numeric value. This is intended as something of a placeholder until proper levels for qualities are implemented at a later date. 
- Support for AI characters added. Xeno/Protosapients and E-Ghosts are treated as Metavariants.
- Weapon Accessories can now modify the AP, Damage and FireMode of weapons using the damage, damagereplace, damagetype, ap, apreplace, firemode and firemodereplace keys. Currently this is used exclusively for the Overclocked mod (Okay technically it's currently an accessory, but there's no practical difference between the two at the moment so it goes where I say it goes.) Fixes #472
- Handling for vehicles has been split up into normal and offroad handling. The implementation method should prevent any issues from cropping up, but I've eaten my hat on that before.
- Calendar entries can now be removed. Fixes #552.
- The optional rule to have Essence Loss only reduce RES/MAG maximums has been re-enabled. Fixes #596.
- Each spare clip added to a weapon now tracks ammo individually rather than the previous hard-coded limit of four active slots. As a result of this change, Spare Clips no longer have the ability to directly store ammunition as a child item; they will be updated to display their currently loaded ammunition as an Extra value shortly.
- New key node for Weapon Accessories: ammoslot. ammoslot is an integer that adds the associated number of 'spare clip' items to the parent weapon. In most cases this will be 1 (Spare Clip, Speed Loader, etc.), but someone will probably come up with banana magazines that count as two mags or something eventually. Future proofing!
- Qualities can now add natural weapons directly using the naturalweapons node. Mostly this is for the infected, because "Bite (Infected) 2" offends me.
- Fixed a string formatting issue that prevented Accuracy modifications from adept powers from working properly for translated Chummer.
- Fixed an issue that prevented priority/sum-to-ten from using the gameplay options for their nuyen limit.
- Sum to Ten and Priority now use the same form for character generation. Doesn't mean anything particularly interesting for you guys, but may reduce or introduce some interesting new bugs. 
- Contacts can now be dragged around and reordered according to your whims. It's only really easy to do when the control you want to move is expanded. 
- Armor can now have a Rating; currently this is used exclusively for the cloaks from Hard Targets.
- Fixed the percentage discount for basic lifestyles.
- Fixed a translation issue for licences.
- Fixed a translation issue for basic lifestyles. Fixes #608.
- Armor improvements can now use Precedence attributes; this means that we can prevent a group of armour improvements from stacking with each other. Currently this is used for a small selection of skin-related qualities and biowares. See the Data Changes for more details. Fixes #602.
- Fixed an issue with advanced lifestyles that created zombie qualities. Fun for the vodoun and shedim, everyone else not so much. Fixes #583.
- Fixed an issue that prevented infected from moving to career mode.
- Added a tooltip for the Movement label in the Other Info tab to show the calculated movement speed in meters per combat turn or Kilometres per Hour. Implements #574.
- Note tooltips now have a maximum with of 100 pixels. Prevents the tooltips for contact descriptions and such from running across the whole screen. There's a good chance I missed one or two, so let me know if you see any. Fixes #581.
- Fixed an issue relating to the Improved Ability power causing other powers to revert to 0 ranks. Fixes #488, fixes #436, fixes #378.
- Fixed an issue with Improved Ability and exotic weapon skills not working together. Fixes #492.
- Fixed adept powers to stack properly with free levels from qi foci and mentor spirits. May break in interesting ways. Should fix #615.
- Matrix initiative can now benefit from the MatrixIniaitivePass improvement. Fixes #618.
- Added support for FixedValues for vehicle mods. Fixes #622.
- Exotic Weapon skills without any karma spent on them can now be removed once you've entered career mode. 
- Exotic Weapon skills can now properly have their karma costs refunded in career mode.
- Exotic Weapon skills can't change their specialisation dynamically anymore once you're in career mode, because it breaks the karma refund. This is intentional and is unlikely to be changed unless you can present me with better-implemented code or a reason it shouldn't be like it is.
- Skill specializations will now save their value as the English string if possible rather than whatever the user enters; this should fix #595. Note that this fix is PROBABLY not retroactive.
- Fixed some issues with lifestyle qualities not saving properly if they contained an extra value. Fixes #623.
- Active Hardwires now implemented according to the rules, fixes #617. They're effectively similar to skillwires, but you select the affected skill at the time of purchase. They're currently mutually exclusive, so you can't have skillwires and hardwires affecting the same skill. As with skillwires, the character's actual rating and their hardwire rating don't stack.
- Fixed an issue that prevented accessories that came with a weapon from being flagged as Internal.
- Fixed some calculation issues for priority metatypes not showing the correct karma value when changing from a metavariant to a base metatype. Fixes #537.
- Fixed a crash with metavariants in Priority/Sum to Ten. Fixes #647.
- Fixed a crash caused by weapon accessories that have a cost based on rating. Fixes #650, fixes #656.
- Added spell defence calculations in a tab on the right side of the career and creation windows. Closes #573.
- Changed the Improved Potential powers to use the limit modifier bonus instead of selectlimit; makes it a bit neater.
- Did some stuff to enable selecting multiple powers through the selectpower bonus node. This shouldn't affect any existing characters, but if you're using the Chaos Mentor Spirit I'd recommend deleting it and removing it. This miiiiight also break existing characters with Qi Foci. Probably not though. Like 70/30 at most.
- Did various shenanigans with the karma selection form to make it show qualities and karma costs properly. 
- Rebuilt the functionality for Black Market Pipeline nad the Dealer Connection quality. Both should now work properly; there's a teeny tiny chance that existing characters that have the qualities might break, please raise a ticket if so.
- Fixed a crash caused by adding Genemods to a character with the Burnout's Way. Fixes #674.
- Fixed a UI issue that left the dropdown null when switching between genemods and bioware. Fixes #674.
- Enabled Vehicle Modifications to gain flat increases to Speed,Handling or Acceleration based on the Rating of the mod. Partial fix for #675.
- Fixed a visual bug with Limit Modifiers in creation mode. Fixes #665.
- Expanded the category selection mechanism to support falling back to default values. The general idea is that for each priority category loaded, it will attempt to load nodes that have a gameplayoptions node. If it can't do that, it'll load the Standard settings instead. This is intended to support alternate gameplay options as requested by #357. The actual data will need to be added for the appropriate categories, which I really can't be bothered transcribing.
- New Feature: Weapon Mounts will now limit the available weapons based on a predefined list of weapon categories. This also enables the weapon mounts added in Rigger 5.0 for adding weapons. I'm not particularly happy with how this looks in the XML so the underlying code might get changed over time. For now it's all good though.
- Fixed an issue that prevented magic- or reseonance-enabled karma-created characters from moving to Career mode.
- New Feature: Added a bunch of prompts to warn the user if they still have free contact points, knowledge points, skill points and such before moving to Career mode. 
- Fixed an issue that caused a crash when adding armour to vehicles and drones.
- Partially implemented the Overclocker feature for Career mode. Code works, but I haven't added it on for Vehicles yet. Fixes #198.
- Added support for CTRL-A in the Notes forms. Slim chance I've missed other multiline forms Fixes #693. 
- Fixed a crash caused by loading custom Critters related to movement strings.
- Fixed the display of Locations created by cybewrware or weapons with AllowGear properties. Fixes #536.
- Added some support for creating an Ally Spirit, per #244. Not 100% RAW yet, but it doesn't crash so that's a start.
- Added support for enabling calculated Public Awareness, per the rules from SR4. Hides the tooltips and calculations if not in use.
- Fixed the creation method for custom packs kits to not treat included mods as being purchased. Should fix #707 and fix #691.
- Save files is now in UTF-8 instead of UTF-16. This should not have any visible impact but it is more tool frindly and leads to smaller files
- Fixed an issue where qualities that add other qualities for free didn't discount properly. Fixes #762.
- Fixed an issue where default build methods other than Karma would cause a crash while launching the Options menu. Fixes #796.
- Fixed an issue with the Acceleration Enhancement modification causing a crash when printing. Fixes #772.
- Fixed an occasional issue in the Options menu where a null default character sheet caused a crash. Fixes #774.
- Added house rules to gain free contacts and knowledge skills based on the total value of your CHA or LOG+INT. Fixes #783.
- Fixed a bonus point calculation issue for YNT Softweave and Cloaks. 
- Fixed a crash issue related to the Overclocker quality in career mode.
- Fixed a loading issue for commlinks with armor capacity values. 
- Fixed an issue where removing a Foci before unbonding it would leave the Improvement enabled. Fixes #660. Note: Characters that have already been affected by this bug will need to manually remove the improvement. 
- Fixed the ability to switch between adepts, magicians or technomancers when changing priority selections. Fixes #745.
- Added a method for grouping armour value improvements with the 'group' attribute. Fixes #758.
- Fixed an issue that prevented some old characters from being saved. Fixes #806.
- Added and consolidated some code to update initiation costs and discounts properly. Fixes #810.
- Implemented a minor quality of life update; the most recently used folder location is not stored for mugshots, per character. Fixes #458.
- Contacts, spirits and pets can now be linked to non-Chummer files; when clicking on the Open Character Sheet button, the file will be opened in the default application for that extension. Fixes #636.
- Prime runners now get twice the amount of free contacts compared to standard
- Essence Hole value is not impacted by grade or ware essence cost reductions. You don't get a little essence back each time now. Fixes #673
- "Test Subject" and "Factory Child Worker" life modules now give bonus nuyen. Fixes #811
- Fixed a crash caused when saving characters without mugshots.
- Fixed an incorrect value for binding spirit services. Fixes #827.
- Fixed karma costs for the Inspired quality from Sail Away, Sweet Sister in karmagen. Fixes #828.
- Added a close icon for the Options window, allows you to cancel out of saving any changes you make. Should fix #700.
- Chummer now correctly uses the "Characters don't gain Karma after Quality Limit" option in Karma and Life Module mode.
- Removing the "MEtagenetic Improvement" quality now works correctly in Karma and Life Module mode. Fixes #234.
- Myostatin Inhibitor now correctly reduces Karma Cost of raising Strength. Fixes #365.
- Chummer now correctly uses the "Ignore Art requirement" option for showing metamagics. Fixes #614.
- Fixed crash when checking "Limited Spell" without selecting a Spell.
- All Armors, Cyberware, Bioware, and Gear should now add correct limit modifiers. Fixes #625.
- Added Attribute Display for Cyberlimbs.
- Added option to not use Cyberlimbs for augmented Attribute calculation.
- Rewrote RedlinerCheck
- Added Redliner/Cyber-Singularity Seeker Quality names to ToolTip
- Added Redliner bonus to cyberlimbs
- Added backwards Compability with old Redliner implementation (Only need to load once with the new Version to remove artifacts)
- Fixed crashes when adding a PACK. Fixes #843.
- Fixed Black Market Discount not decreasing Gear/Cyberware/Armor/Weapon/Vehicle Cost. Fixes #845.
- Fixed Hanuman agility and changed Low-Light to thermographic vision. Fixes #847. Fixes #848.
- Fixed limitation on Karma to nuyen when ignoring character creation rules. Fixes #846.
- Fixed crash when loading a character with more than 200 Karma to Nuyen. Fixes #850.
- Fixed issue where cyberlimb stats were increased with cyber-singularity seeker. Fixes #857.


Data Change:
- Added missing required values for the Hospitalized lifestyles.
- The quality Practice, Practice, Practice now excludes Combat Active skills from being selected.
- The Foregrip accessory has both an Under and Barrel slot. 
- Fixed the Range for the spell Knockout to be Touch.
- Included Life Modules from Rigger 5.0, courtesy of Eric Dufurrena.
- Included content from Rigger 5.0, courtesy of Fweeba. Note: Most modifications do the things they're supposed to, with the exception of Sensor. New modification point system won't be done for a while. https://www.reddit.com/r/Shadowrun/comments/3xv4qp/rigger_50_chummer_files
- Addweapon nodes removed from the Infected.
- SumtoTen.xml is no longer required by the project and can be removed from existing installs.
- Minimum MAG/RES/DEP levels have been set to 0 for the appropriate metatypes.
- Removed the quality "Natural Weapon: Claws" for the Sasquatch.
- Added ammoslots entries for Speed Loader, Spare Clip, Explosive Magazine and Extended Clip.
- Fixed a stupid error with the toxin/pathogen resistance qualities, dwarves and translation files. Fixes #590.
- Cloaks now have Ratings and calculated values instead of the initial implementation. 
- Fixed a formatting issue for the German version of the Shadowrun 5 Base character sheet.
- The following armour improvements can no longer stack with each other: 
	* Dermal Deposit changeling qualities
	* Troll metatype dermal plating
	* Orthoskin bioware
	* Dermal Plating cyberware
- Fixed a crash for the Mutaqua infected qualities.
- Fixed an incorrect limit modifier value for the Audio Analyser and Balance Tail cyberware that made some weird stuff happen. Fixes #616.
- Did some boring admin stuff with armour and bioware.
- Removed extraneous quality requirements from the Flexible Signature, Masking, Flux and Efficient Ritual metamagics.
- Added <matrixinitiativepass>1</matrixinitiativepass> to the Multidimensional Coprocessor.
- Fixed crashes for the Festo pidgeon and Shiawase i-Doll.
- Renamed the Chameleon Coating from Stolen Souls to prevent conflicts with the Rigger 5.0 version.
- Removed a couple of redundant lifestyle qualities. 
- Altered the bonus for toolkits, facilities and workshops to be selectskill instead of selecttext. No real effect, just sets the extra value to the skill in question.
- Fixed some stat issues for the Hanuman metavariant. Fixes #537.
- Removed the skill bonus from the Combat Focus formula again. Mixup with a previous merge.
- Removed Fangs from Oni. 
- Customised Agility and Strength for cyberlimbs now increase based on the rating. Fixes #654.
- Added the necessary qualities for the Metasapient A.I. Fixes #668.
- Fixed an issue with the Faceless quality not being visible. 
- Restricted initiative improvements to the highest value. Will probably be broken in some way I haven't considered. Fixes #194.
- Removed gameplayoptions from the priorities file. 
- Added a new mod for vehicles, Paraplegic Modification. This is intended to support the Paraplegic Negative Quality, which increases the cost of vehicles by five percent.
- Fixed the lifestylecost improvement for the Paraplegic quality to affect Advanced Lifestyles.
- Fixed incorrect costs for Move-By-Wire.
- Fixed an incorrect value for the UCAS (Seattle) Life Module. Fixes #699.
- Fixed the karma cost for the Loss of confidence quality. Fixes #706.
- Fixed the name for Poor Self Control (Sadistic). Fixes #737.
- Fixed the calculation for Street Cred. Fixes #735.
- Contact archetypes are now sorted alphabetically; mostly affects custom files. Fixes #733.
- Added woogy woogy cyberfingers from Chrome Flesh.
- Fixed an incorrect Limit value for the Chameleon Skin bioware.
- Removed the Distinctive Style quality from the Gnome metavariant. 
- Removed an extra Victorinox Collapsible Hatchet from the weapons XML.
- Fixed incorrect capacity values for the Responsive Interface Gear.
- Added missing GUIDs for some AI qualities.
- Fixed missing quality restrictions for AIs.
- Added a missing concealment bonus for the Hidden Gun Arm Slide. Fixes #723.
- Fixed cost and availability for Monofilament Chainsaw, Blast Shield, and Battering Rams. Fixes #808.
- Reverted precedence 0 settings for dermal plating cyberware.
- Reverted precedence 0 settings for orthoskin bioware.
- Reverted precedence 0 settings for dermal alteration SURGE qualities.
- Added a missing skillwire rating to Move-By-Wire. 
- Fixed an incorrect AP value for Stick-n-Shock ammo. Fixes #818.
- Added an unarmed AP value equal to rating for the adept power Penetrating Strike. Fixes #829.
- Fixed incorrect Essence values for bio-tattoos. Fixes #834.
- Altered the improvements for the Missile Mastery power. Fixes #832.
- Fixed a typo in the name for LED tattoos.
- Fixed an incorrect ammo value for the RPK HMG.
- Added German Street Grimoire to books List. Fixes #841.

New Strings:
- Message_DeleteCalendarWeek
- Button_DeleteWeek
- Tip_CalculatedMovement
- Message_ConfirmExoticSkillRemove
- MessageTitle_ExtraPoints
- Message_ExtraPoints
- Tip_OptionsDontDoubleQualityRefunds
- Tip_OptionsDontDoubleQualityPurchases
- Checkbox_Options_DontDoubleQualityPurchases
- Checkbox_Options_DontDoubleNegativeQualityRefunds
- String_Attack
- String_Sleaze
- String_DataProcessing
- Checkbox_Options_UseCalculatedPublicAwareness
- Checkbox_Options_UseTotalValueForFreeKnowledge
- Checkbox_Options_UseTotalValueForFreeContacts
- Message_Options_SaveForms
- Checkbox_Options_UseCyberlimbCalculation
Removed Strings:
- Checkbox_Options_DontDoubleQualities
- Tip_OptionsDontDoubleQualities

Changed Strings: 
- Tip_StreetCred

Build 178: 
Application Change: 
- Fixed a calculation issue for the Edge attribute when using Sum-To-Ten or Priority.
- Fixed a crash issue caused when adding commlinks and cyberdecks.
- Standard Knowledge Skills are suffixed with the Category they're a part of. There's a minor issue that preserves the skill name until the character is next loaded that will be fixed later. 
- Clicking Add Again on the Spell Selection menu will preserve the currently opened spell categories. This is more or less just a proof of concept and will be expanded to other forms in later patches.

Build 177:
Application Change:
- Fixed a crash when selecting positive lifestyle qualities. 
- Life Module backstories are now generated by a button press on the Character Info page. 
- Print Preview mode is accessible from a context menu in the Character Print Viewer. 
- Vehicles, Cyberware and Drones now have a Matrix Condition Monitor tracker. Note; the cyberware CM is effectively limited to 'root' devices, as in cyberlimbs, Wired Reflexes, things you wouldn't normally expect to be attached to other things. While I can fiddle with this setting easily enough, a bit of internal testing just left my testers confused as to whether they were bricking the parent device or not. Looking for feedback on this.
- Refactored a chunk of the Improvements code to use the new Log formatting. Mostly just stops it from throwing warnings at me during builds, but is a bit more human-readable.
- Fixed a bug that stopped lifestyle qualities from loading properly when edited. 
- Fixed an incorrectly calculated Drain value.
- The Create Natural Weapon form can now select STR in addition to the current STR/2 option. 
- Fixed an issue that caused the prompt for adding an enhancement metamagic to show the wrong value.
- Fixed an issue with Basic Lifestyles not being editable.
- Fixed an issue with Lifestyle costs not calculating correctly for metatypes and some other edge cases.
- The Adept Powers panel now includes an automatic scroll button that triggers when the list of powers exceeds the panel height.
- Fixed some issues with genemods being able to benefit from cyber/bioware grades. 
- Gear and Cyberware can now use the variable value Parent Cost in a similar manner to Weapon Cost for weapon accessories. Currently this is used exclusively for the Implant Medic Hard Nanoware. 
- Concealability modifiers for Gear can now be based on Rating. Currently used for the Extended Clip modifier.
- Fixed a calculation issue for lifestyle qualities.
- Fixed some issues that cropped up for 'ware that adds qualities (Daredrenaline, Metatype Reduction, etc.)
- Implemented support for selecting the slot that a weapon modiciation occupies. May break in interesting ways, but should allow holdouts and such to attach spare clips again.
- Commlinks and cyberdecks can now switch their ASDF attributes around. This capability will be properly segregated out into Cyberdecks in a later patch.
- Previous Priority selections are preserved when you use the Change Priority Selection button in Create Mode. Fixes #497.
- Fixed an issue that stopped Sum to Ten from completing properly. 
- Fixed some calculation and appearance issues for special attributes. 
- Build Summary for Primary and Special Attributes during Priority/Sum to Ten now shows Karma cost in addition to point cost expenditure.
- Fixed a crash in the Spell Selection window caused by clicking the Accept Form button with a Category node selected.

Data Change:
- Fixed an issue with Cloaks from HT that caused a crash.
- Fixed missing data values for discounted adept powers.
- Adept Way Discount values enabled for all eligible powers (IE, anything except powers that cost .25.)
- Fixed an issue with gas-vents that caused a crash.
- Renamed the Low-Light Vision metagenetic quality to prevent it from clashing with the metatype quality.
- Renamed the Magic Sense metagenetic quality to prevent it from clashing with the metatype quality.
- Fixed incorrect data values for the Extreme Cyber-Implant weapon.
- Hard Nanoware from Chrome Flesh has been added. Because of the way it interacts with cyberware, the Implant Medic is listed as a piece of cyberware. 
- Altered the way Weapon Accessories are handled to enable pre-configured Ratings. Custom-made weapons with built-in accessories will need to have their format changed to <accessories><accessory<name>Whatever</name></accessory></accessories>. Existing characters should load properly; please contact me if you run into any issues with this.
- Fixed a crash caused by the Extended Clip.
- Added Nanoware from Chrome Flesh.
- Proper bonuses added for most of the genetech from Chrome Flesh. Myostatin Inhibitor still doesn't have the karma discount, because it's tedious to implement.
- Fixed the minimum INT for Wakyambi to 2.
- Holdouts have had the <allowaccessory> tag set to true as a result of code changes to how accessories can be attached to a weapon. May not take effect on existing weapons; if not, remove and re-add the weapon.
- Renamed the description for the Cat Mentor to not refer to Infiltration.
- Removed the Sail Away, Sweet Sister version of the Personalised Grip, as it's replaced by the Hard Targets version.

New String:
- Menu_FilePrintPreview

Renamed String:
- String_OverContactPoints renamed to String_OverPriorityPoints

Build 176:
Application Change:
- Gauss Ammo is now considered ammo for heavy weapons instead of normal guns.
- Free contacts don't violate the (C+L)>7 limit when creating a character. This allows prime dataheaven membership to pass inspection...
- Changed the default value for maritial art techniques to cost 5 instead or 4 karma, to conform with official rules. For older instalations, delete the settings file or change this in options.
- When selecting life modules that brings an attribute above chargen limit, chummer don't crash anymore.
- Reflex recorder now properbly affects skills linked to a physical attribute instead of the physical skill group.
- Redliner and Cyber Singularity Seeker now grant the proper bonuses.
- Fixed a crash caused by double-clicking Spell Categories.
- Implemented an Improvement node for Public Awareness increases. 
- Fixed Jack of All Trades (The Career and Create versions were switched.)
- Lifestyle Qualities can now check for character qualities. Currently used for the Corporate Limited SIN.
- If the Ignore Rules option is checked, Skills and Skill Groups can exceed the 6 point limit enforced by standard character creation.
- Fixed an issue that stopped rulebook selections from saving properly.
- Fixed an issue in Life Modules if trying to add more than one Real Life Module.
- Prototype Transhuman works. Personal new metric: if I get more than twenty requests for a quality to be implemented within a month of the book coming out, that quality is broken.
- Made some changes to the calculation method for a character's Metagenetic Limit. Fixes an issue with the changeling limit being set incorrectly to 0 or making certain metagenetic qualities flag as standard.
- Weapon Accessories can have Ratings. Currently for things like Ceramic Components that have multiple levels. 
- Fixed an issue with Weapon Costs caused by Ceramic Components. 
- Fixed an error caused by Life Modules trying to give you attribute points over your metatype limit.
- Qualities that are not yet implemented in code will now have an <implemented>no</implemented> key that highlights them in red.
- New improvement node type: <selectimprovements>. This allows us to perform the selectattribute improvement more than once for a particular quality. This is mostly used for the Infected pseudo-quality. 
- Fixed the method for generating Advanced Lifestyle LP.

Data Change:
- Poor Self Control (Attention Seeking, Sadistic) now properly grant karma.
- First-pass addition of Hard Targets content has been added. Big thanks to Reddit's /u/Fweeba and HaikenEdge.
	Some provisional issues:
	- Adept Spell does not work properly. 
	- There are a few items that use Ratings in ways that haven't previously been required (Ie, the cloaks), so they're not as clean as I'd otherwise like. 
- Ares Thuderstruck Gauss Rifle renamed to Ares Thunderstruck Gauss Rifle.
- The Fame qualities provide the associated Public Awareness increases.
- Added prompts for sides (Left, Right) for most cyberware that could reasonably be expected to need it. 
- The Improved Potential power has been split up into three different powers, due to the way it works. Characters that have the existing power should work fine. 
- Bioware Limbs from Chrome Flesh added.
- Additional Life Modules added. Most Life Modules now have a random story attached. The bulk of these stories are jokes, because it's good to laugh. Note: Checking and unchecking the Automatic Backstory checkbox on the Character Info page will select new random values, if they're present.
- Removed the Extravagant Eyes metagenetic quality.
- Fixed Karma values for the Cyclopean Eye, Vestigial Tail and Feathers metagenetic qualities.
- The Extended Masking Metamagic has been enabled as a power Adepts can take, as it's functionally identical to the Improved Masking power.
- Added the Body Sculpt power from Bloody Business.
- Fixed a crash caused by lifestyles with qualities.
- Fixed a crash when selecting the drug Snuff.

Build 175:
Application Change:
- Removed extraneous code for the Infirm quality.
- Minor quality of life update; if you have no Settings file present when creating a new character, Chummer will prompt you to launch the Options menu. 
- You can now press Ctrl-W to close a character file.
- Fixed an issue with purchasing additional months of a lifestyle in career mode.
- Fixed an issue with lifestyle qualities that had the selecttext bonus.
- The Quality selector will show negative metagenetic qualities by default, but hide positive ones unless you're a Changeling. 
- Support for the Trust Fund quality added. 
- The Technomancer registered sprite limit is now based on LOG instead of CHA.
- Fixed an issue with the cyberware selection screen not showing Essence costs.
- Complex Forms show their translated name properly.
- Redid how basic lifestyles work. Should make them behave better, should prevent crashes for older characters.
- Fixed an issue that caused initiation schooling to show as a nuyen gain in the karma/nuyen log.

Data Change:
- Nanohive crash issue fixed.
- Ratings for the Expanded Volume and Amplified Immune System bioware fixed to 4. 
- Fixed incorrect category for certain rituals.
- Missing drugs from Chrome Flesh added. Custom drugs aren't implemented yet. As an interim, you can use Custom Item to emulate the drugs.
- Fixed incorrect data for the Nitama Sporter.

String Changes:
- Message_CharacterOptions_OpenOptions
- MessageTitle_CharacterOptions_OpenOptions

Build 174:
Application Change:
- Calculation of Essence discounts is now multiplicative instead of additive. I am assured this is a good thing.
- Fixed the default values for free karma knowledge. If you have an existing settings file, please reset to defaults by clicking Tools > Options > Karma Costs > Reset to Default.
- Issues with Sum to Ten character generation artifically granting a MAG value higher than the metatype maximum should be fixed. I expect it'll break again in a week or so somehow, so please let me know if you experience any issues.
- Chummer's main window now shows the current version in the title to aid troubleshooting.
- Fixed a crash issue with Dwarves and the Resistance to Pathogens/Toxins metaquality, courtesy of Argo2445.
- Fixed a crash caused by missing information in SURGE qualities. 
- Fixed a crash when trying to add items that include the selecttext bonus to vehicles.
- Public Awareness is no longer an automatically calculated value.
- Positive Metagenetic Qualities are hidden by default UNLESS you have one of the Changeling qualities, or disable the 'hide qualities I can't take' checkbox. Not particularly happy with the implementation for this; feedback appreciated.

Data Change:
- Magical Education Life Module now has a proper karma cost; prevents crashes.
- Myostatin Inhibitor genemod now adds 1 Strength. The karma cost needs additional code support and hasn't been implemented properly yet.
- Fixed skill usage for cyber implant weapons.
- Fixed missing categories for the Attention-Seeking and Sadistic variants of Poor Self Control.
- Fixed an issue with the Net weapon that caused a crash.
- Fixed a crash issue with the Trauma Damper, courtesy of SolitarySky.
- Changed the Priority B Elf's Special points to 6. 

Translation Changes:
- Added French translations courtesy of sethsatan.

Build 173:
Application Change:
- Dumpshock link changed to issue tracker.
- A First-pass effort at adding a filter for Missions-restricted items has been added to the Options menu. Will be getting a later review to enable better filtering of the qualities, but for now it's just a global option.
- Fixed a bug with life modules where Tír Tairngire wouldn't show demographics.
- Chummer now handles essence holes automatically. Old items may need to be re-added.
- College Education/School of Hard Knocks/Linguist and Jack of All Trades work properly for knowledge skills during character creation. Again. 
- Most of the functionality for Infected has been implemented. Todo: Fix up the free attribute gain to not use qualities because it's ugly, and put in the data files content.
- N of M contact points in priority build works again.
- Fixed an issue where chummer failed to open when clicking on a .chum5 file.
- Implemented functionality for the quality "Friends in High Places".
- Save/Load methods for Advanced Lifestyles should actually work properly now, but it's still a bit fragile. Bugs are to be expected, particularly if you change your mind a lot.
- Most issues with adepts getting levels of powers from multiple sources should be resolved. (Mentor Spirits, Foci, etc.)
- Rounding issue for Recoil Compensation from Strength resolved.
- Variable costs for Qualities enabled to support the Rank quality. May eventually lead into redoing the way Qualities with multiple ratings work, because High Pain Tolerance (Rating 6) offends me every time I scroll past it.

Data Change:
- Organising data file contents into regions to keep things easy to work with. 
- Rank Quality added.
- The Debug Lifestyle has been hidden.
- Lifemodules no longer contains a "Magical Education (Archetype)".
- Tír is now spelled correctly a few more places.
- Equipment, Weapon and Ammo PACKs from run faster added.
	There are a couple of important caveats with this:
	First, we generally haven't bothered to input PACKs that are a single item. If someone would like to write them up then that's fine, but there's only so many hours of data entry one can do. 
	Second, items that don't currently exist haven't been added in, like backpacks. Again, mostly a tedium thing but the PACKs code doesn't play nice with Custom Item and I don't like littering up the data files with fluff items. 
	  Items not added include:
	  - Backpack.
	  - Sound-link on the earbuds.
	  - Disposable inhaler from Cheap Soldier Pack.
	  - Orange vest from Sportsman Pack.
	  - Reusable Syringe from Tranq Darter Pack and Tranq Pistol Darter Pack.
	  - Bug-out bag's dufflebag.
	  - Mechanic Shop's duct-tape.
	  - Surveillance pack's Periscope.
	  - Infiltration Kit contains a Micro-Transceiver on the assumption that that's the correct item.
	  - Medium Machine gunner pack doesn't contain ammo belts, but does come with the ammo.
  - Ammo packs not added as stacks split among multiple types of weapons is not possible in Chummer5a.
  - Rigger Pack gets Reaction Enhancers instead of the mythical reflex enhancers. Come on guys, it's a list of items. Seriously, if you need an editor I'm sure there's tons of people who'd be happy to sign an NDA.
  - Big Boom Pistoleer pack has 190 rounds of heavy regular amunition, because Chummer doesn't care about your brass.
  - Most lifestyles ignored, per the 'we can't be bothered adding single items' policy mentioned above.
  - Gunbunny pack not added as it contains unattached accessories, which Chummer doesn't currently like handling. To be added in a future patch.
  - Some custom packs added from reddit's shadowrun comunitieswith permission from /u/NotB0b and ShadowNET SysOp.
  - Fixed an issue with the Extreme Cyberimplant and Junkyard Jaw from Chrome Flesh.
  - Pulse Weave costs Rating * 3000.

New strings:
- Message_HighContact
- Checkbox_Options_Missions

Build 172:
Application Change:
- Due to the return of Move-By-Wire, Initiative is no longer capped to your REA+INT's augmented maximum. 
- Fixed an issue with lifestyle quality costs that caused a crash on print.
- The cap for Qualities is now based on your Gameplay Option. For example, a Prime Runner can spend up to 35 Karma on Positive qualities, and gain 35 from Negative qualities.
- Compability mode added. Chummer should now **run** on .NET 4.0, but some stuff might not work, and we (the Chummer5a team) won't provide support.
- Fixed a bug where advanced (and normal?) lifestyles would crash on other languages
- More specific spirit data is available for charsheets to use.
- Chummer now has a crash reporter. If Chummer encounters an error it can't recover from, it will (if given permision) send a data package (hopefully) identifying the source of the crash. 
- Chummer now won't pretend you have 25 BP in SumToTen/Priority build modes
- Fixed edge case where Sum To Ten would ask for a karma amount like Karma/Life Module builds
- Prime Data Haven now automatically creates/removes an appropriate 5C/3L contact. 
- Cyberware can now add qualities. Not particularly happy with the implementation, but it works.
- Cyberware can have a metatype restriction.
- Born Rich quality works properly.
- The Select Bioware/Cyberware form can now display a special notes text field to indicate weird workaroundy stuff that I can't be bothered fixing with code. 
	- For example, Striking Calluses are treated as a Rating item, with the Notes field explaining why. Currently has no support for translations.
- Essence Discount house rule enabled. Can be used to emulate the Prototype Transhuman quality for you munchkin mages that need your pain editors and whatnot until I get around to implementing it properly.
- Fixed an issue with the incorrect cap being used for spell selection. There's still a couple of UI failures that need to be resolved, but they're a relatively low priority. 

Data Change:
- The Water Sprite quality confers +2 to Diving and Swimming, instead of prompting you to select one of them.
- Machine Pistols were missing a few accessory slots; they can now mount stocks and such.
- Cyberware Holdout Pistol typo fixed. 
- Gameplay Options have been moved into their own XML file, gameplayoptions.xml.
- Added the missing qualities "Poor Self Control (Sadistic)" and "Poor Self Control (Attention-Seeking)"
- Lifestyles.xml GUIDs populated to support the language fix.
- Adapsin bioware properly discounts cyberware costs. 
- Fire Modes for the Colt Inception have been fixed.
- Metatype Reduction has been added. Due to the differing benefits, it is split up into two different items for Orks and Trolls, respectively.
- Troll Reduction has been added.
- Assorted bits of cosmetic bioware and bio-weapons from Chrome Flesh have been added. 
- Life Modules have been added from all existing source books, courtesy of joha4270 and angelforest. Functionality is complete-ish, but there are some awkward modules in Further Education and such that may not quite work as expected. Feedback and suggestions for this is greatly appreciated.
- Fixed an issue that stopped Aspected Magicians from gaining access to the Spells and Spirits tab. Replace-all is nobody's friend.

String Changes:
Altered:
- Checkbox_Options_ExceedNegativeQualitiesLimit
- Checkbox_Options_ExceedPositiveQualities
- Checkbox_Options_ExceedNegativeQualities
- Message_SpellLimit

New:
- MessageBox_NoValidContactFound

Build 171:
Application Change:
- Fixed an issue with Priority characters not loading properly. Malformed XML file.

Data Change:
- Accuracy for the Cougar Fine Blades altered. 
- Chakram weapon added.
- The PPSK-4 has had a Collapsed Frame accessory added to it that confers -6 Concealability to represent the collapsible box thing you can put it in. Accessory mods can also no longer be installed on the gun.
- Blowgun range changed.
- Sound suppressor added to the Barret.
- Missing Ammo from Run and Gun added.
- Skilljacks and Skillwires have had their costs adjusted to match Chrome Flesh values, because apparently errata isn't a thing that's done these days. 
- Wireless Skillsoft Networks have been added as Lifestyle Qualities. Yes, Advanced Lifestyles are still a little broken. It's on the list. 

IMPORTANT NOTE:.NET 4.5.1 IS CURRENTLY A REQUIRED COMPONENT. CHUMMER WILL CRASH ON VERSIONS BELOW 4.5.1.

Build 170:
Application Change:
- Metasapient cost is properly counted in Sum to Ten and Priority.
- Fixed an issue with the default Free Contact Multiplier value. Existing installations may still have a Contact Multiplier value of 1. To fix this, open Tools > Options > House Rules and enable/disable the "Free Contact Points equal to Charisma times X" rule.
- Fixed an issue with the Critical Strike power that caused a crash, due to the name being changed.
- Jack of All Trades shows the proper tooltip value.
- Variable Sum to X character creation enabled. Changing Build Methods still doesn't work quite right, so it's recommended to make a new character if you want to do this.
- Genemods and Symbionts are locked to Standard grade properly. 
- Internal changes to how some values are stored. Shouldn't affect characters.
- Added support for building characters with Life Modules.
	| If a character has multiple knowledge skills with the same name, they can optionally be folded in to one another by clicking the Collapse button on the right side of the skill. 
	| Only debug life modules have been created thus far; any assistance in writing up the data for this would be greatly appreciated. 
	| Selecting Life Modules will pre-generate a Background for your character. This can still be edited normally, but makes for a useful springboard. Development is still in the early stages, but is more or less functional. Full thanks to joha4270 for implementing this.

Data Change:
- Priviliged Family Name's SIN requirement changed to National or Corporate, rather than Corporate (Limited).
- Ambidextrous quality is now enabled for multiple limbs. Shine on, you crazy Indian diamonds.
- Dragonslayer Mentor Spirit fixed to give +2 to Combat Spells instead of Detection.
- Fixed a missing value for the Linguist property that was preventing its bonus from working.
- Casemods can be removed from Cyberware.
- Living Focus and Keratin Control have been added to the Street Grimoire book. The Shadowrun Forum Post 1 book has been removed.
- German Language files from Haekel on Reddit have been included.

New Strings:
- Label_SelectBP_StartingKarma
- Label_SelectBP_SumToX
- String_Improvement_SelectOptionalPower
- String_All
- String_LifeModule
- String_Life_Module
- Label_Stage
- Tip_CombineItems
- Tip_SplitItems

Build 169:
Application Change:
- Fixed an issue with skill and karma values defaulting to 0 in character creation. 
- Fiddled with Auto-update a bit, might work better. Please test and advise.

Data Change:
- New book: Chrome Flesh.
- Content for Chrome Flesh added. Data provided courtesy of Fweeba.

Build 168:
Application Change:
- Did some stuff to make spell descriptors show up in character sheets.
- Karma carry-over for build methods other than Point Buy fixed to 7. You may need to reset your options to defaults for this to take effect. Tools > Options > Karma Costs.
- Fixed an issue with skills changing their values incorrectly.
- Fixed an issue with discounts for knowledge skills not working properly.

Data Change:
- Fixed a fault with the calculation of Net ranges that caused a crash.
- Data Trails content added. Some additional functionality for commlink dongles and such is still required, so they haven't been included yet. Much thanks to Iridios for his work with this.

Build 167:
New collaborator on the project acquired! joha4270 has been assisting with a variety of issues, and is currently tackling the implementation of Life Modules, along with several other tricky problems. Huzzah!

Application Change:
- Changes made to the Contact controls; most features of a contact are now only visible on hover. Makes things a bit neater. Looking for feedback on implementation of this. Good? Not good? 
- Support for free contacts enabled. 
- Support for group contacts from Run Faster implemented.
- Support for the Made Man quality from Run Faster implemented.
- Karma and Nuyen graphs now scale with time.
- Fixed a bug with calculation of Street Cred.
- Fixed a bug with Nuyen and Karma graphs being in order of addition instead of date. Also makes neat plateus and valleys.
- Fixed an issue in which the Maximum Modified Rating rule could not be disabled.
- Fixed issues with Limit Enhancements not saving. 
- Technical School, College Education, Linguist qualities do the discounty things they're supposed to.
- Fixed issues with the optional rule to re-group skill groups if the skills were balanced when the character was saved.
- Fixed an embarassing issue with broken skill groups levelling themselves back down to the grouped rating.
- Fixed the behaviour of Custom Fit so that it only counts if the Custom Fitted item is also equipped. Not super happy with the code, but I'm also tired of looking at it, so eh.
- Undocumented inherited feature of the day: the <armoroverride> key supports Custom Fit. If an item with the Custom Fit (Stack) mod is equipped, and has an Extra value that matches another equipped piece of armour, the armour value of the item will be changed to the override value.
- Character creation validation now checks for Betaware/Deltaware and stops you from having nice things.
- Firemodes now work properly for languages other than English. (Original code didn't expect that someone would actually change the string for the firemode abbreviations, so kudos to you, random German guy who translated everything!)
- Made some alterations to the appearance and function of contacts. Outstanding issues: Made Man and karma costs don't update properly. 

Data Change:
- Fixed a big with Colt Agent Special not using Heavy Pistol ammunition.
- Fixed incorrect calculation for varieties of Indomitable.
- Hanuman name fixed again. Frankly CGL should take the initiative of spelling the name correctly, for I am incapable of spelling errors.
- Enhanced Articulation no longer prompts for the skill bonus.
- Keen-eared and Balance Receptor are properly marked as Metagenetic qualities.
- Digital Doppelganger now prompts for a text entry, and requires that you be a SINner.

New strings:
Label_Contact_Free
Message_InvalidExConWare
Message_InvalidCyberwareGrades

Build 166
Application Change:
- Fixed an issue with Point Buy characters transitioning to career mode causing an exception error for skills.
- Values for Contact and Knowledge Multipliers will now reset to their default values if the relevant house rules are disabled.
- Value for Contact and Knowledge Multipliers reset to proper defaults.
- Fixed several magic traditions to use valid spirit names. 'Spirit of Plant'. Pfft.
- Fixed an issue with Spirit Bane being available to non-magic users.
- Fixed an issue that enabled the free knowledge skills for point buy if the free contact point house rule was enabled.

Build 165
Application Change:
- Knowledge skills actually fixed now. Is now completely buildmethod-agnostic, so won't break when you look at it funny.

Data Change: 
- Fixed an issue with Hanuman in Sum-to-Ten/Priority.

Build 164
Application Change:
- Martial Arts are no longer included in the calculations for positive quality limits at chargen.
- Fixed an issue in which point-buy characters weren't having points removed after patch 162.
- Fixed an issue with characters that had Middle/Medium lifestyles causing a crash.
- Fixed a number of stupid errors with knowledge skill and contact calculation. Knowledge skills still need an errata to confirm whether/how they're supposed to interact with karma and free points in point buym but should otherwise work correctly.
- House rules enabled to provide for a different contact and knowledge skill multiplier. 
- House rules to override quality limits without otherwise breaking chargen rules enabled.

Data Change:
- Fixed an incorrect Category for the Obscure/Difficult to Find lifestyle quality.
- Nitama Sportier uses heavy pistol ranges.

New Strings:
- Checkbox_Options_ContactMultiplier
- Checkbox_Options_KnowledgeMultiplier

Administrative Change:
- Changelog.txt, Manifestdata.xml and manifestlang.xml added to the Admin folder. Not included in the client files; used for pushing automatic updates.

Build 163
Administrative Change:
- Controls (Skills, groups, etc.) moved into a separate folder because I'm tired of looking for them and can't be bothered prefixing. Organisation is love. Organisation is life.

Application Change:
- AUTOMATIC UPDATES ENABLED. Now I just have to not forget to update the version metadata every time I fiddle with something...
	- To use automatic updates, open the Tools window and click on Check For Updates. Any new file versions should be available for download. Select the files, hit the download button and cross your fingers.
- Fix for Friends in High Places causing a crash due to invalid bounds.
- Fixed an issue with free karma knowledge reverting values to 0.
- Rewrite of Knowledge Skill BP calculation to support free points. Needs some logic validation.
- Fixed an issue with the Blind (Mage) quality causing an exception.
- Added functionality for the Jack of All Trades, Master of None quality.
- Added functionality for the College Education quality from Run Faster.

Data Change:
- Updated some spells with correct ranges, from the errata.
- Updated some martial arts, courtesy of Urs Zeidler.

Build 162
Application Change:
- Points for free Contacts include Karma values.
- Amended an issue where the first point of Connection or Loyalty was free for Contacts. Basing this off the example text on page 99, but I'm moderately sure that there was a falling out between the development team and the writers at some point, so they may not have been talking at that point.
- Added an optional rule to generate free contacts during Point Buy. Currently working on adding free contact points during Point Buy. Shouldn't be much longer to complete.
- Refixed an issue with skill groups adding points to the Priority number counters.  Will also clean up karmagen characters that were built accidentally using Points instead of just Karma. 
- Fixed issues with the Uneducated, Infirm, and Uncouth qualities during chargen. (Additional karma costs, wrong karma costs, just generally broken.)
- Support added for the School of Hard Knocks quality. 
- Build Summary now reports the Karma used by Contacts if you exceed the free points.

Data Change:
- Blind (Mage) quality is now available for Adepts that have the Astral Perception quality.

New Strings:
- String_OverContactPoints

Build 161 (Reverting things that weren't broken Hotfix)
Application Change:
- So it turns out that the default options don't actually populate from where they're defined, but are an entirely separate int. Todo: buy scotch. Try not to cry. Cry deeply.
- Fixed the issue with skills doubling their rating on load. Commenting out code without explaining why you did it is dangerous, kiddies. Don't uncomment things you don't know the purpose of.

Build 160
Application Change:
- When using Point Buy, karma can no longer be carried over into Career Mode, because Point Buy cannot have nice things.
- Sum to Ten now validates over/under limits.
- Nuyen cost for Martial Arts and styles removed, because I'm an idiot and didn't pay attention to what Instruction Cost meant.
- Revalidated default karma options again, default value for contacts changed. 
- Added a prompt to close open characters when changing Options. Will look at this again properly later to support saving the characters and reloading them, but for now it just closes, prompting the user to save any modified characters.
- Did some fiddling with the UI for Point Buy and the optional 'Free Knowledge Skills like Priority' rule. Buy With Karma is enabled by default, etc.
- Removing Rituals should no longer cause terrible crashes in chargen mode.
- Complex Forms limited to the correct amounts during Chargen and Career mode.
- Drone Condition Monitor assigned to correct value, courtesy of BodieSullivan.

New Strings:
- Message_Options_CloseForms
- MessageTitle_Options_CloseForms
- Message_ComplexFormLimitCareer

Data Changes: 
- Dwarf metavariants are tagged as Run Faster again.
- Formatting typo in de_data.xml resolved, courtesy of UrsZeidler.
- Several issues with the German character sheet resovled, courtesy of Zwixx.

Build 5.159.1
Application Change:
- Reset the cost for Complex Forms to the proper value again.
- Removed some needless return values for including percentages in lifestyle costs.
- Lifestyle Qualities will no longer add a blank node if you hit the Cancel button.

Build 5.159
Application Change:
- Issue with Initiation/Submersion in chargen forgetting Ordeals and Schooling fixed.
- Martial Arts and Maneuvers cost Nuyen to learn.
- Contact Connection rating limited to 6 during Character generation, 12 Connection during Career mode. TODO: Validate contacts during completion stage; contacts should not exceed 7 Karma.
- Improved Ability (Skill) now has a maximum value of (Skill + (Skill/2)). Note: Exotic Weapon skills aren't working properly just yet.
- Base Recoil Compensation increased to 1. Recoil granted by Strength reduced to STR/3.
- Default state of the rule "Allow broken skillgroups to be regrouped if they have an equal value." changed to enabled.
- Improvements generated by Foci binding (Improved Physical Attribute, for example) are now removed when a Focus is unbound. Should fix edge cases that were effected in a similar manner.
- Negative Metavariant karma points count towards the Negative Quality limit. (Ie, a priority C hobgoblin can only take 20 Karma worth of Negative Qualities.)
- Limited support for using web-browsers (Chrome, Firefox) as your PDF application added. IE doesn't work, and I'm not interested in figuring out why. 
- Power Point limits are re-calculated when Karma values are changed.
- Essence Loss during Karmagen correctly pulls from Karma.
- PACKs validated for functionality. They should work, but TERRIBLE HORRIBLE CRASHES WILL HAPPEN IF A PACK INCLUDES AN ITEM THAT DOESN'T EXIST. The default set of PACKs will be created in the near future.
- Advanced Lifestyles are enabled in creation mode. Basic lifestyles have currently been disabled, because I am lazy and haven't remade it. I've only done limited testing with this, so please report any issues that you come across.

Data Change:
- Concealed Quick-Draw Holster: Concealment value set to -1.
- Custom Ballistic Mask: Social Limit increased to 2.
- Uniform (Disguise) crash fixed.
- Maglock with Anti-Tamper Circuits crash fixed.
- Full Body Armour Helmet capacity fixed.
- New book: Nothing Personal.
- The ridiculous F-B Bumblebee from Nothing Personal has been added.

New Strings:
Label_SelectAdvancedLifestyle_Base_Comforts
Label_SelectAdvancedLifestyle_Upgrade
Label_SelectAdvancedLifestyle_Base_Security
Label_SelectAdvancedLifestyle_Base_Area
Message_NegativeQualityAndMetatypeLimit
Checkbox_Options_OpenPDFsAsURLs
Label_Options_URLApplicationPath

Build 5.158
Application Change:
- Qualities now capped at 25 points instead of 35.
- Knowledge Skills calculated based on proper value (Was metatype base, is now actual value.)
- New House Rule: Point Buy grants free Knowledge Skills. Todo: enable free knowledge multiplier as a house rule variable.
- SURGE qualities are free if a character has the Changeling qualities.
- 1 Karma will be subtracted from free karma if Positive and Negative Changeling qualities are unbalanced.
- Deleting Submersion properly decrements augmented maximum. Also fixes being able to remove earlier initiate grades.
- Default value for purchasing a Complex Form set to 4.

Data Change: 
- Technomancer, Adept, Mystic Adept, Magician, Aspected Magician and Changeling qualities no longer contribute towards quality limit during karmagen.
- SURGE qualities all tagged as metagenetic improvements to support the new way SURGE works. Also should have been done from the start, but that's neither here nor there.
- Colt New Model Revolver amended to use proper statistics.

New Strings:
Message_OverNegativeMetagenicQualities
Message_MetagenicQualitiesUnbalanced
Message_MetagenicQualitiesInsufficientKarma
Message_MetagenicQualitiesSubtractingKarma

Build 5.157
Application Change: 
- Karma calculation issue fixed in karmagen for special attributes. (Sure, let's include a specific handler for priority gen and nothing else. Makes sense.)

Build 5.156.1
Application Change: 
- Karma calculation issue fixed in karmagen. (Wasn't counting metatype minimmums.)
- Default value for nudKarmaQuality changed to 1x. 

Data Change:
- Special Attributes for Priority-Gen and Sum-to-Ten fixed to proper values. Got a bit lazy copying the data.

Build 5.156
Application Change:
- Karma Costs tab re-enabled in Options. This will allow the user to change character generation details without file editing directly. The Nuyen Per BP field has also been relocated into this tab.

Data Change:
- Metavariant/Metasapient BP costs and karma values shifted into Priorities/SumtoTen.xml files because Hobgoblins are terrible.
- Ares HVAR book reference altered to proper book (Run and Gun)

Issues: 
- Metavariants that confer bonus karma (Hobgoblin, Oni at Priority C) currently are not counted against the maximum limit for Negative Qualities.

Build 5.155
Application Change:
- Settings.xml default values validated against what they're actually supposed to be. Fixes some issues with Quality prices, fixes the 5000 Nuyen per Build Point issue AGAIN.
- Metasapients partially added. (They're in, but prices are largely incorrect)

Build 5.154
Application Change: 
- Change Metatype/Priority Selection special menu fixed to remove and disable Special attributes if you no longer have the relevant Talent. Needs some extra things done later to clean it up, but it works.
- Fixed a Nuyen calculation issue that stopped starting nuyen from being included.
Data Change: 
- Restored a fix to Elf metavariants that caused a crash.
- Settings.xml will no longer be published in builds, to prevent issues with debugging data.

Build 5.153.2
Application Change:
- Fixed typo in SelectSkill.cs that caused a crash (Case sensitivity is fun)
- Removed needless, broken validation that stopped karma-nuyen conversion from working in priority/sum-to-ten builds.

Build 5.153.1
Application Change:
- Fixed skills so that they don't cause terrible, horrible crashes. (Was using the wrong method to verify Build method.)

Build 5.153
Application Change:
- Submersion Grades can now be deleted properly during chargen.
- Quality list available for Priority and Sum-to-Ten.
- Special Qualities of Metavariants are enumerated properly.

Build 5.152
Application Change:
- Metavariants fixed for Sum to Ten and Priority. 
- Karma costs of metavariants are now deducted properly.
- Purchased Nuyen no longer defaults to maximum value.
- Submersion during karmagen fixed to not refer to metamagics, arts, etc.
- Removing the Adept, Technomancer, Magician, or Mystic Adept refunds any allocated MAG or RES before disabling the controls.

Build 5.151
Application Change:
- Saved Nuyen values resetting to 0 on load
- Variable Nuyen per build point values not updating properly if changed from 2000

Build 5.150
Data change:
- Nocturna and Xapiri Thëpë quality-related crash fixed.
Application Change:
- Lazy workaround fix for karmagen attributes not increasing properly.

Build 5.149
Application Change:
- Skill groups no longer cost BP when using Sum-to-Ten (Or in one weird case, Priority)
- Maximum Contact Connection rating increased to 12, per p386, SR5 Core. Todo: Limit Connection to 6 during character creation.

Build 5.148a
Application Change:
- Condition Monitor for vehicles corrected to use the correct formula (12+ 1/2 Body)

Build 5.148
Application change: 
- Fixed "Special" qualities not enabling resonance, magic, etc. if the talent was selected from a search filter.

Build 5.147
Application change:
- Fix for Chummer ignoring changes to the Nuyen per BP option.
Data change:
- Typo in Sum-to-Ten generation fixed that stopped Adepts from working properly. (More like 4depts, amirite?)

Build 5.146
Application change: 
- Qualities with text input (SINner, Allergy, etc.) fixed to not attempt and fail language validation. No more Error text in the field, basically.

Build 5.145
Administrative change: 
- Data files now embedded in the solution, rather than maintained separately. 

Build 5.144
Data changes:
- "Resistance to Pathogens and Toxins" renamed to "Resistance to Pathogens/Toxins" due to weird dwarf racism issue.
Application changes:
- The base statistics can no longer be modified during karmagen due to a counting fault. Shouldn't be necessary anyway.
Administrative changes:
- frmMetatype renamed to frmKarmaMetatype for organisational purposes.
Mea culpa changes:
- SVN/Backup issue forced a rollback of 5.141's Submersion fix. 

Build 5.143 
- Metavariant statistics fixed to update properly. 

Build 5.142
- Weapons.xml validated to permit Stocks, Internal components, etc.

Build 5.141
- 'Special' qualities such as technomancer restricted so that you can't be a technomancer adept.
- Attribute count not counting current values in Sum-to-Ten fixed. 
- Submersion fixed; Echoes are now purchasable.

Build 5.140
- Fixed the tooltip showing the karma values for raising magic in career mode.
- Added a new Dwarven racial quality to include the resistance to pathogens and toxins rather than using the Resistance to Pathogens and Toxins positive quality. This will only impact characters created with this version or later.

Build 5.139
- Added in the ability to multi-specialize in skills post character creation.
- Updated Mnemonic Enhancer to provide its bonus to the Mental Limit and Memory Tests.
- Updated Tailored Pheromones to provide a flat bonus to the social limit instead of a limit modifier.
- Fixed a bug with Qi Foci that could prevent it from showing the power it provides in the bound foci list.
- Updated Martial Arts so that it prevents taking the same Technique via the same Martial Art so you can have stacked bonuses.
- Fixed the Advanced Safety System from Run and Gun so that it would be available for use.
- Added the new spirits from Spirit Grimoire to the specialization lists for each of the Summoning skils.
- Fixed a bug that would occur when undoing adding a submersion grade in Career mode that was preventing it from correctly removing echoes attached to that submersion grade.
- Fixed a bug that was causing vehicles to show a Signal rating which was an artifact from 4th Edition.
- Fixed a bug that was failing to calculate the available contact points.
- Fixed a bug that was allowing multiple attributes at maximum during character creation if the character had the Exceptional Attribute positive quality.

Build 5.138 (beta)
- Fixed the spelling on the name of the Evo Armadillo Armored Spacesuit.
- Fixed the calculation of the Mortimer of London coats when dealing with unequipped armor.
- Updated Chem Seal and Environmental Adaptation for Full Body Armor to be mods for Full Body Armor rather than armors themselves.
- For the Translator: Fixed both the Page and Translated columns so that they correctly save changes.

Build 5.137 (beta)
- Before anything else, I want to thank Geg (chummer5de@gmail.com) for going above and beyond working on the German translation for Chummer. A very large part of Chummer's data files have been translated into German by Geg over the last week and I cannot thank him enough for taking it upon himself to do this.
- In order to resolve differences between the English and German printings, I've added a new book entitled "Shadowrun 5th Edition (German)".  I've attached to this book the German versions of the Raven Mentor Spirit and Skilljack Cyberware.  This should allow German players to use the versions printed in their books and other players to use them if their group is treating those rules as errata to the English book.
- Updated Contacts by splitting the Name field into three fields: Name, Location, and Archetype. The dropdown has been moved to Archetype. Any existing Contacts will show any existing info under Name.  The character sheets have been updated to show the new Contact fields.
- Updated the Ultimax Rain Forest Carbine to use the updated stats provided in the Missions FAQ Update version 1.1.1.
- Removed the Restrictive quality from SWAT Armor that was there in error.
- Fixed a bad tooltip for the Cyberlegs house rule.
- Fixed the price for the Horizon Flying Eye with the Flash Pak and Smoke Grenade option.
- Fixed a bug that was ignoring book selections when showing the list of mentor spirits.
- Fixed the AP modifier for Gel Rounds.
- Changed the Gecko Grip weapon modification to not require that the weapon have a Stock slot.
- Added the missing Strike the Darkness and Neijia Martial Art Techniques.
- Fixed the price of the Armanté Suit and Dress.
- Fixed a formatting problem with the skills list so that the list should now scroll properly.
- Fixed a bug preventing leftover nuyen from being carried over after character creation.
- Added the ability to enter notes for Martial Art Techniques which are also shown on the character sheet.
- Added the Custom Tradition to Career mode.
- Fixed the Drain Resist dice pool for limited spells.
- Fixed the armor calculation for stacking armor including occasionally stacking items like the Mortimer's High-Fashion armor.
- Fixed a bug that would prevent adding the free adept powers granted by a mentor spirit if in Career mode.

Build 5.136 (beta)
- Due to popular request, Enemies are back again. These are not part of 5th Edition (at least not yet) so using them is a house rule.
- The Contacts/Enemies UI has been updated to use tabs rather than being stacked.  This gives a little more room for both contacts and enemies.
- Contacts now show a dropdown list for the name allowing you to enter your own contact information or select one from a list. As of yet, Enemies have no options in the list but this will be added at a later date (suggestions welcome).
- Added logging to the update function. Hopefully this will be helpful in tracking down issues when downloading updates.
- Removed a possible bug that could cause the update to go into a loop.
- Added a new Buy With Karma checkbox to each of the Active and Knowledge skills in Creation mode that allows you to buy the specialization with karma instead of skill points.
- Added tooltips to the house rules on the options dialog to help explain which each house rule does.
- Added a house rule to the Options dialog that will allow Initiation and Submersion during Create mode.
- As it was pointed out to me that I missed the sentence on page 66 that explicitly allows spending Attribute Points on the bonus point granted by Exceptional Attribute or Lucky, I've removed the house rules relating to Exceptional Attribute and am now following the rules as specified.  Sorry for any confusion.

Build 5.135 (beta)
- Minor fix to enable downloading the translator app via Chummer update.

Build 5.134 (beta)
- Now includes a translator application (Translator.exe).  This app allows you to create and edit the language files to translate Chummer into non-English languages.  If you're interested in doing a translation for distribution with Chummer, please let me know via srchummer5@gmail.com and we'll make arrangements for you to send me updated language files.  This is the first release of this translator app so please let me know if you run into problems using it. There's a bit more to come for handling translation, this was just the first big step.
- To resolve an issue with Exotic weapon skills, special weapons were moved into the appropriate Exotic weapon category.
- Fixed a bug that could cause Adept Power Points to be miscalculated in Career mode when adding cyber/bioware.
- Fixed a bug that could cause a crash when printing your character.
- Removed the Enemies section as this was a leftover from 4th Edition.
- Removed the duplicate Narcoject entry.
- Added the low-light and infrared flashlights from the core book.

Build 5.133 (beta)
- Fixed a bug that could cause a crash when adding adept powers.

Build 5.132 (beta)
- Added a House Rule "Use Skill Points on broken groups" that allows you to spend Active Skill Points in Creation mode on skills belonging to broken skill groups.
- Fixed a bug that would prevent raising Edge, Magic, or Resonance to maximum.
- Fixed a bug that would cause a crash if a skill group was raised which included a skill that had free levels.
- Fixed the page numbers for a handful of Illusion Spells.
- Removed a duplicate entry for Gamma-Scopolamine.
- Removed the button to add Adept Power Points in Career mode for Mystic Adepts.
- Fixed a bug that would erroneously charge a special attribute point when puchasing cyberware or bioware.
- Fixed a bug that was preventing the range values for a number of thrown weapons from being shown.
- Fixed a bug causing new spirits added in Create mode being added by a Mystic Adept to have the wrong Force value.
- Fixed a spelling error on the Shadowrun Forum Post 1.
- Added Advanced Medkits from Bullets & Bandages.  No availability is listed for Advanced Medkits in B&B so I just used the availability for standard Medkits.
- Updated the validation warning message concerning having gear over capacity so that it now specifies exactly which items are over capacity.
- Fixed a bug that would throw up a validation error on characters using Prime Runner stats that have more than 25 karma in positive or negative qualities.
- Fixed a bug that was preventing Prime Runners from converting to Career mode.
- Fixed a bug that was causing the character load to fail if it was a Prime Runner with more than 10 karma spent on nuyen.
- Updated the Missile Mastery Adept Power to include the +1DV and +1 Dice on Thrown Weapons.  Not sure this is the correct fix though as this is only supposed to apply to non-explosive thrown weapons.
- Fixed a bug allowing purchase of more levels than should be allowed on Flexibility, Stillness, and Penetrating Strike.  This fix will only apply on powers added after this update.
- Fixed a bug with the Ares Giantslayer Slingshot that was causing a crash when selecting it.

Build 5.131 (beta)
A quick shout out... I had programming help on this build from a friend of mine named Ed.  Thank you Ed!

- Completely rebuilt how karma is spent on Attributes, Special Attributes, Skill Groups, Active Skills, and Knowledge Skills to reflect the RAW on the steps in character creation. All existing characters should load up just fine but karma costs may have changed to reflect applying the RAW. Each of these now have separate entry boxes for applying points from your Priority selection and for buying up with Karma. Validation now checks to see if you've overspent on your points.  I believe I've been able to correctly handle the steps as written while giving a UI that allows you to treat it as a single step (rather than going through a gateway similar to "Mark as Created").  The only thing I haven't updated as part of this is whether skill specialization is paid for with skill points or karma... at this time it automatically uses skill points to pay for skill specialization but I'll update this in a future enhancement when I will also tackle being able to have multiple specializations per skill.  There are two new house rules to allow you to tailor how these rules are applied to some degree. If others are needed, send along a request and I'll take a look.
- Added custom Traditions. If you select the Custom Tradition from the dropdown, it will enable additional fields for you to provide your tradition name, select your drain attributes, and select your spirits for each school.  This information is saved with the character and is portable with it.
- Fixed the skill bonus from the Cat Mentor Spirit so that it will apply to Sneaking (the English core book says Infiltration on page 321).
- Spell dice pools should now pull from the correct skill (Spellcasting, Ritual Spellcasting, Alchemy, Artificing) for each spell.
- Corrected the drain value for the Resist Pain Spell.
- Fixed the values on the Build Summary tab for Spells, Complex Forms, and Contacts which under some conditions might show the wrong value.
- Fixed the Armor value on the Condition Monitor tab in Career Mode to show the correct value.
- Added the armor encumberance rule from page 169 so that it applies to armor accessories such as helmets and shields.
- Removed the duplicate Astral Powder gear entry.
- Fixed the missing availability and price for Fetishes.
- Clicking on a blank area within the Contacts, Skill Groups, Active Skills, or Knowledge Skills regions will allow you to scroll them with the scroll wheel.
- Removed the tooltips that were showing the wrong text on the labels on the Limits tab.
- Added a house rule to allow paying only the standard cost for Qualities in Career Mode instead of double as per RAW.
- Removed the option to buy a vehicle used as this was from 4th Edition and has not been carried over into 5th.

Build 5.130 (beta)
- Removed some duplicate specialties from the Politics Knowledge Skill.
- Made the Adept Way Qualities not available for non-adepts.
- Added the Astral Limit to the Limits tab and the character sheets.  Keep in mind that limit modifiers to either your mental limit or social limit that can apply in the astral might conditionally apply to your astral limit during play.
- Fixed Enhanced Articulation Bioware so that it applies the correct skill bonuses.
- Fixed several issues surrounding full Cyberlimbs. Attribute averaging has been removed as it was a 4th Edition rule. The limb on the character sheet now shows the limb's total Strength, Agility, and its Physical Limit.
- Movement rate now uses the augmented Agility value.
- Added an option under House Rules to use derived Attributes from Cyberlegs when calculating movement speed.
- Added all that lovely Qi Foci code from build 5.129 to Career Mode as well. Completely missed that one.
- Now correctly charges double for positive qualities added or negative qualities deleted after character creation.
- When selecting YNT Softweave in the Select Armor Mod dialog, it will now show "+50%" in the capacity field.
- Removed the button in Career mode that allowed adding more Mystic Adept Power Points. You're not actually allowed to add points this way after character creation.
- Added Custom Ballistic Mask.
- Added the specialized silencer for the Ares Light Fire 75 and added it to the Ares Light Fire 75.
- Added some very minor fixes for the underbarrel weapons from Run and Gun so at least they won't cause a crash.  They still don't behave the way I want them to though so I'll be revisiting this "soon".

Build 5.129 (beta)
- Qi Foci will now ask what power they're providing when you bind the foci and that power will now show up on your list of powers with the appropriate free levels if any and the name of the Qi Foci will be updated to show the power it is providing.  For Improved Reflexes, select the level you want your character to have and the foci rating, it will reduce the power point cost accordingly.
- Fixed a bug preventing weapons from being added to Heavy Weapon Mounts.
- Updated firearms that come stock with a Smartgun System to have the internal version.
- Added the Gas-Vent 2 System that the Ares Crusader II should have.
- Fixed the AP on the Colt M23.
- Manabolt is now correctly a Mana based spell.

Build 5.128 (beta)
- First and foremost, recent builds (including this one) have been getting updates to the French translation files courtesy of Lous_59. Thank you for your amazing work!
- Fixed a bug preventing loading bows or crossbows with ammunition in Career mode.
- Cleaned up the former Commlinks section on the Character Sheet.  It now is the Device section and each Commlink, RCC, or Cyberdeck shows itself as such.  Fixed a few problem items that were showing their stats incorrectly.
- Added device stat labels to cyberware, armor, weapon, gear, and vehicle tabs so that you can see the stats for selected commlinks, cyberdecks, or rigger command consoles.
- For newly created characters only, limit modifiers will now inlcude the condition under which they operate.  I'd make this retroactive but it would be a nightmare to code.
- Fixed the Quality Indomitable and the Adept Power Improved Potential to add directly to the calculated limits rather than add limit modifiers as these bonuses apply at all times.  This also resolved the issue with the Chaos Mentor Spirit where it was not applying the bonus from the granted Improved Potential power.
- Fixed a bug where in some cases carry-over karma from character creation would not be carried over.
- Will now automatically remove the Allergy when removing the Eagle Mentor Spirit.
- Fixed the Initiation/Submersion tab so that it will allow adding multiple instances of metamagics and echoes that allow it.
- Updated the Infusion of [Matrix Attribute] and Defusion of [Matrix Attribute] so that they will ask for you to enter the name of the attribute being adjusted.  For now it is a text entry, at some later date it may become a drop down.
- Fixed a bug that was breaking the karma calculation when increasing skills belonging to a broken skill group in creation mode.
- Updated the Select a Mentor Spirit dialog to not show choices you're not eligible for.  So Magician options won't show up for Adepts and Adept options won't show up for Magicians.  Mystic Adepts still see all options.

Build 5.127 (beta)
- Fixed a bug where it was not rounding Essence up when calculating your Social Limit.
- Fixed a bug which would prevent adding Sensor Functions to Sensors.
- Fixed a bug which would prevent any metamagics from being shown when selecting a new metamagic.

Build 5.126 (beta)
- Completely replaced the Initiation tab. It now should correctly handle Initiation (with discounts), Arts, Enchantments, Enhancements, Metamagics, and Rituals. Add an Initiation grade and then right click on the grade to add Arts, Enchantments, Enhancements, Metamagics, and Rituals.  In case you're not using Street Grimoire or choose not to use the Arts system, there is a new item on the House Rules tab of the Options dialog that you can use to ignore the Art requirements for metamagics and the like.
- Fixing the above item led to two powers referenced in Street Grimoire that haven't previously been published.  These have only been provided via a forum post by one of the designers.  So that post is now a source (SFP1) that can be enabled in order to provide those powers (Keratin Control and Living Focus).
- Updated all "Source" labels on all dialogs to open the linked PDF to that page if you have linked the book to the PDF in the Options dialog.  Also linked the names of skills and powers as they don't show a "Source" label in their listings.  And finally, the above mentioned forum post will open in your default browser if a Source pointing to it is clicked.
- Added the Small Unit Tactics Knowledge Skill from Run and Gun.
- Fixed a bug allowing the Seducer's Adept ability to allow any skill. It now restricts to the correct list. Thank you Ariketh for the solution!
- Fixed the Voice Control Adept power to allow for multiple levels.
- Fixed a bug that would cause a crash when using YNT Softweave on an armor with an odd armor value.
- Added a variable price to Personalized Grip to reflect that it probably should cost something.
- Removed cyber-weapons from the Select a Weapon dialog. These can only be purchased now on the Select Cyberware dialog.
- Fixed a bug preventing the Respirator from being available to add to armor.
- Fixed a bug causing newly added Knowledge Skills to cap at 6 in career mode.
- Fixed a bug that would cause the tooltip on the button to increase your skill level to show the wrong value when in career mode and at rating 6.
- Fixed a bug that prevented adding Sensor Arrays (and quite a few other things) to vehicles while in Career mode.
- Adjusted the Select Weapon and Select Armor dialogs so that they'll have better performance.
- Fixed the price of the Monofilament Chainsaw.
- Fixed a multitude of bugs with the Complex Forms and Sprites tab in Career mode for Technomancers.
- Fixed a bug that was causing the wrong cost to be calculated for binding Counterspelling, Ritual Spellcasting, Spellcasting, or Sustaining Foci in Career mode.

Build 5.125 (beta)
- Fixed Damage and AP value for EXplosive Ammo
- Fixed a bug which would prevent the Dragonslayer Mentor Spirit from getting the bonus to a social skill.
- Added a separator between gear items attached to armor on the "Shadowrun 5" character sheets.
- Fixed a bug preventing refunding of Complex Form points when deleting a Complex Form.
- Weapons will now correctly inherit availability modifiers from accessories which should increase the weapon's availability.
- Removed 4th Edition artifact where Improved Physical Attribute was charging double for attributes raised above metatype max.
- Fixed a bug which could cause the movement formula to give incorrect values (it wasn't using the total value including augmentations).

Build 5.124 (beta)
- Fixed the crash non-US users were having when adding a Mentor Spirit.

Build 5.123 (beta)
- Fixed Security Armor: Heavy's armor rating.
- Added debug logging. By default this is turned off for performance reasons but if you encounter a significant error, I may ask you to turn it on so that the error can be captured and logged which will make my fixing the problem much easier.  If you do need to turn it on, you'll find it on the Options dialog listed as "Use Debug Logging".  For space reasons, if the log is turned on it will automatically clear itself each time you start Chummer.  At this time, only a small portion of Chummer's code is set up for debug logging but I'll be expanding this as I can.

Build 5.122 (beta)
- Fixed a number of bugs relating to Mentor Spirits and as best as I can tell, they're all working as intended. If you find otherwise, please email me a copy of your character sheet with a brief explanation of what's going wrong.
- Mountain Mentor Spirit now provides its bonus to Counterspelling
- Doom Mentor Spirit now correctly provides a +2 to the combat skill of your choice if you choose that option.
- Mutation Mentor Spirit now correctly asks for which ability to apply Attribute Boost.
- Eagle Mentor Spirit now automatically applies "Polutants" as the trigger of your Allergy.
- Dog Mentor Spirit now asks which senses are being improved.
- Moved the Smartgun System on the Savalette Guardian to be Internal.

Build 5.121 (beta)
- Fixed a bug that was preventing purchase of Binoculars (both digital and optical).
- Fixed a bug that was causing a soft crash when clicking on a weapon accessory.

Build 5.120 (beta)
- Updated the counters on the Build Summary tab to go into negative values if you use karma to overspend.  So if you have 3 contact points and add a 2/2 contact, it'll show "-1 of 3".
- Replaced the karma calculation for over-spending on Knowledge Skills. In short, the old mechanism was what was built in original Chummer and made you pay for the most expensive Knowledge Skill point from any of your Knowledge Skills when you went over. The new mechanism works just as the Active Skills (and Attributes) does meaning it looks for the cheapest possible option.  So if you had four points of Knowledge skills available and put 4 in skill A and 1 in skill B, the old method would charge you for raising skill A from 3 to 4 while the new method charges you to raise skill B to 1 (figuring out that the cheapest method is to put those four free points in skill A and pay karma for B).  This means that if you have an existing character still in character creation mode that spent karma on Knowledge Skills, you'll likely get some karma back.
- Fixed a bug that was incorrectly calculating your spent contact points.
- Fixing an issue with auto-update. I think this will stabilize auto-update and handle broken downloads better but I won't know for sure until we try.
- Fixed the price of the Redundant Power Supply.
- Changed Ares Predator V from External to Internal Smartgun System. This change will only apply on newly purchased Predators.

Build 5.119 (beta)
- Added Alchemical Preparations.
- Fixed a bug causing a crash when using Weapon Commlinks and Commlink Accessories.
- Fixed a bug that would improperly load adept powers if the character has more than one instance of that power.
- Fixed a bug with the Wolf Mentor Spirit that would cause a crash when selecting the Adept power.
- Fixed the capacity cost of Trodes.
- Fixed a bug that would excessively reduce the attribute minimum for Magic or Resonance when taking on an Essence reduction. This would cause Chummer to attempt to raise the attribute back to where it was by spending karma if need be.
- Fixed a bug that prevented Hand Blades from being available for purchase.
- Added a few more license options (based on Third Edition SR with the help of SpellBinder).
- Fixed a bug with audio enhancements (specifically the Audio Enhancement and Select Sound Filter) that weren't consuming capacity.

Build 5.118 (beta)
- Auto-update is back! For builds after 5.118 you'll be able to use the auto-update and check for update functionality to get new builds.
- Really fixed the Awaken spell so that it only appears once and has the correct book and page. Honestly, I got it this time!
- Removed the alternate Leadership and Arcana skills from 4th Edition.
- Fixed the weapon mounts on the Ares Duelist drone.
- Resolved the error on the Options dialog by setting the Shadowrun 5 sheet as the default if one isn't present.
- Adept powers will now sort by name when you load the character.
- Updated vehicles to allow adding any gear. This resolves several issues... First, being able to replace the standard sensors. Second, until we have vehicle capacity rules, there's really no programmatic means to say what does and does not belong in a car.

Build 5.117 (beta)
- Fixed a bug that could cause a bug while browsing weapons.

Build 5.116 (beta)
- Updated how Limit Modifiers work. In short, there are now two kinds. First, there's those provided by a specific source... for example the Indomitable quality. When you add the quality to or remove the quality from your character, it will automatically add or remove the limit modifier for you. Second, there's custom modifiers. These you add and remove yourself from the Limits tab.  I'm leaving this in place because there's always going to be some limit modifier I've left off and this gives one handy place to view and adjust your modifiers.  Unfortunately this does mean that limit modifiers on existing characters are going to be a problem.  You can however delete the existing limit modifiers, and then remove and re-add the items, qualities, powers, and so on that provide limit modifiers and this will add them back in correctly.
- Added a new Browse feature to the select Weapons and Armor dialogs. In the upper right corner of the dialog, there's a button marked "Browse". If you click it, you'll be shown a grid showing the items belonging to the selected category. You can sort the grid by clicking on the column headers. Otherwise it works the same as the list and you can switch back and forth as you like.
- Added a new Custom Item in Gear under the Custom category.  This item will ask you for a name and a price. You will be charged the amount you specify and the item will take on the name you give it, showing in your inventory as that name.  This should allow for any odd custom or table/campaign specifc item you may need.
- Added the content from Sail Away, Sweet Sister (SASS).
- Added the content from Stolen Souls (SS).
- Added the option to create Prime Runner and Street Level characters.
- Fixed the Demolitions bonus to the Doom mentor spirit.
- Updated the Exceptional Attribute quality to allow selection of Magic and Resonance.
- Fixed the availability calculation for Alpha/Beta/Deltaware for certain pieces of cyber and bioware.
- Removed the Throwing Weapons category from the Select Weapon dialog because these are all purchased as Gear.
- Added priority selection to the Text-Only character sheet.  This information will only appear for new characters created with version 5.116 or later.
- Fixed my own fix for limited spells. When I enabled limited spells to modify the DV of the spell, I accidentally broke the spells with drain greater than their force, for example Element Aura with its F+1 DV. This is now fixed properly.
- Removed the text entry when purchasing reagents.
- In light of the Personalized Grip, various holsters, and Spare Clips, I've updated all weapons to allow accessories. I may in the future add some more specialized handling of weapon accessories to be more specific to the weapon in question but for now this will at least allow usage of standard accessories.  In the end, while it's good if Chummer helps you follow the rules, it shouldn't prevent you from doing something that is legal within the rules.
- Fixed Social Modifiers for Voice Control (power), Tailored Pheromones (bioware), and Sleeping Tiger (armor).
- Fixed the karma costs of Foci during character advancement.
- Removed the Special menu item that would allow you to change your BP as it doesn't really make sense in 5th Edition.
- Reverted The Beast's Way and The Spiritual Way back to costing 20 karma AND added code so that if you have either of these qualities, you will not be charged to add a Mentor Spirit.  In Creation mode, you will be refunded the cost of your Mentor Spirit if you already have one. In Career mode you won't (you've already spent that karma).
- Updated the adept way qualities so that you may only pick one.
- During Career mode and as a Mystic Adept, taking Essence loss sufficient that it reduces your Magic score will also reduce your points allocated to Adept if they exceed your new Magic score.
- Fixed a bug which prevented a cyber weapon from using the Strength of the cyberlimb it is implanted within.
- Added Biotechnology to the Biotech skill group per the errata.
- Fixed Forgery by making it use Logic instead of Agility.
- Updated the character validator to not include the availability of Armor mods marked as "included in base armor" when determining the acceptability of the availability of the character's gear.
- Added Fetishes to Gear in the Magical Supplies category. They have no cost (and per the rules your character must create them) but this addition will enable you to show them in your inventory.
- Fixed a bug causing a character in Creation mode to show their starting nuyen instead of available nuyen on their character sheet.

Build 5.115 (beta)
- Added all of the remaining Street Grimoire content including Toxic Mentor Spirits, Blood Rituals, Insect Shaman tradition, Spirit Champion and Spirit Pariah Qualities, and Magical Items and Compounds.  If you find something that is missing, please let me know.
- Fixed Mentor Spirits with the Improved Ability adept power bonus which were causing a crash.
- Fixed a string bug that would cause a crash on Rituals using an Organic Link descriptor.
- Fixed the Ares Alpha by making its Smartgun System Internal rather than External.
- Fixed the various Cyber Implanted Guns by making their Smartgun System Internal rather than External.
- Fixed an error in the Select an Armor Mod dialog where some items allowed selecting a zero rating.
- Fixed an error in the Select an Armor Mod dialog where some items would cause a crash because they could be given a zero rating.
- Fixed Handheld Housing, Wall-Mounted Housing, Grenade-Cam, and Periscope Cam so that they can be purchased. Once purchased, you should be able to add a single sensor or sensor array (if you have enough capacity) and then populate the single sensor or sensor array with sensor functions. As best as I understand pages 445 and 446, this looks like how this is intended to function.
- Fixed an issue with vehicle sensors. Again, going by pages 445 and 446 and specifically the line "Most vehicles and drones come factory-equipped with a sensor array (at a rating listed with their stats)." I've set the rating of the Sensor Arrays for each vehicle equal to their sensor rating (or 2 if the vehicle/drone has a sensor rating of 1). If I got this wrong, please explain where I went wrong so I can correct it.
- Fixed the calculation for Unarmed Combat damage. Existing characters should delete and re-add their Unarmed Attack on the weapons list.
- Updated the license dialog to suggest more useful options. If you prefer the old method, you can turn it back on in the Options dialog on the Miscellaneous tab.  Either way, you can enter your own values by typing into the dropdown box.  For the XML inclined, you can add your own entries in licenses.xml. If you have suggestions for licenses to be included in the dropdown, send them to me.
- Updated Cool Resolve to provide its bonus to each of the Social skills.
- Fixed several bugs with the Enhanced Accuracy (skill) Adept Power. It was adding to the dice pool in error and not adding to the accuracy of weapons tied to that skill. Both of these issues have been resolved.
- Fixed a bug which would cause a weapon to not benefit from the correct skill.
- Cleaned up the tooltip for Initiative on the Other Information tab.
- Fixed the Matrix Initiative (Cold) calculated value.
- Fixed Limited spells so that they calculate the Drain Value correctly.
- Added 5th Edition Initiative values to the Other Info tab when in Career Mode.
- Removing the One Trick Pony quality will also remove the Martial Art. Removing the One Trick Pony Martial Art will also remove the Quality.

Build 5.114 (beta)
- Renamed the character sheets from "Shadowrun 4" to "Shadowrun 5".  If you're just copying the new version into the same directory, you'll want to delete the files in the \sheets subdirectory named "Shadowrun 4" with the .xsl or .xslt extention.
- Added new book Bullets & Bandages and its contents (BB).
- Fixed a bug that prevented karma from being charged if points were added to Magic in excess of the character's Special Attribute points.
- Updated the cost of The Beast's Way and The Spiritual Way to 15 points to reflect the free mentor spirit these qualities grant.
- Added a discount field below the Bonded Foci listing on the Gear tab that can be used to enter the number of foci qualifying for your Adept Way's foci bonding discount. This was the simplest and most straightforward way to handle the Adept Ways and the foci bonding discounts they might provide.
- Added a new Standard (Burnout's Way) cyberware/bioware grade that is enabled if you take the Burnout's Way quality. It is always available on the Cyberware and Bioware tab on the grade dropdown to handle cases where an Adept had the Burnout's Way, got cyber/bio, and later dropped the Burnout's Way in favor of another Way.
- Fixed a bug preventing the Suprathyroid Gland from increasing your lifestyle costs.
- Fixed Skills and Skill Groups so that if Ignore Rules was selected they cap at 99.
- Fixed a bug that would cause a crash when selecting the Adept power for the Thunderbird Mentor Spirit.
- Fixed several bugs causing errors with the Urban Tribe Tomahawk.
- Fixed an artifact from 4th edition where Chummer was including Martial Arts when calculating the number of points spent on Positve Qualities.
- Fixed the missing Ingram Valiant.
- Fixed Unarmed Attack so that it is automatically added.
- Fixed the price of the SecureTech Vitals Kit.
- Fixed a bug preventing commlinks, rigger command consoles, and cyberdecks from showing on the character sheet. Unfortunately you will need to remove and re-add the item to have it show correctly.
- Updated the "Shadowrun 5" character sheets, cleaning up the skills section slightly to reflect numbers needed in 5th Edition.
- Updated the "Commlinks" character sheet to show Shadowrun 5 specific values. Also now shows Cyberdecks and Rigger Command Consoles.
- Updated the "Vehicle Block" character sheet to show Shadowrun 5 specific values. Also now shows Seats on vehicles added with 5.114 or later versions and Accuracy on vehicle mounted weapons.
- Updated the "Game Master Summary" character sheet to show skill limits, the full set of initiatives, weapon accuracy, and single armor ratings.
- Updated the "Text Only" character sheet to show skill limits, the full set of initiatives, weapon accuracy, and single armor ratings.
- Fixed a bug that was preventing usable ammunition (Grenades, Minigrenades, Missiles, and Rockets) from appearing on the Weapons list.
- Added the missing Minigrenade: Flash-Bang.
- Added the missing Biomonitor to the Urban Explorer Jumpsuit.

Build 5.113 (beta)
- Added a fix to enable backward compatibility in reading characters created before 5.112.

Build 5.112 (beta)
- Added Rituals from Street Grimoire (SG).
- Added Metamagics from SG.
- Added Adept Ways from SG. I've included the discounts but just like Original Chummer, it's up to the player not to take more discounted powers than the 1 per 2 Magic. I will do a 2nd pass on the ways in the near future to restrict the discounts and to take a stab at adding the small bonuses the ways have like the karma discounts that some ways have as well as the cyberware essence discount that the Burnout's Way has and the skill bonus the Beast's Way has. For now, I was happy just getting the discounts working correctly.
- Fixed the price of the Yamaha Growler.
- Enabled the Spells and Spirits tab for Adepts. This allows Adepts to see the stats associated with their Mentor Spirit and to purchase Rituals. I'm currently omitting Rituals with the Spell keyword from the list they can purchase but will change this if it is appropriate to do so. I'm also omitting Rituals with the Adept keyword from the list for Magicians and Aspected Magicians.
- Updated the Add Spell dialog for use by Adepts by restricting selection to Rituals with the Adept keyword.
- Fixed the Taurus Omni-6 so that it gets the Revolver specialization in addition to Automatics.
- Fixed the Enhanced Accuracy Adept Power so that it asks which combat skill to enhance.
- Fixed a bug which allowed characters with more than 25 points in Negative Qualities to validate.
- Fixed a bug with YNT Softweave Armor which would cause it to show more capacity remaining than it should.
- Fixed a bug with broken Skill Groups during character creation not loading correctly from a save file.

Build 5.111 (beta)
- Added Rigger Control Consoles.
- Added a tooltip for weapon Recoil Compensation that shows the sources of RC and their values.
- Fixed Priority D Aspected Magician so that it still requires a skill group selection.
- Fixed a bug that caused an unhandled exception when adding a skill group that includes a skill given free ranks from a priority selection.
- Fixed the Negative Quality Incompetent to require selecting a skill group, not a single skill.
- Fixed the cost of the Positive Quality Strive for Perfection.
- Changed the name of the Natural Immunity qualities to Natural Immunity (Natural) and Natural Immunity (Synthetic). In addition, these qualities are no longer limited to selecting only one of them once.  Whether these should be restricted as such is a GM call.
- Fixed qualities available at multiple ratings so that once that quality is selected at whatever rating, all ratings of that quality no longer appear available for selection.
- Made Resistance to Toxins, Resistance to Pathogens, and Resistance to Pathogens and Toxins mutually exclusive.
- Corrected Positive Quality Agile Defender's karma cost.
- Corrected Positive Quality Resistance to Toxins' karma cost.
- Changed the Positive Qualities Lucky and Exceptional Attribute so that they are no longer compatible.
- Changed the Positive Qualities Rad-Tolerant and Radiation Sponge so that they are no longer compatible.
- Fixed Positive Qualities which grant a bonus to a skill so that they grant that bonus even when defaulting.
- Removed the 4th edition limitation upon skills that limited skill bonuses to half of the skill rating.
- Fixed the Positive Quality Spirit Affinity to require that the character is an Aspected Magician, Magician, or Mystic Adept.
- Cleaned up the Priorities dialog and reordered the fields to match the Priority table on page 65.
- Removed two options from the Options dialog that no longer apply in 5th edition.
- Fixed a book reference on the Options dialog.
- Fixed the Critical Strike Power by correcting its price, making it ask for a weapon category, and applying a +1 DV bonus to the selected category.
- Fixed the spells that were missing the text entry dialog such as Corrode [Ojbect].
- Fixed the powers that were missing the text entry dialog such as Elemental Strike.
- Fixed Skill Groups so that they use a maximum rating of 6 during character creation and a maximum rating of 12 during character advancement.
- Fixed the priority selection dialog so that it shows the correct augmented maximums.
- Fixed a case where your Magic and Resonance priority could be given an "E" priority and it wasn't auto-selecting Mundane.
- Fixed an issue preventing spare clips from being added as gear to firearms and preventing adding ammunition to spare clips.
- Fixed a lot of bugs relating to sensors, vehicle sensors, and sensor functions. I think I've got it right but please feel free to tell me how wrong I am.
- Fixed skill rating calculation for Mystic Adepts for skills based on Magic.
- Fixed a bug preventing bonus skill selection from appearing for Mystic Adepts while selecting priorities.
- Updated Mystic Adept Power Point cost to use the Errata value of 5 karma. I will add this as an option at a later date when I'm able to flesh out the Options dialog.
- Fixed the Wise Warrior Mentor Spirit so that the Improved Ability (skill) applies correctly.
- Fixed the Dragonslayer Mentor Spirit so that the Enhanced Accuracy (skill) applies correctly.

Build 5.110 (beta)
- Added the entry for Street Grimoire (SG).
- Added the Traditions from SG.
- Added the Mentor Spirits from SG.
- Added the Spells from SG.
- Added the Adept Powers from SG.
- Trimmed the text displayed for Mentor Spirit choices so the text would fit better. You may need to delete and re-add the Mentor Spirit Quality on existing characters.
- Adjusted the position and size of the Mentor Spirit choice dropdowns to give them more room.
- Fixed an error on the Wise Warrior Mentor Spirit that would prevent it from offering its choices.
- Fixed an error where a cyberlimb would apply modifiers to BOD.
- Fixed a bug which would prevent adding a commlink to an implanted commlink.
- Fixed a bug which would prevent increasing a skill above 6 during character creation if Ignore Rules was chosen.
- Fixed an error preventing several of the common allergy negative qualities from being available.
- Fixed a bug preventing sensors (Sensor Array and Single Sensor) from being available to add to armor.
- Fixed the calculation for augmented maximum attribute cap.
- Fixed a bug preventing Focused Concentration from being available to Aspected Magicians and Technomancers.
- Fixed a bug preventing Cyberdecks from being added to a Cyberware Head Cyberdeck.
- Fixed a bug with the Horizon Flying Eye so that the variant with the Flash Pak and Smoke Grenade is correctly listed.
- Fixed a bug granting more Knowledge Skill points than proper. Was figuring on (INT + LOG) x 3 instead of x 2.
- Fixed the qualities that have ratings (Focused Concentration, High Pain Tolerance, etc...) to be listed in the Select Qualities dialog for each rating value.  Previously it was only allowing you to select the quality once, preventing reaching higher ratings. Unfortunately this means that if you pick Focused Concentration (Rating 2), rating 1 and 3 are still there in the list.  This isn't my optimal fix for this and I'm going to try to find something better. Suggestions are welcome.
- Updated Electrochromic Clothing to be an allowed mod for armor.

Build 5.109 (beta) MILESTONE BUILD
- Fixed a bug with Kinesics that was causing an error when selected.
- Updated career mode (post creation character advancement) to handle purchasing additional power points for Mystic Adepts.

Build 5.108 (alpha)
- Fixed the tooltip for social skill limits to show the correct Essence value.
- Fixed the Yamaha Growler by using its on road speed within Chummer.
- Fixed a bug which prevented raising skills above 6 during character advancement.
- Fixed a bug in adding a gear-based weapon counterpart when adding a grapple gun as gear.
- Fixed the pricing on Software Agents.
- Updated the Taurus Omni-6 Light Pistol to show 6P damage, the damage value when using light pistol rounds.
- Fixed an error which was preventing limit modifiers from populating during character advancement.
- Fixed an error in the talent priority dropdown that was listing technomancer as an option with a "D" priority.
- Fixed a bug in which selecting the Additional Power Point metamagic was not adding an additional power point.
- Updated the skills and skill groups to reduce the maximum rating to 0 for magical skills and skill groups outside of the chosen skill group.  This happens when the priorities are selected and will not update existing characters.
- Fixed a bug which could cause the karma cost of Magic to be calculated incorrectly when the character has Bioware or Cyberware.
- Removed the limit of single skill at 6 or two at 5 during character creation.

Build 5.107 (alpha) MILESTONE BUILD
- Fixed the karma cost for Martial Arts during character advancement.
- Fixed nuyen entry so that it will correctly load karma spent on nuyen.
- Fixed a bug preventing gear with ratings from being addeed to armor.
- Fixed a bug allowing characters to carry over more karma than they should from character creation.
- Fixed a bug which would sometimes show the Starting Nuyen dialog even if the character failed validation.
- Added the Limits tab for created characters. Remember that limit modifiers are not added directly to the calculated limits but are shown on the character sheet.
- Fixed how Martial Arts are handled during character advancement.
- Removed discounts (group, ordeal) from Initiation and Submersion.
- Removed fields related to joining a group or network.
- Updated how lifestyles are handled during character advancement.
- Fixed how armor values are displayed during character advancement.
- Fixed how values were displayed on the Other Information tab during character advancement.
- Added weapon accuracy to the Weapons tab.

Build 5.106 (alpha)
- Fixed a bug which could cause an error when loading a character that has a commlink.
- Fixed a bug which could cause an error when loading a character with a martial art.

Build 5.105 (alpha) MILESTONE BUILD
- Fixed the starting MAG and RES for Talent priority A selections.
- Added support for Technomancers including Complex Forms, Living Persona, and Sprites. Submersion and Echoes will be added as character advancement support is added back in.
- Now shows Cyberdecks on the character sheet with stats.
- Now correctly shows Commlinks on the character sheet with stats.

Build 5.104 (alpha)
- Fixed a bug which could cause completed character files not to load.
- Fixed an issue preventing Synthacardium from appearing.
- Fixed a bug preventing gear plugins with ratings from being added to other gear.
- Changed the Code of Honor negative quality to all the user to enter text for their code.
- Fixed the costs for skill specialization. Per pages 89 and 107, skill specialization uses one skill point during character creation and 7 karma as part of character advancement.
- Fixed an issue causing skill group points (and the resulting karma costs) to be handled incorrectly.

Build 5.103 (alpha)
- Moved registry settings for Chummer to a new Chummer5 key to better support side-by-side installation.
- Now calculates karma cost when overspending on Primary Attributes and auto-calculates the cheapest option.
- Now calculates karma cost when overspending on Special Attributes and auto-calculates the cheapest option.
- Now allows purchasing Nuyen for Karma at a rate of 2000 Nuyen per Karma, max 10.
- Fixed karma cost calculation when getting free skill ratings from the character's talent priority selection.
- Fixed karma costs for spirits.
- Fixed karma costs for contacts including free contact points from CHA.
- Fixed karma costs for bound foci.
- Now charges karma correctly both when selecting spells provided by your talent selection and when purchasing extra spells.
- Fixed karma costs for skill groups when buying more than your priority selection grants.
- Fixed karma costs for skills when buying more than your priority selection grants.
- Fixed karma costs for knowledge skills when buying more than your attributes grant. This uses the original code for calculating these costs which forces the player to pay for the most expensive points rather than what might be the most optimal.  As an example, if you have two knowledge skills named A and B and have 6 free knowledge skill points. If you set A at a value of 4 and B at 3, you'll use your 6 free points to raise them each to three and then pay karma to raise A to 4 costing you 4 karma. The optimal path would raise A to 4, B to 2, and then pay karma to raise B to 3 costing you 3 karma.  I've coded everything else (active skills, skill groups, and both primary and special attributes) to use the optimal path for paying karma for items raised beyond what your priorities provide for and wonder if it might be the right thing to do that here as well.
- Fixed character loading so that it loads the total available primary and special attributes per priority selection.
- Now ignores armor encumbrance (was a holdover from 4th edition).
- Fixed an issue where gear standard to a piece of armor wasn't showing up.
- Added the missing Home Ground positive quality.
- Added the missing Uneducated, Unsteady Hands, and Weak Immune System negative qualities.
- Fixed an error with the High Pain Tolerance positive quality.
- Removed the ability to add the Ambidextrous positive quality multiple times (this was a holdover from 4th edition where there was the ability to have more than 2 arms).
- Fixed the suprathyroid bioware so that it doesn't cause an error. There is a remaining issue where it isn't updating the lifestyle cost accordingly. This will be fixed in a future release.

Build 5.102 (alpha)
- Added bonus skills during priority selection that are based on the character's talent priority selection.
- Made a change which now auto-selects the first available metatype on the list when selecting metatype
- Fixed the broken weapon accessories that was causing UI errors
- Fixed errors when selecting certain gear that was causing UI errors
- Fixed issues with vehicle acceleration that was causing UI errors
- Fixed issues with quality selection that was causing UI errors
- Fixed movement rates to calculate using augmented AGI
- Fixed an issue with there being two dropdowns when selecting a mentor spirit
- Fixed an issue with armor and armor mod capacity calculation
- Fixed an issue preventing the select spell dialog from being shown
- Fixed an issue preventing the complex form dialog from being shown
- Fixed an issue causing the karma cost for the code of honor negative qualities to be shown incorrectly
- Fixed an issue causing the Social Limit to use the wrong Essence value for calculation.
- Fixed an issue allowing Low-Light Vision and Thermographic Vision to be selectable qualities.
- Fixed an issue which allowed armor enhancements which should not be user-selectable to show up in the armor mod dialog.

Build 5.101 (alpha)
- Chummer5 alpha initial release

Build 490
- corrected how Essence information is stored in regions that use something other than "." to separate decimal places would cause an error to be thrown
- fixed an issue where ammoreplace values for Weapons were not being handled correctly
- added an Option on the Miscellaneous tab: Karma cost for increasing Special Attributes is reduced with Essence Loss (see below)

Karma cost for increasing Special Attributes is reduced with Essence Loss
When the option is enabled, the Essence cost to improve MAG or RES is affected by Essence Loss. For example, the character an Essence Penalty of 1 and MAG of 3. Normally, Chummer calculates the cost based on its perceived MAG value of 4 (MAG 4 - Essence Penalty 1 = 3), meaning the cost of improving MAG would be for going from MAG 4 to MAG 5. With this option enabled, Chummer instead calculates the cost based on the shown value of 3, meaning the cost of improving MAG would be for going from MAG 3 to MAG 4. This only impacts Career Mode.

New Strings
- Checkbox_Options_SpecialKarmaCost

Build 489
- fixed an issue where the Mystic Adept MAG split would apply Essence Penalties to the Adept portion of MAG a second time
- fixed an issue where using Save As would not fix MAG/RES correctly before moving to Career Mode; Save and Save As now use the same code

Build 488
- corrected an issue where saving the character would not take regional number settings into consideration, causing Essence Penalties to be calculated incorrectly in regions that do not use "." to indicate decimal places

Build 487
- changed when MAG/RES value is calculated when saving to Career Mode to hopefully get this working properly

Build 486
- Essence value when access to MAG/RES is gained is now only recorded in Career Mode as intended

Build 485
- fixed an issue where MAG/RES values are not saved correctly if the character has an Essence Penalty when moving to Career Mode
- fixed an issue in Career Mode where the Magician/Adept MAG split was calculated based on Maximum MAG instead of actual MAG

Build 484
- added support for <essencemax /> to the Improvement Manager which increases the character's maximum Essence
- changed the Essence Custom Improvement to only affect the current value of the character's Essence as intended
- characters now record their Essence when MAG/RES is added to them and use that point to determine Essence Penalties instead of basing it on the Metatype's maximum Essence value (corrects issues for Latent Technomancer/Latent Awakening)
- fixed an issue where Melee Weapons would incorrectly believe they contained splash damage in their DVs and showed their DV formula instead of their calculated DV
- changed how Weapons calculate their Ammo capacity to correct an issue with adding the Extended Clip Weapon Mod to Weapons that have multiple clips

Build 483
- undoing a Removed Negative Quality Expense now adds the Quality back to the character
- only Skills from currently active sourcebooks are shown in the Skills list
- hopefully fixed the issue with MAG/RES, Essence penalties, and the Essence Loss Only Reduces MAG/RES Maximum house rule status
- MAG and RES should no longer show values less than 0 in Career Mode
- fixed an issue that caused non-Exotic Weapons that use an Exotic Weapon Skill to not appear properly in the Exotic Weapon Skill Specialization list
- Nexi can now be marked as being a Home Node for an A.I.
- added Vehicles Notes to the Vehicle Block sheet

Build 480
- added support for <cyborgessence /> to the Improvement Manager which permanently reduces a character's Essence to 0.1.
- Weapons that deal splash damage such as Grenades now have their bonus damage from More Lethal Gameplay and Weapon Mods calculated properly

Build 478
- Gear now retains its given name when moved between a character's Gear and Vehicle
- when moving Gear between the character's Gear and Vehicles, items must also have matching custom/assigned names and notes in order to be considered a match and stack
- fixed an issue where Martial Art Advantages would show their ID instead of their Name in tooltips
- fixed an issue where purchasing a Spell Formula would cause the Select Spell window to throw an error
- changed how Essence Loss is calculated when the Essence Loss Only Reduces MAG/RES Maximum house rule is turned on in Career Mode
- changed when Essence Loss is calculated when updating displayed Attribute values in Career Mode

Build 476
- added an option to only download language updates for your chosen language instead of all languages
- fixed an issue where Armor Mods that cost a percentage of the base Armor's cost may cause an error to be thrown when their final cost resulted in a decimal
- Power Foci and Spellcasting Foci now have a precedence set so that only the highest active value of each is used (must select Special > Re-apply Improvements to fix existing Foci)
- Skills now properly handled Skill Attribute precedence

New Strings
- Checkbox_Options_LocalisedUpdatesOnly

Build 473
- Default Character Sheet option is now saved correctly
- added a Apply Linux printing fix option to the Character and Printing tab in the Options window (see below)
- fixed an issue with printing character sheets when running Chummer through Wine (see below)

Printing with Linux/Wine
This update introduces a fix to allow machines using Wine to load Chummer on a non-Windows OS to print character sheets if they were previously crashing. To fix the printing issue, go to Tools > Options > General Tab > Character and Printing sub-tab. Turn on the Apply Linux printing fix checkbox, then click OK. You should now be able to print without crashing.

New Strings
- Checkbox_Option_PrintToFileFirst

Build 472
- save files now include <gameedition /> to indicate which edition of Shadowrun they are for
- <gameedition /> is now checked when loading a save file to ensure the edition of Chummer and the save file match
- fixed an issue where a failed roll with 0 Hits and not enough 1s to cause a Glitch would incorrectly show a Glitch
- fixed an issue where increasing the quantity of Ammo using the Qty + button or the Buy Additional Ammo button would incorrectly multiply the total cost of the purchase
- fixed an issue where removing an item that gave the character access to the Initiation/Submersion tab in Create Mode would not properly refund the cost of any Initiation/Submersion Grades that were purchased
- Underbarrel Weapons now show their Dice Pools on the SR4 character sheet

New Strings
- Message_IncorrectGameVersion_SR4
- Message_IncorrectGameVersion_SR5
- MessageTitle_IncorrectGameVersion

Build 467
- added a Threshold field to the Dice Roller window which will tell you if the roll was a success or failure
- Karma and Nuyen tab now display charts to show the character's total Karma and Nuyen over time
- fixed an issue where the Karma cost for increasing Initiation/Submersion Grade would not round correctly in the tooltip with Group and/or Ordeal checked
- when selected, Armor Bundles now show the Ballistic and Impact Ratings of their equipped pieces
- added support for <damageresistance /> to Quality requirements which requires a character's total Damage Resistance Pool to meet or exceed the specified size
- Panzer Quality now requires Damage Resistance Pool of 5 instead of BOD 5
- Paragons that offer a choice of bonuses now display their selected bonus on the Complex Forms and Sprites tab
- Paragons that offer a choice of bonuses no longer prompt for a value to be entered in a textbox
- fixed an issue where undoing an Nuyen Expense for an Armor Mod would not properly remove it from the list until reloading
- removed the Concealable Holster from the Mortimer of London: Berwick Suit Jacket Ensemble
- purchasing plugins for Gear with a quantity higher than 1 now costs the correct amount of Nuyen (plugin's cost x parent's quantity)
- fixed an issue where Gear that is added as a plugin to another piece of Gear plugged into a piece of Armor could not be deleted until reloading the save file
- increased maximum Rating for Wireless Negating Paint and Wallpaper from 6 to 10 to correspond to the Ratings of Jammers
- changed Target Autosoft on Dragonfly Minidrone to Exotic Melee Weapon as per Arsenal Errata
- corrected the Capacity for Clothing Ensembles
- corrected the Avail for Firewall and System Vehicle Mods (0)
- corrected the cost of Pelagos, Mediterranean

New Strings
- Label_DiceRoller_Threshold
- String_DiceRoller_Success
- String_DiceRoller_Failure

Build 458
- added support for Anaconda Shifters from Corporate Intrigue
- added an optional rule to allow any Detection Spell to be taken as an Extended version (see below)
- fixed an issue where Adept Powers that affected the base Rating of an Attribute would not be properly reflected in the Attribute's Augmented value on the Common tab
- fixed an issue where adding a Cyberware Commlink would not automatically create the Headerware: Commlink Location on the Gear tab
- added support for Aerodynamic Grenades which appears as a checkbox in the Select Gear window when a throwable Grenade is selected
- SR4 character sheet now shows the Power Point cost and total Power Point cost for each Adept Power

Extended range Spells Optional Rule
When the Allow any Detection Spell to be taken as Extended range version (SM 165) optional rule is enabled, the Extended versions of Spells are no longer shown in the Spell list. Instead, an Extended version of each Detection Spell can now be selected by checking the Extended Spell checkbox. If this optional rule is disabled, the Extended versions of the Spells still appear in the list as normal.

New Strings
- Checkbox_Aerodynamic
- Checkbox_SelectSpell_ExtendedSpell
- Checkbox_Options_ExtendAnyDetectionSpell
- Tip_SelectSpell_ExtendedSpell
- String_SpellExtended

Build 456
- fixed an issue where adjusting individual Skill Ratings with the Allow Skill Groups to be broken during character creation rule turned on would calculate the BP cost incorrectly
- fixed an issue where attempting to undo an Expense for a piece of Gear that has been moved to the non-default Location would throw an error

Build 455
- fixed an issue where the Select Weapon Accessory window would display items from all sourcebooks instead of only the ones selected in the Options window
- added an optional rule to enable the breaking of Skill Groups while in Create Mode
- added support for purchasing Cyberware Suites in Career Mode (see below)

Cyberware Suites in Career Mode
Cyberware Suites can now be purchased for a character while in Career Mode. However, please note that it is not possible to undo the Nuyen Expense for the Cyberware Suite as it is a collection of multiple pieces of Cyberware. If you're uncertain about a Cyberware Suite, please save your character before adding one to them in Career Mode.

New Strings
- Checkbox_Options_BreakSkillGroupsInCreateMode
- String_ExpensePurchaseCyberwareSuite

Build 453
- added support for linking to PDF files (see below)
- fixed an issue where the More Lethal Gameplay optional rule was not applying its bonus to Weapons loaded with Ammo that replaces the Weapon's DV, such as Stick-N-Shock Ammo
- fixed an issue where undoing a Karma Expense for a Focus would not remove the appropriate Focus from the list of Bondable Foci
- Sideways Genetic Infusion (Bioware) now affects Combat Active Skills
- added an option to control whether or not times need to be entered when creating a new Expense (they are still shown in the list to provide proper sorting)
- Expenses no longer show the seconds of the time since they are not relevant

PDF Support
PDF support has been tested with both Adobe Reader and Foxit Reader. Clicking on a sourcebook field (such as SR4 324) will open the linked PDF to the appropriate page. PDF links can be configured in the Options window. There are a few things to note with each application in terms of behaviour. With Adobe Reader, a new instance of the application is opened each time you click on a PDF link in Chummer. If you have the SR4 book open already then click on another SR4 link, a new copy of Adobe Reader is opened to the appropriate page, meaning you will have multiple copies of the SR4 book open at the same time. With Foxit Reader, if you already have the SR4 book open and click on an SR4 link, Foxit Reader will gain focus but will not jump to the appropriate page. Foxit Reader will only jump to the appropriate page if you do not already have a copy of that PDF open. Unfortunately these are not things I can control; they are how these reader applications have been setup to behave.

New Strings
- Label_Options_PDFApplicationPath
- Label_Options_PDFLocation
- Label_Options_PDFOffset
- Button_Options_PDFTest
- Checkbox_Options_DatesIncludeTime

Build 449
- added support for <ignorecmpenaltystun /> and <ignorecmpenaltyphysical /> to the Improvement Manager which ignore the character's Stun and Physical Condition Monitor Penalties respectively
- added Restore Defaults buttons to the BP Cost and Karma Cost tabs in the Options window to restore the default values
- fixed an issue where the Special Attributes do not count towards 50% Karma limit during character creation house rule would not work correctly if a Special Attribute put the character over the 50% Karma threshold
- added support for relative file paths to Contacts and Spirits (see below)
- changed how the total values of Cyberware is calculated in an attempt to avoid crashes on non-Windows computers using Wine
- fixed an issue where adding a Weapon Focus to a Weapon would throw an error
- Adept Power requirements can now filter on <allof /> and <oneof />
- Shadowrun 4 sheets now display any entered notes for Cyberware/Bioware
- Update is now prevent from running if there is more than one instance of Chummer open at the time to prevent errors
- corrected the costs for the Gentlemen's Cane Sword variations
- Gentlemen's Cane with Sword options now creates a Gentlemen's Cane Sword Weapon
- marking a Nuyen Expense as being a Refund now records the Refund correctly and no longer counts towards the character's Career Nuyen total

Relative File Paths for Contacts and Spirits
Contacts and Spirits now support relative file paths for improved portability between computers. Chummer first looks for the exact file name that was linked. If it cannot be found, it falls back to using the relative path that was stored when the save file was linked to it. This will only work with save files that are linked in this and later versions of the application. In order to get this behaviour with previous save files, you will need to remove the link and re-link the save file to the Contact or Spirit.

New Strings
- Button_Options_RestoreDefaults
- Message_Options_RestoreDefaults
- MessageTitle_Options_RestoreDefaults
- Message_Update_MultipleInstances

Build 445
- Qualities that require Street Cred to be equal to or greater than Notoriety now meet the requirements when Street Cred and Notoriety are the same value (previously had to be greater which was wrong)
- Monofilament Chainsaw now adds a Weapon to the character when selected
- fixed an issue where Weapons that did not belong to an Exotic Category but used an Exotic Active Skill would only calculate their Dice Pools correctly if the character had a non-Specialized Exotic Active Skill
- added True Drake Qualities from The Clutch of Dragons
- the break Skill Group confirmation window now correctly shows the name of the Skill Group the Active Skill is a member of instead of the name of the Active Skill
- swapping a Latent Quality for its fully-realised version now allows the character to start with MAG/RES of 1 and has the same effect as turning on the "Essence loss only reduces MAG/RES maximum" house rule
- Convert to Cyberzombie now marks the character as having unsaved changes
- Reduce Attribute now marks the character as having unsaved changes
- fixed an issue where a Metavariant could be selected before selecting a Metatype which causes an error to be thrown
- added a link to the current Dumpshock Thread to the Help menu
- corrected the DV for the Fangs Weapon created by the Positive Quality
- corrected the sourcebook for the Body Glove Spell
- changed how the OK button positions itself in the Settings window in an attempt to keep its text being cutoff by the bottom of the window
- Exotic Active Skills now populate their Specialization lists with the names of Weapons that make use of the Active Skill
- added an option to select the default character sheet that will be used when opening the print view for a character

New Strings
- String_Break
- Label_Options_DefaultCharacterSheet

Build 441
- fixed an issue where the default plugins that come with Cyberware (such as Image Link for Cybereyes) would not have their parent associated to them until loading a saved file, allowing their Grade to be changed
- fixed an issue where clicking the Add & More button in the Select Cyberware window would cause plugins to be added to the last added item instead of the item originally selected
- changed how the Select a Cyberware Suite calculates the total Nuyen and Essence costs
- Cyberware Suites allow plugins up to any depth (recursive to any number)
- Improvement Manager now supports forcing an item to use a specific side of the body
- adding a Cyberware Suite now marks the character as having unsaved changes
- Qualities can now have Essence, combined Attribute values, total Attribute value, Cyberware, Bioware, Cyberware categories, combined Skill Group values, Active Skills, and Street Cred being higher than Notoriety as prerequisites for selecting them to support the new Way of the Samurai Qualities
- changed how the total values of Lifestyles are calculated in an attempt to avoid crashes on non-Windows computers using Wine
- changed a number of items to use OS-independent path strings
- Active Commlink checkbox no longer appears when a Commlink Upgrade is selected
- Gear with Signal, Response, Firewall, and System can now be affected by Commlink Upgrade and Commlink Operating System Upgrade items to improve their Ratings

Build 439
- Cyberware attached to the character can now have plugins attached to plugins (recursive to any number)
- Cyberware now supports items that both grant and consume capacity (X/[Y])
- Commlinks on the Gear tab can now be marked as being the character's Active Commlink which automatically updates Matrix Initiative to use the proper Response
- Program Packages and Software Suites can now be Hacked
- added support for deleting Custom PACKS Kits through the Add PACKS Kits window
- fixed an issue where Commlinks that came with plugins would create multiple copies of them when purchased
- items in Custom PACKS Kits no longer include all of their default plugins and instead only add the plugins that were attached to them when the Kit was saved
- added a "Generic Mod" Vehicle Mod to allow one-off Mods for Vehicles (typically Drones) more easily
- fixed an issue where Gear with a <selecttext /> Improvement would not prompt for a value when added to a Vehicle
- undoing a Nuyen Expense for a piece of Cyberware now removes any Weapons that the Cyberware created
- added an Essence Consumption section to the Cyberware and Bioware tab that show the character's total values for Cyberware, Bioware, and Essence Hole deductions
- added an option to control the number of decimal places that Essence is rounded to (2 by default)
- a Complex Form's Rating can now be selected when in Career Mode with the Use alternate Complex Form cost optional rule turned on to see what the Dice Pool would be for the desired Rating

New Strings
- Label_EssenceConsumption
- Label_Cyberware
- Label_Bioware
- Label_EssenceHole
- Label_Options_EssenceDecimals

Build 434
- Improvements can now use division and will round resulting fractions downs
- fixed an issue where deleting a piece of Cyberware could cause the next item in the list to suddenly change its Grade

Build 433
- added support for custom Cyberware and Bioware Grades
- removing the last Adapsin-enabling Improvement now changes the Grade of all Cyberware to their non-Adapsin Grades
- Cyberware and Bioware Grades on the printouts now show their full, translated names
- save files now include the application build number they were last saved with

Build 432
- added an Add & More button to the Select Critter Power window
- Notes window no longer appears in the Windows Taskbar
- Attributes should now only show their Augmented value when they have Improvements that affect their actual value
- Vehicle Weapon information is now shown in Create Mode
- Sai (and any Weapon whose DV type is "P or S") now displays its calculated DV properly instead of the formula
- Gear data file now supports recursive use of <usegear /> to add plugins to other plugins
- Gear category is now recorded when creating a new custom PACKS Kit
- adding a PACKS Kit now uses the recorded category (if available) to add the correct piece of Gear
- Update window now moves the archived copy of the application back if downloading an updated version fails to hopefully prevent the app from being unusable

Build 430
- added support for <rangebonus /> to Gear for Ammo to affect a Weapon's Range
- added support for Geomancy Rituals to Spells
- Vehicle Nexi Plugins are no longer restricted to only Commlink Module category
- Physical Attributes now show their Augmented value and tooltips if the character has a Cyberlimb

New Strings
- String_SpellRangeLineOfInfluence
- Node_SelectedGeomancyRituals

Build 429
- fixed an issue where attempting to add a plugin to a Nexus on a Vehicle would throw an error
- added support for creating custom Improvements for Knowledge Skills
- fixed an issue where deleting a piece of Cyberware would not refresh the character's displayed Attribute totals immediately
- Attributes now show their augmented value any time the Attribute has one or more modifiers instead of when the natural and augmented values do not match so that tooltips are always visible to explain how the value was calculated
- Vehicles now allow any System or Firewall instead of being limited to Device Rating +2 which is a limitation that is only applied to Hardware properties
- fixed an issue where Weapons that did not have at least one Accessory or Modification would not receive their STR bonus to RC if the optional rule for it was enabled
- Armor no longer includes Avail modifiers from Armor Mods that come included with it by default
- Armor no longer includes Avail modifiers from Gear that comes included with it by default
- added Change BP/Avail Limit to the Special menu to change the maximum BP (or Karma) and Avail the character is allowed in Create Mode
- Commlinks now add any Gear that is attached to the in the data files, such as the plugins that should come with all military spec Commlinks
- fixed an issue where newly created Gear that is moved to a new container would cause duplicate items to be created in the save file
- added support for Free Sprites (see below)

Free Sprites
Any Sprite can now be converted to a Free Sprite by selecting Special > Convert to Free Sprite. Free Sprites gain the Denial Power and access to Echoes Critter Powers as per UN 157.

New Strings
- Menu_SpecialBPAvailLimit
- Menu_SpecialConvertToFreeSprite

Build 426
- fixed an issue where Cyberware Plugins were attempting to use their parent's Gear properties instead of their own and would throw an error when trying to bulid a list of Locations used by Cyberware
- Gear Capacity now factors in the Quantity of each plugin

Build 425
- Create Mode tooltips that refer to BP values now use the BP values set in the Options window
- fixed an issue where increasing a Skill Group Rating would also increase the Rating of an associated Active Skill that was affected by the Incompetence Negative Quality
- fixed an issue where loading a character that had Incompetence Negative Quality applied to an Active Skill that belonged to a Skill Group with a Rating would throw an error
- fixed an issue where adding a new Knowledge Skill and attempting to give it a Specialization while in Career Mode without saving and reloading the character would throw an exception
- Mentor Spirits now show their player-selected bonuses on the Spells and Spirits tab in Career Mode in the same way they do in Create Mode
- added an option to toggle whether or not Ergonomic Programs count towards a Commlink's effective Response value (enabled by default)
- Commlink Operating Systems now allow any System or Firewall instead of being limited to +2 which is a limitation that is only applied to Hardware properties
- added support for <metagenetic /> to qualities.xml to easily mark additional Qualities that count was Metagenetic Qualities
- deleting an Emotitoy from a character now removes the bonuses for its Empathy Software
- Weapons with only FA Firing Mode can now fire Short Bursts as described on SR4 154

New Strings
- Checkbox_Commlinks
- Checkbox_ActiveCommlink
- Tip_ActiveCommlink

Modified Strings
- Tip_CommonContacts
- Tip_CommonNuyen
- Tip_SkillsSkillGroups
- Tip_SkillsActiveSkills
- Tip_SkillsKnowledgeSkills
- Tip_SpellsSelectedSpells
- Tip_SpellsSpirits
- Tip_TechnomancerSprites
- Tip_BuildFoci
- Tip_TechnomancerComplexForms
- Tip_BuildManeuvers
- Checkbox_Options_ErgonomicProgramLimit

Build 423
- added a house rule to allow Technomancers to select Autosofts as Complex Forms
- fixed an issue where an error would be thrown when attempting to load a character that (somehow) possessed an Adept Power at Rating 1 (now assumes it should be Rating 1)
- fixed an issue where attempting to create a Critter that had a starting Skill Group Rating higher than 6 would throw an error
- corrected the rounding method for calculating Street Cred
- Programs with the Ergonomic Program Option no longer count towards the number of Programs running on the Commlink to affect its Response

New Strings
- Checkbox_Option_TechnomancerAllowAutosoft

Build 420
- fixed an issue where plugins would not be properly added to a Commlink when adding a PACKS Kit and selecting them would throw an error
- when adding Armor to a Vehicle, the Vehicle now reduces the selected Rating to the maximum allowed value before accepting the Mod to avoid invalid configurations and throwing errors when the misconfigured Mod is selected
- fixed an issue where Weapons that did not specify an ammo type after their number (such as 4 instead of 4(cy)) that received the Additional Clip Weapon Mod would believe it had more Ammo slots than it actually should
- fixed an issue where Underbarrel Weapons that had more than one Ammo slot could not select anything beyond Ammo Slot 1
- Spirits that Possess/Inhabit an Inanimate Vessel now receive the Immunity (Natural Weapons) Critter Power
- Spirits Possessing/Inhabiting a Vessel now correctly add their MAG to the Vessel's Physical Attributes instead of adding the Spirit's own Physical Attributes

Build 418
- raising INT with Karma in Career Mode no longer causes the character's Career Karma to increase
- all Gear is now added to a PACKS Kit, regardless of its depth in the list
- updated the Select PACKS Kit window to show all Gear, regardless of its depth in the list
- adding a PACKS Kit now adds all Gear, regardless of its depth in the list
- Gear attached to Armor, Weapon Accessories, and Cyberware are now added to PACKS Kits
- Bonded Foci are now properly translated and display the translated "Bonded Foci" string when using a non-English language
- added English versions of some XML tags to accommodate exporting to Squad Manager
- Weapon Accessories now support <dicepool /> which can modify the Weapon's Dice Pool
- added Martial Arts to the Game Master Summary sheet

New Strings
- Message_DeletePACKSKit

Build 416
- Weapons now support <spec /> which allows them to match an Active Skill Specialization (see below)
- Technocritters now have their correct Attributes
- Technocritters now calculate their Matrix Attributes based on their RES
- Notes can now be attached to Vehicle Sensors and their plugins
- Blood Spirit checkbox is no longer visible after choosing a non-Spirit Metatype category in the Select Metatype window
- added a Change Starting Week button to the Calendar tab which lets characters change the date that the calendar should start on
- corrected the cost of the PPP ensemble (without helmet)
- Fashion Armor now has access to Clothing Armor Mods
- added a house rule to indicate that Special Attributes do not count towards the 50% Karma spending limit on Attributes

Weapon Specializations and <spec />
Up until now, Specializations required that the Weapon's name or Category match the Specialization given to their corresponding Active Skill. With this update, the Weapons data file now supports a <spec /> tag. This now allows Specializations such as Blades (Swords), Automatics (Carbines), and Heavy Weapons (Machine Guns) to work properly.

New Strings
- Button_ChangeStartWeek
- Checkbox_Option_SpecialAttributeKarmaLimit

Build 413
- added support for <throwstr /> to the Improvement Manager which effectively raises a character's STR for the purpose of determining the DV of Thrown Weapons
- Copy, Paste, Create Bioware Suite, and Add Bioware Suite menu items are now properly translated
- when updating, if a file fails to decompress properly (usually because of a downloading error), the update window will attempt to re-download the file
- added an option to show only Active Skills whose Rating is 0
- added <dicepool /> to Weapons in the printout XML
- Shadowrun 4, Game Master, and Text-Only sheets now show the Dice Pool for character Weapons
- Weapon Dice Pool tooltip now only shows Weapon Mods that affect the Dice Pool instead of all Weapon Mods
- Dice Pool Modifiers portion of a Skill's tooltip has been replaced by the full list of items that affect the Skill's Dice Pool Modifier
- corrected Commlinks to have a Processor limit equal to their total System Rating
- added a Rushed Job checkbox to the Dice Roller window (see SR4 65)

New Strings
- String_SkillFilterRatingZero
- Checkbox_DiceRoller_RushedJob

Build 409
- fixed an issue where the Update window attempted to download translation files in a compressed format

Build 408
- Vehicle Mods now support variable Costs
- selecting a Cyberware or Bioware Suite that contains an item with a variable Cost no longer throws an error
- added a house rule to allow Free Spirit Power Points to be based on MAG instead of EDG
- data files are now downloaded in a compressed format and decompressed locally to greatly reduce the amount of time it takes for them to be downloaded
- removed the Include Smartlink bonus in Active Skills option since it is no longer necessary (see below)

Include Smartlink bonus in Active Skills option removed
Weapons have displayed their own calculated Dice Pools since build 314. As a result, showing the Smartlink bonus in an Active Skill has become redundant and rather misleading since it is applied on a per-Weapon basis instead of the Active Skill as a whole. The Weapon Dice Pool accurately reflects any Smartlink bonuses the character receives.

New Strings
- Checkbox_Option_FreeSpiritPowerPointsMAG

Deleted Strings
- Checkbox_Options_IncludeSmartlink

Build 407
- Weapon Mods that use a Total Cost multiplier now use the full multiplier instead of multiplier - 1
- Weapon Dice Pool now shows the same tooltip in Create Mode as it does in Career Mode
- Weapons now include their modified firing mode in the printout XML
- fixed an issue where Vehicle Mods that included Vehicle Cost in their cost could throw an error when attempting to add it to a Vehicle
- Complex Form total on the Build Point Summary tab calculates its value correctly again
- Advanced Lifestyles that had the Street - Z-zones/Barrens or Luxury-AAA Neighborhoods no longer throw an error when attempting to edit them
- fixed an issue that prevented Advanced Lifestyles from showing the list of Qualities when editing them
- Spirit and Sprite names are now translated on the printout when using a non-English language
- Weapons created by Gear (such as Missiles) now use the <avail />, <cost />, and <owncost /> of the Gear that created them in the printout XML

Build 405
- added support for naming Gear
- fixed an issue where clicking the +/- buttons for Lifestyles without a Lifestyle selected would throw an error
- Improvements can now include an Attribute name (see below)
- Qualities can now be marked as Free in Create Mode, reducing their cost to 0 BP/Karma
- Cyberware can no longer have an Avail lower than 0

Attribute Names in Improvements
Attribute names (such as RES and STR) can now be used in an Improvement's value XML, such as <movementpercent>MAG * 50</movementpercent>. This will not change when the character's Attribute changes; it will only use the Attribute's value at the time the Improvement is added. If the character's Attribute changes after this Improvement has been added, you will need to select Re-Apply Improvements from the Special menu.

New Strings
- Menu_NameGear
- Message_SelectGearName
- String_GearName

Build 403
- added a house rule to allow the creation and addition of Bioware Suites
- added support for adding and creating Bioware Suites
- added <owncost /> to printout XML for equipment which contains just the cost of the individual item
- fixed an issue that prevented Weapons in the Weapons list from being reordered using drag-and-drop
- added support for Locations within Weapons

New Strings
- Menu_SpecialAddBiowareSuite
- Menu_SpecialCreateBiowareSuite
- Checkbox_Option_AllowBiowareSuites
- Title_SelectBiowareSuite
- Label_SelectBiowareSuite_PartsInSuite
- Title_CreateBiowareSuite
- Message_DeleteWeaponLocation

Modified Strings
- Message_CyberwareSuite_InvalidFileName
- Message_CyberwareSuite_DuplicateName
- MessageTitle_CyberwareSuite_DuplicateName
- Message_CyberwareSuite_SuiteCreated
- MessageTitle_CyberwareSuite_SuiteCreated

Build 401
- added support for <quickeningmetamagic /> to the Improvement Manager which grants the character access to the Quicken Spell button
- added support for <basiclifestylecost /> to the Improvement Manager which adjusts the cost of only basic Lifestyles by a percentage
- added a house rule to allow Obsolescent to be upgraded/removed in the same way as Obsolete
- added support for Quicken Spell Expenses
- fixed an issue where canceling the Select Martial Arts window when adding a PACKS Kit would throw an error
- maximum MAG split for Mystic Adepts now increases properly when MAG is increased
- maximum MAG split for Mystic Adepts now decreases when a MAG increase Expense is undone
- clicking Delete on the Cyberware tab with nothing selected no longer throws an error
- clicking Delete on the Vehicles tab with nothing selected no longer throws an error
- selecting a Complex Form in Career Mode now automatically selects its commonly-used Active Skill for the Dice Pool
- Karma Expenses for Spells can now be undone
- Exotic Melee Weapons that use the Unarmed Active Skill (such as Hardliner Gloves) now properly show their Dice Pool size
- Obsolescent and Obsolete now affect a Vehicle's Device Rating
- fixed an issue where the displayed monthly Nuyen cost for a Lifestyle was including Lifestyle discounts a second time

New Strings
- Checkbox_Option_AllowObsolescentUpgrade
- Button_QuickenSpell
- String_QuickeningKarma
- Message_ConfirmKarmaExpenseQuickeningMetamagic
- String_ExpenseQuickenMetamagic

Build 399
- added support for <complexformlimit /> to the Improvement Manager which affects the number of Complex Forms a character can know in Create Mode
- added support for <spelllimit /> to the Improvement Manager which affects the number of Spells a character can know in Create Mode
- fixed an issue where pressing the backspace key while in the search field within the Select Spell or Select Complex Form windows would throw an error if the list of items was empty and the search word should cause the list to be re-populated
- starting Nuyen and starting Karma Expenses can now be modified (not retroactively applied to previous saves)
- Vehicles can now be retrofitted as per the rules found on UCL 15 by attempting to delete the Obsolete Vehicle Mod
- increased the height of the Select Weapon window so that the list of included Weapon Accessories/Mods is no longer concealed when there are more than 4 items
- fixed an issue where deleting a Knowledge Skill could cause the other Knowledge Skills below it to also be deleted from the character
- Weapons now use their modified Firing Mode which includes Weapon Mods instead of their base Firing Mode to determine which firing options are available in the FIRE! button menu
- fixed an issue where the Bonding cost for Stacked Foci would not be calculated correctly if one of the Foci contained parenthesis in its name

New Strings
- String_ExpenseVehicleRetrofit
- String_Retrofit

Build 398
- Ammo that is in a container such as a Spare Clip and loaded into a Weapon now correctly affects the Weapon's DV, AP, and RC
- clicking the Buy Ammo button for the selected Weapon no longer throws an error if a piece of Gear was not already selected in the Gear list

Build 396
- fixed an issue where selecting Armor that granted Improvements or whose Mods granted Improvements would immediately add them to the character when selected in the Select Armor window
- added a Part of base Armor checkbox to indicate whether or not an Armor Mod is part of a piece of Armor by default in the same manner as the Part of base Weapon checkbox for Weapons
- added <included /> tag to printout XML for Armor Mods which indicates whether or not they are included as part of the base Armor
- all equipment now puts its total cost in the <cost /> tag in the printout XML instead of its cost formula
- removed <cost3 />, <cost6 />, <cost10 />, <avail3 />, <avail6 />, and <avail10 /> tags from printout XML since they were not useful
- Reduce Attribute now includes MAG and RES if the character has access to these Attributes
- Reduce Attribute now includes a checkbox to determine whether or not the Metatype Maximum should also be reduced

New Strings
- Checkbox_BaseArmor
- Checkbox_DoNotAffectMaximum

Build 394
- Reduce Attribute in the Special menu is now available to all characters in Career Mode, nod just Cyberzombies
- Gear that has a Rating of +(Rating) now shows its calculated Rating instead when it is on its own and not attached to a parent item
- Gear that has a Rating of +(Rating) that is on its own and not attached to a parent item no longer throws an error when attempting to move a character to Career Mode

Build 393
- modified how the Language Manager stores information to make loading and finding strings slightly faster
- added a text field to Spirits/Sprites next to the Metatype list to allow a name to be assigned to them
- fixed an issue where deleting newly-added Gear plugins on a Vehicle would throw an error until the character was saved and reloaded
- changing the Bonded status of a Stacked Focus no longer throws an error
- added support for <requireammo /> to Weapons which denotes whether or not a Weapon needs Ammo to actually be reloaded (for special exceptions like battery powered Weapons)
- Weapon Dice Pool now only applies an Active Skill's Specialization bonus when it exactly matches the Weapon's name or category as intended
- fixed an issue where clicking on Armor Mods that come with a piece of Armor would throw an error until the file has been saved and reloaded
- fixed an issue where attempting to Bond a Stacked Focus that included additional text (such as from a Weapon Focus) could throw an error

Build 388
- fixed an issue where clicking the Enable All or Delete All buttons on the Improvements tab with a group selected would throw an error
- fixed an issue where Underbarrel Grenade Launchers that come as part of a Weapon were not being properly marked as Underbarrel Weapons which caused errors to be thrown when adding Weapon Accessories and Mods until the file has been saved and reloaded
- Equip All and Unequip All buttons for Armor Bundles now correctly add and remove Improvements for Armor Mods and Gear
- Underbarrel Weapons that come as part of a base Weapon (such as the Ares Alpha Grenade Launcher) no longer have their Ammo cut in half when loading a save file
- Underbarrel Weapons now set their available options under the FIRE! button correctly
- added a checkbox to the Critter Powers tab to control whether or not each Critter Power counts towards the Critter's Power Point limit
- changed how Spirits calculate their number of used Power Points
- added a Blood Spirit checkbox to the Select Critter window when the Spirits category is selected which automatically adds the additional Critter Powers a Blood Spirit receives for free
- added tooltips to the Fading, Drain Resistance, and Spell Dice Pool fields
- Attributes now include <bp /> in their printout XML to indicate the amount of BP/Karma that has been spent on them (only accurate for characters that have not yet spent Karma on improving Attributes after starting their career)
- Skills now include <bp /> in their printout XML to indicate the amount of BP/Karma that has been spent on them (only accurate for characters that have not yet spent Karma on improving Skills after starting their career)
- adding a Fake License to a character that only has one Restricted item no longer automatically selects the item and instead keeps the Select Item window open, letting you choose the one item or enter a custom name

New Strings
- Checkbox_Metatype_BloodSpirit
- Tip_Metatype_BloodSpirit
- Checkbox_CritterPowerCount

Build 386
- fixed an issue where the cost of plugins was not calculated correct for Ammo that is sold in quantities greater than 1
- Ally Spirits now get their correct number of Critter Power Points
- added support for <dvbonus> and <apbonus> to Weapon Mods
- High-Power Chambering Weapon Mod now grants the Weapon bonuses instead of the High-Power Ammo so that Weapon stats are properly represented when empty
- High-Power Ammo now correctly applies a -2 Dice Pool modifier instead of a -2 RC modifier
- clicking OK in the Select Spell window without having a Spell selected no longer throws an error
- clicking OK in the Select Complex Form window without having a Complex Form selected no longer throws an error
- fixed an issue where the FIRE! options became disabled when using a language that has translated values for the different firing modes for a Weapon
- Underbarrel Weapons now correctly show their own Ammo remaining and Range information instead of the information for the parent Weapon
- added a tooltip to the Dice Pool on the Weapons tab in Career Mode to show how the Dice Pool is being calculated

Build 385
- added support for Ammo affecting the Dice Pool of the Weapon they've been loaded into
- fixed an issue where selecting a Weapon attached to a Vehicle Weapon Mount would occasionally throw an error

Build 384
- fixed an issue where the Spirit/Sprite control would throw an error when loading a saved character or attempting to add a new Spirit/Sprite

Build 383
- when creating a character with Karma, the cost for Special Attributes is now included in the maximum cost calculation as per RC 42
- fixed an issue where Spells were not being translated when loading a saved character
- Spirit and Sprite names are now properly translated when adding a new Spirit or Sprite to a character and use the proper Critter Metatype when creating a linked Critter
- fixed an issue where clicking the Add & More button in the Select Weapon Accessory window would throw an error when trying to add additional Accessory to a non-Vehicle-mounted Weapon
- fixed an issue where the Advanced Lifestyles window would put some Lifestyles into the High category instead of Middle if their LP fell within a certain range
- corrected a stupid mistake where Limited Spells were adding +2 to their DV instead of +2 to the Resistance Dice Pool

Build 380
- added support for <selectweapon /> to the Improvement Manager which asks the character to select one of the Weapons (or enter text if being applied to a Vehicle)
- print window (when open) automatically refreshes when the character is modified in Create Mode
- Weapon printout XML now includes <ammoslot1 />, <ammoslot2 />, <ammoslot3 />, and <ammoslot4 /> to show which Ammo is loaded in each Ammo slot
- Weapon printout XML now correctly looks for Ammo anywhere on the character/Vehicle
- characters that are built with unlimited BP/Karma and have the Character can spend any number of points on Nuyen House Rule enabled are no longer forced to having 0 points in Nuyen
- Limited Spells now include their +2 DV bonus in their displayed DV when selected
- fixed an issue where canceling a Skill Specialization for a Grouped Skill in Career Mode then re-entering it would cause the Skill Group to remain intact and the Specialization to cost 0 Karma
- Gear that require a value to be selected now correctly ask for this information when added to a Vehicle
- Complex Forms now enforce the number of Program Options they can have

New Strings
- Message_ConntAddComplexFormOptionLimit

Build 377
- Ammo in a container such as a Spare Clip now shows its container's name and Location (if applicable) in the Reload window
- added a Pets and Cohorts tab to the Street Gear section so that character can create links to any pets or other companions they might have
- Gear such as Ammo that is typically sold in stacks of 10 can now be purchased at a quantity lower than its stack size (must enter the number manually - the up/down arrows increase/decrease by the stack size)

New Strings
- Tab_Pets
- Button_AddPet

Build 376
- dates for Expenses are now saved in a standardised format, regardless of system settings, to make them easier to load and move between systems that may have different date settings
- list items with Notes (such as Qualities and Gear) now show their Notes in a tooltip when hovered over
- Gear that use a formula to calculate their price now show their total price instead of the formula used when selected on the Armor tab
- fixed an issue where Armor Mods with a Rating would throw an error when trying to calculate their cost
- added support for <forcegrade /> to Cyberware since certain items (namely all Transgenics) are limited to a single Grade
- Armor Gear and Weapon Gear are no longer limited to how many layers deep they can go
- Gear can now be added to Vehicle Weapon Accessories

Build 375
- Qualities can now add Weapons to the character when selected
- added Create Natural Weapon to the context menu for the Weapons button which allows character to create Natural Weapons that can come from other sources such as Critter Powers
- added an option to print Notes as part of the printout XML
- Shadowrun 4 Base and Commlink sheets now print Notes for most major items when the option is enabled
- Gear can now be copied from Armor, Weapons, and Vehicles
- Weapons can now be copied from Vehicles
- Armor Mods, Weapon Mods, Weapon Accessories, and Gear Plugins are now responsible for calculating their own total cost
- cost of selected Weapon Accessories and Weapon Mods should now be correct when their cost is based on a formula including the Weapon's cost
- Armor Mods that use a formula to calculate their price now show their total price when selected instead of the formula used
- Weapon Accessories now include any Gear plugins in their total cost
- Cyberware Plugins now include any Gear plugins in their total cost
- equipping Armor now only re-creates Improvements for Armor Mods and Armor Gear that are equipped
- equipping Armor Mods and Armor Gear now only re-creates Improvements if the Armor they're attached to is also equipped
- Enter and Escape keys now work in the Select Martial Art Advantage window
- characters that ignore rules and move to Career Mode will now start with 0 Nuyen instead of a large negative number
- added Black Market Pipeline Discount checkboxes to the Cyberware, Armor, Weapons, Gear, and Vehicle tab in Create Mode which reduce the cost of the selected item by 10% which appear when the character gains the Black Market Pipeline Quality

New Strings
- Message_CannotRemoveQualityWeapon
- MessageTitle_CannotRemoveQualityWeapon
- Label_ActiveSkill
- Menu_AddNaturalWeapon
- Checkbox_Option_PrintNotes
- Checkbox_BlackMarketDiscount

Build 371
- added a tooltip to all Source fields in Select windows which show the full name of the sourcebook
- Underbarrel Weapons that have a Cost of 0 Nuyen no longer consume Mod slots (so Weapons such as the Ares Alpha can now properly attach their Grenade Launcher as an Underbarrel Weapon without consuming Mod slots)
- Weapons that come with an Underbarrel Weapon as part of their initial configuration now receive them automatically
- Select Armor window now creates the Armor to determine its correct Avail with any Armor Mods it comes equipped with by default instead of relying only on the Armor's own Avail
- added support for Copying and Pasting in Create Mode (see below)
- the default Unarmed Attack is no longer exported when creating a PACKS Kit

Copying and Pasting
Copying and pasting is currently only available in Create Mode until everything is figured out. At the moment only Lifestyles, Armor, Weapons, Gear, and Vehicles can be copied. Lifestyles, Armor, Gear, and Vehicles can only be copied to their own tabs. Weapons can be copied to the Weapons and Vehicles tabs. Gear can be copied to the Armor, Weapons, Gear, and Vehicles tabs where Gear is normally allowed. These items can be copied between characters, so you can copy a Vehicle that Character A has and paste it into the Vehicles tab for Character B. The Copy and Paste toolbar buttons and menu items are only enabled when the operations are allowed.

New Strings
- Menu_Main_Edit
- Menu_EditCopy
- Menu_EditPaste

Build 368
- Adept Powers now check an Attribute's total Metatype maximum including any bonuses such as those from Exceptional Attribute to determine when the Power Point cost should be increased
- fixed an issue where adding or selecting a piece of Gear attached to Armor would occasionally throw an error
- Skills no longer double the bonus from Improvements that have a precedence
- Improvements that increase or decrease a Skill's maximum Rating now unlocks or locks the Skill control as appropriate if it is already at its maximum in Career Mode
- added support for more Improvement options to the Create Improvement window
- advanced versions of Leadership and Arcana now set their Category to the base Skill's Category instead of its Skill Group
- when reloading from a Spare Clip, the quantity of the Clip is reduced instead of the amount of Ammo in each one (leftover Ammo is dropped into the Selected Gear container as a new piece of Gear)

Build 365
- pressing the up and down arrows while the search field has focus now selects the next/previous item in the list in the Select Spell and Select Complex Form windows
- fixed an issue where selecting Gear that is a Cyberware plugin could occasionally result in an error being thrown
- deleting a Vehicle Location no longer asks you to confirm deleting the item twice
- all buttons that delete items are now simply labeled as Delete since the tab and selected item provide the context (and were never consistently applied using their old ones)

Delete Strings
- Button_DeleteQuality
- Button_DeleteSpell
- Button_DeleteComplexForm
- Button_DeleteCritterPower
- Button_DeleteMetamagic
- Button_DeleteEcho
- Button_DeleteLifestyle
- Button_DeleteArmor
- Button_DeleteWeapon
- Button_DeleteGear
- Button_DeleteVehicle
- Button_DeleteMod
- Button_DeleteAccessory
- Button_DeleteImprovement

Build 363
- <safehousecosts /> in lifestyles.xml is now ignored when validating the contents of data file translations
- Hacked Skillsofts are now correctly applied to Skills
- character Gear and Vehicle Gear are no longer limited to being 4 layers deep
- attempting to move Gear to one of its plugins now prevents the attempt instead of throwing an error
- added support for Locations within Vehicles (Gear can be moved to Locations by dragging and dropping with the right mouse button in the same manner as the Gear tab)
- setting MAG or RES to 0 when it is not forced to this value because of burnout now reduces its BP/Karma cost to 0
- added a Re-Roll Misses button to the Dice Roller window to re-roll all dice that did not score a Hit
- corrected the tab order in all windows

New Strings
- Button_DiceRoller_RollMisses

Build 360
- fixed an issue where equipping a Hacked Skillsoft would throw an error
- Drain Resistance and Fading Resistance values in the printout XML now include their bonuses
- fixed an issue where selecting a Vehicle Weapon Accessory in Career Mode would believe it was Gear and throw an error
- adding Gear to a Weapon Accessory in Career Mode now adds the proper context menu to the newly-created item so that plugins can be added without having to save and reload the file
- Weapons are no longer limited to one Underbarrel Weapon
- Underbarrel Weapons can now be marked as Installed
- new Lifestyles added in Career Mode are now correctly set to 0 months pre-paid
- when manually selecting updates in the Update window, selecting either Chummer or English (US) language file automatically selects the other since they require each other to work properly

New Strings
- Message_SelectVehicleLocation
- Message_DeleteVehicleLocation

Deleted Strings
- Message_WeaponUnderbarrelLimit

Build 358
- selecting the blank Magic Tradition or Technomancer Stream after already having one selected no longer throws an error
- Gear that has a cost multiplier that includes a decimal no longer causes the program to throw an error when a odd numbered Rating is selected
- added options to print alternate uses for the Leadership and Arcana Skills on the character sheet (from War! and Street Magic respectively)
- reorganised the General tab in the options window to reduce clutter and make their grouping more logical
- fixed an issue where RES may not be reduced to 0 even when the character's Essence penalty indicates that it should

New Strings
- String_SkillCommand
- String_SkillDirectFire
- String_SkillArtificing
- String_SkillMetamagic
- Tab_Options_Global
- Tab_Options_Character
- Tab_Options_Miscellaneous

Build 356
- Skill Specializations can now be set when an Active Skill is Grouped in Career Mode, though doing so breaks the Skill Group
- fixed an issue where breaking a Skill Group in Career Mode would unlock the Skill Specialization fields for the now-independent Active Skills
- Skill Groups can no longer be re-combined if any of their Active Skills have a Specialization
- Dice Pool for the selected Spell now includes any Spellcasting Specialization bonus if applicable
- added a Dice Roller button for Spells, Drain, Complex Form, Fading, Weapon, and Vehicle Weapon dice pools that appear if the Dice Roller option is enabled
- added an option to save a backup copy of a character before moving them to Career Mode (disable by default) (see below)
- fixed an issue where the programs added from a Program Package would not be correctly associated with their parent and would throw an error when selected until the character was saved and re-loaded
- fixed an issue where adding Gear from a custom PACKS Kit could cause packaged items such as Program Packages to create their plugins twice
- selecting a Cyberware Plugin attached to a Vehicle Mod no longer throws an error
- validating a character when moving to Career Mode now includes checking Cyberware Availability
- Gear can now be added to Cyberware and Weapon Commlinks (see below)
- windows and controls should now be more large font friendly
- Skill tooltips now show all Rating and Dice Pool modifiers instead of only positive modifiers
- fixed an issue where undoing the Nuyen Expense for a Bioware purchase would not remove the Bioware's Improvements properly

Changed Strings
- Checkbox_Option_AllowSkillDiceRolling

New Strings
- Checkbox_Option_CreateBackupOnCareer
- Title_CreateMode
- Message_CyberwareGear
- MessageTitle_CyberwareGear
- String_ExpensePurchaseCyberwearGear
- String_ExpenseSoldCyberwareGear
- Message_WeaponGear
- String_ExpensePurchaseWeaponGear
- String_ExpenseSoldWeaponGear

Creating pre-Career Mode Backups
When enabled, the Create backup of character before moving them to Career Mode option saves a copy of the character to your Chummer\saves\backup directory before they are actually placed into Career Mode, allowing you to go back and make changes to them in case they were placed into Career Mode prematurely.

Cyberware and Weapon Commlinks
Commlinks can now be added to the Commlink Cyberware and Weapon Commlink Weapon Mod items. This is still a little experimental, so please save a backup copy of your character before playing with these. These can only be applied to character-held devices; this behaviour will not be applied to Vehicles.

Build 353
- fixed an issue where Gear that had an Avail of Rating + X would cause an error to be thrown when selecting its parent
- adding Gear to a Vehicle no longer causes the character to incorrectly receive the Gear's Improvements
- transferring Gear to a Vehicle now properly removes Improvements from the character
- transferring Gear from a Vehicle now properly adds Improvements to the character
- Select Metatype window no longer shows Categories that have no items for its current context

Build 352
- added support for <selectsprite /> to the Improvement Manager which lets the character select an additional Sprite that they can compile
- added a Create Critter item to the link Spirit/Sprite menu (see below)
- fixed an issue where deleting a piece of Gear would not remove the Improvements created by any of its plugins
- fixed an issue where selling a piece of Gear would not remove the Improvements created by any of its plugins
- fixed a rounding error where the cost to purchase an Initiation/Submersion Rating could be off by 1 point

New Strings
- MenuItem_CreateCritter
- Message_SelectCritterType
- Message_UnknownCritterType
- MessageTitle_SelectCritterType

Create Critter for Spirits and Sprites
Spirits and Sprites now have a Create Critter item in their link menu when they are not currently linked to another save file. Selecting this automatically creates the Critter at the appropriate Force, puts it in Career Mode, saves it, links it to the Spirit/Sprite, and opens the file in one click.

Build 350
- plugins that add to their parent's Avail are no longer considered as being outside of the character's Avail when attempting to move the character to Career Mode, resulting in 2 items over Avail instead of 1
- confirm Karma Expense messages are now more verbose and include what the item's new Rating will be and the amount of Karma that needs to be spent
- added support for Roommates to both Standard and Advanced Lifestyles
- Standard Lifestyles can now be edited to change their % to Pay and number of Roommates
- Vehicles now write their total Pilot Rating instead of base Pilot Rating in the printout XML
- added <maneuver /> tag to Vehicles in the printout XML to make getting a Vehicle's Maneuver Autosoft Rating easier
- added support for <childcostmultiplier /> and <childavailmodifier /> to Gear which multiplies the Cost and increases the Avail of all plugins attached to it respectively
- added Spare Clip (HK Urban Fighter) to Gear which properly handles the increased Cost and Avail for Ammo for the HK Urban Fighter

Changed Strings
- Message_ConfirmKarmaExpense
- Message_ConfirmKarmaExpenseSpecialization
- Message_ConfirmKarmaExpenseEnemy
- Message_ConfirmKarmaExpenseSpend
- Message_ConfirmKarmaExpenseRemove
- Message_ConfirmKarmaExpenseComplexFormOption
- Message_ConfirmKarmaExpenseFocus
- Message_ConfirmKarmaExpenseJoinGroup
- Message_ConfirmKarmaExpenseLeaveGroup
- Message_ConfirmKarmaExpenseJoinNetwork
- Message_ConfirmKarmaExpenseLeaveNetwork

New Strings
- Label_SelectLifestyle_Roommates
- Menu_EditLifestyle

Build 347
- selecting Possesion or Inhabiatation in the Select Metatype window when creating a Spirit Critter now always adds the selected Power instead of trying to replace the Materialization Power which they might not have
- the number of Spells a character can know is now correctly limited to Spellcasting/Ritual Spellcasting Rating + Rating Modifiers instead of just the Skill's Rating
- all Spirits now show the number of additional Powers they can take on the Critter Powers tab
- fixed an issue where undoing a Cyberware/Bioware expense for a character that has MAG/RES would not restore their MAG/RES to its previous value
- fixed an issue where the character's Starting Nuyen Expense Entry would be lost if the character was not saved again after making the initial transition to Career Mode
- moving a character to Career Mode now uses the standard load character method instead of re-opening the character as-is in the Career Mode window
- renaming a Group or Armor Bundle now marks the character as having unsaved changes
- added support for grouping Custom Improvements

New Strings
- Button_AddGroup
- Message_DeleteImprovementGroup
- Button_EnableAll
- Button_DisableAll
- String_Roommates

Changed Strings
- Message_DeleteArmorLocation

Build 345
- possessed Living Vessels now change their Alias to [Vessel's Alias] (Possessed)
- possessed Inanimate Vessels now change their Alias to [Vessel Type] (Possessed)
- added a checkbox to the Select Metatype window to replace Materialization with Possession or Inhabitation when creating a Spirit
- Select Critter Power window now shows any Critter Powers that the Critter comes with by default that have been deleted
- Select Critter Power window now includes Possession and Inhabitation if the Critter's Manifestation Critter Power has been removed
- printout no longer automatically adds an Unarmed Attack Weapon to the character (replaced by the new Unarmed Attack Weapon that can be added and removed)
- new characters automatically receive the new Unarmed Attack Weapon that can be added and removed as desired
- fixed an issue where attempting to add Critter Powers to the non-Critter Free Spirit would throw an error

New Strings
- Checkbox_Metatype_PossessionTradition
- Tip_Metatype_PossessionTradition

Build 342
- added a checkbox to the Dice Roller window to Hit on 4, 5, or 6 as per the Cinematic Gameplay optional rule (SR4 75)
- added support for Possession and Inhabitation by Spirits (Possess/Inhabit Living Vessel and Possess/Inhabit Inanimate Vessel options in the Special menu if the Spirit has the Possession or Inhabitation Power)

New Strings
- Checkbox_DiceRoller_CinematicGameplay
- Menu_SpecialPossessLiving
- Menu_SpecialPossessInanimate
- MessageTitle_Possession
- Message_VesselInCareerMode
- Message_PossessionSave
- String_Possessed

Build 340
- fixed an issue that prevented Knowledge Skills from saving their selected Category (hopefully for the last time)

Build 337
- fixed an issue that caused Melee Weapons to always use the STR of a Vehicle's limb, even when being wielded by the character
- Upload Language button shows its text again

Build 336
- added support for the alternate Matrix Attribute optional rule from UN 39
- added support for <dicepool /> to Weapon Mod bonuses which affect the dice pool for the Weapon the Mod is attached to
- added <dicepool /> to the Weapon Foci Weapon Mod to affect the Weapon's dice pool
- fixed an issue where Weapons added directly to a Vehicle (Cyberware or Gear Weapons) would not be loaded correctly from a save file
- fixed an issue where trying to print a character whose Vehicle had a Cyberware Weapon would throw an error
- increased the maximum upload size for characters to 500 KB (compressed)
- Upload Character window in Omae no longer lists types of files that cannot be uploaded using the window
- Character now correctly checks if their <skillsoftaccess /> Improvement is enabled before deciding whether or not they can use Knowsofts and Linguasofts
- added a house rule to treat the Metatype Attribute Minimum as 1 for the purpose of calculating Karma costs
- fixed an issue where buying Ammo for a Weapon using the Buy Additional Ammo button without having any Gear selected would throw an error
- fixed an issue where buying Ammo for a Weapon using the Buy Additional Ammo button while having certain Gear seleted would limit the selection to that Gear's category instead of the to the Ammunition category
- added processorlimit, ispersona, isos, and issin to the list of items a Commlink includes in its printout data
- added a Commlinks sheet that prints out information for all of the character's Commlinks including Living Persona (also Nexi but limited to English only)
- fixed an issue where Qualities and Spells would wait to translate their names after asking for Improvement information
- added support for language-specific character sheets (stored in sheets\[language code])
- Character View window now lists the character sheets in the language-specific directory if a non-English language is selected
- fixed an issue where Spells were printing their Category a second time instead of selected Improvement values such as Attributes
- Complex Forms no longer show their Rating if the alternate Complex Form cost optional rule is enabled since they do not use Ratings
- fixed an issue where Weapons were adding their Smartgun bonus to their dice pool even if the Smartgun Accessory or Weapon Mod was marked as not installed
- Language Manager now uses a recursive method to translate windows and controls to make it more efficient and more easily accommodate future growth
- fixed an issue where Knowledge Skills would incorrectly change their Category if the Skill's name existed in the pre-defined Knowledge Skill list
- tabs now correctly show the character's name when moving from Create Mode to Career Mode when more than 1 character is currently open

New Strings
- Checkbox_Option_AlternateMetatypeAttributeKarma
- Checkbox_Options_AlternateMatrixAttribute

Build 332
- added support for <skillsoftaccess /> to the Improvement Manager which grants the character the ability to use Knowsofts and Linguasofts
- Knowsofts and Linguasofts now correctly require Datajacks, Sim Modules, or any item that grants <skillsoftaccess /> to be used (no longer limited to only Skillwire)
- all Gear can now be marked as Equipped
- Armor Bundles now show a list of the currently equipped items they contain when selected
- Knowledge Skill Specializations now correctly consume Karma when build a character with Karma in Create Mode
- all controls in the Dice Roller window now reposition themselves based on string lengths
- Modular Cyberlimb Plugins can now be added to Vehicle Mods if they have the a plugin that grants access to them
- Vehicle Mods can now use <selecttext /> in their bonus information
- fixed an issue where the context menu for Vehicle Sensor Plugins would not appear when loading a saved file
- fixed an issue where a category could appear twice in the Gear category list when adding a plugin
- added the ability to search for Adept Powers in the Select Adept Power window

Build 330
- fixed an issue where uploading a character to Omae would incorrectly try to truncate the character's name to the first 100 characters
- unarmed attacks now include an Adept's Penetrating Strike AP bonus in their AP
- fixed an issue where Weapons that used the Unarmed Combat Active Skill would not calculate their dice pool size correctly
- fixed an issue where Armor Mods for specific pieces of Armor were not being shown in the Select Armor Mod window when appropriate
- added an option to use a single instance of the Dice Roller window (enabled by default)

New Strings
- Checkbox_Options_SingleDiceRoller

Build 327
- Omae character uploads now require an Alias (on the Common tab) instead of Name (on the Character Info tab)
- when uploading a character to Omae, you can choose to display either the character's Alias or Name (if filled in)
- added an option for Allow dice rolling for Skills which adds a button to each Skill to open the Dice Roller window with the Skill's dice pool already set (disabled by default)
- Dice Roller window is now limited to a single instance to reduce confusion (all Dice Roller clicks bring this window into focus)
- fixed an issue where the child window icon was not properly being set to the Chummer icon until it was resized

New Strings
- Message_Omae_NPCPackDownloaded
- Checkbox_Option_AllowSkillDiceRolling
- Tip_DiceRoller

Build 325
- added support for <throwrange /> to the Improvement Manager which increases the character's effective STR for determining the range of Throwing Weapons
- added Dice Pool to the Sprites and Complex Forms tab in Career Mode
- Weapons now support <useskill /> which forces them to use a particular Active Skill when calculating their Dice Pool
- fixed an issue where Missile: Mine would cause an error to be thrown when trying to print the character

Build 324
- fixed an issue where attempting to print a character without having the sheets\omae directory would throw an error
- current and maximum Edge now appear beneath Remaining Edge on the Condition Monitor tab in Career Mode

Build 323
- XML Manager now actively filters out duplicate items found in custom data files based on their name
- sourcebook list in the Options window is now correctly sorted in alphabetical order when including custom books
- Adept Powers now include a notice that their cost is being doubled when applicable in their tooltip to clarify why their cost has increased
- fixed an issue where Vehicle Gear defined in the data file would not correctly set its quantity if one was provided
- added support for Armor Bundles (Locations for Armor)
- added support for sharing Custom and Override data through Omae
- added support for sharing custom Character Sheets through Omae

New Strings
- String_Omae_NoData
- Message_Omae_CannotFindData
- MessageTitle_Omae_CannotFindData
- Message_Omae_CannotFindSheet
- MessageTitle_Omae_CannotFindSheet
- MessageTitle_Omae_DeleteData
- Message_Omae_ConfirmData
- Message_Omae_DataDeleted
- Message_Omae_DataDeleteError
- Message_Omae_DataDownloaded
- MessageTitle_Omae_DataDownloaded
- MessageTitle_Omae_DeleteSheet
- Message_Omae_ConfirmSheet
- Message_Omae_SheetDeleted
- Message_Omae_SheetDeleteError
- Message_Omae_SheetDownloaded
- MessageTitle_Omae_SheetDownloaded
- Message_OmaeUpload_DataName
- MessageTitle_OmaeUpload_DataName
- Message_OameUpload_DataDescription
- MessageTitle_OmaeUpload_DataDescription
- Message_OmaeUpload_DataSelectFiles
- Message_OmaeUpload_CannotUploadSheet
- Message_OmaeUpload_SheetName
- MessageTitle_OmaeUpload_SheetName
- Message_OameUpload_SheetDescription
- MessageTitle_OmaeUpload_SheetDescription
- Title_OmaeUploadData
- Title_OmaeUploadSheet
- Button_Omae_UploadData
- Message_DeleteArmorLocation
- Button_AddBundle
- Button_EquipAll
- Button_UnEquipAll
- Tip_Power_DoublePoints

Changed Strings
- Message_OmaeUpload_UploadFailed
- Message_OmaeUpload_UploadComplete
- MessageTitle_OmaeUpload_UploadComplete

Build 321
- maximum Rating for all Skill Groups and Skills are now set to match the Critter's highest maximum Skill Rating when Force or D6 is a selectable value in the Select Metatype window
- added support for the alternate Complex Form cost optional rule from UN 39
- added support for the optional rule to allow any Bioware to be converted to Transgenics with the GM's approval from AU 93
- characters are now correctly limited to a number of Metamagics/Echoes equal to their Attribute + Initiate or Submersion Grade
- Gear on the Gear tab can now be transferred between other Gear (move a plugin from one device to another, move a device to become another device's plugin, or move a plugin to a location to become its own device) by dragging-and-dropping using the right mouse button
- added a house rule to allow players/GMs to custom mark Weapon Accessories and Mods as being part of the base Weapon
- Cyberweapons now show their calculated damage using their limbs STR when selected on the Weapons tab

New Strings
- Message_AdditionalMetamagicLimit
- Message_AdditionalEchoLimit
- Checkbox_Options_AlternateComplexFormCost
- Checkbox_Options_AllowCustomTransgenics
- Checkbox_Option_AllowEditPartOfBaseWeapon
- Checkbox_Transgenic

Build 320
- fixed an issue where Re-Apply Improvements would throw an error when checking Gear plugins whose parent item could no longer be found because of changed Gear categories
- Re-Apply Improvements now records any selected values in the same manner as selecting them for the first time
- pressing the up and down arrows while the search field has focus now selects the next/previous item in the list in most windows
- added support for Large Dice Pool and Really Large Dice Pool rolling option from War! to the Dice Roller window
- Cost/Month in the Advanced Lifestyle window when working on a Safehouse is now correctly changed to Cost/Week
- maximum Power Level for Mystic Adept Powers is now correctly limited by their total MAG
- custom Improvements now appear in a tree
- custom Improvements can now be sorted using drag-and-drop
- added support for editing custom Improvements
- Active Skills now show their tooltips when grouped
- fixed an issue where broken Skill Groups would no longer show their tooltip in Career Mode
- reloading a Weapon can now draw ammo from secondary containers such as Spare Clips

New Strings
- String_DiceRoller_Standard
- String_DiceRoller_Large
- String_DiceRoller_ReallyLarge
- Node_SelectedImprovements
- Button_EditImprovement
- Button_DeleteImprovement

Build 317
- Improvements can now contain multiple <spellcategory /> tags
- added support for Bolt Holes and Safehouses from the new Safehouses sourcebook
- Advanced Lifestyle window now filters Qualities based on the selected sourcebooks
- fixed an issue where selecting an Underbarrel Weapon that had no Accessories or Modifications in Career Mode would throw an error
- fixed an issue where undoing the Karma Expense for increasing an Active Skill would not re-enable the Skill Group control when appropriate
- Select Gear window now shows a checkbox for Inherent Program for selected software for Metasapients that can select Inherent Programs

New Strings
- Menu_BoltHole
- Menu_Safehouse
- Label_SelectLifestyle_CostPerWeek
- Label_SelectGear_InherentProgram

Build 314
- added support for <spellcategory /> to the Improvement Manager which adjusts the size of a character's Spellcasting Dice Pool for Spells of the specified Category
- selecting a Spell now shows the Dice Pool the character receives for casting the Spell
- added Dice Pool to the Weapons tab in Create Mode
- added Street Cred, Notoriety, and Public Awareness to the Character Info tab in Create Mode to see how Qualities are affecting their values during character creation
- added Re-apply Improvements to the Special menu which attempts to update the Improvement information for all of the applicable items on a character
- added Limited Spell checkbox to the Create Spell window
- entering 0 BP or Karma in the Choose BP Amount window creates the character in a free-style creation mode (see below)
- fixed an issue where the first category in the Select Metatype window was not selected when creating a Critter
- fixed an issue where Attributes whose Metatype minimum and maximum were the same would incorrectly add the 15 additional BP as though they had been purchased up to the Metatype's maximum, resulting in incorrect costs for A.I. and Free Spirit characters
- burning out in Create Mode now reduces the Attribute's cost to 0 since no points would have realistically been put into it (you've essentially burned away the 1 free point from your Quality gave you or the points your Metatype gave you)
- Reflex Recorders now only apply their bonus to Combat Active and Physical Active Skills
- added a Donate button to the About window (see below)
- Sensor Software now counts as Software for Commlinks (can be marked as running, counts towards Total Response, etc.)
- fixed an issue where Metamagics/Echoes would incorrectly believe they do not meet Metatype or Quality requirements

New Strings
- Menu_SpecialReapplyImprovements
- Message_ConfirmReapplyImprovements
- MessageTitle_ConfirmReapplyImprovements
- Title_SelectSpellCategory

Free-Style Create Mode
When 0 BP or 0 Karma is entered in the Choose BP Amount window, the Create window now lets you create a character with an unknown amount of BP/Karma. As BP/Karma is spent, the character's point total is automatically calculated. This also tracks the minimum amount of points the character must be based on the Primary Attributes in an attempt to enforce the rule of no more than 1/2 of the character's points total may be spent on Primary Attributes. The BP/Karma field will turn red when the character's Primary Attributes are forcing the character to be calculated at a higher point total than the number of points that have actually been spent.

Donate Button
Enough people have asked for it, so a Donate button has been added to the About window. Please remember that you're not buying a license, the software, or priority support. All donations go towards purchasing additional Shadowrun books as they're released which means more content for Chummer. ;)

Build 311
- added support for <notoriety /> to the Improvement Manager which adjusts the character's Notoriety rating
- Street Cred, Notoriety, and Public Awareness now automatically calculate based on the formulas from SR4 265 in addition to using the GM-awarded bonus fields that are already present
- fixed an issue where Cyberware Essence costs would occasionally round to 3 decimal places instead of 2
- fixed an issue where Cyberware would always be added as Standard Grade when in Create Mode, regardless of the Grade that was selected in the Add Cyberware window
- standard Gear can now include <system>, <response>, and <firewall> to assign these attributes for non-Commlink devices
- fixed an issue where MAG/RES cost was not being calculated correct in Create Mode when building with Karma and the character has reduced their essence through Cyberware/Bioware

New Strings
- Message_BurnStreetCred
- MessageTitle_BurnStreetCred
- Label_StreetCred
- Label_Notoriety
- Label_PublicAwareness
- Tip_BurnStreetCred
- String_CareerKarma
- String_StreetCred
- String_BurntStreetCred
- String_Notoriety

Build 307
- corrected the logic for checking for Metamagic/Echo Metatype and Quality requirements
- Spell category is correctly cached when using non-English languages
- Adept Powers have their Maximum Rating set properly when added in Career Mode
- highlight from Vehicles is removed when drag-and-drop is no longer floating over them
- fixed an issue where Skill Groups would be incorrectly limited to Rating 4 for characters that have just moved to Career Mode and not yet purchased a Rating in another Skill Group
- fixed an issue where undoing the Karma Expense for purchasing the maximum Rating for a Skill Group would not re-enable the Improve Skill Group button
- fixed an issue where undoing the Karma Expense for purchasing the maximum Rating for a Skill would not re-enable the Improve Skill button
- Validating a character now breaks any Skill Group if any of their associated Active Skills' Ratings do not match the Group's Rating
- Custom Improvements are now stacked on top of all other Improvements, meaning that they are no longer suppressed by Improvements that have a precedence (so REA can be modified even if the character has taken the Improved Reflexes Adept Power or Wired Reflexes)

Build 303
- placing a negative number in <flyspeed /> now gives a character a Fly speed equal to their Movement x [number x -1] which allows the Drake Quality to give a character a Fly speed of twice their Movement rate
- Update window now creates any directories it needs for downloaded files instead of relying on them being created by previous versions of the application
- corrected the maximum Rating for Sprites in Career Mode to RES x 2
- added an option to calculate Commlink Response based on the number of running programs (enabled by default)
- Programs attached to Commlinks can now be marked as Running which impacts the Commlink's Response value if the option is enabled (as per Processor Limit on SR4 222)
- added support for translating Spell DV
- Spells now show their translated DV on character sheets
- adding a Spell in Career Mode now asks you to confirm the Karma expense
- added support for creating Spells (as per SM 159), accessed through the dropdown menu on the Add Spell button
- names of items that are over the character's Avail limit are now shown when attempting to move a character to Career Mode to make identifying them easier
- Stacked Foci are now limited to a combined Force of 6
- added a house rule to allow the combined Force of Stacked Foci to exceed 6

New Strings
- Message_StackedFocusForce
- String_SpellOverflowDamage
- String_SpellDamageValue
- String_SpellToxinDV
- String_SpellDiseaseDV
- String_SpellRadiationPower
- Checkbox_SoftwareRunning
- Checkbox_Option_CalculateCommlinkResponse
- String_SpellDurationPermanentLong
- Menu_CreateSpell
- Title_CreateSpell
- Label_SpellOptions
- Checkbox_RestrictedTarget
- Checkbox_VeryRestrictedTarget
- Checkbox_CombatSpell1
- Checkbox_CombatSpell2
- Checkbox_CombatSpell3
- Checkbox_CombatSpell4
- Checkbox_CombatSpell5
- Checkbox_DetectionSpell1
- Checkbox_DetectionSpell2
- Checkbox_DetectionSpell3
- Checkbox_DetectionSpell4
- Checkbox_DetectionSpell5
- Checkbox_DetectionSpell6
- Checkbox_DetectionSpell7
- Checkbox_DetectionSpell8
- Checkbox_DetectionSpell9
- Checkbox_DetectionSpell10
- Checkbox_DetectionSpell11
- Checkbox_DetectionSpell12
- Checkbox_DetectionSpell13
- Checkbox_DetectionSpell14
- Checkbox_HealthSpell1
- Checkbox_HealthSpell2
- Checkbox_HealthSpell3
- Checkbox_HealthSpell4
- Checkbox_HealthSpell5
- Checkbox_IllusionSpell1
- Checkbox_IllusionSpell2
- Checkbox_IllusionSpell3
- Checkbox_IllusionSpell4
- Checkbox_IllusionSpell5
- Checkbox_ManipulationSpell1
- Checkbox_ManipulationSpell2
- Checkbox_ManipulationSpell3
- Checkbox_ManipulationSpell4
- Checkbox_ManipulationSpell5
- Checkbox_ManipulationSpell6
- Message_SpellName
- Message_SpellRestricted
- Message_CombatSpellRequirement1
- Message_CombatSpellRequirement2
- Message_DetectionSpellRequirement1
- Message_DetectionSpellRequirement2
- Message_IllusionSpellRequirement1
- Message_IllusionSpellRequirement2
- Message_ManipulationSpellRequirement1
- Message_ManipulationSpellRequirement2

Build 300
- changed all references of www.dndjunkie.com to Chummer's new home: www.chummergen.com
- changed how item name translations are handled which should result in save files loading about twice as fast when using a language other than English
- changes to how controls subscribe to events and memory management

Build 299
- added support for Stacked Foci
- Move to Vehicle button on the Weapons tab is no longer enabled if the character does not have any Vehicles
- Active Skill filter list now includes options for filtering by Attribute and Skill Group
- added Career Nuyen to Other Info tab in Career Mode which tracks how much Nuyen the character has gained over their career
- Nuyen Expense window now shows the Refund checkbox to mark an income as not counting towards the character's career Nuyen total
- fixed an issue where Power Focus was adding its Improvements to a character when added, before it is marked as Bonded (resulting in the same bonus being applied twice)
- Skill Groups now show their tooltips when disabled

New Strings
- Label_OtherCareerNuyen
- Checkbox_Expense_RefundNuyen
- Button_CreateStackedFocus
- Message_CannotStackFoci
- Message_StackedFocusMinimum
- MessageTitle_CannotStackFoci
- Message_DeleteStackedFocus
- String_StackedFocus
- String_SelectItemFocus

Build 297
- fixed an issue with some strings incorrectly containing "String_Attribute[xxxx]Short" in their name

Build 296
- Ammo qty is now properly labeled as "Qty" in the Reload window
- expanding the Ammo dropdown in the Reload window no longer throws an error
- Cloning Machine now uses the Select Number window instead of Select Text
- Nexi now include the cost of their Signal component
- fixed an issue where re-sorting the list of Cyberware/Bioware would cause the item to become deselected, making the Add & More button no longer work
- added support for renaming Locations
- added <iscommlink /> tag to Gear in the printout XML so Commlinks can be identified by their tag instead of by their string content
- added <isnexus /> tag to Gear in the printout XML so Nexi can be identified by their tag instead of by their string content
- added <isammo /> tag to Gear in the printout XML so Ammunition can be identified by their tag instead of by their string content
- added <isprogram /> tag to Gear in the printout XML so Programs can be identified by their tag instead of by their string content
- added <islanguage /> tag to Skills in the printout XML so Languages can be identified by their tag instead of by their string content

Build 294
- attempting to improve a Skill when the character does not have enough Karma no longer throws an error
- Complex Forms list is now grouped by type, similar to the Spells list
- Spells added by a PACKS Kit are now placed into to the correct category in the Spells list
- Cyberware list is now sorted in alphabetical order
- fixed an issue where Program Options may not be removed from the Complex Forms list when undoing their Karma Expense
- Reload Weapon window now shows the current quantity and Location of each Ammo to make identifying which stack the Ammo is coming from easier
- list of Ammo in the Reload Weapon window now set its dropdown width to accommodate the longest string
- added a BP Costs tab to the Options window where the BP costs for character creation can be modified (BP costs of Qualities must be done by overriding the qualities.xml file - see Chummer Wiki for more information)
- revised Mentor Spirits and Paragons so that characters can select which of their "choose one" benefits they want
- added support for exporting characters to Squad Manager (http://stauder-online.de/sr/english.htm), found under File > Export for characters in Career Mode

New Strings
- Node_SelectedAdvancedComplexForms
- Node_SelectedAREComplexForms
- Node_SelectedAutosoftComplexForms
- Node_SelectedCommonUseComplexForms
- Node_SelectedHackingComplexForms
- Node_SelectedMalwareComplexForms
- Node_SelectedSensorComplexForms
- Node_SelectedSkillsoftsComplexForms
- Node_SelectedTacticalARComplexForms
- Tab_Options_BPCosts
- Label_Options_BPAttribute
- Label_Options_BPAttributeMax
- Label_Options_BPContact
- Label_Options_BPMartialArt
- Label_Options_BPMartialArtManeuver
- Label_Options_BPSkillGroup
- Label_Options_BPActiveSkill
- Label_Options_BPSkillSpecialization
- Label_Options_BPKnowledgeSkill
- Label_Options_BPSpell
- Label_Options_BPFocus
- Label_Options_BPSpirit
- Label_Options_BPComplexForm
- Label_Options_BPComplexFormOption
- Label_SelectMentor_ChooseOne
- Title_ExportCharacter
- Label_ExportTo
- Menu_FileExport
- Menu_RenameLocation

Deleted Strings
- Node_SelectedComplexForms

Build 292
- fixed an issue where entering custom text in the Select Item window would throw an error
- added <include /> tag to Weapon Mod, Weapon Accessory, and Vehicle Mods in printout XML
- added <firewall />, <signal />, <response />, <system />, and <devicerating /> to Vehicles in printout XML
- added <min />, <max />, and <aug /> to Attributes in printout XML
- Essence loss only reduces MAG/RES maximum House Rule works properly again
- Select Cyberware window now uses the category of the selected item instead of the category selected in the category list to determine Essence and Nuyen cost discounts based on item category
- fixed an issue where Setting names in the Select Setting window could map to the wrong file

Build 291
- buttons on the Calendar tab now reposition themselves based on string lengths
- Note tooltips now show the item's Notes, removing the need to open the window to read them
- added an Improvements tab (see below)

New Strings
- Button_AddImproevment
- Title_SelectSkillCategory
- Title_CreateImprovement
- Label_ImprovementType
- Label_CreateImprovementValue
- Label_CreateImprovementMinimum
- Label_CreateImprovementMaximum
- Label_CreateImprovementAugmented
- Label_CreateImprovementSelectedValue
- Button_ChangeSelection
- Message_SelectItem
- MessageTitle_SelectItem
- Message_ImprovementName
- MessageTitle_ImprovementName
- Checkbox_Active
- Message_DeleteImprovement
- Tip_Improvement_EditNotes

Improvements Tab
The Improvements tab allows players to create Custom Improvements to their character that can be turned on and off as needed. This finally adds support for conditional/situational modifiers! For example, if your character has the Attribute Boost (STR) Adept Power at Rating 3, you can now create a Custom Improvement that will allow you to boost your STR when the Power is active, then set it back when you've deactivated it. See the Creating Custom Improvements page on the Chummer Wiki for more information.

Build 289
- added support for <selectrestricted /> to the Improvement Manager which lets the character pick from a list of Restricted items they have or enter their own value (used for Fake Licenses)
- improved the way in which unsaved changes to characters are detected
- Power Point cost for Adept Powers are no longer rounded to 2 decimal places to ensure Adepts are not being cheated out of Power Points when using discounts
- added support for a weekly calendar to track weekly Tests, runs, when rent is due, etc.
- fixed an issue where adding Commlink Upgrades or Commlink Operating System Upgrades directly to the character's or a Vehicle's Gear instead of as a plugin would cause the save file to become unusable
- adding Improved Sensor Array Vehicle Mod to a Vehicle now automatically adjusts the current Sensor to the appropriate size
- Vehicles and Drones now have their Armor Ratings limited as per AR 132 unless Ignore Rules is turned on
- adding Cyberware plugins to a Vehicle Mod no longer causes an error to be thrown when attempting to print
- Specialization list for non-Exotic Active Skills is now disabled if the Skill is part of a Skill Group or its Rating is 0

New Strings
- Tab_Calendar
- Button_AddWeek
- Button_EditWeek
- String_WeekDisplay
- Title_CalendarStart
- Label_CalendarStart
- Label_Year
- Label_Month
- Label_Week

Build 283
- Options window now resizes to fit the widest string in the window for the current language
- Group Name and Notes on the Initiation tab are now properly saved and loaded
- application no longer throws an error if it cannot find a string because of an out-of-date language file and instead displays the ID of the string it is looking for
- progress bars in the Update window re-appear when it attempts to re-download failed files
- Update process now verifies that an executable update it has just downloaded is valid and will re-attempt failures, leaving the original file in place to prevent the application from becoming unusable

Build 280
- <specificskill /> now allows for a precedence to be set
- added an Edit Expense button to the Karma and Nuyen tab
- added Edit Expense to the context menu for Karma and Nuyen Expenses
- MAG and RES can now be reduced to 0 in Create Mode if the character's Essence has been reduced
- Sapient Critters now use the Uneducated Quality instead of the Uneducated Critter Power
- Metatypes can now mark Qualities as removable and remove them in both Create and Career Modes (see below)
- Genetic Infusions are no longer affected by Biocompatability (Bioware)
- Karma costs for Foci are now set on the Karma tab in the Options window
- Cyberware Modular Plugins are now restricted to only those with the Modular Cyberlimb or Modular Adaptation plugins
- added a house rule for Allow characters to exceed 50% of points in Attributes
- added a house rule for Characters can spend any number of points on Nuyen
- fixed an issue where attempting to calculate the Avail Test for an item with "+" in its Availability would throw an error
- fixed an issue where Gear with "+(Rating)" in its Availability would not have its correct Availability shown in the Select Gear window

New Strings
- Button_EditExpense
- Message_DeleteMetatypeQuality
- Label_Options_Force
- Label_Options_AnchoringFocus
- Label_Options_BanishingFocus
- Label_Options_BindingFocus
- Label_Options_CenteringFocus
- Label_Options_CounterspellingFocus
- Label_Options_DiviningFocus
- Label_Options_DowsingFocus
- Label_Options_InfusionFocus
- Label_Options_MaskingFocus
- Label_Options_PowerFocus
- Label_Options_ShieldingFocus
- Label_Options_SpellcastingFocus
- Label_Options_SummoningFocus
- Label_Options_SustainingFocus
- Label_Options_SymbolicLinkFocus
- Label_Options_WeaponFocus
- Checkbox_Option_AllowExceedAttributeBP
- Checkbox_Option_UnrestrictedNuyen

Removable Metatype Qualities
Metatypes now have the ability to mark their starting Qualities as removable by setting the removable attribute to "true". These Qualities can be removed in Create Mode and Career Mode by selecting them and clicking the Delete Quality button. Removing these Qualities will cost the appropriate amount of BP or Karma. This is to allow Sapient Critters to buy off the Uncouth and Uneducated Qualities that they start with. This can be applied to older save files by locating the appropriate Quality and changing its <qualitysource> to MetatypeRemovable.

Build 277
- added support for <unarmedap /> to the Improvement Manager which improves the Armor Penetration of Unarmed attacks
- added support for <thresholdoffset /> to the Improvement Manager which modifies the number of additional boxes that appear before the character's first Condition Monitor penalty
- added support for <affectbase /> to the Improvement Manager which marks an Improvement as affecting an Attribute's actual value
- Damage Code for Unarmed attacks are now translated on printouts
- added <cmthresholdoffset /> to printout XML
- fixed an issue where Adept Powers were not affecting an Attribute's value properly (see below)
- non-standard Flechette Ammo which does not explicitly add +5 to AP now reduce a Flechette Weapon's AP appropriately (which assume +5 AP from standard Flechette Ammo in their stats)
- name of the Settings File in use now appears in the window's title bar
- fixed an issue where Weapons with a Foregrip and Sling were not receiving their proper RC bonus
- buttons in the Update window show correctly reposition themselves when using longer strings
- failing to load a data translation file no longer throws an error and renders the application unusable
- selected Mentor Spirits and Paragons are now correctly translated in the list of selected Qualities and on printouts
- added an Installed option for Vehicle Mods to show that they are currently in use on the Vehicle and are contributing to the Vehicle's stats
- fixed an issue where attempting to sort Expenses by amount in regions that use something other than "." to separate decimal places would cause an error to be thrown
- fixed an issue where purchasing Gear that stacked in Career Mode would deduct the cost of the items already in the stack instead of the cost for the quantity purchased
- increased the width of the Condition Monitor labels so that longer strings are not truncated
- save files can now be opened using drag-and-drop

Adept Powers that Affect Base Attribute Scores
There has been a rather significant change (correction) to how a few Powers work in terms of affecting Attributes; namely Creative Eye, Improved Physical Attribute, and Keen Wits. The cost of these Powers were not being calculated correctly as they were not correctly modifying their Attributes' actual value, nor were they properly increasing the Karma cost of improving them in Career Mode. If your characters have any of these three Powers, you will need to remove them and re-add them so that things are calculated correctly.

Build 274
- corrected the positioning of items in the Other Info tab in Create Mode
- Metavariant Qualities are now translated in the Select Metatype window
- tooltip for the Advanced Contact Options button is now properly translated
- number of real world Initiative Passes is correctly calculated for printout XML
- Ballistic Encumbrance and Impact Encumbrance are now translated in tooltips
- all Search labels now reposition themselves based on string lengths
- added a new Karma value for Complex Form Skillsoft (default 1)
- Skillsoft Complex Forms now cost an amount of Karma equal to the amount set in the Options window

New Strings
- String_BallisticEncumbrance
- String_ImpactEncumbrance
- Label_Options_ComplexFormSkillsoft

Build 272
- all controls now reposition themselves to accommodate longer strings for non-English languages

Build 271
- added support for uploading language files through the application (translators, see http://www.dndjunkie.com/chummer/wiki/Uploading-Language-Files.ashx for information)
- Expense Entries can now be sorted by clicking on the column headings
- fixed an issue where trying to edit old Expense Entries that cannot be edited would throw an error
- removed the ability to select multiple Expense Entries from the same list as once as this had no use
- "level" is now correctly translated in the Select Adept Power window
- fixed an issue where the selected value for a Complex Form would appear twice after adding it to the character
- fixed an issue that prevented Technomancers with the Biowire Echo from being able to add Skillsofts as Complex Forms
- Skills now check Complex Forms for Skillsoft Ratings

Build 269
- fixed an issue where the Equipped checkbox on the Gear tab in Career Mode would never get enabled
- Living Persona Attributes show on the Complex Forms tab are now correctly limited by the character's RES Attribute
- added an option for enforce Capacity limits (enabled by default)
- Capacity limits are now checked when attempting to move a character from Create Mode to Career Mode when enforcing Capacity limits is enabled
- Capacity limits are now checked when attempting to add items in Career Mode when enforcing Capacity limits is enabled
- fixed an issue where trying to change the Rating of a Hacked Skillsoft in Create Mode would throw an error
- Skillsoft Clusters can now be Hacked
- moving Gear between a Vehicle and inventory now re-creates the proper plugins
- added an optional for Use Restrictions to Recoil Compensation (AR 148) (enabled by default)
- fixed an issue where language files were not mapped to the proper language in the Options window

New Strings
- Checkbox_Options_UseRestrictionsToRecoilCompensation

Build 265
- Biowires Echo now creates a Skillwire Improvement so that Technomancers with this Echo can thread Skillsofts
- fixed an issue where Skillsofts were not being properly limited by the character's Skillwire Rating
- quickly opening/closing groups in the Select Complex Form and Select Spell windows without an item selected no longer throws an error
- Advanced Lifestyles can now be renamed when editing them
- fixed an issue where selecting a custom PACKS Kit that contained custom Knowledge Skills would throw an error
- Bonded Foci no longer attempt to re-create their Improvements when a character's Gear is updated
- Improvement Manager now only removes access to Special Attributes, tabs, Uncouth, Uneducated, and Infirm if the Improvement being removed is the only remaining item granting access to that item
- removing Critter Powers now correctly removes any Improvements it created
- Critter Powers no longer show selected values twice
- Active Skill tooltip now includes the Skill's Category
- items with notes now appear in brown text for easier identification
- Foci that should ask for a selected value now ask for and remember it when they are first added to the character instead of when their Rating changes
- Foci now show their selected value when appropriate
- Shock and Stun Weapons now have Ammo information and can be reloaded using Ammo: Stun Charge
- added support for Override Data Files (see below)

Override Data Files
Similar to Custom Data Files, Override Data Files let you override individual items, replacing the base data with your own version (for example, changing the cost and damage for a Weapon). These follow the same naming rules as Custom Data Files but use "override" as their prefix (such as override_weapons.xml). Multiple Override files can exist for the same type (such as multiple Override files for Weapons), and the files are loaded in alphabetical order after loading the base data files. The item in the Override file completely replaces the base item. This is not intended to be used for holding your new custom data as the XML Manager will only overwrite existing items; it will not add items that do not exist in the base data files. Use at your own risk.

New Strings
- Checkbox_Option_EnforceCapacity
- Message_CapacityReached
- Message_CapacityReachedValidate

Deleted Strings
- Message_CapacityReachedCyberware
- Message_CapacityReachedGear

Build 263
- fixed an issue where deleting a Vehicle Mod could cause other items to be deleted from the Vehicle at the same time
- added <modcategories /> to vehicles.xml to allow support for translating Vehicle Modification Categories
- added <limits /> to vehicles.xml to allow support for translating Vehicle Modification Limiters
- added house rules for multiplying the cost of Restricted and Forbidden items (applies to Career Mode only)
- fixed an issue where quotation marks in custom names for items could result in an error being thrown
- Move to Vehicle button tooltip on the Weapons tab is now correctly translated
- Complex Forms that use a device attribute for their Common Skill (System, Response, Firewall, Signal) no longer throw an error when selected
- Commonly Used Skill on the Select Program Options tab is now translated properly
- fixed an issue that prevented Spell Category names from being translated

New Strings
- Checkbox_Options_MultiplyRestrictedCost
- Checkbox_Options_MultiplyForbiddenCost

Build 262
- fixed an issue where Adept Powers over Rating 6 would cause an error to be thrown when loading a saved character
- Adept Powers now have their maximum Rating properly set when being added to a character with a MAG higher than 6
- added <rawdamage /> to the printout XML for Weapons which writes out the formula (not calculated) Damage for a Weapon
- Update window now checks the downloaded files and re-downloads files that are accidentally written as 0 bytes in an attempt to avoid errors
- added support for Protosapients and Technocritters Critters
- purchase windows now include a Test field to show the Extended Availability Test for items
- added support for editing the amount for manually-created Expense Entries

New Strings
- String_Day
- String_Days
- String_Week
- String_Weeks
- String_Hour
- String_Hours

Build 259
- added support for <composure /> to the Improvement Manager which improves a character's Composure Special Attribute Test
- added support for <max /> to <specificskill /> in the Improvement Manager which improves a Skill's maximum Rating
- when loading a saved character, Weapons, Skills, and Gear now replace "Hold-Outs" with "Holdouts" to match the SR4A errata
- added a Close item to the File menu
- default message for Expense Entries now reads from the translation file
- double quotes in Knowledge Skill names should no longer cause an error to be thrown when loading a save file
- automatically-created Copy Protection and Optimization plugins now have their Rating correctly set to 1 if their parents do not have a Rating
- added Code of Conduct Qualities from Runner's Companion
- fixed an issue where attempting to move a character to Career Mode could throw an error if the character had a Weapon with a Forbidden Avail while using a non-English language
- fixed an issue where attempting to print a Critter with an Exotic Active Skill could throw an error
- Cyberware now translates Attribute and Skill names as needed
- Complex Forms and their Options now show their selected Rating in the Complex Forms list
- Critter Powers, Complex Forms, and Complex Form Options now show their extra selection text if applicable
- added an optional rule to use calculated Vehicle Sensor Ratings which uses the average Rating for all Sensor Functions plugins in the Vehicle's Sensor (disabled by default)
- Weapons now support <allowmod /> which, when set to false, prevents them from being able to add Weapon Modifications
- SR4 sheet now shows Lifestyle Name
- Game Master Summary sheet now shows Critter Powers and Movement
- Text-Only sheet now shows Lifestyles and Movement
- added support for Armor Mods adding Cyberweapons (MilSpec Armor)
- correct the Reach for Shapeshifters
- Foot Anchor now creates a Foot Anchor Weapon

Modified Strings
- MessageTitle_CannotModifyWeapon

New Strings
- Menu_FileClose
- String_ExpenseDefault
- Tab_Improvements
- Checkbox_Options_UseCalculatedVehicleSensorRatings
- Message_CannotModifyWeaponMod

Build 254
- added support for <matrixinitiativepassadd /> to the Improvement Manager which stacks additional Matrix Initiative Pass bonuses on top of the highest value
- added support for <initiativepassadd /> to the Improvement Manager which stacks additional Initiative Pass bonuses on top of the highest value
- added <matrixinitiativepassadd /> to Simsense Booster and Simsense Accelerator
- added <initiativepassadd /> to Acceleration
- editing an Advanced Lifestyle no longer resets its number of pre-paid months to 1
- added support for naming standard Lifestyles
- melee Weapons mounted in Cyberlimbs now use the limb's STR for calculating their Damage
- reverted the change to Mystic Adept Power levels: as per the FAQ, their maximum level is based on your Adept MAG, not total MAG
- updated the Max. Spirit Force House Rule to also encompass Mystic Adept Power Levels
- Adept Powers now show their source and page information in a tooltip
- added support for transferring Weapons between a character's Inventory and Vehicles
- fixed an issue where purchasing additional Ammo could result in a divide by zero error
- Critter Powers tab is now properly cleared when access to Critter Powers has been lost

Modified Strings
- Checkbox_Options_MaxSpiritForce

New Strings
- Message_CannotMoveWeapons
- MessageTitle_CannotMoveWeapons
- Message_SelectLifestyleName
- MessageTitle_SelectLifestyle
- String_LifestyleName

Build 251
- added an optional rule for Armor Degradation (disabled by default)
- added support for Armor Degradation in Career Mode
- added support for transferring Gear between a character's Inventory and Vehicles
- fixed an issue where removing the last of a Gear that also created a Weapon entry would not remove the appropriate Weapon
- fixed an issue where adding Gear that resulted in a stack would create a duplicate copy of its Weapon
- attempting to move a character to Career Mode no longer throws an error when checking item Availability using a non-English language

New Strings
- String_MoveGear
- Tip_ArmorDegradationBPlus
- Tip_ArmorDegradationBMinus
- Tip_ArmorDegradationIPlus
- Tip_ArmorDegradationIMinus
- Tip_TransferToVehicle
- Tip_TransferToInventory

Build 250
- A.I.s can now select Commlink and Vehicles as their Home Node
- corrected the tooltip for Career Karma
- printout XML no longer includes object GUIDs
- Gear now includes <bonded /> and <equipped /> in the printout XML
- Gear and Vehicles now include <homenode /> in the printout XML
- Adept Powers are now correctly limited by the character's total MAG instead of the MAG allocated only to the character's Adept aspect
- Settings File list is now sorted correctly to prevent file mismatches
- Hacked and Do It Yourself Gear now apply the correct cost modifiers to Gear when added as plugins to Vehicles
- Autsofts and Skillsofts can now be Hacked
- fixed an issue that caused a Technomancer's Biofeedback Filter to never be given a Rating on printouts
- fixed an issue that caused newly added Cyberware to select Standard Grade immediately after being added
- fixed an issue that could cause Gear quantities to be incorrectly updated when selecting an item for the first time in Create Mode
- fixed an issue where adding Gear as a plugin could cause the quantity of the parent item to be modified
- added the ability to search for Complex Forms in the Select Complex Form window
- added options to automatically add Copy Protection and Registration plugins individually to Matrix Programs (enabled by default)
- added house rules for allowing a character to exceed 35 BP worth of Positive and Negative Qualities
- added an option to start the application in fullscreen mode (disabled by default)
- added a conext menu entry to edit Advanced Lifestyles
- Search field is now selected by default when opening windows with the ability to Search
- Gear Capacity should now calculate correctly when dealing with decimals in regions that use something other than "." to separate decimal places
- removed redundant "Chummer" from the window title and put character Alias before the current operating mode
- changing the number of months for a Lifestyle in Career Mode now marks the character as having unsaved changes
- Skills now include <source /> and <page /> information on the printout XML when appropriate
- Active Skills now show their source and page information in a tooltip
- removed the close box from a number of limited-selection windows that require a value to be selected
- Gear now displays the correct quantity when added as a plugin
- added a Buy Ammo button to the Weapons tab in Career Mode which allows you to select a type of Ammo and automatically assigns the correct Weapon Category for the currently-selected Weapon
- ampersand characters in Category and item names should no longer confuse the XML Manager when trying to match translated items
- Drain and Fading Attributes are now translated
- Ammo Category is now translated in the Out of Ammo message
- Quality names are now translated in the Swap Quality message
- Martial Art name is now translated in the Martial Art Advantage limit message
- Complex Form and Quality names are now translated in the Confirm Karma Expense messages
- Attribute, Skill, Skill Group, Martial Art, Complex Form, and Program Option names are now translated when creating Karma Expenses messages
- all Improvement dialogues should now show translated item names when appropriate
- Skill name is now translated in the Break Skill Group message
- Radius in Weapon Damage is now translated
- Skills now show the translated Attribute abbreviation
- Weapon Mount is now translated for Weapon Accessories
- Weapon Firing Modes now read from the translation file
- Spell Descriptors, Type, Range, Damage, Duration, and DV are now translated
- Critter Power Type, Action, Range, and Duration are now translated
- Cyberware, Bioware, and Gear Weapons now have their Category name translated on the Weapons tab
- included plugins that come with Cyberware (such as Cybereyes) are now properly translated when added to the character
- Commonly Used Skill on the Complex Forms tab are now translated

New Strings
- Tip_OtherCareerKarma
- Tip_BuyAmmo
- Checkbox_HomeNode
- Menu_NameLifestyle
- Menu_EditAdvancedLifestyle
- Checkbox_Options_AutomaticCopyProtection
- Checkbox_Options_AutomaticRegistration
- Checkbox_Options_ExceedPositiveQualities
- Checkbox_Options_ExceedNegativeQualities
- Checkbox_Options_ExceedNegativeQualitiesLimit
- Checkbox_Options_StartupFullscreen
- String_DamageRadius
- String_ModeSingleShot
- String_ModeSemiAutomatic
- String_ModeBurstFire
- String_ModeFullAutomatic
- String_ModeSpecial
- String_SpellForce
- String_SpellSpecial
- String_SpellTypePhysical
- String_SpellTypeMana
- String_SpellDurationInstant
- String_SpellDurationInstantLong
- String_SpellDurationPermanent
- String_SpellDurationSustained
- String_SpellDurationSustainedLong
- String_SpellDurationAlways
- String_SpellDurationSpecial
- String_SpellRangeLineOfSight
- String_SpellRangeArea
- String_SpellRangeTouch
- String_SpellRangeTouchLong
- String_SpellRangeSelf
- String_DescActive
- String_DescArea
- String_DescDirect
- String_DescDirectional
- String_DescElemental
- String_DescEnvironmental
- String_DescExtendedArea
- String_DescIndirect
- String_DescMana
- String_DescMental
- String_DescMultiSense
- String_DescNegative
- String_DescObvious
- String_DescPassive
- String_DescPhysical
- String_DescPsychic
- String_DescRealistic
- String_DescSingleSense
- String_DescTouch
- String_ActionAutomatic
- String_ActionFree
- String_ActionSimple
- String_ActionComplex

Build 247
- character Alias is now shown in the prompt to save a character when exiting the application to make identifying which characters to save easier
- Quality names are now translated in the error message when trying to change your Metatype
- Add Sprite button now reads from the translation file
- required and forbidden items are now translated in the Select Quality and Select Metamagic/Echo windows
- Adept Powers now have their Ratings properly reduced if a character's MAG is reduced
- Adept Powers can now go above Rating 6 based on the character's MAG Attribute
- added <ratingmax /> to the printout XML for Skills to show the maximum Rating the character would be able to acquire for the Skill
- Firewall and System Ratings are now properly restricted when adding a Commlink Operating System Upgrade to a Commlink Operating System
- fixed an issue where adding a Firewall Commlink Operating System Upgrade to a Commlink Operating System would cause a Commlink to believe its new Firewall Rating to be 0
- all non-Suite, non-Hacked Matrix Programs now come with Copy Protection and Registration

Modified Strings
- Message_UnsavedChanges

New Strings
- Button_AddSprite

Build 246
- Weapon reloading methods are now read from the translation file
- Weapon Accessories now show their mount points when selected
- Weapon Mods now show their mod slots when selected
- selecting a Weapon Accessory or Weapon Mod now updates the Range information to match the Weapon it's attached to
- loading a character with a Commlink Operating System Upgrade attached to a Commlink Operating System no longer throws an error
- Commlinks now check for Operating System Upgrades within their Commlink Operating Systems in addition to within the Commlink itself
- added <currentammo /> to the Weapon information in the printout XML which gives the name of the Ammo currently loaded in the Weapon
- Skills affected by Incompetent are now correctly marked as not allowing Defaulting
- Quality type is now translated in the printout XML
- Contact type is now translated in the printout XML
- Weapon RC now always displays as a whole number (no brackets) since it always shows the Weapon's RC based on the currently installed plugins (the brackets just made things more confusing)
- XML indenting/formatting is preserved when adding a custom Cyberware Suite or PACKS Kit to an existing custom file
- FIRE! and Reload buttons and Ammo selection list are now only enabled when an appropriate Weapon is selected
- Vehicle Weapons now show their Dice Pool (Targeting Autosofts must be given a value that matches the Weapon's Category, otherwise it assumes that the highest-rated Targeting Autosoft should be used)
- Increased Cylinder Weapon Mod now properly changes the Weapon's Ammo to 8(cy)
- added Hollow Cyberlimb and Hollow Cybertorso to the Post-Mortem Modifications Category in Gear
- Save As now uses the character's Alias instead of their Name
- fixed an issue where converting the Metatype of an older character would throw an error if their MAG or RES were set to 0

New Strings
- String_Or
- String_AmmoBreakAction
- String_AmmoBelt
- String_AmmoBox
- String_AmmoClip
- String_AmmoCylinder
- String_AmmoDrum
- String_AmmoEnergy
- String_AmmoExternalSource
- String_AmmoMagazine
- String_AmmoMuzzleLoad
- String_AmmoSpecial
- String_Contact
- String_Enemy

Build 244
- Character Name has been shortened to Name and moved to the Character Info tab (swapping places with Alias which now appears on the Common tab)
- editing a Nuyen Expense now properly shows the Nuyen labels instead of Karma ones
- Skillsofts and Autosofts now come with the Copy Protection and Registration Program Options when added
- Weapon Modifications and Accessories now show their calculated cost instead of "Weapon Cost"
- options in the FIRE menu are now translated names
- Gear now shows its translated Category properly
- Metatype and Metavariant are now translated in the printout XML
- Weapon Modification Category name in the Select Weapon Mod window is now translated
- Avail fields now show their translated Avail code
- Expense Entries that are created automatically now use the translated names of the items affected/added
- added missing tooltip for Metatype Source
- Notes can now be added to Bioware
- Gear, Armor, and Cyberware now support items that have a variable Cost that is not tied to Rating
- Select Weapon Category message when purchasing Ammo now reads from the translation file
- Weapon Damage and AP codes now read from the translation file
- Edit Expense window now uses the system's current date and time format for displaying date and time information
- editing an Expense with an amount of 0 no longer throws an error

Modified Strings
- Label_CharacterName

New Strings
- String_WeaponCost
- String_VehicleCost
- String_SingleShot
- String_ShortBurst
- String_LongBurst
- String_FullBurst
- String_SuppressiveFire
- String_AvailRestricted
- String_AvailForbidden
- String_DamageStun
- String_DamagePhysical
- String_SelectVariableCost
- String_SelectWeaponCategoryAmmo
- String_APHalf
- String_DamageChemical
- String_DamageSpecial
- String_DamageElectric
- String_DamageFlechette
- String_DamagePOrS
- String_DamageGrenade
- String_DamageMissile
- String_DamageMortar
- String_DamageRocket
- String_DamageAsDrugToxin
- String_DamageAsRound
- String_DamageMeter

Build 242
- attempting to Bond Foci that do not provide Improvements no longer throws an error
- Improvement Manager now ignores all attempts to create Improvements when no Improvement information is provided
- verify data file process now correctly ignores all custom data files
- Skill Specializations no longer allow a value of all spaces
- fixed the way that discounted Adept Powers are calculated and rounded (Points x Rating x Discount, rounded instead of (Points x Discount, rounded) x Rating)
- time on Expense Entries can now be modified
- Vehicles now show their System Rating

Build 241
- Cyberware Weapons can now be reloaded using the appropriate Ammo type
- Knowledge Skills list is now populated using the selected language if possible
- Skill Specialization list is now populated using the selected language if possible
- select text window now reads from the language file
- attempting to add an Echo no longer throws an error when the window opens
- Notes window can now be resized
- editing Notes now marks a character as having changes
- added Living Persona information to the Complex Forms tab
- A.I.s no longer add a Rating to the Ergonomic Program Option since it doesn't actually have one
- reorganised Gear Categories to more closely match those found in the Runner's Toolkit Compiled Tables booklet
- removed most Gear Category restrictions from items since components can be purchased on their own and combined later and allow greater flexibility
- selecting Undo Karma Expense or Undo Nuyen Expense without an item selected no longer throws an error
- Essence Holes no longer count towards Bioware and Cyberware Essence totals and just affect the character overall
- the Delete key now does the same thing as pressing the Delete button when a list item is selected (Qualities, Critter Powers, Metamagics/Echoes)
- Metatypes and Metavariants now show their translated names in the Create and Career windows
- Metatype and Metavariant source information is now shown below the Metatype label in the Create and Career window
- Maximum Armor Modification and Armor Suit Capacity (both found on AR 44) are now Optional Rules (disabled by default)
- Armor Capacity is now calculated properly for Armors without an inherent Capacity value according to the Maximum Armor Modification rule found on AR 44
- tabs now show the character's Alias instead of their Name if they have an Alias
- Weapon Dice Pool total in Career Mode now includes the bonus for the Smartgun System if the Weapon has a Smartgun System Accessory or Modification and the character has an item that provides a Smartlink
- Select Gear window no longer shows Categories that have no items for its current context
- Vehicle Mods now support <pilot /> to change a Vehicle's Pilot Rating
- Vehicles now show their Firewall, Signal, and Response Ratings
- added <movementwalk />, <movementswim />, and <movementfly /> to the printout XML to make displaying the Movement, Swim, and Fly speed easier
- Skills in the printout XML now output their translated Attribute, Skill Group, and Skill Category

New Strings
- String_Improvement_SelectText
- Label_BiofeedbackFilter
- Tip_TechnomancerResponse
- Tip_TechnomancerSignal
- Tip_TechnomancerSystem
- Tip_TechnomancerFirewall
- Tip_TechnomancerBiofeedbackFilter
- Checkbox_Options_MaximumArmorModifications
- Checkbox_Options_ArmorSuitCapacity
- Checkbox_Options_ArmorDegradation

Build 238
- A.I.s now use the correct Optimization plugin
- Gear plugins now properly use their Rating when applying Improvements when added to a character
- changing a Gear's Rating now correctly updates any Improvements they apply to the character
- searching should now work with accented characters
- augmented Attribute tooltips now use the translated object names when appropriate
- advanced Contact option strings now read from the language file
- fixed an issue where Critters with Skill Groups higher than Rating 6 would cause an error when being saved as Created and loaded in Career Mode
- Commlinks and Commlink Operating Systems are now saved, loaded, and printed properly when added to a Vehicle

New Strings
- String_SelectContactConnection_Members
- String_SelectContactConnection_AreaDistrict
- String_SelectContactConnection_AreaSprawlwide
- String_SelectContactConnection_AreaNational
- String_SelectContactConnection_AreaGlobal
- String_SelectContactConnection_MagicalMinority
- String_SelectContactConnection_MagicalMost
- String_SelectContactConnection_MagicalVast
- String_SelectContactConnection_MatrixActive
- String_SelectContactConnection_MatrixBroad
- String_SelectContactConnection_MatrixPervasive

Build 236
- fixed an issue that caused a Metatype's BP cost to be multiplied by the Karma multiplier when building a character with BP
- Echoes and Metamagics now support Quality requirements
- added a checkbox to the Select Metamagic window to show only Metamagics/Echoes the character can take
- Knowledge Skills no longer ask for a Karma expense confirmation if the cost is 0 Karma (improving a Language with the Linguistics Adept Power)
- A.I.s now have the Ergonomic and Optimization Program Options added to Matrix Programs for free
- Markup field is now correctly hidden in the Select Vehicle window in Create Mode
- fixed an issue that could prevent the Gear Qty field from being refreshed properly when selecting a different item in Create Mode
- Enemy BP is no longer included in the Negative Qualities BP total on the Build Point Summary tab since it already has its own field
- Update window no longer stays open if automatic updates are enabled and there are optional languages that are not installed but can be downloaded

New Strings
- Checkbox_SelectMetamagic_LimitList
- Checkbox_SelectEcho_LimitList

Build 234
- all items should now output their data in the selected language
- translation file verification no longer compares against Ranges data file
- translation file verification no longer checks for missing <code /> tags
- translation file verification no longer checks <costs /> when checking Lifestyles content
- Language Manager now attempts to translate selected Weapon Categories, Skills, and Skill Groups when displaying Qualities, Gear, and other items that ask for this information to be selected
- added support for translating Advantages and Disadvantages for Mentor Spirits and Paragons (<advantage /> and <disadvantage /> in the translation file)
- Weapon Mounts are now properly detected when trying to add a Weapon while using a non-English language
- Advanced Lifestyle window now uses translated names
- Advanced Lifestyle window now shows the source information for the currently selected Quality
- Mechanical Arm Vehicle Mod can now be given a Weapon
- Skills now only check for Skillsofts if the character has something that gives them access to Skillwires
- added drag-and-drop support for re-ordering Lifestyles, Armor, Weapons, and Vehicles (base items only)
- added support for the Recoil and Strength Optional Rule which adjusts a Weapon's RC based on the character's Strength (disabled by default)
- Knowledge Skills are sorted in alphabetical order when a character is loaded
- Additional Discount field in the Select Cyberware window (enabled by House Rule) now allows a negative modifier for glitched implant jobs
- fixed an issue that caused the content of custom data files to be cached when attempting to cache content from the core data files, resulting in multiple copies of custom items

New Strings
- Checkbox_Options_StrengthAffectsRecoil

Build 231
- adding free Qualities in Career Mode no longer asks you to confirm the Expense for 0 Karma
- fixed an issue that prevented Lifestyles from being modified after being added to a character when using a non-English language
- Enter key now rolls the dice when pressed in the Roll Dice window
- included Accessories and Mods are now translated in the Select Weapon window
- mount points are now translated in the Select Weapon window
- added Arsenal French Content to list of sourcebooks
- added additional Vehicles from the French version of Arsenal
- added missing MicroWeave Spider and Medusa Extensions Drones from Attitude
- Vehicles that come pre-equipped with multiple Weapons now place one Weapon on each Weapon Mount if possible
- Advanced Lifestyles can now be modified by double-clicking on them
- main character and general information sections can now be resized with a splitter
- fixed an issue that would cause Bonding a Focus to attempt to create Improvements for the incorrect piece of Gear
- translation file verification no longer compares against PACKS Kit data files
- corrected the logic for verifying Metavariant translations
- added a Notes tab in Career Mode to record general gameplay notes

New Strings
- String_MountTop
- String_MountUnder
- String_MountBarrel
- Tab_Notes

Build 229
- XmlManager now caches base data files and merged translation information which should reduce character load times by 50%-70% and make everything else a little quicker
- added support for <drainresist /> to the Improvement Manager which improves a character's Drain Resistance pool
- added support for <fadingresist /> to the Improvement Manager which improves a character's Fading Resistance pool
- added a Verify Data File button to the Options window to verify the contents of data translation files (verifies only the content from selected books; like the Verify button, this is not needed unless you're working on translations)
- added support for <rangebonus /> to Weapon Mods which increase or decreases a Weapon's Range by the specified percent
- added <rangebonus /> to Barrel Extension and Barrel Reduction Weapon Mods
- fixed an issue that caused Gear to assume that plugins should always consume Capacity, even when they do not contain square brackets to indicate that they should
- Spell list is now sorted alphabetically within each Category
- Complex Form list is now sorted alphabetically within each Category
- Martial Arts list is now sorted alphabetically within each Category
- Active Skills are now sorted in alphabetical order in non-English languages
- Skill Groups are now sorted in alphabetical order in non-English languages
- added Device field to the Vehicles tab to show the selected Vehicle's Device Rating
- added <drainresist /> to Focused Concentration (Rating 1) and Focused Concentration (Rating 2) Qualities
- fixed an issue with translations that had &amp; in their names or translated values throwing errors when attempting to load them
- Bioware Grade list in Create Mode now reads from the Bioware data file and presents only Grades that are actually available to them
- Cultured Bioware is now properly limited to non-Second-Hand Grades
- Symbionts and Genetic Infusions are properly limited to Standard Grade only
- added support for naming Armor

New Strings
- Label_Device
- Menu_NameArmor
- Message_SelectArmorName
- String_ArmorName

Build 225
- fixed an issue where the plugins for Pre-Packaged Nexi were not given an Availability which would cause an error to be thrown when selected
- added missing Evo Mobile Terminus Nexus to the Roving Hub Drone
- Nexi now have access to the Commlink Modules Category as plugins
- custom Nexi now have their context menus when added
- fixed an issue where calculating Gear Capacity in regions that use something other than "." to separate decimal places would cause an error to be thrown
- cost adding Gear to Armor now correctly includes the selected markup
- added support for Markup to Select Armor, Select Armor Mod, Select Weapon, Select Vehicle Mod, Select Weapon Mod, and Select Weapon Accessory windows in Career Mode
- added support for Markup to Select Vehicle window in Career Mode which applies the markup percentage AFTER any Used Vehicle discounts since they affect the Vehicle's base price
- Technomancer Networks no longer cost Karma to join

Build 223
- loaded Ammo now uses the translated Ammo names
- loaded Ammo now shows the names of plugins attached to the Ammo
- Reload window now uses the translated Ammo names
- Reload window now shows the names of plugins attached to each Ammo
- added a Stack checkbox to the Select Gear window in Career Mode
- adding Gear no longer stacks with existing items unless the Stack checkbox is checked when the item is added (see below)
- purchasing additional quantity of Gear that has plugins deducts the correct amount of Nuyen
- added support for splitting and merging Gear stacks
- fixed an issue where adding certain Gear would incorrectly add Gear of the same name from a different Category
- added support for Hacked Program Options
- Gear Capacity is now rounded down to a minimum of 1 if the expression results in a non-whole number
- added Capacity to Matrix Program, Simsense, and Program Options
- the free Copy Protection and Registration Program Options are no longer automatically added to Matrix Program that do not have access to them (such as IC)
- added support for loading individual clips in multiple-clip Weapons (see below)

Stacking Notes
When Stacking, Gear is matched by the combination of Name, Category, Rating, and selected values (such as selected Weapon Category or text). When clicking the + button next to Qty on the Gear tab, the selected item is the stack you will be adding to. When clicking the Add Gear button, the application adds the item to the first matching instance of Gear it can find.

Multiple-Clip Weapons
Career Mode now supports loading each clip of a multiple-clip Weapon (like the Yamaha Sakura Fubuki) individually. Each can have its own type of Ammo loaded and their counts and stats are tracked individually. When an Ammo slot is selected, the Ammo count, Weapon AP, Weapon Damage, and Weapon RC are updated to reflect the currently-selected Ammo. Clicking the Fire and Reload buttons affect the currently-selected Ammo slot.

New Strings
- Title_SelectNumber
- Title_SelectItem
- Label_SelectGear_Stack
- Tip_SplitGearQty
- Tip_MergeGearQty
- String_SplitGear
- String_MergeGear
- Message_CannotSplitGear
- MessageTitle_CannotSplitGear
- Message_CannotMergeGear
- MessageTitle_CannotMergeGear
- String_SlotNumber
- String_Empty

Build 221
- added support for <swapskillattribute /> to the Improvement Manager which replaces the selected Physical Attribute with the appropriate Mental Attribute for all Active Skills
- added support for <exclude /> to the skillattribute Improvement
- Commlinks and Operating Systems now properly save and load their Location
- plugins are correctly listed under their parent items after being moved back to the default Gear location as a result of deleting their current Location
- Gear Weapon bonus information is now written to the print XML if available (weaponbonusdamage and weaponbonusap)
- Ammo now displays its Weapon Damage and AP modifiers when selected if applicable
- the total Rating field for Active Skills is always enabled, even when the Skill is a part of a Group, so that its tooltip information is always available
- Gear in the Foci and Metamagic Foci Categories only apply their bonuses when Bound to the character and are removed if the Focus is removed for Unbound
- Power Focus now improves all MAG-related Active Skills when Bound except for Counterspelling since it is a situational modifier
- added <swapskillattribute /> to the Mind Over Matter Adept Power
- Viewer window now only shows files that end in .xsl
- corrected Total Cost to only modify the cost of the base Weapon and its Modifications excluding Accessories
- fixed an issue that prevented Gear from being deleted if it was not part of the Selected Gear Location
- fixed an issue where new Knowledge Skills showed their Category as being Academic but the Skill believed its Category was blank
- Knowledge Skills that were accidentally saved with a blank Category now assume they are Academic to avoid errors
- Skill Filter dropdown now repositions itself to avoid overlapping with other buttons
- Dice Pool size is shown for the selected Weapon's Active Skill in Career Mode
- Locations in the Gear list can now be reorganised using drag and drop (Selected Gear cannot be moved and is always the first Location in the list)
- added tracking highlight when drag-and-dropping Gear and Locations

New Strings
- Label_DicePool

Build 219
- added <categories /> to skills.xml
- Knowledge Skill Categories now populate from the Category list
- Active Skills can now be filtered in Create Mode
- added the ability to filter Active Skills based on their Category
- clicking Add & More in the Select Cyberware window when adding Cyberware to a Vehicle Mod now properly opens the Select Cyberware window again
- added support for forcing Qualities to be added through other Qualities
- fixed an issue where binding Foci in a particular order would throw and error
- fixed an issue where reducing a Gear's quantity when it belongs to the non-default container would occasionally throw an error
- moved Arrowheads to their own Category which can now be attached to standard Arrows and Bolts
- added Payload Tip from Arsenal (German) to Arrowheads
- moved Mortar Heads to their own Category which can now be attached to Mortars
- moved Heavy Mortar Heads to their own Category which can now be attached to Heavy Mortars
- moved Missile & Rocket Heads to their own Category which can now be attached to Missiles and Rockets

Build 217
- fixed an issue where selecting a PACKS Kit that had Cyberware with plugins would throw an error
- Enemy Group Rating now contributes to Enemy BP total
- Enemy Group Rating is now correctly populated when loading a character
- rewrote how Gear is written to custom PACKS Kits so that things are nested properly and no longer results in having only 1 item
- added support for Total Cost multiplier to Weapon Mod costs which multiply the total value of the Weapon
- Select Weapon Accessory and Select Weapon Mod windows now include the Weapon's Accessory and Modification multipliers to show correct cost information
- fixed an error that caused the Cyberware Grade list to not populate correctly when loading certain characters with Cyberware

Build 216
- fixed an issue that would cause some Category lists to throw errors when using a non-English language

Build 215
- added support for <concealability /> to the Improvement Manager which improves the Concealability of all Weapons
- fixed an issue where a Foci's Force was not being properly evaluated and caused an error to be thrown when attempting to populate the Bonded Foci list
- print viewer window now hides files ending in the .xslt extension which can be used for reference files that are not complete XSL sheets on their own
- added Shadowrun 4 (Skills Grouped by Rating) and Shadowrun 4 (Skills Grouped by Name) character sheets created by KeyMasterOfGozer
- Cyberware/Bioware Grade list in Create Mode now reads from the data translation file
- fixed issues with non-English languages and the Select Quality, Select Skill Group, and Select Gear windows

Build 214
- added <location /> to the list of Gear elements generated for printouts
- Advanced Lifestyle should no longer throw an error when selected after being added
- Program Suites no longer add the Copy Protection and Registration Options to themselves (they are still created for the individual programs)
- the Selected Gear default Location can no longer be deleted
- fixed an issue with dragging and dropping Gear that caused the application to hang
- fixed an issue that caused printing a character with a Martial Art to throw an error

Build 213
- added support for translating core data
- Smartlink bonus should always appear in an Active Skill's tooltip if applicable
- Smartlink bonus is included in Dice Pool and Total for Active Skills on printouts if applicable
- checking and unchecking Foci in the Bonded Foci list should no longer throw errors
- fixed an issue where attempting to select or add a Cyberware Suite that contained anything with Second-Hand or Adapsin in its Grade would throw an error
- selecting a Martial Art Advantage or Martial Art Maneuver now show the sourcebook and page number for the item

New Strings
- String_WeaponAccessory
- String_WeaponModification
- String_ExternalSource
- String_VehicleModification
- String_VehicleWeapon
- String_VehicleWeaponAccessory
- String_VehicleWeaponModification
- String_UnnamedCharacter
- String_UnarmedAttack
- String_Unarmed
- String_LivingPersona
- String_BiofeedbackFilter
- String_Commlink
- String_CommlinkOperatingSystem
- String_LivingPersonaGear

Build 211
- added support for <judgeintentions /> to the Improvement Manager which improves a character's Judge Intentions Special Attribute Test
- added support for <liftandcarry /> to the Improvement Manager which improves a character's Lift and Carry Special Attribute Test
- added support for <memory /> to the Improvement Manager which improves a character's Memory Special Attribute Test
- added Judge Intentions bonus to Kinesics Adept Power
- Gear items no longer lose their context menus as a result of drag-and-drop
- entering a blank name when adding a new Location is now treated in the same manner as clicking Cancel
- moving a piece of Gear using drag-and-drop now marks a character as having unsaved changes
- adding a Location now marks a character as having unsaved changes
- +/- now appear next to Locations when they have Gear to allow them to be expanded and collapsed as desired
- Free Spirit Critter Powers are now only available for Free Spirits
- Emergent Critter Powers are now only available to Sprites and A.I.s
- Shapeshifter Critter Powers are now only available to Shapeshifters
- Select PACKS Kit window now displays Negative Qualities that are a part of the selected Kit
- Hacked software no longer adds the Copy Protection and Registration plugins
- Add Location button now repositions itself to avoid overlapping with other buttons
- corrected the logic for calculating Essence Loss and maximum Essence which was causing characters with an Infected Quality to incorrectly report spending BP on their first point of MAG and Cyberzombies from receiving the correct bonuses/penalties to their Attributes
- Initiation/Submersion Grade names now read from the language file

New Strings
- String_Varies
- String_Grade
- String_Network
- String_Group
- String_Task
- String_Ordeal

Build 207
- added support for <swimpercent /> to the Improvement Manager which improves a character's Swim speed
- added support for <flypercent /> to the Improvement Manager which improves a character's Fly speed
- added support for <flyspeed /> to the Improvement Manager which gives a character a Fly speed if they do not already have one
- fixed an issue that prevented the proper Gear Categories from being available to Armor and Career Mode
- added swimpercent information to Cyberfins and Functional Tail (Paddle)
- added swimpercent information to Power Swimming
- added flyspeed to Wingsuit Jetpack
- opening a save file with no Movement information no longer throws an error and instead reads the missing information from the Metatypes/Critters file, adds it to the character, and saves the updated file
- A.I. characters should no longer throw an error when creating or loading due to their "Special" Movement rate
- fixed an issue that caused the list of books being used to filter content in Select windows to be based on the Settings file of the first character loaded instead of the current character
- Exotic Active Skills are no longer hard-coded and have been moved to the skills.xml data file to allow custom Exotic Active Skills to be defined
- Select Side window now shows the name of the item being installed to reduce confusion, especially when adding a Cyberware Suite with multiple limbs
- added a house rule for Allow Cyberware Essence costs to be discounted (see below)
- Rating and Gear Rating on the Vehicles tab have been merged into one field since they both reflect the selected item's Rating and only one was ever used at a time
- Matrix Programs now have the Copy Protection and Registration plugins attached to them for free if Unwired is selected in the character's Book Options
- added support for Gear Locations to keep track of where stuff is stored

Allow Cyberware Essence costs to be discounted House Rule
When enabled, an Additional Discount field appears next to Essence Cost in the Select Cyberware window. This percentage is in addition to any Essence cost discounts from Grade and other Improvements. Remember that all discounts are cumulative. For example, if a Discount of 10% is selected along with the Alphaware Grade, the total Essence cost discount will be 30%: 20% from Alphaware and 10% from the selected Discount amount.

Modified Strings
- Label_SelectSide

New Strings
- Checkbox_Options_AllowCyberwareESSDiscounts
- Label_SelectCyberware_ESSDiscount
- Button_AddLocation
- String_AddLocation
- Message_DeleteGearLocation

Build 203
- added support for multipliers to the Metatypes cost Karma equal to their BP Optional Rule (default 1)
- added Limbs for Standard Characters option to pick which limbs count towards the limb count total
- average Attributes are now calculated across the chosen number of Cyberlimbs
- tagged all Skull Cyberlimbs as occupying the head limb slot
- fixed an issue that caused the Select Armor Mod window to allow Military Grade Armor Mods to be added to standard Armor
- added Swim speeds to Metahumans (see below)
- broke Movement out into separate fields for Movement, Swim, and Fly

Movement Changes
New Metahuman characters will automatically pick up their Swim speed information. If you want to apply this to saved characters, you must manually edit the save file. Open your save file in any text editor such as Notepad. Look for the tag called <movement> (it will be very close to the top). Using a Human as an example, it should read <movement>10/25</movement>. Change this to read <movement>10/25, Swim 5</movement> (you can find your Metatype's correct Swim speed below). Make sure to include the comma and spaces as shown. Save the file and you're set.
Dwarf: 4
Elf: 6
Human/Ork: 5
Troll: 7

New Strings
- Label_OtherSwim
- Label_OtherFly
- Tip_OtherSwim
- Tip_OtherFly
- Label_Options_CyberlimbCount
- String_LimbCount6
- String_LimbCount5Torso
- String_LimbCount5Skull

Build 200
- added Cloning Machine to the Special menu in Career Mode (see below)
- put Armor Encumbrance calculation back to the correct method (Helmets and Shields and SecureTech PPP System DO count towards Armor Encumbrance but do not apply to stacking)
- Metavariant Improvements are now correctly removed from a character when changing their Metatype

Cloning Machine
The Cloning Machine is only available in Career Mode and is designed to make working with multiple copies of the same grunt/fodder NPC easier (which means you can now track their individual Condition Monitors and Ammo). After selecting Cloning Machine, enter the number of clones you would like to create. A new copy of the character file is opened and a number is added to their name to make identification easier. The cloned copies break their links to the original save file so that the source file is not accidentally overwritten by any one clone, though their individual files can still be saved. It should be noted that clones are created from the save file of the currently-selected character rather than from the state of the currently selected character (meaning that unsaved changes will not be cloned).

New Strings
- String_CloningMachineNumber
- Message_CloningMachineNumberRequired
- MessageTitle_CloningMachineNumberRequired

Build 198
- Buy Ammo button is now properly disabled when non-Ammo Gear is selected in Career Mode
- Vehicles can now come pre-equipped with Weapons
- added Stoner-Ares M202 to Edgecrusher
- Skillsofts Complex Forms can now select their appropriate Program Options
- added support for Hacked Programs and Software
- added support for Gremlins to the Dice Roller window
- Attribute tooltip now shows when the Attribute is being affected by a Cyberlimb
- fixed an issue where "BP" being translated in the selected language to throw errors when adding certain Qualities in Create Mode
- Armor from Helmets and Shields and SecureTech PPP System Categories no longer count towards Armor Encumbrance
- fixed an issue that prevented Active Skills from display at the proper width in Career Mode
- clicking the Change Specialization button for an Active or Knowledge Skill now puts the focus on the Specialization field
- rejecting the Karma cost or not having enough Karma when changing an Active or Knowledge Skill Specialization now puts it back to its old value instead of erasing it entirely
- Metatype no longer inherit bonuses from their parent Metatype

New Strings
- Label_SelectGear_Hacked
- Label_DiceRoller_Gremlins
- String_CyberlimbAttributeModifier

Build 197
- Sell Item window title now populates from the selected language
- Character Name field now repositions and resizes itself to avoid overlapping with the Character Name label
- tooltips for Gear + and - buttons are now populated from the selected language
- Attribute names are now populated from the selected language
- changing the Equipped status of Armor now removes or re-adds any Improvements for the Armor and its Armor Mods and Gear
- changing the Equipped status of Armor Mods or Armor Gear now removes or re-adds any Improvements for them
- added a button to speed up the process of purchasing more Ammo of the selected type in Career Mode
- context menu for Underbarrel Weapons is now set properly when loading a saved character
- added support for adding Underbarrel Weapons to Vehicle Weapons
- loading a saved character that has joined a Group/Network is no longer asked to spend Karma on joining the group again
- controls should resize better when using a font size larger than the Windows default
- Enter and Escape keys now work in the Advanced Lifestyle window
- changed how the lists in Select Armor, Select Armor Mod, Select Weapon, Select Weapon Accessory, and Select Gear windows work (should not see any difference in how this works hopefully, but it this is the first step towards allowing data to be translated)
- Metavariants no longer inherit Qualities from their parent Metatype
- Metatypes now have their vision Qualities as free Positive Qualities

New Strings
- Tab_IncreaseLifestyleMonths
- Tab_DecreaseLifestyleMonths
- Tip_IncreaseGearQty
- Tip_DecreaseGearQty
- String_AttributeBODLong
- String_AttributeBODShort
- String_AttributeAGILong
- String_AttributeAGIShort
- String_AttributeREALong
- String_AttributeREAShort
- String_AttributeSTRLong
- String_AttributeSTRShort
- String_AttributeCHALong
- String_AttributeCHAShort
- String_AttributeINTLong
- String_AttributeINTShort
- String_AttributeLOGLong
- String_AttributeLOGShort
- String_AttributeWILLong
- String_AttributeWILShort
- String_AttributeEDGLong
- String_AttributeEDGShort
- String_AttributeMAGLong
- String_AttributeMAGShort
- String_AttributeRESLong
- String_AttributeRESShort
- String_AttributeINILong
- String_AttributeINIShort

Build 195
- Tip_OtherCMPhysical and Tip_OtherCMStun are now bound to the proper fields
- Label_DiceRoller_Result now displays for all results an intended, not just Critical Glitches
- fixed a number of text alignment issues
- buttons now resize and reposition themselves based on their string length
- String_SelectBP_BPSummary properly initialises in the selected language
- Ignore Rules checkbox now reads its tooltip from the language file
- Physical and Stun labels on the Condition Monitor tab are now translated correctly
- tooltips for the tool bar are now populated from the selected language
- tooltips for the Armor Equipped and Weapon Installed checkboxes now come from the language file
- menus are now merged properly when using the non-default language
- added support for setting markup amount when purchasing Gear in Career Mode

New Strings:
- Tip_SelectBP_IgnoreRules
- Tip_ArmorEquipped
- Tip_WeaponInstalled
- Label_SelectGear_Markup

Build 193
- corrected the tooltip information for improving Skill Groups
- corrected the tooltip information for Knowledge Skills when loading a saved character in Career Mode
- \n in language strings is now parsed properly
- Matrix Initiative on printouts now uses the character's proper Matrix Initiative and Initiative Passes
- Cyberware Plugins can now be added to Vehicle Mods that are marked to allow them (currently only Mechanical Arms)

New Strings:
- Menu_AddCyberwarePlugin
- Message_VehicleCyberwarePlugin
- String_ExpensePurchaseVehicleCyberware
- String_ExpenseSoldVehicleCyberware

Build 192
- Roll button in the Dice Roller window now reads from the language file
- clicking Remove Character in the Print Multiple window with no character selected no longer throws an error
- Build Method lists now read BP/Karma strings from the language file
- Omae login and filtering fields are now properly translated
- Select a Side window now reads from the language file
- corrected the translation tag for Impact on the Armor tab so it no longer incorrectly appears as "Ballistic Armor"
- Matrix Initiative now compares using a Commlinks total Response instead of its base Response so Custom Commlinks will now affect Matrix Initiative properly
- added missing Matrix IP information to Sim Module Cyberware
- added Join Group/Network Karma cost to Options window (default 5)
- added Leave Group/Network Karma cost to Options window (default 1)
- added support for joining and leaving Groups/Networks

New Strings:
- Button_DiceRoller_Roll
- String_Improvement_SideLeft
- String_Improvement_SideRight
- Label_SelectSide
- Label_Options_JoinGroup
- Label_Options_LeaveGroup
- Label_Group
- Label_Network
- Checkbox_JoinedGroup
- Checkbox_JoinedNetwork
- String_ExpenseJoinGroup
- String_ExpenseLeaveGroup
- String_ExpenseJoinNetwork
- String_ExpenseLeaveNetwork
- Message_ConfirmKarmaExpenseJoinGroup
- Message_ConfirmKarmaExpenseLeaveGroup
- Message_ConfirmKarmaExpenseJoinNetwork
- Message_ConfirmKarmaExpenseLeaveNetwork

Build 191
- fixed an issue that caused the Lifestyle Nuyen window to throw an error when moving a character to Career Mode

Build 190
- all language information now comes from language files which can be found in the lang directory
- attempting to bind a Power Focus in Career Mode no longer throws an error

Build 184
- corrected an issue with Spirits and Sprites that had any Attribute, Skill, or Complex Form with a Rating expression that involved division
- window contents should no longer be affected by the selected text size in Windows
- setting a Credstick's Rating to 0 no longer throws an error
- added support for specifying Program Options for Complex Forms to metatypes.xml and critters.xml
- added support for specifying a Program Category for Optional Complex Forms to metatypes.xml and critters.xml
- plugins are now saved when creating a custom Cyberware Suite

Build 182
- added support for <adeptlinguistics /> to Improvement Manager which lets a character buy Rating 1 for Language Knowledge Skills for free
- updated the SR4 character sheet to include the page breaking solution by KeyMasterOfGozer
- Armor that has a Ballistic or Impact starting with "+" no longer doubles its value if it is the only piece of Armor the character is wearing
- added support for <fullburst /> and <suppressive /> to Weapons and Weapon Mods which changes the number of rounds fired in Full Burst and Suppressive firing modes respectively
- Miniguns, High Velocity Weapons, and Weapons with the High Velocity Weapon Mod now consume their correct ammo amounts when firing in Full Burst and Suppressive firing modes
- added support for creating custom Cyberware Suites based on a character through Special > Create Cyberware Suite menu item in Create Mode (all Cyberware must be of the same Grade)
- added a house rule for No Armor Encumbrance (disabled by default)
- added a house rule to use BOD+STR as the Armor Encumbrance Threshold (disabled by default)
- selecting Free! in the Select a Quality window without having a Quality selected no longer throws an error
- fixed a logic error where Condition Monitor tooltips would only show if the total modifier was greater than zero instead of not equal to zero
- fixed a logic error where Movement Speed was only printed if the character had Movement Speed Improvements
- Armor Capacity for Armor is now calculated in the Select Armor window

Build 180
- added support for <ammocategory /> for Weapons which overrides the type of Ammo a Weapon uses (typically for Grenade Launchers that are found in the Assault Rifles category)
- marked Grenade Launchers for Assault Rifles and Battle Rifles as using Grenade Launchers Ammo (minigrenades)
- added support for <careerkarma /> requirement condition for Qualities which requires a character to have earned an amount of Career Karma before the Quality can be selected
- added Legendary Quality from Street Legends
- added support for naming Vehicles
- corrected a logic error in the Essence cost calculation for Basic Bioware when a character has both the Type O System and Biocompatibility (bioware) Qualities
- increasing Submersion Grade in Create Mode now costs the correct amount of Karma and puts the proper Grade number in the list
- added Tradition and Stream information to printouts
- Movement Speed Improvements no longer affect Fly or Swim Movement Speeds which throw errors (and shouldn't be modified)
- Vehicles now show their Sensor's Signal Rating (next to the Sensor field when a Vehicle is selected)
- added the ability to search for Weapon and Vehicles Mods in the Select Mod window
- broke Reality Amplifiers into their individual types
- Reality Amplifiers can now be added as Plugins for Commlinks

Build 177
- Drain tooltips no longer throw an error for spells that contain a formula not based on the Spell's Force
- Drain tooltips now calculate the Drain correctly in regions that use "," to separate decimal places
- added Redmond to list of specializations for Area Knowledge: Seattle
- Black Market Quality now prompts for additional information when added
- Sapient Education no longer counts towards the Positive Quality total since it is not technically a Quality in RC
- Weapons now show their total Ammo value which includes Modifications and Underbarrel Weapon adjustments on printouts
- Supernatural Toughness Adept Power has been broken out into Supernatural Toughness (Physical) and Supernaturall Toughness (Stun)
- added missing Emergency Field Dressing Gear from War!
- Chaser Autosoft can now go up to Rating 4
- added Greater Forms for Spirits from Street Magic

Build 176
- Weapon Modifications and Accessories can now be added to Underbarrel Weapons
- Vehicle Mods that come pre-installed with a Vehicle are no longer considered for Availability restrictions when marking a character as Created
- Weapon Modifications and Accessories are no longer considered for Availability restrictions when marking a character as Created

Build 175
- reducing a character's Initiate/Submersion Grade in Career Mode now reduces the Attribute's Maximum accordingly
- Skills now properly use their Skillsoft's Rating when printing
- revised Vehicle context menu so that Add Gear and Add Weapon appear in the Gear and Weapons menus respectively and is more intuitive
- added a tooltip to DV on the Spells tab which shows the base DV for the selected Spell at all of the Forces the Magician can cast the Spell at
- increasing a Skill to Rating 7 now correctly doubles the cost in Create Mode
- Foci with <selecttext /> now appear in the Focus list properly
- fixed an issue where attempting to bond a Weapon Focus in Career Mode would throw an error
- added missing Vehicles from War!
- added Grenade Plugin: Gecko from War!
- added missing Heavy Mortar and Howitzer Ammo from War!
- added range information for Heavy Mortar and Howitzer
- new Contacts are placed in the correct location when the list is scrolled
- new Enemies are placed in the correct location when the list is scrolled
- date can now be changed when editing an Expense Entry
- added support for Cyberzombies (Special > Convert to Cyberzombie)
- added an optional rule for Metatypes cost Karma equal to their BP (disabled by default) to accommodate the German books which say that Metatypes cost Karma when creating a character with Karma

Build 172
- Expense Entry Undo information is now part of the save files
- correct a logic error in Gear Availability calculations that was checking to see if it contained "+" instead of starting with "+"

Build 171
- settings are now saved to an XML file which can be used to keep application configurations identical across multiple computers (see below)
- added preferred build method (BP/Karma), Build Points, and maximum Availability to the Options window
- Choose BP Amount window now reads preferred build method, Build Points, and maximum Availability from Options and uses those as the default values in the window
- Reload button is now properly disabled when no Weapon is selected
- corrected Karma costs for improving Martial Arts in Career Mode
- SR4 character sheet now shows the Rating and selected values for Vehicle Gear
- Select Skill window now includes any appropriate Exotic Active Skills the character has already selected
- Armor now supports the <addoncategory /> tag to include Gear that is normally only available as plugins
- Ally Spirit Critter now properly uses the Attribute values from the data file instead of being limited by its Force like a traditional Spirit

Settings Files
Chances are, most people are just going to stick with the default one and modify it as needed. For those who take part in multiple games where the sourcebooks allowed and optional rules used varies, you can create additional Settings files to keep all of this information separate. To create a new Setting, copy the default.xml file in the settings directory, rename the new copy to whatever you like, then modify it using the Options window. When you create a new character, Chummer asks you which Setting you would like to use (if more than 1 file exists). The name Settings file used is saved as part of the character file. You can change the Settings file a character uses by opening the save file in a text editor and changing the <settings /> tag to match the name of the desired file. These files can be given to players to make sure that everyone has the same set of options enabled.

Build 169
- added support for <restricteditemcount /> to Improvement Manager which increase the number of items over the set Availability the character is allowed to start with
- added Max Avail field to the Select BP window which sets the maximum Availability of items a character can start the game with (only checked when a character attempts to enter Career Mode)
- added the ability to search for Qualities in the Select Quality window
- Augmented Attribute calculations now properly adhere to Improvement Precedence

Build 167
- Adept Powers that affect an Attribute can now be marked as not doubling the Power Point cost when the affected Attribute exceeds its Metatype Maximum
- Improved Reflexes Adept Powers no longer double the Power Point cost when raising REA above its Metatype Maximum

Build 166
- Spirits and Sprites now have their Bound checkbox set correctly when loading a character
- renamed Select Contact Connection Modifiers window to Advanced Contact Options
- added Free Contact checkbox to Advanced Contact Options
- clicking Cancel while selling a Weapon Accessory or Weapon Mod no longer sells the item
- Armor Mods now display their calculated Availability when applicable
- opening a linked Contact or Spirit now uses the same loading mechanism as other characters and properly sets the tab's title
- added support for adding Notes to any item by right-clicking on an item and choosing Notes from the context menu (window can be quickly closed by pressing Esc which also saves the contents)

Build 164
- added support for <damageresistance /> to Improvement Manager which grants a character additional dice for Damage Resistance Tests
- added Ballistic Armor and Impact Armor fields to the Condition Monitor tab in Career Mode
- added Dmg Resistance Pool field to the Condition Monitor tab in Career Mode which shows the total number of dice the character gets for Damage Resistance Tests
- Advanced Lifestyle Qualities are now properly cleared when moving from one Advanced Lifestyle to another in Career Mode
- Spirits and Sprites no longer have their number of services owed limited by an Active Skill in Career Mode
- Adept Powers that improve Attributes now double the Power Points cost when going over the Attribute's Metatype Maximum
- Armor now displays the selected value for its Improvement when applicable
- Armor and Armor Mods now show their name instead of internal ID when asking for values to be selected for an Improvement
- Metamagics and Echoes now show their name instead of internal ID when asking for values to be selected for an Improvement
- Mentor Spirits and Paragons now show their name instead of internal ID when asking for values to be selected for an Improvement
- Martial Arts Advantages now show their name instead of internal ID when asking for values to be selected for an Improvement
- Metatypes and Metavariants now show their name instead of internal ID when asking for values to be selected for an Improvement
- Improvement dialogues now show the name of the item adding the Improvement for clarification if it's provided
- canceling an Improvement dialogue when selecting a Mentor Spirit or Paragon now properly cancels the Quality being added
- fixed an issue where deleting the last existing Weapon Accessory on a Weapon would also delete the first Weapon Mod
- Advanced Lifestyles now print their Comforts, Entertainment, Necessities, Neighborhood, Security, and Qualities
- binding a Focus in Career Mode now creates a Karma Expense Entry instead of requiring a manual Karma Expense Entry to be made
- un-binding a Focus in Career Mode now asks for confirmation
- added ability to filter Active Skills by All, Rating > 0, and Total Rating > 0 in Career Mode
- special path characters are now ignored by Omae when attempting to save the downloaded file

Build 160
- fixed a logic error with Essence Loss and MAG/RES Attribute costs in Create Mode
- fixed an issue where deleting an Adept Power would cause all other Powers below it to be delete as well
- Metamagic and Echoes now show their sourcebook information when selected on the Initiation/Submersion tab
- Mentor Spirit and Paragon information now appear on the Spells and Spirits and Sprites and Complex Forms tabs if a Mentor Spirit or Paragon has been selected
- Armor now calculates its Armor Capacity if a value is not provided
- Advanced Lifestyles can no longer go below 0 LP which would cause the application to throw an error
- Advanced Lifestyle information is now properly cleared when selecting another Lifestyle from the list in Career Mode
- Gear now supports items having a cost of Gear Cost * X

Build 157
- losing access to the Adept Powers tab now properly clears the list of the Adept Powers
- losing access to the Spells and Spirits tab now properly clears all of the spells from the Spell list
- losing access to the Initiation tab now properly removes any Improvements from Metamagics/Echoes
- Attribute Modifiers can no longer take a character's minimum value below 1 unless they are a Critter (previously applied to anyone with access to the Critters tab)
- only installed Weapon Mods and Accessories count towards Concealability
- fixed an issue that could cause Maximum and Augmented Maximum Attribute values to display a value less than 0
- ESS Loss now decreases MAG/RES directly instead of lowering its effective value (in Create mode, this only lowers the Maximum Attribute value)
- if MAG/RES ever drop to 0 from ESS Loss from Cyberware/Bioware in Career Mode, the character suffers burnout, losing access to all of their MAG/RES abilities and Attribute-linked Skills become Knowledge Skills
- removing a Focus/Metamagic Focus from Gear properly removes the matching Bound Focus from the character
- all Critters can now add Critter Powers from the Weakness category, even if they're not usually allowed to select additional Critter Powers
- added tooltips for Augmented Attribute values to show how the Augmented value is being calculated
- Omae now displays a message if a character cannot be downloaded instead of throwing an error
- Omae now ignores special pathing characters in character names to avoid errors
- Omae window can now be resized vertically to fit more characters in the window on larger displays
- DV Improvements now affect Weapons created by Cyberware

Build 155
- added support for <avail3 /> and <avail6 /> to Gear
- revised how searching for Gear works so that only items from the selectable Categories are searched for, and works when adding plugins
- Weapon Mods now save their Rating and appear with the Mod's name when added to a Weapon
- Gear now shows its Armor Capacity instead of standard Capacity when selected in the Armor list
- Armor now adds any Armor Mods and Gear that comes with it by default
- underbarrel Weapons now have 6 slots instead of 3
- fixed an issue that prevented the Sensors category from being available to Vehicle Sensors in Career Mode
- added Group Name to the list of fields for a Contact's Connection Modifiers
- background Colour of Contacts can now be changed through the Contact's Connection Modifiers window

Build 153
- fixed an issue with the Improvement Manager that forced values to be selected after changing the Rating of an Adept Power
- character's Created status is now sent as part of their upload information for Omae
- added support for filtering characters in Career or Create Mode to Omae
- added a My Account button to Omae that appears after you are logged in which lets you add or change the email address for your account
- added support for resetting your Omae password which emails your new password (must have an email address set for your account)

Build 152
- fixed an issue that caused non-numeric Cyberware Plugin costs to throw an error when selected in the Select Cyberware window
- fixed an issue where users who were not logged into Omae could impersonate an existing user

Build 151
- Omae no longer allows blank user names or passwords
- fixed an issue that caused non-numeric Armor Mod costs to throw an error when selected after being added to a character

Build 150
- Contact Notes window can now scroll
- initial release of Omae (found in Tools > Omae) (see below)

About Omae
Omae is an online character repository where players and GMs can upload their creations to share with others who are looking for Contacts, Enemies, and Critters for their games. Anyone can download characters, but you must have a registered Omae account in order to upload characters. Registration is required so that people can see who put the effort into the character, search for other creations by that person, as well as allowing only the author to update a revised version of the character or delete it entirely. Registration is free and only asks for a user name and password. No other information is asked for or recorded. I have no use for that stuff. Password are encoded and stored in the online database. You may also choose to save your user name and password information locally so that you can log into Omae automatically when you open the window. Password are stored in an encoded format within the Windows Registry along with the other Chummer settings. When a character is downloaded, it is saved to your [Chummer path]\saves\omae directory.

Build 149
- clicking Download Updates with nothing selected in the update window now displays an error message and does not attempt to download nothing
- Select Gear window no longer disables Search when adding Gear to a Vehicle
- clicking the Delete Vehicle button without having a Vehicle selected no longer throws an error
- Attributes on the Build Point Summary tab in Create Mode has been broken out into Primary Attributes and Special Attributes to make Attribute BP totals easier to understand
- added tooltips for Primary Attributes and Special Attributes to show the BP cost for all of the character's Attributes
- canceling an Improvement dialogue when adding Gear to a Vehicle no longer causes an irremovable piece of Gear to be added
- canceling an Improvement dialogue when adding a Martial Arts Advantage no longer causes an irremovable Advantage to be added
- Contacts can now have their Connection set to 0 if this Rating is unknown
- adjusted the size of Contacts and Enemies so they no longer get a horizontal scroll bar when the list can be scrolled vertically
- Specializations no longer cause Free Knowledge Skills in Karma Create Mode to get stuck in an infinite loop while calculating totals
- 0-Rating Knowledge Skills no longer cost 2 Karma in Karma Create Mode
- Armor Mod information is now refreshed as the Rating changes
- added support for Armor Capacity
- added support for adding Gear to Armor
- Vehicle Category list is now sorted in alphabetical order

Build 147
- added support for <skillwire /> to Improvement Manager which limits the effective Rating of Skillsofts
- added appropriate <skillwire /> Improvements to Cyberware
- Complex Forms now include the name of their commonly-used Skill
- Complex Form commonly-used Skill now appears on the printout
- Gear Plugins can now have Plugins of their own, meaning that Program Options can be added to Matrix Programs attached to a Commlink
- added support for multiple-capacity Gear
- increasing an Active Skill from Rating 0 to Rating 1 in Career Mode now breaks the Skill Group
- added an option to allow Active Skills to be re-Grouped if all of their Ratings are the same (disabled by default)
- free Knowledge Skills in Karma Create Mode are now spread as evenly as possible amongst the lowest Ratings
- Vehicle Gear and Weapons are now properly exported when the Vehicle has no Vehicle Mods while creating a PACKS Kit

Build 145
- added support for <infirm /> to Improvement Manager which impacts the cost of Physical Active Skills
- passing a save file as a command line argument no longer throws an error
- Expense Entries are now printed in the correct order and date format for computers that are using a non-US date format
- re-added support for converting Qualities in saved in the old format since it seems there ae a number of character still floating around with them
- loading a character with the old Quality format immdiately saves the file with the new Quality format
- Sensitive System Negative Quality now correctly only affects the Essence cost of Cyberware

Build 142
- added support for <uncouth /> to Improvement Manager which impacts the cost of Social Active Skills
- added support for <initiation /> to Improvement Manager which adjusts a character's Initiation Grade
- added support for <submersion /> to Improvement Manager which adjusts a character's Submersion Grade
- list of Qualities in the Select a Quality window is now sorted alphabetically
- Fading Resistance total is now correctly updated when modifying an Attribute in Career Mode
- Skillsofts now affect Active Skills and Knowledge Skills (for Knowsoft/Linguasoft, you must create a Knowledge Skill with the same value you chose for the Skillsoft, such as "Spanish")
- Uncouth now properly affects the cost of Social Active Skills and locks Skill Groups that are made up of Social Active Skills
- double-clicking on a Critter Power in the Select Critter Power window now accepts the selected Critter Power as though the OK button was clicked
- list of Critter Powers that the character has is now sorted in alphabetical order
- Critters can now raise their Skill Rating to their standard maximum Rating rather than just the starting Rating
- added support for convering Mundane Critters into Mutant Critters (Special menu > Convert to Mutant Critter)
- added support for convering Mutant Critters into Toxic Critters (Special menu > Convert to Toxic Critter)
- added an option for a flat number of free Contact BP (disabled by default)
- renamed Online Help in the Help menu to Chummer Wiki
- added a checkbox to the Select a Quality window to show only Metagenetic Qualities (only appears when the character can select Metagenetic Qualities)

Build 140
- Technomancer Sprites can now have a Rating higher than 6

Build 139
- corrected the Essence cost formula for Cyberware Suites
- RES improvement button in Career Mode now considers the character's Submersion Grade (instead of Initiation Grade) to determine if it should be enabled or not

Build 138
- Qualities marked as not contributing towards the Positive/Negative Quality BP limit properly deduct their cost from the character's BP/Karma total
- Print window in Create Mode no longer prevents you from continuing to work in the main application window
- characters now remember they have a Print window open and bring it to the foreground
- Print windows now refresh automatically when they are open and a change is made to the character in Career Mode
- creating a PACKS Kit with Bioware/Cyberware no longer creates multiple copies of each item
- added a basic Dice Roller to the Tools menu
- added support for adding notes to Contacts and Enemies

Build 137
- update window now displays the changelog for the application when an application update is being downloaded
- update window now updates a File Progress progress bar to show that work is actually being done instead of appearing as though the update has stopped

Build 136
- added support for <armorencumbrancepenalty /> to Improvement Manager which adjusts the AGI and REA penalties by the number specified
- Nuyen totals are correctly updated after adding an Advanced Lifestyle
- added Expense Undo support for manually created Karma and Nuyen Expenses
- Skill Groups are disabled if you do not have access to at least one of the Group's Active Skills
- adding a Negative Quality in Career Mode now creates a Karma Expense Entry which can be undone
- added a Free! checkbox to the Select a Quality window in Career Mode which changes a Quality's cost to 0 Karma
- Metatypes with a natural Essence of 0 can now be marked as Created
- Armor Mods now create their Improvements using their selected Rating instead of Rating 1
- Armor Mods now update their Improvements when their Rating changes
- added Military-Grade Armor Enhancements from Arsenal
- Nuyen Expenses now have a % adjustment field that modifies the total value of the Expense
- when deleting Enemies in Career Mode, you can choose between removing them for free or removing them with Karma
- special Attribute-only tests (Composure, Judge Intentions, Lift/Carry, and Memory) now appear on the Other Info tab and on the character sheets
- Living Persona Attributes are now properly limited by the RES Attribute

Build 133
- Select PACKS Kit window now shows Staring Nuyen BP if a value is given
- clicking in an empty space of the Kits list in the Select PACKS Kit window no longer throws an error
- Gear plugins now have their Quantity set correctly when being added through a PAKCS Kit
- added support for Complex Form Options to PACKS
- added support for fully-defined Martial Arts to PACKS
- added support for underbarrel Weapons to PACKS
- added support for Vehicle Gear plugins to PACKS
- added support for creating custom PACKS Kits based on a character through Special > Create PACKS Kit menu item in Create Mode
- Text-Only character sheet now prints Description, Background, Concept, and Notes sections when applicable
- added Signal to the Build Nexus window
- adding a Complex Form in Career Mode now asks for confirmation
- Submersion History is now recorded properly
- Undo for Submersion Grade Karma Expenses now works properly
- Bound/Registered checkbox for Spirits/Sprites is now enabled in Career Mode
- Vehicle Mods that come with a Vehicle can now be removed
- Vehicles are no longer slowed down by the Armor they come equipped with by default (Armor Mods must exceed the Vehicle's standard Armor Rating to affect its Speed and Accel)
- Free! and Do It Yourself now show the adjusted price in the Select windows
- Enemies now allow for Connection Groups
- A.I.s now have access to all of the Unwired A.I. Qualities, including those without BP values
- unchecking Show only Qualities I can take in the Select a Quality window now works with A.I. characters
- Physical and Mental Attributes can now be raised to their total maximum (Metatype Maximum + modifiers) instead of just their Metatype Maximum in Career Mode
- Sprites now have access to the Sprites and Complex Forms tab
- Sprites can now properly set their Complex Form Ratings to match their own Rating
- individual character tabs now show just the character's name to make them easier to find

Build 130
- multiple windows now appear as a series of tabs to make finding and switching between open character easier
- Condition Monitor penalties are now applied to all Initiative scores in Career Mode
- losing access to the MAG or RES special Attributes now resets their values back to the Metatype minimum in Create Mode
- canceling an Improvement dialogue now rolls back all of the Improvements that would have been created by the selected item and prevents the triggering item from being added to the character
- added System to list of Vehicle Modifications
- Vehicles are now limited to +2 improvements to Response, System, Firewall, and Signal unless they have the Modular Electronics Vehicle Modification
- added support for <selectmartialart /> to PACKS
- added support for <lifestyles /> to PACKS

Build 128
- added support for <adeptpowerpoints /> to Improvement Manager which grants additional Power Points to Adepts/Mystic Adepts
- added Additional Power Point Metamagic to cover the optional rule for Adepts/Mystic Adepts gaining Power Points in place of a Metamagic ability
- melee Weapons no longer throw an error when selecting them
- fixed an issue that caused the application to restrict underbarrel weapons to one per character instead of one per Weapon
- Weapon Mods can now be added to Cyberweapons
- added tooltip for the Contact Connection Modifiers button
- added tooltips for the link icons for Contacts/Enemies and Spirits/Sprites
- MAG/RES are now correctly affected by ESS loss
- added support for the optional rule to limit dice pools to 20 dice or 2 x (Natural Attribute + Skill Rating), whichever is higher (disabled by default)
- added a house rule that only reduces MAG/RES maximum from ESS loss

Build 127
- Knowledge Skill list is properly populated again

Build 126
- added Expense Undo support for Nuyen: Armor Mod, Nuyen: Weapon Accessory, Nuyen: Weapon Mod, Nuyen: Vehicle Mod, Nuyen: Vehicle Gear, Nuyen: Vehicle Weapon, Nuyen: Vehicle Weapon Accessory, Nuyen: Vehicle Weapon Mod, Nuyen: Increase Lifestyle, Karma: Add Spell, Karma: Skill Specialization, Karma: Skill Group Rating, Karma: Skill Rating, Karma: Metamagic/Echo, Karma: Initiate Grade, Karma: Add Martial Art, Karma: Martial Art Rating, Karma: Martial Art Maneuver, Karma: Add Complex Form, Karma: Improve Complex Form, Karma: Add Complex Form Option, Karma: Improve Complex Form Option
- reorganised Options window into tabs so it is less cluttered
- fixed an issue that prevented Technomancers from improving their Complex Forms when the maximum Rating equaled their RES Attribute
- deleting a Complex Form Option now actually removes it from the Complex Form
- Skillsofts Complex Forms and Complex Form Options now only cost an amount of Karma equal to the Complex Form Improvement cost (default 1)
- Skillsofts Complex Forms now require the character to have the Biowire Echo
- Select Quality window now lets any Quality be selected when Ignore Rules is turned on
- selecting the Selected Vehicle item when any Vehicle has a Sensor Plugin no longer throws an error
- added support for the optional rule to ignore Armor Encumbrance when only a single piece of Armor is worn (disabled by default)
- list of sourcebooks in the Options window no longer requires the book to be selected before it can be checked/unchecked
- Update window now appears when updates are downloading and Automatic Updates are enabled so it doesn't appear as though the application has hung
- added support for changing a character's Metatype while in Create Mode (found in the Special menu)
- Free Contacts and Free Knowledge Skills options now show the proper checked status after saving options
- right-clicking on a file name in the most recently used list now makes it sticky so it always appears in the menu (right-click again to un-sticky)
- Source labels now show the full book name in a tooltip when you hover over them
- Qualities no longer add their Improvements to the character if they cannot be added because of BP/Karma limitations
- Bioware, Cyberware, Gear, Armor, and Armor Mods no longer add their Improvements to the character if they do not have enough Nuyen to purchase them in Career Mode
- Used Vehicles no longer throw an error when trying to add them to a character in regions that use "," to separate decimal places
- Condition Monitor penalties have been corrected to use the highest value, not cumulative
- Weapons now use the total ammo bonus modifier for all Mods instead of applying each bonus separately
- added support for Additional Clip adding a second clip to the Weapon
- Firing Selection Weapon Mods are now a separate item for each Mode that can be selected and add their Mode to the Weapon
- Complex Form Options have been added to printout XML
- Complex Form Options now appear on character sheets
- Text-Only character sheet now prints Complex Forms when applicable
- all Critter Powers are removed from the character if access to the Critters tab is lost
- Infected Qualities now grant access to the Critters tab and add the appropriate Critter Powers

Build 123
- added Expense Undo support for Nuyen: Armor, Nuyen: Weapon, Nuyen: Vehicle
- 2 x CHA Free Contacts Option now applies to both BP and Karma build modes
- fixed an issue that caused Free Contacts points to calculate per-contact instead of for the character as a whole
- changed Free Contacts Option to allow the multiplier value to be specified
- fixed an issue that caused precedence 0 Improvements to stack with others
- High Pain Tolerance Positive Quality no longer stacks with other Condition Monitor Threshold Improvements
- Impaired Attribute Negative Quality no longer allows EDG, MAG, or RES to be selected
- Text-Only character sheet now prints EDG with the rest of the Attributes
- Text-Only character sheet now prints Armor Mod Ratings when applicable
- character sheets no longer display Rating 1 for Adept Powers that do not have a Rating
- Advance Lifestyle Qualities list now clears when a different Advanced Lifestyle is selected
- Weapons with AP -half no longer throw an error when selected in Career Mode
- Armor Rating stacking modifiers from items like Form-Fitting Armor are now calculated separately and added to the highest Armor/Clothing Armor Ratings instead of being rolled into the highest Armor Rating

Build 121
- removed temporary support for converting Qualities from the old format to the current format
- removed the RES Attribute from A.I.
- Metatypes that have an Attribute whose maximum is 0 (typically A.I.s) can now set any other Attribute to their Metatype maximum
- Physical Attribute controls are disabled when creating an A.I.
- free Positive Quality BP and free Negative Quality BP Improvements are now correctly loaded from saved characters
- clicking on Add Metamagic/Add Echo in Career Mode when the character does not yet have an Initiate Grade no longer throws an error
- added Ruger Thunderbolt w/ Smartgun Weapon (Laser Sight version was not added since the Mod can be purchased for the same price)
- Camera, Trideo and Microphone now consume 1 slot instead of a number of slots equal to their Rating
- underbarrel Weapons now show their halved Ammo capacity when selected, not just when reloading them
- Complex Form Options now cost BP/Karma
- Complex Form Options can now be improved in Career Mode
- changing a character's RES now changes the maximum value for the Complex Form field without having to re-select a Complex Form
- MAG and RES Active Skills are now disabled when a character does not have access to those special Attributes
- Uneducated Negative Quality should now impact Skills and Skill Groups properly
- added support for selecting individual aspects of Contact Connection Modifiers
- began adding support for Expense Undo entries (see below)

Expense Undo Entries
This will be an ongoing project. By right-clicking on a Karma or Nuyen Expense, you can choose to undo the purchase. This will only be for Expenses that were created during the current session. They will not be saved with your character information, so once you have closed the character, the undo history is lost (largely to prevent undoing something done 10 game sessions ago without undoing anything else). Currently supported items - Karma: Attribute, Karma: Add Quality, Nuyen: Cyberware/Bioware, Nuyen: Gear. This only undoes the expense for the item you have selected. If you later added child items you should undo these expenses first - the undo function strictly undoes the single item that is selected, meaning anything that was added after and not undone will not be refunded. This is intended to undo your most recent few transactions only.

Build 118
- A.I.s now have their missing Rating, System, Firewall, Signal, and Response Attributes
- A.I. Condition Monitor, Matrix Initiative, and Initiative Passes are now calculated correctly
- Commlink Software Suites, Program Packages, Software Suites, and Skillsoft Clusters now have their Programs added as Gear
- added Martial Art variants from Runner's Companion
- adding missing Software from War!
- added support for Software going to Rating 10 from War!
- added support for Rating 10 Nexi Components
- Nexi Components now populate their Availability when added
- Gear marked as Free! now correctly sets the price to 0 when in Create Mode
- removed Biofeedback Filter and Program Packages from list of Complex Forms
- Vehicle Speed and Acceleration can no longer go below 0
- corrected an error where discounted Adept Powers got progressively cheaper after saving and loading
- there is now a distinction between Dice Pool modifiers and Rating modifiers for Skills with only Rating modifiers being subject to the maximum modified Rating rule
- Skill tooltips now provide a distinction between Rating modifiers and Dice Pool modifiers and report "X of Y" of the character's total Rating modifiers being used because of the maximum modified Rating rule

Build 117
- added support for <freespiritpowerpoints /> to Improvement Manager which grants additional Power Points to Free Spirit characters
- added support for Free Spirit characters (see below)
- added support for A.I. character (see below)
- added A.I. Critters from Unwired
- added Sprite Critters (big thanks to ShadowWalker for providing these)
- added support for <gears /> to critters.xml so A.I. Critters can come pre-equipped with their Programs
- Military Grade Armor now uses the proper BOD X 3 limit for Armor Encumbrance (having a single piece of Military Grade Armor equipped raises a character's Encumbrance limit, regardless of any additional Armor they may be wearing)
- Shapeshifters now have access to the Critters tab and have been given their Critter Powers (which also lets them add/remove Vulnerability and Allergy Critter Powers for their Untouched By Silver optional rule)
- Shapeshifters now have Metavariants which let them select a Metatype for their Not Quite Always Human optional rule
- Select Critter Powers window now groups Powers by Category
- unarmed damage now correctly rounds up instead of down
- added an option to allow free Knowledge Skills for characters in Karma Build Mode (disabled by default)
- added an option to allow CHA x 2 free points of Contacts for characters in Karma Build Mode (disabled by default)
- Career Mode correctly uses the Metatype's maximum Essence as the baseline for determining Essence Loss penalties
- Exotic Active Skills no longer eat up points for selecting their Specialization
- added support for <inherited /> Quality Requirement which indicates the Quality can only be gained when it is part of a Metatype
- Skill Ratings in critters.xml now support expressions

Free Spirit Characters
Magic replaces Force since they are the same Attribute for the Free Spirit. When you first create a Free Spirit character, your Attribute BP total will be very high but is technically correct. All of the character's Attribute start at 2 and have a Metatype Maximum of 2 (the Free Spirit's starting Force/Magic). This means that all of your Attribute costs are being calculated at their Metatype Maximum which adds +15BP per Attribute. (This technically breaks all of the other written rules saying only 1 Physical/Mental Attribute can be at it's Metatype Maximum.) When MAG 3 or higher is selected, this number drops back down since they are all no longer at their Metatype Maximum. (And who would play a Force 2 Free Spirit anyways?)

A.I. Characters
Resonance replaces Rating. Their free Programs can be purchased through Gear by selecting the Free! checkbox when purchasing.

Build 114
- added support for <overflow /> to the Improvement Manager which improves the number of Overflow Condition Monitor boxes the character has
- Physical Condition Monitor in Career Mode now includes boxes for Overflow
- added Overflow to the Condition Monitor on the Shadowrun 4 Character Sheet
- Other Info tab now shows a character's Career Karma (Career Mode only) and Movement
- corrected how the maximum modified Skill Rating is calculated (total maximum modified Rating = 1.5X the skill's base Rating)
- added support for the special Vintage Weapon Mod from Gun Heaven which doubles the cost of all Accessories and Modifications
- Initiation/Submersion Grades now record if a Group/Network and Ordeal/Task was used for each Grade
- added a list to the Initiation tab which shows which options were used for each Grade
- fixed an issue that caused the Weapon created by the Drone Mortar Gear to throw an error when selected or attempting to print
- Elemental Strike and Elemental Resistance Adept Powers now ask for a value to be selected
- <specificattribute /> Improvements now include support for precedence attribute which determines how they stack with other Improvements to the same Attribute (see below)

specificattribute precedence
This has been included to (and should only be used for) Cyberware, Bioware, and Powers that affect Initiative and/or Reaction which either does not allow it to stack with any other enhancement, or only certain ones. A precedence of 1 ignore all other Improvements and uses the COMBINED value of all other precedence 1 items (Wired Reflexes, Move-by-Wire, and Reaction Enhancers). A precedence of 0 ignore all other Improvements and uses the single highest precedence 0 Improvement the character has (Synaptic Booster). Short version: nothing you need to actually worry about - the necessary items have already been updated and Chummer figures out what it should use. :)

Build 112
- added a bunch of <forbidden /> elements to Qualities
- Swap Quality excludes the selected Quality from Forbidden checks which prevented a Quality from being upgraded/downgraded to a different Rating
- fixed an issue that caused Cyberware with bundled subsystems to throw an error when being added when the <bonus /> nodes between parent and child didn't match or exist
- Born Rich Positive Quality now correctly affects characters built using Karma
- removing the Born Rich Positive Quality now removes its bonus from the character when the Quality is removed
- resizing the window no longer causes the BP/Karma and Source fields on the Common tab to jump into the Quality list

Build 111
- Metavariant is once again populated
- Bioware now shows its Rating and selected values when loading a character
- added an option to include Karma and Nuyen Expenses on the character sheets (disabled by default)
- Persona Limit for Nexi can now be manually set
- added Pre-Packaged Nexi to Gear
- corrected an issue that caused custom Commlinks to limit Firewall and System options once one of them had been added to the Commlink
- added a Do It Yourself checkbox for Commlink Upgrades
- Impaired Attribute Negative Quality now decreases the Augmented Maximum value by the correct amount
- added Dissonant Echoes, Programs, and Program Options
- removed redundant Empathy Software from the Vision Enhancement Gear category and gave Vision Sensors access to the Sensors category for plugins
- Group Initiation/Network Submersion and Initiation Ordeals/Submersion Tasks can now be selected when creating a character
- added support for Group Contacts

Build 109
- Qualities now show their selected text values on the character sheets
- Martial Arts now correctly checks the BP cost of only Qualities that count towards a character's Quality BP limit
- ammo that has a Recoil modifier no longer throws an error when you attempt to reload a Weapon with it

Build 108
- corrected the Response calculation for Nexi
- adding a Quality now correctly check each Quality to see if it counts towards the BP limit, not just the Quality that is being added
- changing any of the information on the Character Info tab now causes the changes made flag to be set
- corrected the formula for determining a Starting Nuyen amount based on the Nuyen they have remaining
- Metagenetic Improvement correctly sets the character's Attribute value to its new minimum after selecting your Metatype/Metavariant
- when adding a new Quality, the free Quality BP gained through SURGE is now included when determining if you have exceeded the allowed BP amounts
- dragging and dropping a piece of Gear now properly re-creates any accessories it had

Build 106
- added support for <fresspositivequalities /> to Improvement Manager which allows a number of BP in free Positive Qualities
- added support for <fressnegativequalities /> to Improvement Manager which allows a number of BP in free Negative Qualities
- replaced the Changeling BP Adjustment Qualities with <freepositivequalities /> and <freenegativequalities /> Improvements as needed
- Enforce Skill Rating Maximum option now saves its value to the correct place instead of overwriting the value for the Skill Defaulting Includes Modifiers option
- adding Gear to a Vehicle now gives you the Free! option
- adding Nexi to a Vehicle now gives you the Free! option
- item 10 in the File menu's most recently used list now uses 0 as its mnemonic and loads correctly
- Condition Monitor penalties now affect Defaulted Active Skills when the option to include Modifiers in Defaulted Skills is diabled
- Character is now responsible for calculating its own Initiatives/Initiative Passes, Condition Monitors, and Armor Encumbrance instead of the Create and Career windows doing it
- Active and Knowledge Skills no longer show a negative number for the dice pool since they cannot go lower than 0
- added a button to the Gear tab to reduce the selected piece of Gear's Quantity by 1
- Adepts are no longer required to have a Magic Tradition selected when moving to Career Mode
- character sheet now shows the correct number for Nuyen
- dates can now be selected when creating Karma and Nuyen Rewards/Expenses
- returned Improved Physical Attribute Adept Power back to its SR4A cost since the cost Powers in the Runner's Tool Kit are apparently wrong
- re-wrote Qualities to be a class instead of a series of strings (see below)
- added support for swapping Qualities in Career Mode
- Minigrenades now add a Minigrenade Weapon instead of Grenade which have the correct Grenade Launcher ranges
- added Skillsofts and Activesofts to Vehicles where appropriate
- Gear in the Gear list can now be reorganised using drag and drop

Changes to Qualities
Qualities have undergone a complete re-write. Existing character will convert their Qualities over to the new format when they are loaded. It is recommended that you immediately save your character after opening it to keep these Quality changes. The code to convert these Qualities will be removed around June 20 (update notes will be posted to inform of the change). Qualities are now handled like other items in that they can be added/removed using the Add and Delete buttons and are listed in a single tree. The Select a Quality window by default lists only the Qualities that the character may take - a checkbox is provided to show all Qualities, regardless of qualification.

Build 103
- delete confirmation messages now confirm the type of object they are asking to delete
- Karma Expense confirmation messages now confirm the type of object they are going to affect
- Adept Powers now include support for discounts from Geasa
- fixed an issue that kept Knowledge Skills with a Rating of 0 (namely native Languages) from being printed
- added a Text-Only character sheet
- corrected Sensors for Vehicles with the Improved Sensor Array Vehicle Mod

Build 102
- changed Options to a single instance class which to speed up execution and reduces memory usage
- changed XmlManager to a single instance class to speed up execution time and reduces memory usage
- minor change to how XmlManager handles files to work with non-Windows operating systems
- validation check when moving a character to Career Mode now checks that a Tradition or Stream has been selected if MAG or RES Attributes are enabled
- passing a save file as a command line argument now opens the save file in the correct mode instead of forcing it to Create Mode
- corrected the number of extra Matrix IPs that Advanced Overclocking grants to 1 since it stacks with Overclocking
- fixed an issue that caused non-Clothing Armor with a +X Armor Rating to counts its bonus twice
- Karma and Nuyen Expenses can now be renamed by double-clicking on an Expense Entry
- Advanced Lifestyles now have Starting Nuyen information populated when they are added to the character based on their LP cost (not including Qualities)
- characters that do not have a Lifestyle when attempting to enter Career Mode are given the Street Lifestyle
- added an option to include Modifiers in Skills even when Defaulting (disabled by default)
- added an option to change the amount of Nuyen gained per BP (default 5000)
- added an option to enforce the maximum modified rating for Skills (enabled by default)
- added an option to confirm Karma Expenses (enabled by default)
- added an option to set the Karma cost for additional Metamagics/Echoes
- added support for purchasing additional Metamagics/Echoes with Karma
- updated the Game Master Summary sheet to put all combat-relevant information together
- Complex Forms now support Program Options (thanks for ShadowWalker for getting all of the data entered)
- added Signal, Response, and Firewall Vehicle Mods (thanks for ShadowWalker for getting those entered as well)
- added buttons to spend and regain Edge to the Condition Monitors tab in Career Mode
- Adept Powers with a Quality requirement now enforce them
- added Custom Commlink and Custom Commlink OS items to Commlinks and Commlink Operating Systems in Gear which let you assemble custom Commlinks
- added support for Used Vehicles
- Vehicles can now have any Gear added to them (Add Sensor and Add Ammunition have all been rolled into this)
- Vehicles now come pre-equipped with non-Weapon Gear
- added appropriate ECCM and Sensors to Vehicles
- added Minigrenades to Gear
- Grenade Launchers now use Minigrenades as Ammo in Career Mode
- adding missing Range information for Battle Rifles
- added support for Weapon Concealability
- added Weapon Concealability information to Weapons
- Tradition and Stream are now drop down lists in Career Mode to allow characters to change their Tradition/Stream during play or select a new Tradition/Stream because of a Latent Quality
- Technomancers no longer benefit from Gear-based Matrix Initiative Pass modifiers (Sim Modules)
- added support for Nexi

Build 98
- put Improved Reflexes Adept Power costs to their SR4A values which have been confirmed as being the correct values by the SR product line manager
- applied Street Magic errata to Traditions
- applied Arsenal errata to Martial Arts
- removed Deformity Qualities (10 BP - 20 BP) which should not have existed
- corrected duplicate categories of Weapons (should have been their range instead of a duplicate category)
- corrected reach for Rock Lizard
- added Elemental Attack (Fire) for Scintillant Albatross
- added Biomonitor to Armor Mods
- removed Agent and IC Complex Forms
- changed Chatty Positive Quality BP cost back to 10 as per Unwired errata
- corrected BP cost of Vomeronasal Organ
- Weapons installed on Weapon Mounts that are a part of a Vehicle's base configuration now count towards its total cost
- Technomancer Stream field is properly populated after loading a character
- learning a new Complex Form in Career Mode now creates a Karma Expense
- Karma and Nuyen Expense Entries no longer throw an error when the computer's date setting are not set to en-US
- selecting a piece of Cyberware/Bioware as Free in Career Mode is now actually free
- fixed the anchoring for the splitter panels on the Skills tab in Career Mode
- Ignore Character Rules no longer prevents the Starting Nuyen window from appearing when moving a character to Career Mode
- saving a new character that is marked to move to Career Mode no longer causes the character to be opened twice after saving

Build 97
- Karma cost for Submersion is now based on the current Submersion Rating instead of Initiate Rating
- Karma discount for Submersion is now based on the Submersion cost instead of Initiation cost
- Cyberware/Bioware is no longer believed to be free when the Free checkbox is hidden
- added an option to base a Spirit's maximum Force on the character's total MAG Attribute for Mystic Adepts which is disabled by default
- Camera Upgrade Weapon Mods no longer consume Weapon Mod Slots

Build 96
- added support for <selectparagon /> to Improvement Manager which allows a character to select a Paragon
- Sprite list now populates based on the selected Stream in the same was a Spirits and Magic Traditions (big thanks to ShadowWalker for providing the Streams/Sprites list)
- added support for Paragons (another big thanks to ShadowWalker for providing the list of Paragons)
- added Clean Car Coating to Vehicle Mods which was missing its information in the Spy Games book
- added support for multiple custom data files of the same type (see below)
- Genetic Heritage now shows the Free item for any Genetech selected, not just Trangenics
- Nuyen BP is now correctly populated when loading a character that has spent more than 50 BP on Nuyen
- moved the Advanced Complex Forms from Unwired out of the Autosoft category and into the Advanced category
- corrected the Shield Complex Form to be marked as allowed for Complex Forms
- adding a Weapon Accessory to a Weapon with a name no longer throws an error
- Extended Clip Weapon Mods now affect the Weapon's Ammo Capacity
- corrected an issue that prevented Vehicle Sensors from only being able to add Sensor plugins
- adding missing Sensor Software from Arsenal
- all items in programs.xml can now be taken as Complex Forms
- added Skillsofts, ARE Software, Sensor Software, and Tactical AR Software to Complex Forms
- Complex Forms now save/load source book and page number
- added support for Technomancer Streams
- only worn Armor now counts towards Armor Encumbrance
- maximum Force of a Sprite during character creation is properly set
- loading a character with RES higher than 6 and a Sprite during character creation no longer throws an error
- added Critters from Parazoology
- added a splitter to the Skills tab to allow the Active Skills and Knowledge Skills sections to be resized as needed
- added a splitter to the Common tab to allow the Contacts and Enemies sections to be resized as needed
- changed the colour of the splitter bar on the Karma and Nuyen tab to make it noticeable
- added missing Barrel Extension Weapon Mod to Ares Desert Strike
- Vehicle Weapon Mounts have their context menu restored when loading a saved file
- Weapon Mounts that come as part of a Vehicle now have their context menu attached
- added support for Group Intiation/Network Submersion and Initiation Ordeal/Submersion Tasks to Career Mode to discount the Karma cost of Initiation/Submersion
- added missing Gear from Unwired
- added missing Drones from Unwired
- moved helmets and shields out of Armor Mods and into the Helmets and Shields Armor Category
- fixed an issue that caused the maximum Rating for Vehicle Mods to be set to the Rating that was selected when the Mod was first added
- Condition Monitors on the printout are now correctly calculated based on the total value of the Attributes
- Skill Groups in Career Mode can now be raised above 4 without throwing an error

Support for Multiple Custom Data Files
Rather than making people merge multiple XML documents on their own any time someone makes a change to a custom file, Chummer now supports multiple custom data files for each source. Custom files must start with "custom" and end with "_[filename.xml]". Using books.xml as an example, "custom_books.xml", "custom_Nebular_books.xml", and "custom_ThatGuy_books.xml" are all valid names. The base file (books.xml) is loaded first, then the contents of the other files are merged in one-by-one.

Build 91
- Drain Value for a Tradition now uses the total value of the Attribute instead of its base value
- Karma and Nuyen Expenses in Career Mode are now properly sorted in reverse chronological order
- Vehicles that should have additional slots now have them included in their slots total
- Adapsin now has its own set of Cyberware Grades
- added Skinlink as a Bodyware so it can be added as a plugin to pieces of Cyberware
- Genetic Heritage Positive Quality now affects Nuyen cost instead of Essence cost
- Bioware cost multipliers are now correctly set before being given to the Select Bioware window so prices should now be accurate when these modifiers exist
- added missing Shield, Simrig, and Smartlink Complex Forms
- only Weapon Mods marked as Installed that are not included with the Weapon consume Mod Slots
- added support for Underbarrel Weapons
- Armor from Adept Powers no longer count towards Armor Encumbrance in Career Mode
- Weapon Damage should no longer appear as "NaN" if it is a non-numeric value

Build 89
- clicking Add Metamagic/Add Echo when a character has not Initiation Grade no longer causes an error
- adding a Spirit when creating a character with Karma whose MAG is above 6 no longer causes an error
- Sprites now have their maximum Rating set properly when loading a saved character in Career Mode
- Active Skills no longer show the Active Skill Modifiers in their tool tip if the Active Skill is being Defaulted to prevent confusion
- corrected an issue with Active Skills that caused the Aptitude and Incompetent Qualities to compound the maximum Skill Rating each time the character was saved
- selected values for Qualities are now properly re-populated when the character is loaded so that removing the Quality now also resets the Quality's text

Build 88
- added support for <selectside /> to Improvement Manager which allows a character to select which side of the body a piece of Cyberware is implanted on
- Critter Power list is now sorted in alphabetical order
- Spirits can now be linked to save files in the same way as Contacts and Enemies
- fixed an error that cause improving an Active Skill that is a part of a Skill Group to not properly remove the remaining Active Skills from the Group
- the 10 most recently opened/saved character files are now displayed in the File menu
- adding a Spirit after improving your MAG through Initiation no longer causes an error
- Spirits can have a Force up to twice the character's MAG Attribute in Career Mode
- printout now shows the correct Essence value for a character when they have both Cyberware and Bioware
- total remaining ESS and total value for Attributes and Skills have been added to the character save to make importing Chummer files with external applications easier
- added an option for automatic updates which is enabled by default
- adding an Enemy in Career Mode no longer attempts to check how many BP/Karma have been spent on Negative Qualities and cause an error
- Ignore Rules option should now ignore all character creation rules and limitations
- Metamagic now supports requirements in the same way as Echoes
- Karma cost for Knowledge Skills in Build Mode is now calculated correctly
- Armor from Adept Powers no longer count towards Armor Encumbrance since they are considered to be a magical source
- fixed an issue that caused character to become unable to select a Skill or Attribute for Adept Powers and Qualities after improving an Adept Power's Rating
- removed the Category restriction on Cyberware plugins so things like Datajacks can be added to Cyberlimbs
- added Spoof Chip to the General Category in gear.xml
- Gear Rating on the Gear tab is now a read-only field in Career Mode
- added support for naming Weapons
- added Cyberware to the list of Weapon Categories in the Select a Weapon Category window so ammo can be used by Cyberware Weapons
- added the ability to mark Karma Gained as a Refund which will not count towards the character's Career Karma
- Injection Ammunition and chemical weapons can now accept Drugs/Toxins/Chemicals plugins as appropriate
- Vehicle and Drone Sensors can now accept Audio and Visual Enhancements and Accessories as plugins
- Street Cred, Notoriety, and Public Awareness can now be set on the Character Info tab in Career Mode

Build 86
- Weapon Mods and Accessories can now be removed from Vehicle Weapons

Build 85
- added support for <movementpercent /> to the Improvement Manager which improves a character's Movement speed
- additional support for Critters
- all Critters from Running Wild and SR4A are now entered
- Personalized Grip Weapon Mod now provides its RC bonus
- Unseen Hands Adept Power now applies its bonus to the Stealth Skill Group
- Unseen Hands Adept Power now has levels enabled
- Celerity Positive Quality now provides its Movement bonus
- Condition Monitors now correctly calculate based on the Attribute's total value and not just its augmented value
- number of Spells, Spirits, Complex Forms, and Sprites a character can have is no longer capped in Career Mode
- RES now properly limits the maximum Rating for Complex Forms

Build 84
- added Movement values to Metatypes (this will only be applied to new characters)
- added Movement to character sheets
- maximum MAG and RES are now based on the Metatype's maximum ESS instead of 6
- added support for Critters

Build 82
- added AP, RC, and Damage information for Ammunition in gear.xml
- loading a Weapon with Ammunition now updates the Weapon's AP, RC, and Damage by applying the Ammunition's properties to it (Ammunition needs to be removed and re-added to existing characters)
- creating a new character using a Metavariant that comes with Negative Qualities no longer throws an error

Build 81
- added support for <selectspell /> to Improvement Manager which asks the character to select a Spell
- added Revision History to the Help menu to view the revision history of the application
- added Spells, Gear, Traditions, and Powers from Digital Grimoire
- added Empathy Software and Emotitoys from Arsenal
- added Lifestyle Drones from Runner's Companion
- broke Counterspelling, Spellcasting, and Sustaining Foci into multiple items for each Spell Category
- Combat, Detection, Health, Illusion, and Manipulation Spell Formulae now ask for a Spell to be selected
- window contents immediately resize when the Create and Career windows open to accommodate smaller screen sizes and eliminate the need for manually resizing the window to trigger this
- loading a character with Qualities gained through a Metatype no longer cause the application to complain about spending too much on Positive/Negative Qualities
- Active and Knowledge Skills are no longer limited by the character creation rules in Career Mode
- adding Enemies during Career Mode no longer attempts to check that you are within Negative Quality BP limits
- Magic Traditions list now filters on source book

Build 79
- Vehicles now have a Condition Monitor in Career Mode
- Burst Fire Mode no longer allows Full Bursts since this requires Full Auto Mode
- Vehicle Weapons now limit the Firing Modes they can used based on the Weapon's Firing Modes
- Vehicle Weapons now show their correct Ammo Source in Career Mode
- total number of Drain Resistance dice now appears next to the Drain Attributes on the Spells and Spirits tab
- Initiative and Initiative Passes now show both their base and Augmented values in the same way as the character sheet
- Weapon Ranges are now displayed on the Weapons and Vehicles tabs when a Weapon is selected (Vehicle Weapons in Career Mode only)
- Critical Strike Adept Power now increases Unarmed Damage
- Killing Hands Adept Power now changes the character's Unarmed Damage to Physical
- Kinesics Adept Power now improves Social Active Skills
- corrected Natural Immunity and Mystic Armor Adept Powers (Natural Immunity had Mystic Armor's Armor bonus by mistake)

Build 78
- added support for <sensitivesystem /> to Improvement Manager since Sensitive System explicity doubles the final Essence cost rather than applying a +100% cost modifier
- Essence modifiers are now added together to determine a total percentage which is then deducted from an item's Essence cost
- linked Contacts and Enemies now open in their correct mode (either Build or Career)
- clicking Add & More when adding a Weapon Mod to a standard Weapon now correctly goes through the process again instead of trying add a Mod to a Vehicle Weapon
- PACKS Kits now support the new Exotic Skill setup
- updated Exotic PACKS Kits to include all Exotic Skills
- Essence Loss now correctly impacts MAG and RES
- added an option to support the More Lethal Gameplay optional rule (off by default)
- added support for Weapon Ranges
- added support for SoftWeave Armor Mod
- resizing the window no longer causes the Notes field on the Character Info tab to slide behind other fields
- opening the Metamagic window as a non-Technomancer no longer causes an error
- Armor Mods with no Rating no longer have the Rating field enabled
- Weapon Mods and Accessories that come with a Weapon can now be removed
- removed Weapon Accessory Mount tracking since Accessories can be swapped and removed during play and places too much restriction on Accessory selection
- Melee Weapons now show the damage they will do and their full Reach based on the character's Attributes in the Select a Weapon window
- added an Installed option for Weapon Mods and Accessories to show that they are currently in use on the Weapon and are contributing to the Weapon's stats
- re-wrote how Weapon RC is calculated (see below)
- fixed an issue that could cause data and character sheet files to be saved to the wrong location during an update
- added a Condition Monitor tab in Career Mode which records the character's Condition Monitors and applies penalties to Skills

Weapon Recoil Changes
Since Weapons can now have their Mods and Accessories added and removed, the Weapon's RC now shows what it is with the items currently attached to it. When selecting a Weapon, the Select a Weapon window may show the lower RC number as being slightly different than it appears in the source book, however the number IS CORRECT since it comes with all of the attachments already installed. This happens because in SR4A, some Stocks were removable and some were not. With the addition of the Stock Accessory in Arsenal, they all effectively became removable items.

Build 75
- Power Level for Mystic Adepts is now correctly tied to their total MAG Attribute and not just the MAG assigned to their Adept Powers
- Search in the Select a Weapon window no longer lets you add Gear Weapons (such as Grenades) since these must be added through the Gear tab to work properly
- added support for Advanced Lifestyles
- added support for Magic Traditions
- removed Exotic Active Skills from skills.xml
- Exotic Skills are now added by clicking the Add Exotic Skill button on the Skills tab since multiple copies of the Skill can exist for a character
- added fields to record Alias and Player Name on the Character Info tab

Build 74
- Adept Powers now save the correct Power Point cost in regions that use "," to separate decimal places
- added an option to include Active Skills with a Rating of 0 on the character sheet (on by default)
- Datasoft, Mapsoft, and Tutorsoft now ask for specific values
- removed Fomori's Dermal Armor bonus
- saving a character as Created no longer causes the Save and Print toolbar icons to disappear
- Total Karma is now calculated and displayed on the character sheet
- when buying items, they can now be marked as free which will add the item to the character without deducting from Nuyen

Build 73
- Active and Knowledge Skill Specializations no longer become disabled after they lose focus in Create Mode

Build 72
- added Career Mode which lets you maintain a character through their career (see below)
- canceling a dialogue after selecting a Quality no longer adds the Quality to the character
- opening multiple characters no longer causes invalid object references which can come up after selecting items
- Spells are now grouped by Category on the Spells and Spirits tab
- Services Owed by Spirit and Sprites are automatically corrected if a character's Summoning or Compiling Active Skill is lowered
- Qualities that can be taken multiple times now display the correct Karma cost when building a character with Karma
- Quantity can now be selected in the Select Gear window
- PACKS Kits now support adding Gear to Vehicles
- adding Ammunition of the same type for the same Weapon Category now stacks instead of creating a new item
- Ammunition can now be added directly to Vehicles
- Martial Art Maneuvers names are now displayed correct after being added to the character

Career Mode
Once your character is ready to run, you can put them into Career Mode. Career Mode lets you maintain your character using Karma throughout their running career. Career Mode lets you keep track of your Karma and Nuyen expenses, buy and sell Gear, and even keep track of Ammo in each Weapon. To put your character in Career Mode, go to the Character Info tab, check the Mark character as Created box, then click Save. The save process makes sure that your character meets all BP/Karma and Nuyen total rules before saving. Once the character has been saved, they are re-opened in Career Mode. Once a character has been put into Career Mode, you cannot go back to Build Mode.

Build 69
- File > Open now allows multiple characters to be opened at once
- Armor Mods now correctly update the character's remaining Nuyen amount as its Rating is changed
- Select Cyberware window now remembers the last Grade that was selected
- Gear with a quantity added from a PACKS Kit now displays its quantity information in its name immediately instead of after it is selected for the first time
- added support for Knowledge Skills to PACKS

Build 68
- fixed a critical issue that prevented the Select Spell window from loading Spells
- selecting Ammo after another piece of Gear has been selected no longer causes the Ammo's Quantity to be reset to 10
- added support for Limited Spells

Build 67
- added support for <basicbiowareessencecost /> to the Improvement Manager which adjusts the Essence cost of Basic Bioware only
- added support for <transgenicsgenetechesscost /> to the Improvement Manager which adjusts the Essence cost of Genetech: Transgenetics Bioware only
- corrected the Essence cost calculation for Cyberware and Bioware when multiple Essence cost Improvements are present
- pressing Esc in the Select a PACKS Kit window now cancels
- Rating of Armor Modifications can now be changed after they're added to Armor
- items now display their Quantity and Rating in their names in lists when applicable
- mugshots on character sheets should now render on machines that do not have Internet Explorer 9 installed
- added missing Capacity to Audio Enhancements and Vision Enhancements
- corrected names of Spells in PACKS Kits
- source book filtering now uses exact matches on codes
- Armor Mods are now filtered by source book
- Weapon Accessories are now filtered by source book
- Weapon Mod list works again
- adding a PACKS Kit now makes sure the Rating for a Skill or Skill Group does not exceed the maximum value and throw an error
- Select a PACKS Kit window now remembers the last selected category
- Select a PACKS Kit now only adds Spells that the character does not already have
- PACKS now supports Spirits
- PACKS Kit correctly set extra item information instead of prompting for a value to be selected when applicable
- added a check box to the Select Bioware window to mark an item as free to handle Genetic Heritage's free item (only appears when a Genetech: Transgenics item is selected and the character has the Genetic Heritage Positive Quality)
- Options window now opens in the same position instead of in a random position so the OK button is always accessible
- Select Lifestyle and the Lifestyle tab now show the Starting Nuyen amount for the selected Lifestyle

Build 66
- Armor and ArmorMods can now create Improvements
- Weapons now correctly ignore the cost of Weapon Modifications that are included in their base configuration
- fixed a bug that prevented Cyberware from adding plugins that come with it
- Attributes display in the Select PACKS Kit window now automatically adjust for the character's Metatype
- both character sheets now work for printing both single and multiple characters
- added Vehicles from This Old Drone
- added Vehicles from MilSpechTech
- added Weapons from MilSpechTech
- added Spell, Powers, Echoes, Armor Mods, Weapons, Ammunition, Gear, Vehicle Weapons, Vehicle Mods, and Vehicles from War!
- added Gear, Armor, and Weapons from Attitude
- added the missing extra slots to the Thundercloud Contrail, Hyundai Shin-Hyung, and Cascade Skraacha
- added Qualities and Powers from The Way of the Adept

Build 64
- added PACKS content viewer
- Add & More button in PACKS window now works

Build 63
- rewrote all object creation code so that they're entirely responsible for creating themselves and all child objects
- moved Add Cyberware Suite to the new Special menu
- added support for PACKS from the Runner's Toolkit which can be found in the Special menu
- Form-Fitting is no longer considered when looking for the highest Armor Rating and correctly stacks with the highest worn Armor Ratings
- Weapon Accessories that come with Weapons are no longer calculated into the Weapon's RC since these are already factored into the base Weapon's stats
- Skills now have enough room to display their total Rating and Specialization Rating without overlapping the Specialization field
- changing the Rating for Gear now properly update the character information and Nuyen remaining
- character sheet no longer specifies an image type to hopefully allow any mugshot image format to be displayed properly
- Cyberware/Bioware Essence Cost Multipliers are now stack correctly
- Attributes are now responsible for managing their resptive Cyberlimb Enhancements which fixes the incorrect Armor Encumbrance and a high BOD through Cyberlimb Enhancements bug
- added Programs from Unwired
- added missing bonus for Racing Tires
- Matrix Programs can now be added as standard Gear instead of just plugins again
- Matrix Programs are listed separately after the last Commlink on the character sheet
- Vehicle Mod Accel Bonus now supports +X/+Y add to Accel
- Credsticks now have a maximum Rating of 1,000,000 to represent the amount they hold
- removed under barrel mounts for Pistols
- Vehicle Sensor and Sensor Plugins can now be deleted
- adding and removing Sensor Plugins, Weapons, Weapon Accessories, and Weapon Mods to a Vehicle now immediately update the character's remaining Nuyen amount

Build 61
- added <biowareessmultiplier /> support to the Improvement Manager which multiplies the ESS cost of Bioware (Genetech is exempt from this bonus)
- added <genetechcostmultiplier /> support to the Improvement Manager which multiplies the Nuyen cost of Genetech
- Spirits and Sprites now have their Force/Rating and Bound/Registered properties
- character sheets now display the correct Spirits and Sprites information
- Clothing Armor Ratings are now only applied if they are marked as Equipped
- Form-Fitting Armor now properly stacks with other worn Armor
- added missing Qualities from Augmentation
- corrected the name for Adapsin
- added missing bonus for Adapsin
- added Bulk Modification plugin for Cyberlimbs
- added Optimized Cyberlimb plugins for Cyberlimbs
- Weapon Accessories and Modifications with a value of Weapon Cost no longer cause an error when selected in the Weapon list
- Vehicle Weapon Accessories and Modifications with a value of Weapon Cost no longer cause an error when selected in the Vehicle list
- added support for Cyberware Suites

Build 60
- Gear now calculates and displays its Capacity and Capacity Remaining
- Cyberware plugins that are added when selecting a base item now have their category populated
- added the ability to search for Cyberware/Bioware in the Select Cyberware/Bioware window
- added the ability to search for Armor in the Select Armor window
- fiexd a bug that prevented Metavariants from receiving their Qualities when creating a new character
- Metavariants now only cost the Metavariant BP, not Metatype BP + Metavariant BP
- clicking Add & More when adding Bioware now correctly opens up Bioware instead of Cyberware
- fixed a bug that cause Gear plugins to be limited to a Rating of 1
- Initiation and Submersion information now appear on the character sheet when applicable
- added Spare Clip to the Ammunition Category in Gear so that multiple clips can be purchased
- Vehicle Mods that affect Acceleration no longer cause an error
- all Cyberlimb Armor is now added to the character's total Armor Ratings instead of just using the highest valued Armor plugin
- Cyberlimb Attributes are now factored into the character's Augmented Attributes totals
- Cyberlimbs now show their Attribute values on the character sheet
- Complex Forms now appear on the character sheet
- clicking OK in the Select Metamagic window no longer causes an error
- Add & More button in the Select Metamagic window now works
- Select windows now only load their data once instead of each time it needs to look at something which should slightly improve performance and cut down on disk reads
- Skills now show the Specialization dice total in the application and not just on the character sheet
- attempting to add Enemies while building a character with Karma now longer causes an error
- Sensors can now be added to Vehicles
- Weapons now show the number of Slots they have remaining
- selecting a Weapon Accessory or Modification now shows its information
- Vehicle Weapons now show the number of Slots they have remaining
- selecting a Vehicle Weapon Accessory or Modification now shows its information
- added Print Multiple to the file menu which allows Game Masters to print multiple characters off in a summary format
- added Game Master Summary printout sheet which displays a summary version of selected characters

Build 57
- added support for Initiation and Submersion (only enabled when bulding with Karma since these require Karma to select)
- added support for <livingpersona /> to the Improvement Manager which adjust a Living Persona's Attributes
- corrected the Improved Attribute Adept Power's bonus
- Attributes are now capped at the Metatype's Augmented Maximum with any modifiers to that value instead of the base Metatype Augmented Maximum
- added Print to the File menu
- character sheet now includes Description, Background, and Concept if they were filled in on the Character Info tab
- Qualities now display their sourcebook and page number on the character sheet
- Essence is now correctly calculated with the the higher of Cyberware and Bioware deducting the full amount and the lesser only deducting half
- corrected the Essence cost for Cybereyes Rating 4
- removed the empty Edit menu which restores the ability to Cut, Copy, Paste, and Undo in a text field
- Martial Arts cost now calculates correctly when building a character with Karma
- added support for FixedValue to be speicifed for Cyberware Capacity, Avail, and Cost which allows it to use values that do not follow a standard formula
- merged Cybereyes Basic System, Eyeband, Single Cybereye, Cyberears, Dermal Sheath, Move-by-Wire, Wired Reflexes, and Stirrup Interface into a single pieces of Cyberware instead one for each Rating
- removed the Martial Arts Positive Quality and made the Martial Arts tab always visible
- total cost for each piece of Cyberware now correctly ignores free plugins and deducts the right amount from character's Nuyen total
- add Custom Placeholder to gear.xml to act as placeholders
- Adept Power Points Remaining text has been changed to match the format for Cyberware Capacity Remaining to make it easier to understand
- character sheet now includes Lifestyles

Build 55
- Metagenetic Improvement Positive Quality now correctly increase the selected Attribute's minimum value by 1
- removed the <aug /> tag from Genetic Optimization since the Augmented Maximum is now correctly calculated on its own
- Cyberware and Bioware now write their page information to the printout
- loading a character with a Commlink Upgrade or Commlink Operating System Upgrade no longer causes the load to fail
- number of bonded Foci is now limited to the character's MAG Attribute value
- Ignore Rules character option now lets any number of Active and Knowledge Skills be at Rating 5 or higher
- Ignore Rules character option now raises the Skill Group Rating maximum to 6
- Attribute values are now easier to read: number beside the numeric field now shows the total Augmented value (if any) while Metatype Minimum / Maximum (Augmented Maximum) have been pushed to the side
- added support for <print /> to qualities.xml which, when set to "no", suppresses the Quality from being printed
- added support for <forcecheck /> to qualities.xml which forcefully selects additional Qualities when the Quality in question is selected
- put SURGE Quality BP cost back to standard value and added Positive and Negative Qualities to compensate for the BP spent when selecting the Qualities SURGE requires
- Save As now pre-populates the file name if one is available
- moved Bonded Foci list to the Gear tab
- Bonded Foci list is now usable by anyone with a MAG Attribute

Build 54
- fixed a critical issue that caused non-Human Metatypes to reset some of their Atrribute scores when loading a save file
- added ability to build characters using Karma instead of Build Points (this is selected in the same window where you normally select your BP amount)
- added Karma cost options to Options window to override the default values

Build 53
- added <initiative /> support to the Improvement Manager which adjusts the character's Initiative
- added <min /> support to <selectattribute /> and <specificattribute /> which adjust an Attribute's Minimum value
- added support for <contributetolimit /> to qualities.xml which marks a Quality as not counting towards the BP limit for Positive or Negative Qualities
- added <qualities /> support to metatypes.xml
- moved <uneducated /> support to the Improvement Manager
- <initiativepass /> now defines it own unique group in the Improvement Manager, meaning only the highest single <initiativepass /> Improvement is used as defined by the game rules
- restructured the <forbidden /> element in qualities.xml to have work in the same way at <required />
- sourcebook and page information is now shown in all Select windows and when items are selected in lists
- character mugshots can now be added on the Character Info tab
- added a notes field to the Character info tab to store notes about the character, gear, and any other desired information
- added missing bonus information to Genetic Optimization Genetech
- Bioware now correctly identifies itself as Bioware in the Improvement Manager again
- Technomancer Living Persona "Commlink" now appears in the Commlink section of the printout
- Technomancer Matrix Initiative and Matrix Initiative Passes are now calculated 
- corrected Metatype minimum MAG and RES values to 1 so that taking Qualities that grant these Attributes do not also cost 10 Attribute BP
- Attribute Augmented Maximum values are now automatically calculated based on the Attribute's total Maximum value plus any bonuses, removing the need to specify <aug /> for the <specificattribute /> bonus tag which was technically incorrect and could lead to inaccurate Maximum Augmented totals
- added Category filter to the Select Metatype window
- added Sapient Critter and Shapeshifter Metatypes
- updated BP cost of SURGE Qualities to compensate for the BP expendatures for their "free" Positive and Negative Qualities
- Qualities that do not count towards the Positive or Negative Quality BP limit are coloured dark red
- added Drake and Infected Positive and Negative Qualities

Build 51
- added <weaponcategorydv /> support to the Improvement Manager which adjusts the Damage of all Weapons in a Category
- added <cyberwareessmultiplier /> support to the Improvement Manager which multiplies the ESS cost of Cyberware
- added <selectmentorspirit /> support to the Improvement Manager which prompts for a Mentor Spirit and applies its bonuses
- moved <addattribute /> support to the Improvement Manager so anything can add MAG or RES to a character
- moved <enabletab /> support to the Improvement Manager so anything can enable the special ability tabs for a character
- added "limittoskill" support to <selectskill /> which limits the Skill list to only the Skills specified
- added "excludeattribute" support to <selectattribute /> which excludes the listed Attributes from the Select Attribute window
- EDG, MAG, and RES are no long subject to the one Physical or Mental Attribute at maximum rule
- Lucky Positive Quality now affects EDG
- EDG cannot be the selected Attribute for the Exceptional Attribute Positive Quality
- Uneducated Negative Quality now prevents characters from putting BP into Technical Active Skills
- Uneducated Negative Quality now removes access to Academic and Profesionally Knowledge Skills
- added support for Martial Arts
- added support for Mentor Spirits
- added support for Bonded Foci
- Select windows with Search now remember the Category of the item selected if a Search was performed
- marked Rigger Adaptation and Weapon Mount (Normal, External, Fixed, Manual) Vehicle Mods as being from SR4
- areas expand and contract with window size to play nicely in lower resolutions and maximized windows
- adding an Enemy now updates the BP totals immeidately
- Add Enemy now checks to make sure adding a new Enemy will not take you over the -35 BP for Qualities or -25 BP for Enemies limits
- added Vehicle Weapons and Vehicle Missiles from Arsenal
- Language Knowledge Skills are now correctly linked to INT instead of LOG
- added support for Knowledge Skills to skills.xml (big thanks to whatevs for providing the content for it and pointing me in the right direction)
- appropriate pieces of Arsenal Clothing now stack with each other for determining total Armor Ratings
- Form-Fitting Armor now stacks
- armors that start with "Form-Fitting" only contributes half of its values towards Armor Encumbrance
- corrected an error that occured when selecting Adept Powers that affect an Active Skill
- fixed an issue where Cyberware/Bioware with Ratings was calcuating ESS cost incorrectly in regions that use something other than "." to separate decimal places
- added page number references to all item entries
- page number is now shown on the character sheet (applies to items added to a character after this update)
- added "Character Information" tab to enter general character information such as sex, age, height, weight, etc.
- added general character information to character sheet
- Nuyen amounts up to 999,999,999 are now properly formatted
- new Knowledge Skills are placed in the correct location when the list is scrolled
- added Essence and Nuyen Remaining information to the status bar
- Gear can now have multiple <addoncategory /> entries
- moved Sim Modules into their own Gear Category which can only be added to Commlinks and other devices that explicity refer to them in <addoncategory />
- Matrix Programs can now only be added to Commlinks and other devices that explicity refer to them in <addoncategory />
- Commlink Operating Systems can now only be added to Commlinks and other devices that explicity refer to them in <addoncategory />
- added Basic User, Basic+, and Pro User Suites to Matrix Programs
- added support for Commlink Response, Signal, Firewall and System upgrades
- Commlinks now display their Reeponse, Signal, Firewall, and System values when selected in the Select Gear window
- Commlinks now display their Response, Signal, Firewall, and System totals when selected on the Gear tab
- Commlinks now display their Plugins on printouts
- save files can now be linked to Contacts and Enemies
- Weapon Modifications can now be added to standard Weapons
- Vehicle Weapon Modifications now use Weapon Cost correctly for determine their own cost when applicable
- adding Ammunition that starts with "Ammo:" now asks for a Weapon Category to be linked to
- the Grade list is now properly disabled when adding a Cyberware plugin

Build 43
- added Nanocybernetics to Cyberware
- added Transgenic and Nanotech Gear
- added Genetech to Bioware
- Armor Mods that add to Avail can now include R or F
- Gear Accessories can no longer downgrade their parent's Avail from Forbidden to Restricted
- added <skillarticulation /> support to the Improvement Manager to properly support the Enhanced Articulation piece of Bioware
- all Select windows now remember the last Category selected and re-open with it as the currently selected Category
- Qualities that prompt for a value are now correctly removed from the character when the Quality is removed
- selected values for Qualities now appear on the character sheet printout

Build 42
*** in order to download and install the character sheet properly, please follow one of the follow two steps:
* download the zip again from http://www.dndjunkie.com/dev/chummer/Chummer.zip
* run Chummer's Update but only update the application. Once it restarts, you can safely run the update again and grab the character sheet

- update now supports updating XSL character sheets
- Spells now support selecting custom text and Attributes for those that require a choice (those with [] in their name)
- multiple instance of Qualities like Addiction are no longer combined into one when loading a character
- Vehicles now support Vehicle Modifications
- Vehicles now support Vehicle Weapons and Weapon Modifications
- added Cancel button to Choose BP window
- added Cancel button to Select Metatype window
- Armor Mods are now considered when checking for Armor Encumbrance
- corrected Armor Encumbrance rounding error being over BOD x 2 impacts AGI and REA correctly
- Cyberware with a Capacity of [*] can now be removed from a character if it is not a Cyberware plugin
- select Cyberware/Bioware window now shows the correct title when selecting Bioware
- removed Undo and Redo items from the Edit menu since they didn't do anything
- ESS and ESS costs now correctly round to 2 decimal places
- select item lists in Select X windows are now sorted
- added support for custom data files (see below)
- added Exotic Melee and Exotic Ranged Weapons from Arsenal
- added Ammo to Gear
- added all Grenades, Rockets, Missiles, Explosives and Demolitions equipment from SR4A and Arsenal
- Gear that is also a Weapon (such as Grenades) also adds the appropriate Weapon (similar to Cyberware and Cyberweapons)
- Gear can now have a minimum Rating
- added Custom Cyberware plugins to Cyberware Enhancements category
- reorganised the Skill Groups and Active Skills to display more information
- added key mnemonics for Add buttons (Alt+A for the first Add button on a tab, Alt+D for the second)
- right-clicking on items now displays a context menu identical to the one for the associated Add button
- added a tooltip to each Skill Group that list the Skills within that Group
- added missing tooltips to all fields on the Build Point Summary and Other Info tabs
- window now closes after successfuly saving a character when Close Window is clicked
- regions that use something other than "." to separate decimal places no longer causes errors when using numbers with decimals
- increased the size of some fields and lists so that names do not get cut off or overlap with other information
- Armor and Armor Mods can now be marked as Equipped. Armor/Armor Mods not Equipped are not factored into Armor Encumbrance or highest Armor Ratings
- added Online Help to the Help menu which takes you to the Chummer Wiki (http://www.dndjunkie.com/chummer/wiki/)
- the BP used for Sprites now appears in the correct location instead of replacing the Sprites heading
- added "Ask for confirmation when deleting" to the Options window (on by default)
- application now asks for confirmation when deleting objects if "Ask for confirmation when deleting" is turned on
- the Delete key now does the same thing as pressing the Delete button when a list item is selected (Spells, Cyberware/Bioware, Gear, Vehicles)
- added "Add & New" buttons to all Select windows which adds the current item to the character then re-opens the window so you can add another item

Custom Data Files
You can create custom data for each of the data files. To being, create a copy of an existing file and add "custom_" to its name. For example, to create custom Cyberware date, you would create a copy of cyberware.xml and rename it custom_cyberware.xml. This will give you the structure that the application expects. You can then create your custom items using the custom data file. The <version> information can be safely removed since it does not apply. Your custom information will be shown along with the application's own data where applicable.

Build 36
*** most saves from previous builds will not work with this build due to a number of underlying changes ***
- added Cyberware from Augmentation
- added support for +X to Avail for Cyberware
- added support for cost multipliers for Cyberware
- added full support for Gear
- Save button in the toolbar now goes away after closing a the last character window
- added tooltips for Armor Ratings to show how they are being calculated
- removed the ability to tile and cascade windows since this caused rendering issues and confusion
- only the highest value for each type of Cyberware Enhancement now applies to Attributes and Armor Ratings
- Spells in the Select a Spell window are now listed in alpahbetical order for each category
- added the ability to search for Spells in the Select a Spell window
- added the ability to search for Weapons in the Select a Weapon window
- Weapon Ammo is now populated when adding a new Weapon
- added basic Vehicle/Drone support

Build 32
- added Save button to the toolbar
- added Weapons from Arsenal
- added support for Armor Modifications
- added support for Cyberweapons
- added support for Weapon Accessories<|MERGE_RESOLUTION|>--- conflicted
+++ resolved
@@ -10,8 +10,9 @@
 - Fixed an issue with the update mechanism that would prevent the Chummer executable from restarting properly until the application is closed. 
 - Fixed a crash caused by cancelling out of text selection bonus nodes such as when creating a Fake SIN. 
 - Fixed an issue that caused Essence loss in priority creation mode to revert MAG/RES metatype minimums to 1. 
-<<<<<<< HEAD
 - Fixed a crash caused by adding a a new knowledge skill after adding the PUSHeD bioware.
+- Fixed a crash when loading the character roster caused by unreadable character files. 
+- Added the ability for qualities to qualify for discounts based on the presence of other qualities. 
 - Added the ability for weapon accesories to occupy multiple slots simultaneously.
 - Fixed a crash when browsing Negative qualities for an Advanced Lifestyle caused by the way Thrifty quality was set up.
 - Recategorized SkillSoft Networks into a new Lifestyle quality category called "Contracts", which can now be taken by Basic Lifestyles too.
@@ -19,11 +20,6 @@
 - Added the ability for cyberware to add vehicles the same way it can add weapons (e.g. for Ocular Drone).
 - Added the ability for vehicles, vehicle mods, and gear to be hidden from their browsing menus, just like cyberweapons are in the weapons menu.
 - Weapon accesories can now come with gear pre-included.
-=======
-- Fixed a crash caused by adding a a new knowledge skill after adding the PUSHeD bioware. 
-- Fixed a crash when loading the character roster caused by unreadable character files. 
-- Added the ability for qualities to qualify for discounts based on the presence of other qualities. 
->>>>>>> d585e1f4
 
 Data Changes: 
 
@@ -36,8 +32,9 @@
 - Fixed a missing weapon category for the Huge Weapon Mount. 
 - Fixed a missing damage reduction from the Sawed Off shotgun mod. 
 - Reduced the cost for YNT Softweave to the cost of the Armour rather than double.
-<<<<<<< HEAD
-- Changed the Fichetti Security 600 to a Folding Stock.
+- Removed redundant copies of the Mutaqua, Wendigo, Nosferatu, Blind, and Astral Hazing qualities. 
+- Removed redundant copies of the Infection power from Wendigo and Vampires.
+- Corrected the Fichetti Security 600 to a Folding Stock.
 - Renamed the old Gecko Grip item to "Gecko Grip (for Weapon without Stock Slot)" and added a new Gecko Grip entry for weapons with a Stock slot that takes up the Stock slot.
 - Corrected the reference to the Vintage quality to GH3 page 3 instead of 53.
 - Corrected Ammo Skip weapon modification to require an Underbarrel slot.
@@ -85,10 +82,6 @@
 - Defiance EX-Shocker now gives a free "Defiance EX-Shocker Contacts" weapon entry for its melee contacts.
 - Ocular Drone cyberware now gives a free "Ocular Drone" vehicle entry in the vehicle tab.
 - Altered the Smartgun weapon accessories so that they now come pre-included with a Laser Range Finder and a Camera, Micro that takes vision enhancements, instead of the accessory allowing for the addition of vision enhancements.
-=======
-- Removed redundant copies of the Mutaqua, Wendigo, Nosferatu, Blind, and Astral Hazing qualities. 
-- Removed redundant copies of the Infection power from Wendigo and Vampires. 
->>>>>>> d585e1f4
 
 Build 187
 
