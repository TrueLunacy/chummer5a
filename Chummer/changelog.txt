﻿Build 189

Application Changes:

- Fixed an issue caused by missing Depth values for certain metatypes. 
- Fixed an issue with default specialisations not translating properly. 
- Fixed an issue that caused drones using the modification rules from Rigger 5 to lose their Armour Rating. 
- Fixed an issue with priority selection that prevented magically active characters from selecting Arcana as a bonus. 
- Fixed an issue with printing skills not correctly showing translated strings. 
- Added a metatype filter for selecting cyberware that will prevent Pixies from taking Customised Strength on their cyberlimbs, as it breaks everything awfully. 
- Fixed an issue with Spell Defence Tooltips.
- Fixed behaviour of the Change Priority Selection menu to properly preserve metavariant settings. 
- Made minor performance improvements to the Select Gear screen.
- Added a dedicated class, screen tab, character sheet boxes, option menu entries, a bunch of extra helper functions, and supplements to existing methods to handle AI programs and advanced programs.
- Corrected the karma cost for increasing Depth rating to 10 + (new rating x 5) from (new rating x5).
- Fixed an oversight where reducing essence would also lower Depth.
- Added the ability for Talents priorities to forbid or require a specific talent entry by selected metatype, metatype category, and/or metavariant.
- Added the ability to create AIs with priority generation.
- Corrected a bug where critter Matrix entities would not have their physical attribute maximums forced to 0.
- Matrix entities can now only add Essence Hole and Essence Antihole cyberware, and cannot add any other type of 'ware.
- Added the ability for any metatype or critter to use the quality restrictions system that is used for AIs.
- The Priority selection screen will now display the selected metatype qualities if no metavarient is selected.
- The MainController class now inherits the CharacterShared class.
- Added the ability for an improvement to remove the cyberware tab through the disabletab bonus (currently unused).
- Added the ability for an improvement to add an AI program.
- Added the ability for an improvement to add either a Common Program or a Hacking Program as an AI program.
- Added the ability for a metatype to receive only half points from attribute priority.
- Added the enableattribute, replaceattribute, enabletab, cyberseeker, blockskillgroupdefaulting, attributelevel, skilllevel, knowsoft and specificpower to the Custom Improvement Manager. 
- Fixed an issue in which vehicles and weapons in creation mode wouldn't properly be marked as free. if selected to do so. 
- Removed a segment of code from the attribute load method that caused MAG burnouts to load their base value from karma for some reason. 
<<<<<<< HEAD
- Implemented Drone Attribute Downgrades.
=======
- Added a reminder to the knowledge skills section that custom skills and specializations can always be written in.
>>>>>>> 7031478d

Data Changes: 

- Added several cosmetic standard upgrades to vehicles from Rigger 5.0.
- Fixed default specialisations for the Small Unit Tactics skills.
- Fixed the ability for Pixies to receive the Assensing skill without requiring a quality like Magician.
- Corrected the name of the Decryption and Crash hacking programs from Decrypt and Crash'.
- Separated Autosofts into the different types detailed in the core rulebook and Rigger 5.0 instead of having them all covered under one entry.
- Corrected the identification of complex forms for some character sheets.
- Reconfigured programs.xml to be used for AI programs and advanced programs instead of SR4 complex forms.
- Fixed Exceptional Entity; its "no limit on X attribute" is implemented by increasing the maximum value of that attribute by 100 (hacky, but it works).
- Corrected Persnickety Renter to have a text field where the home device type for the quality can be specified.
- Added AI quality restrictions to the protosapient critter entries.
- Added entries for the AI programs and advanced programs that protosapient critters come with by default.
- Removed the duplicate entry for the Chatty quality.
- Updated Inherent Program quality so that it allows the player to choose a program from a list rather than type one in.
- Updated Fragmentation quality so that it allows the player to specify the negative psychological quality that it exhibits.
- Fixed an issue with the Santeria and Obeah traditions from Hard Targets. 
- Altered the naming convention for traditions.xml to explicitly refer to the spirit type instead of using array enumeration to figure out what they're supposed to be. 
- Added added MCT Roto-Drone with new stats from german Rigger 5.0 (Aspahltkrieger).
- Added Expanded Ammunition Bay Weapon Mount addons.
- Removed duplicate entries for the Corporation: Ares Macrotechnology and Shadow Community knowledge skills.
- Added entries for the following languages based on Run Faster: Yiddish, Athabaskan, Anishinaabe, Iroquoian, Eskimo-Aleut, Uto-Aztecan, Zuni, Salish, Tlingit, and Tsimshianic.
- Corrected all Corporate knowledge skills to Academic, as per Run Faster.
- Corrected Military knowledge skill to Professional, as per core rulebook and Run Faster.
- Added entries for the following knowledge skills from Run Faster: Farming, Foster System, Critters, Strategy, DIY, Mechanics, Fashion Design (the Professional version of Fashion), Crook Hangouts, Administration, Magical Law, Drones (removed the spec from Vehicles), Law Enforcement Procedures (separate from Security Procedures), Lone Star Procedures, Codes, Black Markets, National Threats, Government Procedures, Security Procedures, Smuggler Safehouses, Smuggler Routes, Blade Design, Gun Trivia, Magical Theory (Street), Magical Security, Megacorp Law (Street), Charity Shelters, Alchemy (Professional), Telesma, Foreign Military, NAN Military, Peacekeepers, Military Vehicles, Tir Military Vehicles, Matrix Threats, Psychology, Sociology, Philosophy, Journalism.

Build 188

Application Changes: 
- Fixed an issue that prevented Gear items from showing their Capacity usage while attached to Armor items. 
- Fixed the implementation of the Incompetent quality to prevent defaulting in the selected skillgroup.
- Added the <blockskillgroupdefaulting> node, used for the above. 
- Altered the calculation of movement speeds to exclude cyberlimb stats, with the exception of Swimming and/or the Houserule to have your cyberlegs serve as the total agility for the test. tl;dr cyberarms don't make you fast anymore. 
- Added an Ambidextrous Improvement to manage whether to show a cyberlimb's dicepool as offhand or not. 
- Fixed an issue with the use of Restricted Gear that caused it to incorrectly flag child items as the parent. 
- Fixed an issue with the update mechanism that would prevent the Chummer executable from restarting properly until the application is closed. 
- Fixed a crash caused by cancelling out of text selection bonus nodes such as when creating a Fake SIN. 
- Fixed an issue that caused Essence loss in priority creation mode to revert MAG/RES metatype minimums to 1. 
- Fixed a crash caused by adding a a new knowledge skill after adding the PUSHeD bioware.
- Fixed a crash when loading the character roster caused by unreadable character files. 
- Added the ability for qualities to qualify for discounts based on the presence of other qualities. 
- Added the ability for weapon accessories to occupy multiple slots simultaneously.
- Fixed a crash when browsing Negative qualities for an Advanced Lifestyle caused by the way Thrifty quality was set up.
- Recategorized SkillSoft Networks into a new Lifestyle quality category called "Contracts", which can now be taken by Basic Lifestyles too.
- Renamed the "DocWagon Contracts" Gear category to "Contracts/Upkeep", which now houses every type of advance payment for contracts, 'ware upkeep, and the like.
- Added the ability for cyberware to add vehicles the same way it can add weapons (e.g. for Ocular Drone).
- Added the ability for vehicles, vehicle mods, and gear to be hidden from their browsing menus, just like cyberweapons are in the weapons menu.
- Weapon accessories can now come with gear pre-included.
- Fixed a crash issue when restarting Chummer through updates or the Restart menu option. Fixes #1223.
- Fixed an issue with deleting Armour items that add Weapons. Fixes #1222.
- Removed the automatic creation of Gear Locations for Cyberware and Weapon commlinks, as it's now redundant. 
- Removed Running Wild requirement for creating Critters, so it should now be possible to create a Critter through the menu or by clicking the Link Character Sheet button on the appropriate control. At present, only Spirits should be available for use. Sprites and other critters will be enabled in a later patch. Fixes #1225
- Fixed the implementation of the Stock Remova/Shortbarrel mods. Current technical limitations prevent the penalty to accuracy if both mods are installed from working, so another modification that rolls both mods in together has been added. 
- Added the ability to forbid/require weapon accessories based on the presence of other accessories. 
- Altered the behaviour of the Weapon Focus to avoid some silly behaviour like letting your fists be a weapon focus. 
- Added the ability for weapons with built-in accessories to attach extra gear to said built-in accessories.
- Corrected the issue where weapons would receive +4 concealability for each underbarrel weapon.
- Fixed the issue where changing metatypes under priority or sum-to-ten generation would save the incorrect amount of points spent on an attribute if it also had karma spent on it.
- Fixed the issue where the magic dropdown menu and the metatype selection list would not update properly when the priority selection screen was initialised.
- Fixed the issue where Edge was not properly re-adjusted when changing metatypes during character creation.
- Fixed a crash issue where changing metatypes or the magic priority mid-creation would not take essence loss into account when setting new values for magic or resonance. Fixes #1229.
- Fixed the filtering behaviour of cyberware subsystems to properly filter down to those subsystems. This shouldn't impact existing cyberware in any noticeable way, but this will allow adding subsystems to bioware. 
- Weapon accessories now only need to contain "Expanded Clip" in their name for the application to recognize the accessory as an expanded clip.
- Added a prototypical, custom, XML node filtering system that checks raw XML. Currently, this is only used for weapon accessories and vehicle/drone mods to hide ineligible ones from the selection menu, but it should be flexible enough to support anything.
- Added the ability to distinguish between primary and offroad speed and acceleration, in addition to primary and offroad handling.
- Added the ability for vehicle mods to alter seat count.
- Added the ability for vehicle mods that alter speed, handling, and/or acceleration to properly subtract values and also to support percentage modifications instead of just flat ones.
- Added a label for seats to the vehicle selection screen.
- Vehicle mods can now be configured to be mutually exclusive with other vehicle mods.
- Vehicles now properly show their total Seats, rather than their base Seats.
- New Improvement Type: UnarmedReach. Used for granting bonuses to the Unarmed Attack weapon. 
- Fixed the bug where Matrix entities would have SR4 stats in career mode.
- Depth is now properly handled in ways similar to Resonance and Magic. While this currently only affects critters, it should be a precursor to AI chargen.
- Fixed a bug where setting the metatype maximum of an attribute to a value lower than the current value would lower the current value, even if the current value was not higher than the total maximum.
- Removed SR4 labels from Matrix entities in Create mode.
- Added the ability for priorities to add to Depth.
- Added the AddSkillSpecialisation bonus type, which allows for adding a free specialisation to a skill. 
- Changes to the condition monitor now immediately refresh skill dicepools.

Data Changes: 

- Added a missing Foregrip for the Ares SIGMA-3. 
- Changed the P93 Praetor to a standard Stock.
- Fixed the Aspected Magician to properly grant their Magic attribute.
- Fixed an issue with the Safety Third lifestyle quality that caused a crash.
- Fixed missing/incorrect Mods for various pieces of Armour. Specifically the Ares Victory set, Vashon Island Synergist and Sleeping Tiger.
- Added the Ambidextrous bonus node to the Ambidextrous quality. 
- Fixed a missing weapon category for the Huge Weapon Mount. 
- Fixed a missing damage reduction from the Sawed Off shotgun mod. 
- Reduced the cost for YNT Softweave to the cost of the Armour rather than double.
- Removed redundant copies of the Mutaqua, Wendigo, Nosferatu, Blind, and Astral Hazing qualities. 
- Removed redundant copies of the Infection power from Wendigo and Vampires.
- Corrected the Fichetti Security 600 to a Folding Stock.
- Renamed the old Gecko Grip item to "Gecko Grip (for Weapon without Stock Slot)" and added a new Gecko Grip entry for weapons with a Stock slot that takes up the Stock slot.
- Corrected the reference to the Vintage quality to GH3 page 3 instead of 53.
- Corrected Ammo Skip weapon modification to require an Underbarrel slot.
- Corrected Chameleon Coating weapon modification to require a Side slot.
- Corrected Electronic Firing weapon modification to require a Barrel slot.
- Corrected Mounted Crossbow and Underbarrel Laser weapon modifications to take up two weapon modification slots (Top & Underbarrel and Side & Underbarrel respectively).
- Changed tasers have a concealability of -4. RAW justification includes indirect references to smaller size by Hidden Gun Arm Slide size restrictions, the Reach stat of Defiance EX-Shocker's contacts, and the essence/capacity cost of implanted cybertasers.
- Added a pair of drone arms and drone legs to the Ares Duelyst.
- Added a pair of drone arms to the Transys Office Maid (fluff text makes reference to arms but not to legs).
- Added a pair of drone arms and drone legs to the Modified Renraku Manservant-3 and recategorized it to Anthropomorphic, as per the original being a similar model to the Criado Juan.
- Added a pair of drone arms, a pair of drone legs, and the Snake Fingers cyberware to the Caduceus CAD and recategorized it to Anthropomorphic.
- Added a pair of synthetic drone arms and a pair of synthetic drone legs to the Mitsuhama Akiyama.
- Added a pair of drone arms, a pair of drone legs, and all three R1 close combat tutorsofts to the Sparring Drone.
- Added the following missing categories to the vehicle weapon mounts found in the core rulebook: Blades, Clubs, Exotic Melee Weapons, Crossbows, and Sporting Rifles to Standard Mounts, and Blades, Clubs, Exotic Melee Weapons, Crossbows, and Exotic Ranged Weapons for Heavy Mounts.
- Removed the Sniper Rifle category from the Standard Weapon Mount found in the core rulebook (it is bigger than an Assault Rifle).
- Gecko Tips vehicle modification will no longer show up for vehicles with a higher body than 6.
- Removed the Melee, Machine Pistols, and Submachine Guns categories from the Rigger 5.0 Standard and Heavy Vehicle Weapon Mounts, but added a note to add them back once errata has been released.
- Corrected Winch (Enhanced) to require 2 body slot mods instead of 1.
- Added two new items for drone weapon mounts: blow-away panels and pop-out mods. Pop-out mod rating serves as the modified MP of the weapon mount in question.
- Added entries for the Daihatsu-Caterpillar Horseman ModPods.
- Added missing Holster to Sleeping Tiger.
- Added entries to the Contracts lifestyle quality category for monthly payment of DocWagon contracts.
- Added entries to the Contracts lifestyle quality category and the Contracts/Upkeep gear category for Datahost Subscription (e.g. Library of Alexandria), Shopsoft Network Subscription (e.g. Shoppazulu), and Mapping System Subscription (e.g. Ares' Getting Network) as found in Chrome Flesh.
- Added entries to the Contracts/Upkeep gear category for pre-paid Skillsoft Network subscriptions.
- Added the "Shadow Spirits" pre-written specialization to the Magical Threats knowledge skill.
- Added the "Mathematics" academic knowledge skill and populated it with a few specializations, as per Math SPU in Chrome Flesh.
- Corrected Math SPU to properly give +4 dice pool to the Mathematics knowledge skill and +1 mental limit for scientific and technical knowledge skills.
- Corrected Limbic Neural Amplifier nanoware to properly give +1 dice pool bonus to all Intuition-linked skills.
- Corrected Neocortical Neural Amplifier nanoware to properly give +1 dice pool bonus to all Logic-linked skills and to give +Rating bonus to mental limit when using those skills instead of +1.
- Added the Immunization genemod from Chrome Flesh.
- Added the Phenotypic Variations positive qualities as per the optional rule in Chrome Flesh (can be ignored just like Omegaware/Gammaware).
- Added entries for commlink and cyberdeck form factor modifications from Data Trails.
- Stun Dongle commlink accessory now gives a free "Stun Dongle" weapon entry in the weapons tab.
- Added entries for commlink apps from Data Trails. Since their prices aren't specified, they have customizable pricing from 0 to 50, 50 being the cost of the most expensive entertainment software listed in Run Faster.
- Corrected the bug where Camera, Micro could not be added to armor.
- Added an entry for Microphone, Omni-Directional, Micro.
- Added entries for 1-month Symbiotes Upkeep and 6-month Hard Nanohive Upkeep to the Contracts/Upkeep gear category.
- Added an entry for the Shiawase Arms Simoom to Specialty Armor (it adds a corresponding entry in the weapons tab).
- Corrected the bug where Riot Shield and Ballistic Shield would charge players twice (once for the armor, once for the weapon entry that was added with the armor). Riot Shield and Ballistic Shield can no longer be directly added from the weapons tab.
- Hid all weapons entries for cyberweapons and gear items so that they cannot be mistakenly added for free (the player needs to buy the item through its main tab).
- Added missing Stock and Side weapon accessory slots to all tasers, light pistols, and heavy pistols, as per HeroLab, as well as a few SMGs and a sniper rifle that was missing these slots.
- Added missing Top and Underbarrel weapon accessory slots to the Ares Armatus.
- Added built-in Vision Magnification and Camera, Micro to the Imaging Scope weapon accessory.
- Feedback Clothing can now be added to armor as an armor mod with a capacity cost of 3, as per Herolab.
- Defiance EX-Shocker now gives a free "Defiance EX-Shocker Contacts" weapon entry for its melee contacts.
- Ocular Drone cyberware now gives a free "Ocular Drone" vehicle entry in the vehicle tab.
- Altered the Smartgun weapon accessories so that they now come pre-included with a Laser Range Finder and a Camera, Micro that takes vision enhancements, instead of the accessory allowing for the addition of vision enhancements.
- Added a text field to Program Carrier so that its cyberprogram can be specified.
- Added missing explosives from Run and Gun. 
- Added missing skill unlocks for the Mutaqua, Wendigo and Nosferatu. NOTE: This introduces a bug where characters that are already magically active will receive a duplicate skill control. A Nosferatu Magician will have a second Banishing skill, for example. This is a known limitation of the current skill system and will be resolved in a later patch.
- Added missing Carrier qualities from Run Faster. 
- Reorganised the critters.xml file to support creating Spirits in Chummer.
- Fixed an issue with the Defiance EX-Shocker that caused a crash. 
- Fixed an issue that allowed the troll's natural arumour to stack with things that replace their skin.
- Added commlink gear to the built-in weapon commlinks of the Ogre Hammer SWS Assault Cannon and the Terracotta Arms AM-47
- Added missing Imaging Scope addons for the Imaging Scopes that are built into the Ogre Hammer SWS Assault Cannon, the Krupp Arms Kriegfaust, the Ultimax Rain Forest Carbine, the Terracotta Arms AM-47, the Marlin X71, and the Springfield M1A.
- Added a category for Chemical Gland bioware modifications. 
- Added the Chemical Gland Modifications subsystem to the Chemical Gland bioware. 
- Tweaked the behaviour of the Sensitive Skin bioware to be more descriptive. 
- Fixed the Thickened Digestive Tract Lining bioware to properly reduce lifestyle costs. 
- Fixed the magical unlock behaviour of the mutaqua, wendigo and nosferatu. 
- Fixed the ability for metsapients and shapeshifters to take the Technomancer quality incorrectly.
- Fixed the Otaku to Technomancer quality not having a Technomancer prerequisite. 
- Fixed the mount location for the Easy Breakdown weapon mods. 
- Corrected Explosive Magazine not lowering ammo count by 2.
- Added an entry for the Rating 2-only Expanded Clip for Machine Pistols that are considered to have an R1 Expanded Clip by default.
- Added custom filters to the following accessories to make sure they only show up for weapons that are eligible: Ares Light Fire 70 Silencer, Ares Light Fire 75 Silencer, Airburst Link, Concealable Holster, Hidden Gun Arm Slide, Quick-Draw Holster, Silencer, Sound Suppressor, Spare Clip, Speed Loader, PSK-3 Collapsible Heavy Pistol Silencer, Collapsed Frame, Ares Executioner Extra Case, Vindicator 200-Round Belt, Bayonet, Foregrip, Gecko Grip, most Underbarrel Weapon accessories, Ammo Skip, Explosive Magazine, Extended Clip, Chameleon Coating, Overclocked, Sawed Off/Shortbarrel, and Stock Removal. 
- Made the Ceramic/Plasteel Components modification mutually exclusive with the Chameleon Coating modifications and both Smartgun accessories.
- Made the Advanced Safety System accessories mutually exclusive with one another.
- Made the Safe Target System addons require the Safe Target System, Base accessory.
- Made the Sawed Off/Shortbarrel and Stock Removal accessory entry mutually exclusive with both the Sawed Off/Shortbarrel accessory and the Stock Removal accessory.
- Added the Coriolis complex form from Chrome Flesh.
- Added vehicle entries for the Cocotaxi and the Camellos from Hard Targets and the Ares Garuda and the Evo Aquavida 2 from Rigger 5.0.
- Added stats for secondary acceleration and speed (i.e. offroad acceleration and speed for ground vehicles, alternate locomotion for all others) where they were missing, e.g. from the Evo Falcon-EX, the Corsair Trident, and the Evo Krokodil.
- Corrected the seats for all vehicles that have separate front/back sections so that Chummer always displays the total seat count, not just the seat count for the larger section.
- Corrected the availability of most vehicles from Stolen Souls (to 4) and the Ares Roadmaster (to 8).
- Added custom filters to relevant vehicle/drone mods to stop them from showing up in the list of vehicle/drone mods unless specific conditions are fulfilled (e.g. drone mods only appear when modifying drones, Horseman modpods only appear when modifying a Horseman, etc.).
- Added a variety of knowledge skills, courtesy of Lochabar. 
- Added a bonus node to the Kick Attack martial art technique that grants additional Reach to the Unarmed Attack weapon. 
- Added and/or updated all critter powers to SR5, complete with proper references.
- Added the Flight skill as described by the core rulebook. It will only show up for characters with a non-zero Fly speed.
- Added and/or updated the following critter types from SR5: mundane critters from both CRB and HS, paracritters from both CRB and HS, technocritters from HS, insect spirits from SG, sprites from CRB, protosapients from HS, infected critters from HS, toxic spirits from SG, shadow spirits from SG, shedim from SG, and blood spirits from SG. Currently, the following entries are missing: toxic critters from HS, otherworldly beings from HS, and the Manananggal and Engkanto from SG.
- Added all missing Critter Gear from HS.
- Added Specialized Biodrone Cyberware from HS.
- Certain Martial Arts will now automatically add a free skill specialisation, per Run and Gun page 135. Characters that already have these martial arts will need to remove and re-add the martial art for it to take effect.

Sheet Changes: 

- Fixed an issue with the Fancy Blocks character sheet not preserving linebreaks properly.

Build 187

Application Changes:

- Fixed an issue that prevented characters in karmagen from unlocking special attributes by taking the relevant qualities. 
- Renamed the addattribute improvement to enableattribute.
- Fixed an issue that prevented the Enable/Disable Sourcebook button from actually changing the settings. 
- Fixed an issue with the display of calculated Limit modifiers. Fixes #1175.
- Removed the ability to mark an item as Hacked.
- Made some minor tweaks to the calculation of whether a quality contributes to the limit during chargen.
- Fixed an issue that prevented initiation in create mode from allowing MAG or RES to exceed the Metatype Maximum. 
- Added code to preserve the window position of the main form on exit. Looking for feedback on if this is a useful feature that should carry through to the rest of the application's forms.
- Fixed a missing binding for PDF offsets in the Options menu. 
- Fixed an issue with custom knowledge skills that could cause a crash when not using English strings. 
- Fixed an issue where Priority Aspected Magicians didn't get their unlocked skill group. 
- Fixed an issue that prevented the Blackmail and Family options from forcing a cost refresh for contacts in Create mode.
- Fixed the addweapon node for Armour to actually add the weapon to the character.
- Added support for <required/oneof/lifestyle> to lifestyle qualities. 

Data Changes: 

- Removed most existing addattribute elements to be enableattribute instead. Affects the Pixie, Centaur, Sasquatch, Naga and Drake qualities. 
- Fixed an issue that prevented metavariants with a karma cost from properly charging the Karma cost.
- Fixed an issue that caused a crash when searching for certain strings in the weapon selection form. 
- Hid a bunch of weapons that shouldn't normally be visible.
- Added a missing Sensor Function to the gear category. Fixes #1176.
- Added Blood Magic metamagics from Street Grimoire.
- Added an Under mod slot for the Shiawase Incinerator flamethrower.
- Removed the mod slots from the Shiawase Blazer.
- Fixed the implementation of Mutaqua, Wendigo and Nosferatu to not require adding a Mystic Adept quality. 
- Updated the Thrifty negative lifestyle quality to properly require the Traveler lifestyle.

Sheet Changes:

- Character sheets now default to displaying the Alias of a character as a header in preference to their Name attribute when printing.

Build 186:

Application Changes:

- Fixed missing values for Metahuman adjustment on several vehicles.
- Properly applied localisation to the character roster form.
- Fixed the karma costs for new knowledge skills in career mode to not improperly charge twice. 
- Added a missing Seats label for vehicles.
- Set the Astral Initiative label to be invisible if the character is not Awakened.
- Altered the SelectWeapon improvement to allow excluding a specific weapon type. Prevents spare clips from trying to select melee weapons.
- Fixed the Expense Log entry for Knowledge Skill increases to properly indicate it's a Knowledge Skill entry. Removed an accidental double-charge for creating skills.
- Slightly refactored weapon selection to use GUIDs instead of names. 
- Altered the underbarrel weapon node to allow multiple child items.
- Added the ability to hide weapons from being visible in the selection window. 
- Added a File Path label to the Character Roster.
- Added the ability to delete items from the Character Roster by pressing the Delete button. This will ONLY remove the file from the relevant MRU lists, no .chum5 files will be deleted.
- Suppressed the ability to attempt to add a Nexus to vehicle or gear items. 
- Added the ability to filter qualities by their karma values, applying a minimum, maximum and value boundary to the quality list. 
- Made some alterations to the display of characters in the Roster. Added the Game Notes field, removed the ability to edit the text (It wasn't saving anyway.)
- Fixed the calculation method of Custom Fit (Stack) mods to work more reliably.
- Fixed the implementation of Awakened Infected (Mutaqua, Wendigo, etc.) to not add the relevant qualities. 
- Added logic to prevent weapon accessories from applying their bonuses while uninstalled. 
- Added naming logic to the Create Mode form, similar to the behaviour for Career Mode. In order of precedence, characters will use their Alias, Real Name or the localised string for Unnamed Character. 
- Fixed the 'Increase Qty' button in career mode to properly select the currently selected item. 
- Altered the crash handler logic to jump directly into the crash handler form. Important note: We still only receive the report if you click Send Error Report. 
- Nightly builds are now configured as Release, fixing an issue with launching the Crash Handler.
- Added a warning that porevents creating invalid Custom Item names. 
- Added missing 'dirty' flags for changing options in the Options menu. Ensures that changing any option in the Options menu properly flags it as dirty and requests a restart.
- Added Restart Chummer menu option to Tools menu.
- Did some general UI cleanup for the Options menu, ensuring that the full text of a book is always visible. 
- Fixed an error caused by users not entering Drain attributes for their Custom Tradition.
- Added logic to check whether a character was saved in a later version of Chummer than the current one.

Data Changes:

- Fixed an incorrect spelling for the Personafix gear item.
- Added Dissonant Echoes from Data Trails, courtesy of gamingharry. As it's not normally possible to become a dissonant technomancer, these echoes have been attached to the Data Trails (Dissonant Echoes) book, and will need to be enabled in the Options menu. 
- Added content from Lockdown, Shadows in Focus: San Francisco, and the Hong Kong Sourcebook.
- Added a range category for Shotgun (flechette).
- Added the Shotgun (Flechette) weapon range.
- Added missing weapons from the Schattenhandbuch, courtesy of gamingharry.
- Fixed the display of magic traditions in the core character sheets.
- Moved the selecttext method back out of AddImprovementCollection. 
- Altered the Magician, Adept, Mystic Adept, and Technomancer to not need special treatment when adding their special tabs. 
- Added code to prevent Bone Density and Bone Lacing from being taken together. 
- Added code to prevent Orthoskin and Dermal Plating from being taken together. 

New Strings:

- Label_VehicleSeats
- Label_Biography
- Label_File_Path
- Label_Roster_File_Name
- Tab_Roster_Description
- Tab_Roster_Concept
- Tab_Roster_Background
- Tab_Roster_CharacterNotes
- Tab_Roster_GameNotes
- Message_Options_Restart
- Message_OutdatedChummerSave

Changed Strings: 

- Message_ConfirmKarmaExpenseKnowledgeSkill
- Message_Options_CloseForms

Build 185:
Application Changes: 
- Fixed an issue with Sprint distance calculations for Movement. 
- Fixed a precedence issue with Infected initiative values. 
- Fixed an issue that prevented lifestyle qualities from being exposed to the character sheets. 
- Fixed a crash when Chummer hasn't had PDF arguments assigned.
- Relocated the ChangeText bonus node to be its own improvement type. No real impact for users, but there may be some associated weirdness.
- Moved the CritterPower improvement nodes for qualities into the Bonus node. This shouldn't affect existing characters, but custom content will need to be adjusted to reflect the change.
- Moved the AddQualities improvement nodes for qualities, cyberware and such into the Bonus node. This shouldn't affect existing characters, but custom content will need to be adjusted to reflect the change.
- Moved the method for the SelectText improvement. I don't EXPECT that this will cause any issues, but if you encounter any odd behaviour please let us know.
- Fixed a bunch of code relating to the addition of qualities by other sources. A side effect of this is that some existing quality pairs may not be removed properly. In most cases this should not present an issue, but if you encounter any odd behaviour please contact us.
- Altered the code for the OptionalPowers improvement to prevent the selected value from attaching to the associated quality, ie Infected: Vampire (Human) (Enhanced Senses).
- Added a movement speed bonus for the liminal centaur body.
- Applied a filter to the mugshot selector that prevents attempting to load things like icons or document files.
- Added code to the Vehicle Mod Selection Form that enables preventing mods from being listed if they don't match certain requirements.
- Amended the tooltip for Damage Resistance in Career Mode to display the correct values when not affected by a Damage Resistance Improvement. 
- Fixed an issue with knowledge skills in Career Mode that prevented changing the skill's Type. Existing characters will have to be manually modified outside of Chummer or refund their expense history to resolve it.
- Fixed a setting that prevented the SelectVehicleMod form from returning to the previously selected Category when adding items. 
- Fixed an issue that prevented Penetrating Strike from applying to Knucks with the optional rule for such enabled.
- Added a workaround for AIs not being able to increase skills linked to physical attributes.
- Added an option to allow Mystic Adepts to increase power points during career mode. Fixes #1121.
- Fixed an issue with Awakened characters not gaining their free skills in Priority mode for non-English users.
- Added a cached displayname to the print method for loaded clips. Accessed via weapon/clips/clip/[name/count].
- Altered the calculation and display of Limit modifiers that come from 
- Fixed an issue with the Print method for cyberware that caused it to show irrelevant stats for some cyberware. Fixes #1133.
- Fixed an issue with loading characters that prevented cyberlimbs from correctly adding to attribute displays.
- Fixed an issue with linguasofts contributing to point costs for knowledge skills. 
- Fixed an issue with the Print Expenses option not disabling properly. 
- Fixed a crash caused by adding lifestyle qualities that don't have a free breakpoint. 
- Fixed an issue with the character roster not properly showing career karma. Takes effect on next save of the character.
- Fixed a problem with Laser Weapon ammunition not being properly usable in career mode. 
- Altered the behaviour of the addqualities bonus node to default to having child qualities contribute to karma expenditure. 

Data Changes: 
- Fixed the LP cost for the Indoor Arboretum lifestyle quality.
- Renamed the Sparring Drone from Hard Targets to Sparring Drone(Large).
- Fixed missing optional powers for the Banshee.
- Fixed a missing SINNER quality for the Private Investigator/Detective life module.
- Moved all instances of the addqualities xmlnode into the bonus node. 
- Fixed an issue with the Gamber Mentor Spirit's skill choice bonus.
- Added a filter to the Metahuman Adjustment vehicle mod that prevents it from being visible for vehicles and drones that don't have a seat. 
- Fixed an incorrect cost for the Saeder-Krupp MK-170 Neptune (Large).
- Fixed missing attribute choices for the Banshee quality. 
- Added missing content from Howling Shadows, Battle Of Manhattan, The Vladivostok Gauntlet, Splintered State and Shadows In Focus: Butte courtesy of GamingHarry.
- Added a missing offroadhandling bonus to the Handling Enhancement vehicle mod.

New Strings: 
- Message_ConfirmKarmaExpenseKnowledgeSkill
- Checkbox_Option_AllowMysadPowerPointCareer
- String_MetamagicSkills
Build 184:
Application Changes:
- New ImprovementType: ReplaceAttribute. This allows you to replace the metatypeminimum or metatypemaximum with another value. Intended to be used for infected.
- Fixed an issue where Chummer warned about free Knowledge Skills still being available instead of Active Skills.
- Fixed incorrect rounding for Weapon Ranges.
- Fixed incorrect rounding for Armor capacity. 
- Fixed incorrect rounding for Armor Mod capacity. 
- Fixed incorrect rounding for Gear capacity. 
- Properly allowed the 'free item' checkbox to be visible even in character creation. Fixes #1059.
- Added an option to toggle all sourcebooks on and off in the Options menu. Fixes #971.
- Attempting to add gear with the 'Stack' checkbox selected in career mode will only cause items to stack if they have the same child items by default. This prevents loaded spare clips from duplicating, for example. Fixes #1015.
- Fixed an incorrect label for skill improvements in the Karma/Nuyen Expense History. Fixes #1046.
- Fixed an issue that caused knowledge skills to revert their type to Interest. Fixes #1056.
- Added an option to treat arms and legs as the only limbs to average cyberlimb stats off, instead of the skull and torso that are suggested by RAW. As part of this, the options have been broken out into a new XML file, options.xml. Minor design note, I intend to eventually have every calculation variable kept outside of the application logic itself; this will allow GMs to configure their characters as they wish. 
- Fixed an issue with Adept Powers with multiple levels granted by a Mentor Spirit not apply properly. If your character is affected by this, you should be able to use the Reapply Improvements option in the Special menu to recalculate it properly. Fixes #1057.
- Added an option to give cyberware a markup cost in career mode. Fixes #1072.
- Fixed an issue that prevented knowledge skill ratings from updating correctly when adding bonuses from sources like cyberware. Fixes #1073.
- Fixed a rare issue where the Metagenetic Improvement quality could cause crashes when reapplying Improvements. Fixes #1038.
- Added a menu option in the Special menu to confirm that a character is ready to move into Career mode. Fixes #1053.
- Fixed an issue that prevented more than one Spare Clip from adding additional Ammo slots. 
- Fixed an issue that prevented dicepool/rating modifiers from being visible to character sheets. 
- Added a Display Category for skill categories. In practice, this means that printouts will use the localised name for skill categories instead of the default English. If you need to use the English string in a character sheet for some reason, use the value skillcategory_english instead. 
- Fixed an issue with adept powers that have specified maximum ranks causing a crash.
- Fixed an issue where changing your priority selection would remove MAG/RES-linked skills. 
- Fixed a issue where Chummer would crash if, while searching for a spell, no matches was found.
- Added a character roster to manage characters. There is an option to specify a folder to monitor in the Options menu, under Character and Printing. 
- Fixed a crash issue for characters that have cyberlimbs. 
- Fixed some crash issues with custom PACKs kits with lifestyles.
- Fixed some issues with adding multiple non-Ammunition items to other items, ie adding trauma patches to a medkit. May have some issues, but should be functional. Fixes #814.
- Fixed a crash issue caused by adding too many Enemies in creation mode. 
- Added some code to suppress errors caused by faulty XSL transforms in character sheets. 
- Implemented the Blackmail and Family options for contacts. 
- Removed some code from the SelectAttributes improvement that caused it to pass the selected value up to the bonus source. Generally speaking, prevents Infected qualities from getting (BOD) or whatever added to their treenode.
- Added a new Improvement Type: MovementMultiplier. This is used to increase or decrease the multiplier for Running and Sprinting from x2/x4. 
- Fixed a UI issue that prevented attribute bonuses from showing properly if the value made it into double digits.
- Changed the code to calculate character movement rates. To do this, I've added three attributes to the metatype: Walk, Run and Sprint. Each of these is split into three number (Walk, Swim and Fly in order). 
- Temporarily removed the CalculatedMovementSpeed tooltip from caeer and creation mode until it gets refacted. 
- Added a workaround to prevent crashes when loading characters with empty knowledge skills. Fixes #1099.
- Refactored how the PDF options work; instead of being hard-coded with a bunch of check-boxes, it's now possible to generate your own parameters. Standard parameters have already been included in options.xml, but the default options are not necessarily a match for your previous settings. 
- The "ignoreprecedence" improvement attribute has been renamed to "precedence-1". 
- The initiativepass and initiativepassadd improvements now utilise precedence values to manage their stacking; this allows adding Improvements that will always apply, such as the Infected Initiative die bonuses. 
- Fixed an issue with Cyberlimbs that caused a crash when printing.
- Fixed an issue that prevented the Knowledge/Contact multiplier house rules from enabling correctly.
- Changed the string Tip_SkillsKnowledgeSkills to display the correct multiplier entry.
- SHOULD have fixed an issue where Active Skill controls would overlap the Skill Group controls while in higher-DPI settings, blocking the karma numericupdown in creation mode.
- Added proper translation for the quality nodes in the Select Advanced Lifestyles form.
- Fixed an issue with the Matrix condition monitor.

Data Changes:
- Fixed the Infected qualities to work according to the rules. Characters with previous versions of the quality should reapply their improvements, characters that used the terrible metavariant idea will not load properly and should be rebuilt from scratch. If you've been affected by this, please get in contact with me and I'll fix your character for you. Mostly fixes #689.
- Removed the Infected metavariants.
- Added a missing bonus node to the YNT Softweave armour mod.
- New XML file, options.xml. Used to store values for configurable default settings. 
- Fixed missing statistic weaknesses for various Infected qualities. Fixes #689.
- Fixed an issue with the Deformity(Quasimodo) quality that caused it to affect Perception incorrectly. Fixes #1087.
- Added Naga Venom, and corrected page references for Hard Targets Toxins. 
- Corrected the fire mode for the Ares Vigorous Assault Cannon.
- Fixed an issue with the Reaction Optimization bioware not applying its initiative bonus. 
- Added a requirement for the Reaction Enhancers cyberware in order to take Reaction Optimization.
- Fixed an issue with the Infected: Vampire quality that caused a crash. 
- Removed old Metavariant entries for Infected metavariants from the Priority sheet.
- Added the appropriate Initiative and Movement Multiplier bonuses for the Bandersnatch, Dzoo-Noo-Qua, Goblin, Harvester, Loup-Garou, Mutaqua, Nosferatu, Vampire and Wendigo. 

New Strings:
- Button_ToggleSourcebooks
- String_LimbCount4
- Menu_ValidCharacter
- Message_ValidCharacter
- MessageTitle_ValidCharacter
- String_CharacterRoster
- Label_Options_CharacterRoster
- Node_SelectAdvancedLifestyle_FreeMatrixGrids
- Node_SelectAdvancedLifestyle_Entertainments

Changed strings: 
- Tip_IncreaseGearQty
- Tip_SkillsKnowledgeSkills

New Sheet:
- Added a new character sheet, only showing Skills with Rating greater than 0.

Build 183:
Application Changes:
- Fixed the dolphin mentor spirit not giving a bonus on spells of the Health category.
- Added a selector for the maximum karma spent on Nuyen in Karma and Life Modules. Fixes #999.
- Fixed an issue with the Priority D Aspected Magician. Fixes #992.
- Set the Create Backstory button to be invisible for character generation methods other than Life Modules. Fixes #987.
- Added a missing bonus for the Impassive quality. Fixes #984.
- Removed an extraneous Recoil Group from the Electronic Firing Accessory. Fixes #983.
- Added the ability to modify user-created LimitModifiers. Closes #979.
- Fixed an issue with the D-priority adept. Fixes #1005.
- Added some basic error handling to prevent a crash if trying to update Chummer from behind a firewall or proxy. Fixes #989.
- Re-enabled the house-rule to treat metahuman minimums as 1 for karma costs. Fixes #1004.
- Fixed a crash caused by removing life modules,
- Fixed an issue with loading Priority characters caused by an incorrectly saved maximum nuyen value.
- Fixed the ability for adpets with the Adept Spell power to increase their Spellcasting skill rank. Fixes #990.
- Changed the Adept Spell power to prompt for the spell instead of a text value.
- Altered the Select Spell form to allow ignoring requirements such as being magician-enabled to support this.
- Altered the UnlockSkills improvement to allow for specifying the Spellcasting skill, rather than the full compliment of magical skills.
- Fixed a crash caused by removing life modules while in creation mode. 
- Added support for the free matrix grid connections added by Hard Tatrgets to advanced lifestyles. Fixes #963. 
- Fixed an issue with lifestyle qualities crashing if they don't have a restriction. Fixes #1012.
- Set the Adept Way Discount numericupdown control in creation mode to be invisible if the character is not MAG-enabled. Fixes #836.
- Updated the Capacity calculation for cyberware to include any attached Gear items. Fixes #896.
- Fixed an issue that prevented the MCT-Nissan Rotodrone from getting the three extra modification slots expected when not using the vehicle modification rules intrroduced in Rigger 5.0. Fixes #943.
- Skill Filter names is now read from data files instead of hardcoded.
- Added an option to download Nightly updates via the Update system instead of just default releases.
- The changelog will now filter itself based on the most recent build version, so Release builds won't see updated text from the Nightlies. Fixes #1013.
- Fixed an issue with Essence Loss that caused characters to burn out their Magic or Resonance when hitting 0 value, rather than 0 maximum. Fixes #801.
- Altered the functionality of the optional rule to reduce Karma costs based on Essence Loss to reflect the above change. 
- Fixed an issue that prevented Aspected Magicians taking the Conjuring skill group from actually receiving the skills.
- Fixed an issue with undoing expense entries for skills. Fixes #988, fixes #1028.
- Fixed an issue that prevented page offsets from being saved properly. Existing options files may need to be reconfigured. Fixes #1027.
- Fixed an issue with application locations causing some problems with accessing data files. Fixes #597.
- Improved the tooltip indications for when a skill is affected by cyberlimb stats. Fixes #1009.
- Fixed a parsing error when verifying data files that caused a crash. Fixes #935.
- Fixed an error that prevented Cyber-weapoons such as spurs from being properly flagged as such. Fixes #382.
- Added a filter to show/hide free karma and nuyen entries from the expense log list in career mode. Fixes #952.
- Fixed the implementation of the Custom Fit (Stack) rule to support stacking properly, including the creation of armor encumbrance penalties. May still not work properly, but seems to be per RAW. Partially implements #944.
- Implemented an ignoreprecedence uniquename for Improvements. If present, this will ignore the standard behavior of precedence0 improvements that would normally ignore other sources. Fixes #944.
- Fixed an uncalculated armor rating label on the condition monitor in career mode. Fixes #1043.
- Added the "Pilot Exotic Vehicle" skill. TODO: Ensure spelling and page reference.

Data Changes: 
- Fixed an incorrect page reference for the Metatype Reduction biowares. 
- Removed an extraneous bonus node from the Ork Metatype Reduction cyberware that made it cost karma.
- Added life modules from Rigger 5.0, courtesy of SeanPGorman. Fixes #960.
- Fixed an issue that caused the Suprathyroid gland and Muscle Augmentation biowares to stack. Fixes #913.
- Added the allowed gear-categories for Sensors to cyberlimbs. Fixes #896.
- Fixed the Essence cost for the German version of the Skilljack to be 0.1 Essence. 
- Changed the source for Reagents to be the Shadowrun core book instead of Shadow Spells.
- Fixed an issue that prevented the standard Weapon Mount from Shadowrun 5 from taking Machine Pistols and Submachine Guns.
- Altered the Precedence setting for the following bioware, cyberware, powers and qualities, as they were stacking improperly.
-- Muscle Augmentation bioware
-- Suprathyroid Gland bioware
-- Synaptic Booster bioware
-- Boosted Reflexes bioware
-- Synaptic Acceleration bioware
-- Muscle Replacement cyberware
-- Reaction Enhancers cyberware
-- Wired Reflexes cyberware
-- Move-by-Wire System bioware
-- Improved Reflexes 1,2,3 power
-- Lightning Reflexes quality
- Added a missing MAG attribute to the Drake qualities. Fixes #1034.
- Added the Portable Chemical Injectors from Chrome Flesh's sidebar on page 176. CGL, if you're going to use tables then please please PLEASE include all your things in them! Fixes #176.
- Added the missing Off-Road Tires from Rigger 5.0. Fixes #1039.
- Fixed incorrect weapon category limitations for the weapon mounts from Rigger 5.0. Fixes #1048.
- Fixed the Improved Potential powers to properly increase their associated Limits. Fixes #1047.
- Fixed an incorect source setting for the Periscope gear item. Fixes #1050.

New Strings:
- Warning_NoLimitFound
- String_No_Update_Found
- Warning_Update_CouldNotConnect
- Skill_SortAlphabetical
- Skill_SortRating
- Skill_SortDicepool
- Skill_SortLowerDicepool
- Skill_SortAttributeValue
- Skill_SortAttributeName
- Skill_SortGroupName
- Skill_SortGroupRating
- Skill_SortCategory
- Checkbox_ShowFreeEntries

Changed Strings:
- Checkbox_Options_UseTotalValueForFreeContacts. Fixes #981.
- Checkbox_Options_SpecialKarmaCost

Build 182:
Application Changes:
- Fixed a crash when creating MAG/RES characters using Priority/Sum-to_Ten. Fixes #922.
- Added Cyberlimbs as Plugins for Modular Connectors.
- Fixed an issue where Chummer would crash when loading a Life Module character. Fixes #925.
- Fixed an issue with taking specialisations in karmagen without the house rule for free karma points enabled. Fixes #929.
- Fixed the total cost of vehicles to include discounts from the Dealer Connection quality. Fixes #934.
- Fixed an issue that prevented the Prototype transhuman improvements from being removed. This fix does not apply to older characters.
- Fixed an issue that prevented knowledge skills from loading properly. 
- The Crash Handler form's Crash ID is now selectable.
- The Crash Handler now requests permission from the user before submitting a crash report. 
- Added a validation option to prevent characters from having multiple Native Language skills from entering career mode. Fixes #947.
- Fixed a crash issue caused by improvements with selectskill trying to use an Exotic skill. Fixes #921.
- Fixed a rendering issue that prevented Exotic Skills from showing up in sorted lists.
- Fixed a misleading reference to Special Attributes when validating your character.
- Fixed a crash issue with the Incompetent quality. Fixes #959.
- Added code to allow override XML files to use the ID node instead of the Name tag when finding an item to replace. Fixes #957.
- Improved the Options form to only prompt for saving if changes were made.
- Added a handler to check if there's a mismatch between a loaded character's used sourcebooks and the application's selected sourcebooks. Won't affect characters that haven't been loaded before now, changes may also be overwritten by loading the character in older versions. Closes #884.
- Increase knowledge skill rating and add knowledge skill specialization now has the right point
- All knowledge skills don't cost -1 karma anymore.
- Active Hardwires work again.
- Now promts for a name for new knowledge skills in career mode, instead of them being unnameable.
- Added onClick link for Skill-List.
- Gear that adds bonuses to skills now show up as a name instead of an id.
- Omae hid behind an options menu as the other end is outside our control and is starting to give errors. Unless a large amount of intrest is shown, a replacement won't be forthcomming.
- Fixed a Bug, where Knowledge Skill Specializations would not cost Knowledge Skill Points, even with activated house rule.
- Fixed a bug where mixed points and karma in skill groups would pay for one more karma level than intended
- Fixed a bug where changes to cyberware wouldn't update skill dicepools
- Fixed a bug where spending any karma on a skill prevented getting a specialization with skillpoints
- Fixed a weird bug where German knowledge skill types would appear sorted but would actually use the English order.
- Fixed a bug where deleting a knowledge skill would not restore the spent points/ karma.

Data Changes:
- Fixed a crash when creating an e-ghost AI. Fixes #918.
- Added the missing Nausea Gas toxin SR5. Fixes #940.
- Fixed an issue that prevented the Voice Warper gear from Hard Tartgets from being available. Fixes #962.
- Hawk eye now gives an 1 dice bonus to perception
- The Armor tab under gear has been renamed to "Clothing and Armor" to match the core rulebook
- Added several German translations provided by HaukeW.

New Strings:
- String_AttributeESSShort
- String_AttributeESSLong
- Message_OverLanguageLimit
- Tip_Omae_Warning
- Checkbox_Options_OmaeEnabled

Changelog Changes:
changelog build numbers after build 178 now match the build they are for.

Build 181:
Application Changes:
- Fixed an issue with skills not rendering in a localized language when selecting skill groups for Aspected Magicians. Fixes #867.
- Fixed a crash caused by adding an exotic weapon without having the relevant exotic weapons skill. Fixes #888.
- Fixed a crash caused when loading a character that has a tradition that isn't being used. Fixes #893.
- Changed the HTML doctype of all existing character sheets to support CSS3. Fixes #568.
- Changed the button string for adding an initiate grade in creation mode. 
- Skills can now have notes applied to their tooltip. To do this, right-click on the skill name and click the Add Notes button. 
- Fixed a bug where skill improvements could stack if using the Change Priority Selection menu. Note: characters that have already been affected by this bug will have to be edited manually to remove the improvements, which will have a sourcename of Heritage and an improvedname of whatever the skill is. Fixes #880.
- Fixed a bug where changing between technomancers and mages would leave both resonance and magical skills available. Fixes #890.
- Altered the uniquename for the Damage Resistance improvement to allow stacking, instead of using the highest single bonus. This may be wrong, but I can't find any RAW statements against it. Fixes #879.
- Fixes a UI localization issue where skill attributes defaulted to BOD. Fixes #897.
- Fixed a UI issue that stopped a character as needing to be saved if the skills were updated in career mode. Fixes #899.
- Added Option for not showing metagenetic qualities. Fixes #889.
- Added Physical Limit as accuracy for infected natural weapons.
- Fixed freezing when removing a Specialization and Skill Dicepools now refresh when changing the Specialization. Fixes #876.
- Now shows Source when selecting a normal lifestyle.
- Fixed a bug where Knowledge Specializations didn't cost Knowledge Skill Pints. Fixed #902.
- Fixed a bug where the attribute tooltip would show qualities that didn't alter the attribute value or augment it. Fixed #901.
- Added different PDF-Opening parameters for Linux/Unix/etc.
- Fixed a Bug where Specializations had no Karma costs in Karma build mode. Fixes #908.
- Fixed a Bug where Karma cost of Magic/Resonance were calculated wrongly when Essence Loss occurred. Fixes #912.
- Improved the update method to prevent update check loops. 
- Improved the handling of changing priority selections to remember previous selections. Not all settings will be immediately available for existing characters. Fixes #709.

Data Changes: 
- Fixed an issue with mystic adepts not unlocking the appropriate magical skills. Fixes #869.
- Changed how existing character sheets render mugshots when saved as HTML. Fixes #817.
- Added Textfield when selecting Grid Subscription Lifestyle quality. Fixes #875.
- Corrected limit note for vision enhancement cyberware. Fixes #887.
- Added missing karma values for infected metatypes in priority selection.
- Added Reach for all infected metatypes to prevent crashes.
- Reorganized Data Trails AI Qualities and added missing ones.
- Added Chrome Flesh BTLs. Fixes #885.
- Fixed an incorrect limitation on the Home Ground quality. Fixes #904.

Translation Changes:
- Updated the German translation files, courtesy of HaukeW.

Build 180:
Application Change:
- Total rewrite of skills. 
	* Eliminated a lot (all?) old bugs
	* Opening the skills tab first time is now signifigantly faster
	* Searchbox for skills
	* Custom sorting of skills. Sort by Rating, Dicepool, Category and more
	* Skill tooltip now display dicepools for cyberarms
	* In Career mode, it is possible to calculate the dicepool using another attribute that the default one.
	* Some minor UI changes to acomodate new skill features
	* Skills that cannot be defaulted has their name in italics.
	* Easier maintainance
	* Reduced file size
- First things first, good news bad news. Good news, automatic updates will be functional again for updates after 179. Bad news, due to a change in implementation of the automatic updates this brings an end to .Net 4.0 support. Chummer will no longer launch without .Net 4.5 or higher installed on your system. 
- Rewrote crash handling. Now dumps most/all internal state, making debugging easier.
- Built-in weapon accessories are automatically assigned to the Internal accessory slot by default. If a weapon accessory should take up a slot naturally, just add a <mount> value to the accessory. This change only affects newly created/purchased weapons, so any existing weapons will need to be altered manually or deleted and re-added. Fixes #566.
- Ammunition can now add and replace the fire modes of weapons, using the firemode and firemodereplace nodes of weaponbonus. This change only takes effect during career mode, and is currently used exclusively for the Taurus Omni-6's heavy ammo type. Fixes #577.
- Fixed a crash issue caused by changing priority selection in Sum to Ten mode. Fixes #572.
- Qualities can have their Limit assigned as either 'no' or a numeric value. This is intended as something of a placeholder until proper levels for qualities are implemented at a later date. 
- Support for AI characters added. Xeno/Protosapients and E-Ghosts are treated as Metavariants.
- Weapon Accessories can now modify the AP, Damage and FireMode of weapons using the damage, damagereplace, damagetype, ap, apreplace, firemode and firemodereplace keys. Currently this is used exclusively for the Overclocked mod (Okay technically it's currently an accessory, but there's no practical difference between the two at the moment so it goes where I say it goes.) Fixes #472
- Handling for vehicles has been split up into normal and offroad handling. The implementation method should prevent any issues from cropping up, but I've eaten my hat on that before.
- Calendar entries can now be removed. Fixes #552.
- The optional rule to have Essence Loss only reduce RES/MAG maximums has been re-enabled. Fixes #596.
- Each spare clip added to a weapon now tracks ammo individually rather than the previous hard-coded limit of four active slots. As a result of this change, Spare Clips no longer have the ability to directly store ammunition as a child item; they will be updated to display their currently loaded ammunition as an Extra value shortly.
- New key node for Weapon Accessories: ammoslot. ammoslot is an integer that adds the associated number of 'spare clip' items to the parent weapon. In most cases this will be 1 (Spare Clip, Speed Loader, etc.), but someone will probably come up with banana magazines that count as two mags or something eventually. Future proofing!
- Qualities can now add natural weapons directly using the naturalweapons node. Mostly this is for the infected, because "Bite (Infected) 2" offends me.
- Fixed a string formatting issue that prevented Accuracy modifications from adept powers from working properly for translated Chummer.
- Fixed an issue that prevented priority/sum-to-ten from using the gameplay options for their nuyen limit.
- Sum to Ten and Priority now use the same form for character generation. Doesn't mean anything particularly interesting for you guys, but may reduce or introduce some interesting new bugs. 
- Contacts can now be dragged around and reordered according to your whims. It's only really easy to do when the control you want to move is expanded. 
- Armor can now have a Rating; currently this is used exclusively for the cloaks from Hard Targets.
- Fixed the percentage discount for basic lifestyles.
- Fixed a translation issue for licences.
- Fixed a translation issue for basic lifestyles. Fixes #608.
- Armor improvements can now use Precedence attributes; this means that we can prevent a group of armour improvements from stacking with each other. Currently this is used for a small selection of skin-related qualities and biowares. See the Data Changes for more details. Fixes #602.
- Fixed an issue with advanced lifestyles that created zombie qualities. Fun for the vodoun and shedim, everyone else not so much. Fixes #583.
- Fixed an issue that prevented infected from moving to career mode.
- Added a tooltip for the Movement label in the Other Info tab to show the calculated movement speed in meters per combat turn or Kilometres per Hour. Implements #574.
- Note tooltips now have a maximum with of 100 pixels. Prevents the tooltips for contact descriptions and such from running across the whole screen. There's a good chance I missed one or two, so let me know if you see any. Fixes #581.
- Fixed an issue relating to the Improved Ability power causing other powers to revert to 0 ranks. Fixes #488, fixes #436, fixes #378.
- Fixed an issue with Improved Ability and exotic weapon skills not working together. Fixes #492.
- Fixed adept powers to stack properly with free levels from qi foci and mentor spirits. May break in interesting ways. Should fix #615.
- Matrix initiative can now benefit from the MatrixIniaitivePass improvement. Fixes #618.
- Added support for FixedValues for vehicle mods. Fixes #622.
- Exotic Weapon skills without any karma spent on them can now be removed once you've entered career mode. 
- Exotic Weapon skills can now properly have their karma costs refunded in career mode.
- Exotic Weapon skills can't change their specialisation dynamically anymore once you're in career mode, because it breaks the karma refund. This is intentional and is unlikely to be changed unless you can present me with better-implemented code or a reason it shouldn't be like it is.
- Skill specializations will now save their value as the English string if possible rather than whatever the user enters; this should fix #595. Note that this fix is PROBABLY not retroactive.
- Fixed some issues with lifestyle qualities not saving properly if they contained an extra value. Fixes #623.
- Active Hardwires now implemented according to the rules, fixes #617. They're effectively similar to skillwires, but you select the affected skill at the time of purchase. They're currently mutually exclusive, so you can't have skillwires and hardwires affecting the same skill. As with skillwires, the character's actual rating and their hardwire rating don't stack.
- Fixed an issue that prevented accessories that came with a weapon from being flagged as Internal.
- Fixed some calculation issues for priority metatypes not showing the correct karma value when changing from a metavariant to a base metatype. Fixes #537.
- Fixed a crash with metavariants in Priority/Sum to Ten. Fixes #647.
- Fixed a crash caused by weapon accessories that have a cost based on rating. Fixes #650, fixes #656.
- Added spell defence calculations in a tab on the right side of the career and creation windows. Closes #573.
- Changed the Improved Potential powers to use the limit modifier bonus instead of selectlimit; makes it a bit neater.
- Did some stuff to enable selecting multiple powers through the selectpower bonus node. This shouldn't affect any existing characters, but if you're using the Chaos Mentor Spirit I'd recommend deleting it and removing it. This miiiiight also break existing characters with Qi Foci. Probably not though. Like 70/30 at most.
- Did various shenanigans with the karma selection form to make it show qualities and karma costs properly. 
- Rebuilt the functionality for Black Market Pipeline nad the Dealer Connection quality. Both should now work properly; there's a teeny tiny chance that existing characters that have the qualities might break, please raise a ticket if so.
- Fixed a crash caused by adding Genemods to a character with the Burnout's Way. Fixes #674.
- Fixed a UI issue that left the dropdown null when switching between genemods and bioware. Fixes #674.
- Enabled Vehicle Modifications to gain flat increases to Speed,Handling or Acceleration based on the Rating of the mod. Partial fix for #675.
- Fixed a visual bug with Limit Modifiers in creation mode. Fixes #665.
- Expanded the category selection mechanism to support falling back to default values. The general idea is that for each priority category loaded, it will attempt to load nodes that have a gameplayoptions node. If it can't do that, it'll load the Standard settings instead. This is intended to support alternate gameplay options as requested by #357. The actual data will need to be added for the appropriate categories, which I really can't be bothered transcribing.
- New Feature: Weapon Mounts will now limit the available weapons based on a predefined list of weapon categories. This also enables the weapon mounts added in Rigger 5.0 for adding weapons. I'm not particularly happy with how this looks in the XML so the underlying code might get changed over time. For now it's all good though.
- Fixed an issue that prevented magic- or reseonance-enabled karma-created characters from moving to Career mode.
- New Feature: Added a bunch of prompts to warn the user if they still have free contact points, knowledge points, skill points and such before moving to Career mode. 
- Fixed an issue that caused a crash when adding armour to vehicles and drones.
- Partially implemented the Overclocker feature for Career mode. Code works, but I haven't added it on for Vehicles yet. Fixes #198.
- Added support for CTRL-A in the Notes forms. Slim chance I've missed other multiline forms Fixes #693. 
- Fixed a crash caused by loading custom Critters related to movement strings.
- Fixed the display of Locations created by cybewrware or weapons with AllowGear properties. Fixes #536.
- Added some support for creating an Ally Spirit, per #244. Not 100% RAW yet, but it doesn't crash so that's a start.
- Added support for enabling calculated Public Awareness, per the rules from SR4. Hides the tooltips and calculations if not in use.
- Fixed the creation method for custom packs kits to not treat included mods as being purchased. Should fix #707 and fix #691.
- Save files is now in UTF-8 instead of UTF-16. This should not have any visible impact but it is more tool frindly and leads to smaller files
- Fixed an issue where qualities that add other qualities for free didn't discount properly. Fixes #762.
- Fixed an issue where default build methods other than Karma would cause a crash while launching the Options menu. Fixes #796.
- Fixed an issue with the Acceleration Enhancement modification causing a crash when printing. Fixes #772.
- Fixed an occasional issue in the Options menu where a null default character sheet caused a crash. Fixes #774.
- Added house rules to gain free contacts and knowledge skills based on the total value of your CHA or LOG+INT. Fixes #783.
- Fixed a bonus point calculation issue for YNT Softweave and Cloaks. 
- Fixed a crash issue related to the Overclocker quality in career mode.
- Fixed a loading issue for commlinks with armor capacity values. 
- Fixed an issue where removing a Foci before unbonding it would leave the Improvement enabled. Fixes #660. Note: Characters that have already been affected by this bug will need to manually remove the improvement. 
- Fixed the ability to switch between adepts, magicians or technomancers when changing priority selections. Fixes #745.
- Added a method for grouping armour value improvements with the 'group' attribute. Fixes #758.
- Fixed an issue that prevented some old characters from being saved. Fixes #806.
- Added and consolidated some code to update initiation costs and discounts properly. Fixes #810.
- Implemented a minor quality of life update; the most recently used folder location is not stored for mugshots, per character. Fixes #458.
- Contacts, spirits and pets can now be linked to non-Chummer files; when clicking on the Open Character Sheet button, the file will be opened in the default application for that extension. Fixes #636.
- Prime runners now get twice the amount of free contacts compared to standard
- Essence Hole value is not impacted by grade or ware essence cost reductions. You don't get a little essence back each time now. Fixes #673
- "Test Subject" and "Factory Child Worker" life modules now give bonus nuyen. Fixes #811
- Fixed a crash caused when saving characters without mugshots.
- Fixed an incorrect value for binding spirit services. Fixes #827.
- Fixed karma costs for the Inspired quality from Sail Away, Sweet Sister in karmagen. Fixes #828.
- Added a close icon for the Options window, allows you to cancel out of saving any changes you make. Should fix #700.
- Chummer now correctly uses the "Characters don't gain Karma after Quality Limit" option in Karma and Life Module mode.
- Removing the "MEtagenetic Improvement" quality now works correctly in Karma and Life Module mode. Fixes #234.
- Myostatin Inhibitor now correctly reduces Karma Cost of raising Strength. Fixes #365.
- Chummer now correctly uses the "Ignore Art requirement" option for showing metamagics. Fixes #614.
- Fixed crash when checking "Limited Spell" without selecting a Spell.
- All Armors, Cyberware, Bioware, and Gear should now add correct limit modifiers. Fixes #625.
- Added Attribute Display for Cyberlimbs.
- Added option to not use Cyberlimbs for augmented Attribute calculation.
- Rewrote RedlinerCheck
- Added Redliner/Cyber-Singularity Seeker Quality names to ToolTip
- Added Redliner bonus to cyberlimbs
- Added backwards Compability with old Redliner implementation (Only need to load once with the new Version to remove artifacts)
- Fixed crashes when adding a PACK. Fixes #843.
- Fixed Black Market Discount not decreasing Gear/Cyberware/Armor/Weapon/Vehicle Cost. Fixes #845.
- Fixed Hanuman agility and changed Low-Light to thermographic vision. Fixes #847. Fixes #848.
- Fixed limitation on Karma to nuyen when ignoring character creation rules. Fixes #846.
- Fixed crash when loading a character with more than 200 Karma to Nuyen. Fixes #850.
- Fixed issue where cyberlimb stats were increased with cyber-singularity seeker. Fixes #857.


Data Change:
- Added missing required values for the Hospitalized lifestyles.
- The quality Practice, Practice, Practice now excludes Combat Active skills from being selected.
- The Foregrip accessory has both an Under and Barrel slot. 
- Fixed the Range for the spell Knockout to be Touch.
- Included Life Modules from Rigger 5.0, courtesy of Eric Dufurrena.
- Included content from Rigger 5.0, courtesy of Fweeba. Note: Most modifications do the things they're supposed to, with the exception of Sensor. New modification point system won't be done for a while. https://www.reddit.com/r/Shadowrun/comments/3xv4qp/rigger_50_chummer_files
- Addweapon nodes removed from the Infected.
- SumtoTen.xml is no longer required by the project and can be removed from existing installs.
- Minimum MAG/RES/DEP levels have been set to 0 for the appropriate metatypes.
- Removed the quality "Natural Weapon: Claws" for the Sasquatch.
- Added ammoslots entries for Speed Loader, Spare Clip, Explosive Magazine and Extended Clip.
- Fixed a stupid error with the toxin/pathogen resistance qualities, dwarves and translation files. Fixes #590.
- Cloaks now have Ratings and calculated values instead of the initial implementation. 
- Fixed a formatting issue for the German version of the Shadowrun 5 Base character sheet.
- The following armour improvements can no longer stack with each other: 
	* Dermal Deposit changeling qualities
	* Troll metatype dermal plating
	* Orthoskin bioware
	* Dermal Plating cyberware
- Fixed a crash for the Mutaqua infected qualities.
- Fixed an incorrect limit modifier value for the Audio Analyser and Balance Tail cyberware that made some weird stuff happen. Fixes #616.
- Did some boring admin stuff with armour and bioware.
- Removed extraneous quality requirements from the Flexible Signature, Masking, Flux and Efficient Ritual metamagics.
- Added <matrixinitiativepass>1</matrixinitiativepass> to the Multidimensional Coprocessor.
- Fixed crashes for the Festo pidgeon and Shiawase i-Doll.
- Renamed the Chameleon Coating from Stolen Souls to prevent conflicts with the Rigger 5.0 version.
- Removed a couple of redundant lifestyle qualities. 
- Altered the bonus for toolkits, facilities and workshops to be selectskill instead of selecttext. No real effect, just sets the extra value to the skill in question.
- Fixed some stat issues for the Hanuman metavariant. Fixes #537.
- Removed the skill bonus from the Combat Focus formula again. Mixup with a previous merge.
- Removed Fangs from Oni. 
- Customised Agility and Strength for cyberlimbs now increase based on the rating. Fixes #654.
- Added the necessary qualities for the Metasapient A.I. Fixes #668.
- Fixed an issue with the Faceless quality not being visible. 
- Restricted initiative improvements to the highest value. Will probably be broken in some way I haven't considered. Fixes #194.
- Removed gameplayoptions from the priorities file. 
- Added a new mod for vehicles, Paraplegic Modification. This is intended to support the Paraplegic Negative Quality, which increases the cost of vehicles by five percent.
- Fixed the lifestylecost improvement for the Paraplegic quality to affect Advanced Lifestyles.
- Fixed incorrect costs for Move-By-Wire.
- Fixed an incorrect value for the UCAS (Seattle) Life Module. Fixes #699.
- Fixed the karma cost for the Loss of confidence quality. Fixes #706.
- Fixed the name for Poor Self Control (Sadistic). Fixes #737.
- Fixed the calculation for Street Cred. Fixes #735.
- Contact archetypes are now sorted alphabetically; mostly affects custom files. Fixes #733.
- Added woogy woogy cyberfingers from Chrome Flesh.
- Fixed an incorrect Limit value for the Chameleon Skin bioware.
- Removed the Distinctive Style quality from the Gnome metavariant. 
- Removed an extra Victorinox Collapsible Hatchet from the weapons XML.
- Fixed incorrect capacity values for the Responsive Interface Gear.
- Added missing GUIDs for some AI qualities.
- Fixed missing quality restrictions for AIs.
- Added a missing concealment bonus for the Hidden Gun Arm Slide. Fixes #723.
- Fixed cost and availability for Monofilament Chainsaw, Blast Shield, and Battering Rams. Fixes #808.
- Reverted precedence 0 settings for dermal plating cyberware.
- Reverted precedence 0 settings for orthoskin bioware.
- Reverted precedence 0 settings for dermal alteration SURGE qualities.
- Added a missing skillwire rating to Move-By-Wire. 
- Fixed an incorrect AP value for Stick-n-Shock ammo. Fixes #818.
- Added an unarmed AP value equal to rating for the adept power Penetrating Strike. Fixes #829.
- Fixed incorrect Essence values for bio-tattoos. Fixes #834.
- Altered the improvements for the Missile Mastery power. Fixes #832.
- Fixed a typo in the name for LED tattoos.
- Fixed an incorrect ammo value for the RPK HMG.
- Added German Street Grimoire to books List. Fixes #841.

New Strings:
- Message_DeleteCalendarWeek
- Button_DeleteWeek
- Tip_CalculatedMovement
- Message_ConfirmExoticSkillRemove
- MessageTitle_ExtraPoints
- Message_ExtraPoints
- Tip_OptionsDontDoubleQualityRefunds
- Tip_OptionsDontDoubleQualityPurchases
- Checkbox_Options_DontDoubleQualityPurchases
- Checkbox_Options_DontDoubleNegativeQualityRefunds
- String_Attack
- String_Sleaze
- String_DataProcessing
- Checkbox_Options_UseCalculatedPublicAwareness
- Checkbox_Options_UseTotalValueForFreeKnowledge
- Checkbox_Options_UseTotalValueForFreeContacts
- Message_Options_SaveForms
- Checkbox_Options_UseCyberlimbCalculation
Removed Strings:
- Checkbox_Options_DontDoubleQualities
- Tip_OptionsDontDoubleQualities

Changed Strings: 
- Tip_StreetCred

Build 178: 
Application Change: 
- Fixed a calculation issue for the Edge attribute when using Sum-To-Ten or Priority.
- Fixed a crash issue caused when adding commlinks and cyberdecks.
- Standard Knowledge Skills are suffixed with the Category they're a part of. There's a minor issue that preserves the skill name until the character is next loaded that will be fixed later. 
- Clicking Add Again on the Spell Selection menu will preserve the currently opened spell categories. This is more or less just a proof of concept and will be expanded to other forms in later patches.

Build 177:
Application Change:
- Fixed a crash when selecting positive lifestyle qualities. 
- Life Module backstories are now generated by a button press on the Character Info page. 
- Print Preview mode is accessible from a context menu in the Character Print Viewer. 
- Vehicles, Cyberware and Drones now have a Matrix Condition Monitor tracker. Note; the cyberware CM is effectively limited to 'root' devices, as in cyberlimbs, Wired Reflexes, things you wouldn't normally expect to be attached to other things. While I can fiddle with this setting easily enough, a bit of internal testing just left my testers confused as to whether they were bricking the parent device or not. Looking for feedback on this.
- Refactored a chunk of the Improvements code to use the new Log formatting. Mostly just stops it from throwing warnings at me during builds, but is a bit more human-readable.
- Fixed a bug that stopped lifestyle qualities from loading properly when edited. 
- Fixed an incorrectly calculated Drain value.
- The Create Natural Weapon form can now select STR in addition to the current STR/2 option. 
- Fixed an issue that caused the prompt for adding an enhancement metamagic to show the wrong value.
- Fixed an issue with Basic Lifestyles not being editable.
- Fixed an issue with Lifestyle costs not calculating correctly for metatypes and some other edge cases.
- The Adept Powers panel now includes an automatic scroll button that triggers when the list of powers exceeds the panel height.
- Fixed some issues with genemods being able to benefit from cyber/bioware grades. 
- Gear and Cyberware can now use the variable value Parent Cost in a similar manner to Weapon Cost for weapon accessories. Currently this is used exclusively for the Implant Medic Hard Nanoware. 
- Concealability modifiers for Gear can now be based on Rating. Currently used for the Extended Clip modifier.
- Fixed a calculation issue for lifestyle qualities.
- Fixed some issues that cropped up for 'ware that adds qualities (Daredrenaline, Metatype Reduction, etc.)
- Implemented support for selecting the slot that a weapon modiciation occupies. May break in interesting ways, but should allow holdouts and such to attach spare clips again.
- Commlinks and cyberdecks can now switch their ASDF attributes around. This capability will be properly segregated out into Cyberdecks in a later patch.
- Previous Priority selections are preserved when you use the Change Priority Selection button in Create Mode. Fixes #497.
- Fixed an issue that stopped Sum to Ten from completing properly. 
- Fixed some calculation and appearance issues for special attributes. 
- Build Summary for Primary and Special Attributes during Priority/Sum to Ten now shows Karma cost in addition to point cost expenditure.
- Fixed a crash in the Spell Selection window caused by clicking the Accept Form button with a Category node selected.

Data Change:
- Fixed an issue with Cloaks from HT that caused a crash.
- Fixed missing data values for discounted adept powers.
- Adept Way Discount values enabled for all eligible powers (IE, anything except powers that cost .25.)
- Fixed an issue with gas-vents that caused a crash.
- Renamed the Low-Light Vision metagenetic quality to prevent it from clashing with the metatype quality.
- Renamed the Magic Sense metagenetic quality to prevent it from clashing with the metatype quality.
- Fixed incorrect data values for the Extreme Cyber-Implant weapon.
- Hard Nanoware from Chrome Flesh has been added. Because of the way it interacts with cyberware, the Implant Medic is listed as a piece of cyberware. 
- Altered the way Weapon Accessories are handled to enable pre-configured Ratings. Custom-made weapons with built-in accessories will need to have their format changed to <accessories><accessory<name>Whatever</name></accessory></accessories>. Existing characters should load properly; please contact me if you run into any issues with this.
- Fixed a crash caused by the Extended Clip.
- Added Nanoware from Chrome Flesh.
- Proper bonuses added for most of the genetech from Chrome Flesh. Myostatin Inhibitor still doesn't have the karma discount, because it's tedious to implement.
- Fixed the minimum INT for Wakyambi to 2.
- Holdouts have had the <allowaccessory> tag set to true as a result of code changes to how accessories can be attached to a weapon. May not take effect on existing weapons; if not, remove and re-add the weapon.
- Renamed the description for the Cat Mentor to not refer to Infiltration.
- Removed the Sail Away, Sweet Sister version of the Personalised Grip, as it's replaced by the Hard Targets version.

New String:
- Menu_FilePrintPreview

Renamed String:
- String_OverContactPoints renamed to String_OverPriorityPoints

Build 176:
Application Change:
- Gauss Ammo is now considered ammo for heavy weapons instead of normal guns.
- Free contacts don't violate the (C+L)>7 limit when creating a character. This allows prime dataheaven membership to pass inspection...
- Changed the default value for maritial art techniques to cost 5 instead or 4 karma, to conform with official rules. For older instalations, delete the settings file or change this in options.
- When selecting life modules that brings an attribute above chargen limit, chummer don't crash anymore.
- Reflex recorder now properbly affects skills linked to a physical attribute instead of the physical skill group.
- Redliner and Cyber Singularity Seeker now grant the proper bonuses.
- Fixed a crash caused by double-clicking Spell Categories.
- Implemented an Improvement node for Public Awareness increases. 
- Fixed Jack of All Trades (The Career and Create versions were switched.)
- Lifestyle Qualities can now check for character qualities. Currently used for the Corporate Limited SIN.
- If the Ignore Rules option is checked, Skills and Skill Groups can exceed the 6 point limit enforced by standard character creation.
- Fixed an issue that stopped rulebook selections from saving properly.
- Fixed an issue in Life Modules if trying to add more than one Real Life Module.
- Prototype Transhuman works. Personal new metric: if I get more than twenty requests for a quality to be implemented within a month of the book coming out, that quality is broken.
- Made some changes to the calculation method for a character's Metagenetic Limit. Fixes an issue with the changeling limit being set incorrectly to 0 or making certain metagenetic qualities flag as standard.
- Weapon Accessories can have Ratings. Currently for things like Ceramic Components that have multiple levels. 
- Fixed an issue with Weapon Costs caused by Ceramic Components. 
- Fixed an error caused by Life Modules trying to give you attribute points over your metatype limit.
- Qualities that are not yet implemented in code will now have an <implemented>no</implemented> key that highlights them in red.
- New improvement node type: <selectimprovements>. This allows us to perform the selectattribute improvement more than once for a particular quality. This is mostly used for the Infected pseudo-quality. 
- Fixed the method for generating Advanced Lifestyle LP.

Data Change:
- Poor Self Control (Attention Seeking, Sadistic) now properly grant karma.
- First-pass addition of Hard Targets content has been added. Big thanks to Reddit's /u/Fweeba and HaikenEdge.
	Some provisional issues:
	- Adept Spell does not work properly. 
	- There are a few items that use Ratings in ways that haven't previously been required (Ie, the cloaks), so they're not as clean as I'd otherwise like. 
- Ares Thuderstruck Gauss Rifle renamed to Ares Thunderstruck Gauss Rifle.
- The Fame qualities provide the associated Public Awareness increases.
- Added prompts for sides (Left, Right) for most cyberware that could reasonably be expected to need it. 
- The Improved Potential power has been split up into three different powers, due to the way it works. Characters that have the existing power should work fine. 
- Bioware Limbs from Chrome Flesh added.
- Additional Life Modules added. Most Life Modules now have a random story attached. The bulk of these stories are jokes, because it's good to laugh. Note: Checking and unchecking the Automatic Backstory checkbox on the Character Info page will select new random values, if they're present.
- Removed the Extravagant Eyes metagenetic quality.
- Fixed Karma values for the Cyclopean Eye, Vestigial Tail and Feathers metagenetic qualities.
- The Extended Masking Metamagic has been enabled as a power Adepts can take, as it's functionally identical to the Improved Masking power.
- Added the Body Sculpt power from Bloody Business.
- Fixed a crash caused by lifestyles with qualities.
- Fixed a crash when selecting the drug Snuff.

Build 175:
Application Change:
- Removed extraneous code for the Infirm quality.
- Minor quality of life update; if you have no Settings file present when creating a new character, Chummer will prompt you to launch the Options menu. 
- You can now press Ctrl-W to close a character file.
- Fixed an issue with purchasing additional months of a lifestyle in career mode.
- Fixed an issue with lifestyle qualities that had the selecttext bonus.
- The Quality selector will show negative metagenetic qualities by default, but hide positive ones unless you're a Changeling. 
- Support for the Trust Fund quality added. 
- The Technomancer registered sprite limit is now based on LOG instead of CHA.
- Fixed an issue with the cyberware selection screen not showing Essence costs.
- Complex Forms show their translated name properly.
- Redid how basic lifestyles work. Should make them behave better, should prevent crashes for older characters.
- Fixed an issue that caused initiation schooling to show as a nuyen gain in the karma/nuyen log.

Data Change:
- Nanohive crash issue fixed.
- Ratings for the Expanded Volume and Amplified Immune System bioware fixed to 4. 
- Fixed incorrect category for certain rituals.
- Missing drugs from Chrome Flesh added. Custom drugs aren't implemented yet. As an interim, you can use Custom Item to emulate the drugs.
- Fixed incorrect data for the Nitama Sporter.

String Changes:
- Message_CharacterOptions_OpenOptions
- MessageTitle_CharacterOptions_OpenOptions

Build 174:
Application Change:
- Calculation of Essence discounts is now multiplicative instead of additive. I am assured this is a good thing.
- Fixed the default values for free karma knowledge. If you have an existing settings file, please reset to defaults by clicking Tools > Options > Karma Costs > Reset to Default.
- Issues with Sum to Ten character generation artifically granting a MAG value higher than the metatype maximum should be fixed. I expect it'll break again in a week or so somehow, so please let me know if you experience any issues.
- Chummer's main window now shows the current version in the title to aid troubleshooting.
- Fixed a crash issue with Dwarves and the Resistance to Pathogens/Toxins metaquality, courtesy of Argo2445.
- Fixed a crash caused by missing information in SURGE qualities. 
- Fixed a crash when trying to add items that include the selecttext bonus to vehicles.
- Public Awareness is no longer an automatically calculated value.
- Positive Metagenetic Qualities are hidden by default UNLESS you have one of the Changeling qualities, or disable the 'hide qualities I can't take' checkbox. Not particularly happy with the implementation for this; feedback appreciated.

Data Change:
- Magical Education Life Module now has a proper karma cost; prevents crashes.
- Myostatin Inhibitor genemod now adds 1 Strength. The karma cost needs additional code support and hasn't been implemented properly yet.
- Fixed skill usage for cyber implant weapons.
- Fixed missing categories for the Attention-Seeking and Sadistic variants of Poor Self Control.
- Fixed an issue with the Net weapon that caused a crash.
- Fixed a crash issue with the Trauma Damper, courtesy of SolitarySky.
- Changed the Priority B Elf's Special points to 6. 

Translation Changes:
- Added French translations courtesy of sethsatan.

Build 173:
Application Change:
- Dumpshock link changed to issue tracker.
- A First-pass effort at adding a filter for Missions-restricted items has been added to the Options menu. Will be getting a later review to enable better filtering of the qualities, but for now it's just a global option.
- Fixed a bug with life modules where Tír Tairngire wouldn't show demographics.
- Chummer now handles essence holes automatically. Old items may need to be re-added.
- College Education/School of Hard Knocks/Linguist and Jack of All Trades work properly for knowledge skills during character creation. Again. 
- Most of the functionality for Infected has been implemented. Todo: Fix up the free attribute gain to not use qualities because it's ugly, and put in the data files content.
- N of M contact points in priority build works again.
- Fixed an issue where chummer failed to open when clicking on a .chum5 file.
- Implemented functionality for the quality "Friends in High Places".
- Save/Load methods for Advanced Lifestyles should actually work properly now, but it's still a bit fragile. Bugs are to be expected, particularly if you change your mind a lot.
- Most issues with adepts getting levels of powers from multiple sources should be resolved. (Mentor Spirits, Foci, etc.)
- Rounding issue for Recoil Compensation from Strength resolved.
- Variable costs for Qualities enabled to support the Rank quality. May eventually lead into redoing the way Qualities with multiple ratings work, because High Pain Tolerance (Rating 6) offends me every time I scroll past it.

Data Change:
- Organising data file contents into regions to keep things easy to work with. 
- Rank Quality added.
- The Debug Lifestyle has been hidden.
- Lifemodules no longer contains a "Magical Education (Archetype)".
- Tír is now spelled correctly a few more places.
- Equipment, Weapon and Ammo PACKs from run faster added.
	There are a couple of important caveats with this:
	First, we generally haven't bothered to input PACKs that are a single item. If someone would like to write them up then that's fine, but there's only so many hours of data entry one can do. 
	Second, items that don't currently exist haven't been added in, like backpacks. Again, mostly a tedium thing but the PACKs code doesn't play nice with Custom Item and I don't like littering up the data files with fluff items. 
	  Items not added include:
	  - Backpack.
	  - Sound-link on the earbuds.
	  - Disposable inhaler from Cheap Soldier Pack.
	  - Orange vest from Sportsman Pack.
	  - Reusable Syringe from Tranq Darter Pack and Tranq Pistol Darter Pack.
	  - Bug-out bag's dufflebag.
	  - Mechanic Shop's duct-tape.
	  - Surveillance pack's Periscope.
	  - Infiltration Kit contains a Micro-Transceiver on the assumption that that's the correct item.
	  - Medium Machine gunner pack doesn't contain ammo belts, but does come with the ammo.
  - Ammo packs not added as stacks split among multiple types of weapons is not possible in Chummer5a.
  - Rigger Pack gets Reaction Enhancers instead of the mythical reflex enhancers. Come on guys, it's a list of items. Seriously, if you need an editor I'm sure there's tons of people who'd be happy to sign an NDA.
  - Big Boom Pistoleer pack has 190 rounds of heavy regular amunition, because Chummer doesn't care about your brass.
  - Most lifestyles ignored, per the 'we can't be bothered adding single items' policy mentioned above.
  - Gunbunny pack not added as it contains unattached accessories, which Chummer doesn't currently like handling. To be added in a future patch.
  - Some custom packs added from reddit's shadowrun comunitieswith permission from /u/NotB0b and ShadowNET SysOp.
  - Fixed an issue with the Extreme Cyberimplant and Junkyard Jaw from Chrome Flesh.
  - Pulse Weave costs Rating * 3000.

New strings:
- Message_HighContact
- Checkbox_Options_Missions

Build 172:
Application Change:
- Due to the return of Move-By-Wire, Initiative is no longer capped to your REA+INT's augmented maximum. 
- Fixed an issue with lifestyle quality costs that caused a crash on print.
- The cap for Qualities is now based on your Gameplay Option. For example, a Prime Runner can spend up to 35 Karma on Positive qualities, and gain 35 from Negative qualities.
- Compability mode added. Chummer should now **run** on .NET 4.0, but some stuff might not work, and we (the Chummer5a team) won't provide support.
- Fixed a bug where advanced (and normal?) lifestyles would crash on other languages
- More specific spirit data is available for charsheets to use.
- Chummer now has a crash reporter. If Chummer encounters an error it can't recover from, it will (if given permision) send a data package (hopefully) identifying the source of the crash. 
- Chummer now won't pretend you have 25 BP in SumToTen/Priority build modes
- Fixed edge case where Sum To Ten would ask for a karma amount like Karma/Life Module builds
- Prime Data Haven now automatically creates/removes an appropriate 5C/3L contact. 
- Cyberware can now add qualities. Not particularly happy with the implementation, but it works.
- Cyberware can have a metatype restriction.
- Born Rich quality works properly.
- The Select Bioware/Cyberware form can now display a special notes text field to indicate weird workaroundy stuff that I can't be bothered fixing with code. 
	- For example, Striking Calluses are treated as a Rating item, with the Notes field explaining why. Currently has no support for translations.
- Essence Discount house rule enabled. Can be used to emulate the Prototype Transhuman quality for you munchkin mages that need your pain editors and whatnot until I get around to implementing it properly.
- Fixed an issue with the incorrect cap being used for spell selection. There's still a couple of UI failures that need to be resolved, but they're a relatively low priority. 

Data Change:
- The Water Sprite quality confers +2 to Diving and Swimming, instead of prompting you to select one of them.
- Machine Pistols were missing a few accessory slots; they can now mount stocks and such.
- Cyberware Holdout Pistol typo fixed. 
- Gameplay Options have been moved into their own XML file, gameplayoptions.xml.
- Added the missing qualities "Poor Self Control (Sadistic)" and "Poor Self Control (Attention-Seeking)"
- Lifestyles.xml GUIDs populated to support the language fix.
- Adapsin bioware properly discounts cyberware costs. 
- Fire Modes for the Colt Inception have been fixed.
- Metatype Reduction has been added. Due to the differing benefits, it is split up into two different items for Orks and Trolls, respectively.
- Troll Reduction has been added.
- Assorted bits of cosmetic bioware and bio-weapons from Chrome Flesh have been added. 
- Life Modules have been added from all existing source books, courtesy of joha4270 and angelforest. Functionality is complete-ish, but there are some awkward modules in Further Education and such that may not quite work as expected. Feedback and suggestions for this is greatly appreciated.
- Fixed an issue that stopped Aspected Magicians from gaining access to the Spells and Spirits tab. Replace-all is nobody's friend.

String Changes:
Altered:
- Checkbox_Options_ExceedNegativeQualitiesLimit
- Checkbox_Options_ExceedPositiveQualities
- Checkbox_Options_ExceedNegativeQualities
- Message_SpellLimit

New:
- MessageBox_NoValidContactFound

Build 171:
Application Change:
- Fixed an issue with Priority characters not loading properly. Malformed XML file.

Data Change:
- Accuracy for the Cougar Fine Blades altered. 
- Chakram weapon added.
- The PPSK-4 has had a Collapsed Frame accessory added to it that confers -6 Concealability to represent the collapsible box thing you can put it in. Accessory mods can also no longer be installed on the gun.
- Blowgun range changed.
- Sound suppressor added to the Barret.
- Missing Ammo from Run and Gun added.
- Skilljacks and Skillwires have had their costs adjusted to match Chrome Flesh values, because apparently errata isn't a thing that's done these days. 
- Wireless Skillsoft Networks have been added as Lifestyle Qualities. Yes, Advanced Lifestyles are still a little broken. It's on the list. 

IMPORTANT NOTE:.NET 4.5.1 IS CURRENTLY A REQUIRED COMPONENT. CHUMMER WILL CRASH ON VERSIONS BELOW 4.5.1.

Build 170:
Application Change:
- Metasapient cost is properly counted in Sum to Ten and Priority.
- Fixed an issue with the default Free Contact Multiplier value. Existing installations may still have a Contact Multiplier value of 1. To fix this, open Tools > Options > House Rules and enable/disable the "Free Contact Points equal to Charisma times X" rule.
- Fixed an issue with the Critical Strike power that caused a crash, due to the name being changed.
- Jack of All Trades shows the proper tooltip value.
- Variable Sum to X character creation enabled. Changing Build Methods still doesn't work quite right, so it's recommended to make a new character if you want to do this.
- Genemods and Symbionts are locked to Standard grade properly. 
- Internal changes to how some values are stored. Shouldn't affect characters.
- Added support for building characters with Life Modules.
	| If a character has multiple knowledge skills with the same name, they can optionally be folded in to one another by clicking the Collapse button on the right side of the skill. 
	| Only debug life modules have been created thus far; any assistance in writing up the data for this would be greatly appreciated. 
	| Selecting Life Modules will pre-generate a Background for your character. This can still be edited normally, but makes for a useful springboard. Development is still in the early stages, but is more or less functional. Full thanks to joha4270 for implementing this.

Data Change:
- Priviliged Family Name's SIN requirement changed to National or Corporate, rather than Corporate (Limited).
- Ambidextrous quality is now enabled for multiple limbs. Shine on, you crazy Indian diamonds.
- Dragonslayer Mentor Spirit fixed to give +2 to Combat Spells instead of Detection.
- Fixed a missing value for the Linguist property that was preventing its bonus from working.
- Casemods can be removed from Cyberware.
- Living Focus and Keratin Control have been added to the Street Grimoire book. The Shadowrun Forum Post 1 book has been removed.
- German Language files from Haekel on Reddit have been included.

New Strings:
- Label_SelectBP_StartingKarma
- Label_SelectBP_SumToX
- String_Improvement_SelectOptionalPower
- String_All
- String_LifeModule
- String_Life_Module
- Label_Stage
- Tip_CombineItems
- Tip_SplitItems

Build 169:
Application Change:
- Fixed an issue with skill and karma values defaulting to 0 in character creation. 
- Fiddled with Auto-update a bit, might work better. Please test and advise.

Data Change:
- New book: Chrome Flesh.
- Content for Chrome Flesh added. Data provided courtesy of Fweeba.

Build 168:
Application Change:
- Did some stuff to make spell descriptors show up in character sheets.
- Karma carry-over for build methods other than Point Buy fixed to 7. You may need to reset your options to defaults for this to take effect. Tools > Options > Karma Costs.
- Fixed an issue with skills changing their values incorrectly.
- Fixed an issue with discounts for knowledge skills not working properly.

Data Change:
- Fixed a fault with the calculation of Net ranges that caused a crash.
- Data Trails content added. Some additional functionality for commlink dongles and such is still required, so they haven't been included yet. Much thanks to Iridios for his work with this.

Build 167:
New collaborator on the project acquired! joha4270 has been assisting with a variety of issues, and is currently tackling the implementation of Life Modules, along with several other tricky problems. Huzzah!

Application Change:
- Changes made to the Contact controls; most features of a contact are now only visible on hover. Makes things a bit neater. Looking for feedback on implementation of this. Good? Not good? 
- Support for free contacts enabled. 
- Support for group contacts from Run Faster implemented.
- Support for the Made Man quality from Run Faster implemented.
- Karma and Nuyen graphs now scale with time.
- Fixed a bug with calculation of Street Cred.
- Fixed a bug with Nuyen and Karma graphs being in order of addition instead of date. Also makes neat plateus and valleys.
- Fixed an issue in which the Maximum Modified Rating rule could not be disabled.
- Fixed issues with Limit Enhancements not saving. 
- Technical School, College Education, Linguist qualities do the discounty things they're supposed to.
- Fixed issues with the optional rule to re-group skill groups if the skills were balanced when the character was saved.
- Fixed an embarassing issue with broken skill groups levelling themselves back down to the grouped rating.
- Fixed the behaviour of Custom Fit so that it only counts if the Custom Fitted item is also equipped. Not super happy with the code, but I'm also tired of looking at it, so eh.
- Undocumented inherited feature of the day: the <armoroverride> key supports Custom Fit. If an item with the Custom Fit (Stack) mod is equipped, and has an Extra value that matches another equipped piece of armour, the armour value of the item will be changed to the override value.
- Character creation validation now checks for Betaware/Deltaware and stops you from having nice things.
- Firemodes now work properly for languages other than English. (Original code didn't expect that someone would actually change the string for the firemode abbreviations, so kudos to you, random German guy who translated everything!)
- Made some alterations to the appearance and function of contacts. Outstanding issues: Made Man and karma costs don't update properly. 

Data Change:
- Fixed a big with Colt Agent Special not using Heavy Pistol ammunition.
- Fixed incorrect calculation for varieties of Indomitable.
- Hanuman name fixed again. Frankly CGL should take the initiative of spelling the name correctly, for I am incapable of spelling errors.
- Enhanced Articulation no longer prompts for the skill bonus.
- Keen-eared and Balance Receptor are properly marked as Metagenetic qualities.
- Digital Doppelganger now prompts for a text entry, and requires that you be a SINner.

New strings:
Label_Contact_Free
Message_InvalidExConWare
Message_InvalidCyberwareGrades

Build 166
Application Change:
- Fixed an issue with Point Buy characters transitioning to career mode causing an exception error for skills.
- Values for Contact and Knowledge Multipliers will now reset to their default values if the relevant house rules are disabled.
- Value for Contact and Knowledge Multipliers reset to proper defaults.
- Fixed several magic traditions to use valid spirit names. 'Spirit of Plant'. Pfft.
- Fixed an issue with Spirit Bane being available to non-magic users.
- Fixed an issue that enabled the free knowledge skills for point buy if the free contact point house rule was enabled.

Build 165
Application Change:
- Knowledge skills actually fixed now. Is now completely buildmethod-agnostic, so won't break when you look at it funny.

Data Change: 
- Fixed an issue with Hanuman in Sum-to-Ten/Priority.

Build 164
Application Change:
- Martial Arts are no longer included in the calculations for positive quality limits at chargen.
- Fixed an issue in which point-buy characters weren't having points removed after patch 162.
- Fixed an issue with characters that had Middle/Medium lifestyles causing a crash.
- Fixed a number of stupid errors with knowledge skill and contact calculation. Knowledge skills still need an errata to confirm whether/how they're supposed to interact with karma and free points in point buym but should otherwise work correctly.
- House rules enabled to provide for a different contact and knowledge skill multiplier. 
- House rules to override quality limits without otherwise breaking chargen rules enabled.

Data Change:
- Fixed an incorrect Category for the Obscure/Difficult to Find lifestyle quality.
- Nitama Sportier uses heavy pistol ranges.

New Strings:
- Checkbox_Options_ContactMultiplier
- Checkbox_Options_KnowledgeMultiplier

Administrative Change:
- Changelog.txt, Manifestdata.xml and manifestlang.xml added to the Admin folder. Not included in the client files; used for pushing automatic updates.

Build 163
Administrative Change:
- Controls (Skills, groups, etc.) moved into a separate folder because I'm tired of looking for them and can't be bothered prefixing. Organisation is love. Organisation is life.

Application Change:
- AUTOMATIC UPDATES ENABLED. Now I just have to not forget to update the version metadata every time I fiddle with something...
	- To use automatic updates, open the Tools window and click on Check For Updates. Any new file versions should be available for download. Select the files, hit the download button and cross your fingers.
- Fix for Friends in High Places causing a crash due to invalid bounds.
- Fixed an issue with free karma knowledge reverting values to 0.
- Rewrite of Knowledge Skill BP calculation to support free points. Needs some logic validation.
- Fixed an issue with the Blind (Mage) quality causing an exception.
- Added functionality for the Jack of All Trades, Master of None quality.
- Added functionality for the College Education quality from Run Faster.

Data Change:
- Updated some spells with correct ranges, from the errata.
- Updated some martial arts, courtesy of Urs Zeidler.

Build 162
Application Change:
- Points for free Contacts include Karma values.
- Amended an issue where the first point of Connection or Loyalty was free for Contacts. Basing this off the example text on page 99, but I'm moderately sure that there was a falling out between the development team and the writers at some point, so they may not have been talking at that point.
- Added an optional rule to generate free contacts during Point Buy. Currently working on adding free contact points during Point Buy. Shouldn't be much longer to complete.
- Refixed an issue with skill groups adding points to the Priority number counters.  Will also clean up karmagen characters that were built accidentally using Points instead of just Karma. 
- Fixed issues with the Uneducated, Infirm, and Uncouth qualities during chargen. (Additional karma costs, wrong karma costs, just generally broken.)
- Support added for the School of Hard Knocks quality. 
- Build Summary now reports the Karma used by Contacts if you exceed the free points.

Data Change:
- Blind (Mage) quality is now available for Adepts that have the Astral Perception quality.

New Strings:
- String_OverContactPoints

Build 161 (Reverting things that weren't broken Hotfix)
Application Change:
- So it turns out that the default options don't actually populate from where they're defined, but are an entirely separate int. Todo: buy scotch. Try not to cry. Cry deeply.
- Fixed the issue with skills doubling their rating on load. Commenting out code without explaining why you did it is dangerous, kiddies. Don't uncomment things you don't know the purpose of.

Build 160
Application Change:
- When using Point Buy, karma can no longer be carried over into Career Mode, because Point Buy cannot have nice things.
- Sum to Ten now validates over/under limits.
- Nuyen cost for Martial Arts and styles removed, because I'm an idiot and didn't pay attention to what Instruction Cost meant.
- Revalidated default karma options again, default value for contacts changed. 
- Added a prompt to close open characters when changing Options. Will look at this again properly later to support saving the characters and reloading them, but for now it just closes, prompting the user to save any modified characters.
- Did some fiddling with the UI for Point Buy and the optional 'Free Knowledge Skills like Priority' rule. Buy With Karma is enabled by default, etc.
- Removing Rituals should no longer cause terrible crashes in chargen mode.
- Complex Forms limited to the correct amounts during Chargen and Career mode.
- Drone Condition Monitor assigned to correct value, courtesy of BodieSullivan.

New Strings:
- Message_Options_CloseForms
- MessageTitle_Options_CloseForms
- Message_ComplexFormLimitCareer

Data Changes: 
- Dwarf metavariants are tagged as Run Faster again.
- Formatting typo in de_data.xml resolved, courtesy of UrsZeidler.
- Several issues with the German character sheet resovled, courtesy of Zwixx.

Build 5.159.1
Application Change:
- Reset the cost for Complex Forms to the proper value again.
- Removed some needless return values for including percentages in lifestyle costs.
- Lifestyle Qualities will no longer add a blank node if you hit the Cancel button.

Build 5.159
Application Change:
- Issue with Initiation/Submersion in chargen forgetting Ordeals and Schooling fixed.
- Martial Arts and Maneuvers cost Nuyen to learn.
- Contact Connection rating limited to 6 during Character generation, 12 Connection during Career mode. TODO: Validate contacts during completion stage; contacts should not exceed 7 Karma.
- Improved Ability (Skill) now has a maximum value of (Skill + (Skill/2)). Note: Exotic Weapon skills aren't working properly just yet.
- Base Recoil Compensation increased to 1. Recoil granted by Strength reduced to STR/3.
- Default state of the rule "Allow broken skillgroups to be regrouped if they have an equal value." changed to enabled.
- Improvements generated by Foci binding (Improved Physical Attribute, for example) are now removed when a Focus is unbound. Should fix edge cases that were effected in a similar manner.
- Negative Metavariant karma points count towards the Negative Quality limit. (Ie, a priority C hobgoblin can only take 20 Karma worth of Negative Qualities.)
- Limited support for using web-browsers (Chrome, Firefox) as your PDF application added. IE doesn't work, and I'm not interested in figuring out why. 
- Power Point limits are re-calculated when Karma values are changed.
- Essence Loss during Karmagen correctly pulls from Karma.
- PACKs validated for functionality. They should work, but TERRIBLE HORRIBLE CRASHES WILL HAPPEN IF A PACK INCLUDES AN ITEM THAT DOESN'T EXIST. The default set of PACKs will be created in the near future.
- Advanced Lifestyles are enabled in creation mode. Basic lifestyles have currently been disabled, because I am lazy and haven't remade it. I've only done limited testing with this, so please report any issues that you come across.

Data Change:
- Concealed Quick-Draw Holster: Concealment value set to -1.
- Custom Ballistic Mask: Social Limit increased to 2.
- Uniform (Disguise) crash fixed.
- Maglock with Anti-Tamper Circuits crash fixed.
- Full Body Armour Helmet capacity fixed.
- New book: Nothing Personal.
- The ridiculous F-B Bumblebee from Nothing Personal has been added.

New Strings:
Label_SelectAdvancedLifestyle_Base_Comforts
Label_SelectAdvancedLifestyle_Upgrade
Label_SelectAdvancedLifestyle_Base_Security
Label_SelectAdvancedLifestyle_Base_Area
Message_NegativeQualityAndMetatypeLimit
Checkbox_Options_OpenPDFsAsURLs
Label_Options_URLApplicationPath

Build 5.158
Application Change:
- Qualities now capped at 25 points instead of 35.
- Knowledge Skills calculated based on proper value (Was metatype base, is now actual value.)
- New House Rule: Point Buy grants free Knowledge Skills. Todo: enable free knowledge multiplier as a house rule variable.
- SURGE qualities are free if a character has the Changeling qualities.
- 1 Karma will be subtracted from free karma if Positive and Negative Changeling qualities are unbalanced.
- Deleting Submersion properly decrements augmented maximum. Also fixes being able to remove earlier initiate grades.
- Default value for purchasing a Complex Form set to 4.

Data Change: 
- Technomancer, Adept, Mystic Adept, Magician, Aspected Magician and Changeling qualities no longer contribute towards quality limit during karmagen.
- SURGE qualities all tagged as metagenetic improvements to support the new way SURGE works. Also should have been done from the start, but that's neither here nor there.
- Colt New Model Revolver amended to use proper statistics.

New Strings:
Message_OverNegativeMetagenicQualities
Message_MetagenicQualitiesUnbalanced
Message_MetagenicQualitiesInsufficientKarma
Message_MetagenicQualitiesSubtractingKarma

Build 5.157
Application Change: 
- Karma calculation issue fixed in karmagen for special attributes. (Sure, let's include a specific handler for priority gen and nothing else. Makes sense.)

Build 5.156.1
Application Change: 
- Karma calculation issue fixed in karmagen. (Wasn't counting metatype minimmums.)
- Default value for nudKarmaQuality changed to 1x. 

Data Change:
- Special Attributes for Priority-Gen and Sum-to-Ten fixed to proper values. Got a bit lazy copying the data.

Build 5.156
Application Change:
- Karma Costs tab re-enabled in Options. This will allow the user to change character generation details without file editing directly. The Nuyen Per BP field has also been relocated into this tab.

Data Change:
- Metavariant/Metasapient BP costs and karma values shifted into Priorities/SumtoTen.xml files because Hobgoblins are terrible.
- Ares HVAR book reference altered to proper book (Run and Gun)

Issues: 
- Metavariants that confer bonus karma (Hobgoblin, Oni at Priority C) currently are not counted against the maximum limit for Negative Qualities.

Build 5.155
Application Change:
- Settings.xml default values validated against what they're actually supposed to be. Fixes some issues with Quality prices, fixes the 5000 Nuyen per Build Point issue AGAIN.
- Metasapients partially added. (They're in, but prices are largely incorrect)

Build 5.154
Application Change: 
- Change Metatype/Priority Selection special menu fixed to remove and disable Special attributes if you no longer have the relevant Talent. Needs some extra things done later to clean it up, but it works.
- Fixed a Nuyen calculation issue that stopped starting nuyen from being included.
Data Change: 
- Restored a fix to Elf metavariants that caused a crash.
- Settings.xml will no longer be published in builds, to prevent issues with debugging data.

Build 5.153.2
Application Change:
- Fixed typo in SelectSkill.cs that caused a crash (Case sensitivity is fun)
- Removed needless, broken validation that stopped karma-nuyen conversion from working in priority/sum-to-ten builds.

Build 5.153.1
Application Change:
- Fixed skills so that they don't cause terrible, horrible crashes. (Was using the wrong method to verify Build method.)

Build 5.153
Application Change:
- Submersion Grades can now be deleted properly during chargen.
- Quality list available for Priority and Sum-to-Ten.
- Special Qualities of Metavariants are enumerated properly.

Build 5.152
Application Change:
- Metavariants fixed for Sum to Ten and Priority. 
- Karma costs of metavariants are now deducted properly.
- Purchased Nuyen no longer defaults to maximum value.
- Submersion during karmagen fixed to not refer to metamagics, arts, etc.
- Removing the Adept, Technomancer, Magician, or Mystic Adept refunds any allocated MAG or RES before disabling the controls.

Build 5.151
Application Change:
- Saved Nuyen values resetting to 0 on load
- Variable Nuyen per build point values not updating properly if changed from 2000

Build 5.150
Data change:
- Nocturna and Xapiri Thëpë quality-related crash fixed.
Application Change:
- Lazy workaround fix for karmagen attributes not increasing properly.

Build 5.149
Application Change:
- Skill groups no longer cost BP when using Sum-to-Ten (Or in one weird case, Priority)
- Maximum Contact Connection rating increased to 12, per p386, SR5 Core. Todo: Limit Connection to 6 during character creation.

Build 5.148a
Application Change:
- Condition Monitor for vehicles corrected to use the correct formula (12+ 1/2 Body)

Build 5.148
Application change: 
- Fixed "Special" qualities not enabling resonance, magic, etc. if the talent was selected from a search filter.

Build 5.147
Application change:
- Fix for Chummer ignoring changes to the Nuyen per BP option.
Data change:
- Typo in Sum-to-Ten generation fixed that stopped Adepts from working properly. (More like 4depts, amirite?)

Build 5.146
Application change: 
- Qualities with text input (SINner, Allergy, etc.) fixed to not attempt and fail language validation. No more Error text in the field, basically.

Build 5.145
Administrative change: 
- Data files now embedded in the solution, rather than maintained separately. 

Build 5.144
Data changes:
- "Resistance to Pathogens and Toxins" renamed to "Resistance to Pathogens/Toxins" due to weird dwarf racism issue.
Application changes:
- The base statistics can no longer be modified during karmagen due to a counting fault. Shouldn't be necessary anyway.
Administrative changes:
- frmMetatype renamed to frmKarmaMetatype for organisational purposes.
Mea culpa changes:
- SVN/Backup issue forced a rollback of 5.141's Submersion fix. 

Build 5.143 
- Metavariant statistics fixed to update properly. 

Build 5.142
- Weapons.xml validated to permit Stocks, Internal components, etc.

Build 5.141
- 'Special' qualities such as technomancer restricted so that you can't be a technomancer adept.
- Attribute count not counting current values in Sum-to-Ten fixed. 
- Submersion fixed; Echoes are now purchasable.

Build 5.140
- Fixed the tooltip showing the karma values for raising magic in career mode.
- Added a new Dwarven racial quality to include the resistance to pathogens and toxins rather than using the Resistance to Pathogens and Toxins positive quality. This will only impact characters created with this version or later.

Build 5.139
- Added in the ability to multi-specialize in skills post character creation.
- Updated Mnemonic Enhancer to provide its bonus to the Mental Limit and Memory Tests.
- Updated Tailored Pheromones to provide a flat bonus to the social limit instead of a limit modifier.
- Fixed a bug with Qi Foci that could prevent it from showing the power it provides in the bound foci list.
- Updated Martial Arts so that it prevents taking the same Technique via the same Martial Art so you can have stacked bonuses.
- Fixed the Advanced Safety System from Run and Gun so that it would be available for use.
- Added the new spirits from Spirit Grimoire to the specialization lists for each of the Summoning skils.
- Fixed a bug that would occur when undoing adding a submersion grade in Career mode that was preventing it from correctly removing echoes attached to that submersion grade.
- Fixed a bug that was causing vehicles to show a Signal rating which was an artifact from 4th Edition.
- Fixed a bug that was failing to calculate the available contact points.
- Fixed a bug that was allowing multiple attributes at maximum during character creation if the character had the Exceptional Attribute positive quality.

Build 5.138 (beta)
- Fixed the spelling on the name of the Evo Armadillo Armored Spacesuit.
- Fixed the calculation of the Mortimer of London coats when dealing with unequipped armor.
- Updated Chem Seal and Environmental Adaptation for Full Body Armor to be mods for Full Body Armor rather than armors themselves.
- For the Translator: Fixed both the Page and Translated columns so that they correctly save changes.

Build 5.137 (beta)
- Before anything else, I want to thank Geg (chummer5de@gmail.com) for going above and beyond working on the German translation for Chummer. A very large part of Chummer's data files have been translated into German by Geg over the last week and I cannot thank him enough for taking it upon himself to do this.
- In order to resolve differences between the English and German printings, I've added a new book entitled "Shadowrun 5th Edition (German)".  I've attached to this book the German versions of the Raven Mentor Spirit and Skilljack Cyberware.  This should allow German players to use the versions printed in their books and other players to use them if their group is treating those rules as errata to the English book.
- Updated Contacts by splitting the Name field into three fields: Name, Location, and Archetype. The dropdown has been moved to Archetype. Any existing Contacts will show any existing info under Name.  The character sheets have been updated to show the new Contact fields.
- Updated the Ultimax Rain Forest Carbine to use the updated stats provided in the Missions FAQ Update version 1.1.1.
- Removed the Restrictive quality from SWAT Armor that was there in error.
- Fixed a bad tooltip for the Cyberlegs house rule.
- Fixed the price for the Horizon Flying Eye with the Flash Pak and Smoke Grenade option.
- Fixed a bug that was ignoring book selections when showing the list of mentor spirits.
- Fixed the AP modifier for Gel Rounds.
- Changed the Gecko Grip weapon modification to not require that the weapon have a Stock slot.
- Added the missing Strike the Darkness and Neijia Martial Art Techniques.
- Fixed the price of the Armanté Suit and Dress.
- Fixed a formatting problem with the skills list so that the list should now scroll properly.
- Fixed a bug preventing leftover nuyen from being carried over after character creation.
- Added the ability to enter notes for Martial Art Techniques which are also shown on the character sheet.
- Added the Custom Tradition to Career mode.
- Fixed the Drain Resist dice pool for limited spells.
- Fixed the armor calculation for stacking armor including occasionally stacking items like the Mortimer's High-Fashion armor.
- Fixed a bug that would prevent adding the free adept powers granted by a mentor spirit if in Career mode.

Build 5.136 (beta)
- Due to popular request, Enemies are back again. These are not part of 5th Edition (at least not yet) so using them is a house rule.
- The Contacts/Enemies UI has been updated to use tabs rather than being stacked.  This gives a little more room for both contacts and enemies.
- Contacts now show a dropdown list for the name allowing you to enter your own contact information or select one from a list. As of yet, Enemies have no options in the list but this will be added at a later date (suggestions welcome).
- Added logging to the update function. Hopefully this will be helpful in tracking down issues when downloading updates.
- Removed a possible bug that could cause the update to go into a loop.
- Added a new Buy With Karma checkbox to each of the Active and Knowledge skills in Creation mode that allows you to buy the specialization with karma instead of skill points.
- Added tooltips to the house rules on the options dialog to help explain which each house rule does.
- Added a house rule to the Options dialog that will allow Initiation and Submersion during Create mode.
- As it was pointed out to me that I missed the sentence on page 66 that explicitly allows spending Attribute Points on the bonus point granted by Exceptional Attribute or Lucky, I've removed the house rules relating to Exceptional Attribute and am now following the rules as specified.  Sorry for any confusion.

Build 5.135 (beta)
- Minor fix to enable downloading the translator app via Chummer update.

Build 5.134 (beta)
- Now includes a translator application (Translator.exe).  This app allows you to create and edit the language files to translate Chummer into non-English languages.  If you're interested in doing a translation for distribution with Chummer, please let me know via srchummer5@gmail.com and we'll make arrangements for you to send me updated language files.  This is the first release of this translator app so please let me know if you run into problems using it. There's a bit more to come for handling translation, this was just the first big step.
- To resolve an issue with Exotic weapon skills, special weapons were moved into the appropriate Exotic weapon category.
- Fixed a bug that could cause Adept Power Points to be miscalculated in Career mode when adding cyber/bioware.
- Fixed a bug that could cause a crash when printing your character.
- Removed the Enemies section as this was a leftover from 4th Edition.
- Removed the duplicate Narcoject entry.
- Added the low-light and infrared flashlights from the core book.

Build 5.133 (beta)
- Fixed a bug that could cause a crash when adding adept powers.

Build 5.132 (beta)
- Added a House Rule "Use Skill Points on broken groups" that allows you to spend Active Skill Points in Creation mode on skills belonging to broken skill groups.
- Fixed a bug that would prevent raising Edge, Magic, or Resonance to maximum.
- Fixed a bug that would cause a crash if a skill group was raised which included a skill that had free levels.
- Fixed the page numbers for a handful of Illusion Spells.
- Removed a duplicate entry for Gamma-Scopolamine.
- Removed the button to add Adept Power Points in Career mode for Mystic Adepts.
- Fixed a bug that would erroneously charge a special attribute point when puchasing cyberware or bioware.
- Fixed a bug that was preventing the range values for a number of thrown weapons from being shown.
- Fixed a bug causing new spirits added in Create mode being added by a Mystic Adept to have the wrong Force value.
- Fixed a spelling error on the Shadowrun Forum Post 1.
- Added Advanced Medkits from Bullets & Bandages.  No availability is listed for Advanced Medkits in B&B so I just used the availability for standard Medkits.
- Updated the validation warning message concerning having gear over capacity so that it now specifies exactly which items are over capacity.
- Fixed a bug that would throw up a validation error on characters using Prime Runner stats that have more than 25 karma in positive or negative qualities.
- Fixed a bug that was preventing Prime Runners from converting to Career mode.
- Fixed a bug that was causing the character load to fail if it was a Prime Runner with more than 10 karma spent on nuyen.
- Updated the Missile Mastery Adept Power to include the +1DV and +1 Dice on Thrown Weapons.  Not sure this is the correct fix though as this is only supposed to apply to non-explosive thrown weapons.
- Fixed a bug allowing purchase of more levels than should be allowed on Flexibility, Stillness, and Penetrating Strike.  This fix will only apply on powers added after this update.
- Fixed a bug with the Ares Giantslayer Slingshot that was causing a crash when selecting it.

Build 5.131 (beta)
A quick shout out... I had programming help on this build from a friend of mine named Ed.  Thank you Ed!

- Completely rebuilt how karma is spent on Attributes, Special Attributes, Skill Groups, Active Skills, and Knowledge Skills to reflect the RAW on the steps in character creation. All existing characters should load up just fine but karma costs may have changed to reflect applying the RAW. Each of these now have separate entry boxes for applying points from your Priority selection and for buying up with Karma. Validation now checks to see if you've overspent on your points.  I believe I've been able to correctly handle the steps as written while giving a UI that allows you to treat it as a single step (rather than going through a gateway similar to "Mark as Created").  The only thing I haven't updated as part of this is whether skill specialization is paid for with skill points or karma... at this time it automatically uses skill points to pay for skill specialization but I'll update this in a future enhancement when I will also tackle being able to have multiple specializations per skill.  There are two new house rules to allow you to tailor how these rules are applied to some degree. If others are needed, send along a request and I'll take a look.
- Added custom Traditions. If you select the Custom Tradition from the dropdown, it will enable additional fields for you to provide your tradition name, select your drain attributes, and select your spirits for each school.  This information is saved with the character and is portable with it.
- Fixed the skill bonus from the Cat Mentor Spirit so that it will apply to Sneaking (the English core book says Infiltration on page 321).
- Spell dice pools should now pull from the correct skill (Spellcasting, Ritual Spellcasting, Alchemy, Artificing) for each spell.
- Corrected the drain value for the Resist Pain Spell.
- Fixed the values on the Build Summary tab for Spells, Complex Forms, and Contacts which under some conditions might show the wrong value.
- Fixed the Armor value on the Condition Monitor tab in Career Mode to show the correct value.
- Added the armor encumberance rule from page 169 so that it applies to armor accessories such as helmets and shields.
- Removed the duplicate Astral Powder gear entry.
- Fixed the missing availability and price for Fetishes.
- Clicking on a blank area within the Contacts, Skill Groups, Active Skills, or Knowledge Skills regions will allow you to scroll them with the scroll wheel.
- Removed the tooltips that were showing the wrong text on the labels on the Limits tab.
- Added a house rule to allow paying only the standard cost for Qualities in Career Mode instead of double as per RAW.
- Removed the option to buy a vehicle used as this was from 4th Edition and has not been carried over into 5th.

Build 5.130 (beta)
- Removed some duplicate specialties from the Politics Knowledge Skill.
- Made the Adept Way Qualities not available for non-adepts.
- Added the Astral Limit to the Limits tab and the character sheets.  Keep in mind that limit modifiers to either your mental limit or social limit that can apply in the astral might conditionally apply to your astral limit during play.
- Fixed Enhanced Articulation Bioware so that it applies the correct skill bonuses.
- Fixed several issues surrounding full Cyberlimbs. Attribute averaging has been removed as it was a 4th Edition rule. The limb on the character sheet now shows the limb's total Strength, Agility, and its Physical Limit.
- Movement rate now uses the augmented Agility value.
- Added an option under House Rules to use derived Attributes from Cyberlegs when calculating movement speed.
- Added all that lovely Qi Foci code from build 5.129 to Career Mode as well. Completely missed that one.
- Now correctly charges double for positive qualities added or negative qualities deleted after character creation.
- When selecting YNT Softweave in the Select Armor Mod dialog, it will now show "+50%" in the capacity field.
- Removed the button in Career mode that allowed adding more Mystic Adept Power Points. You're not actually allowed to add points this way after character creation.
- Added Custom Ballistic Mask.
- Added the specialized silencer for the Ares Light Fire 75 and added it to the Ares Light Fire 75.
- Added some very minor fixes for the underbarrel weapons from Run and Gun so at least they won't cause a crash.  They still don't behave the way I want them to though so I'll be revisiting this "soon".

Build 5.129 (beta)
- Qi Foci will now ask what power they're providing when you bind the foci and that power will now show up on your list of powers with the appropriate free levels if any and the name of the Qi Foci will be updated to show the power it is providing.  For Improved Reflexes, select the level you want your character to have and the foci rating, it will reduce the power point cost accordingly.
- Fixed a bug preventing weapons from being added to Heavy Weapon Mounts.
- Updated firearms that come stock with a Smartgun System to have the internal version.
- Added the Gas-Vent 2 System that the Ares Crusader II should have.
- Fixed the AP on the Colt M23.
- Manabolt is now correctly a Mana based spell.

Build 5.128 (beta)
- First and foremost, recent builds (including this one) have been getting updates to the French translation files courtesy of Lous_59. Thank you for your amazing work!
- Fixed a bug preventing loading bows or crossbows with ammunition in Career mode.
- Cleaned up the former Commlinks section on the Character Sheet.  It now is the Device section and each Commlink, RCC, or Cyberdeck shows itself as such.  Fixed a few problem items that were showing their stats incorrectly.
- Added device stat labels to cyberware, armor, weapon, gear, and vehicle tabs so that you can see the stats for selected commlinks, cyberdecks, or rigger command consoles.
- For newly created characters only, limit modifiers will now inlcude the condition under which they operate.  I'd make this retroactive but it would be a nightmare to code.
- Fixed the Quality Indomitable and the Adept Power Improved Potential to add directly to the calculated limits rather than add limit modifiers as these bonuses apply at all times.  This also resolved the issue with the Chaos Mentor Spirit where it was not applying the bonus from the granted Improved Potential power.
- Fixed a bug where in some cases carry-over karma from character creation would not be carried over.
- Will now automatically remove the Allergy when removing the Eagle Mentor Spirit.
- Fixed the Initiation/Submersion tab so that it will allow adding multiple instances of metamagics and echoes that allow it.
- Updated the Infusion of [Matrix Attribute] and Defusion of [Matrix Attribute] so that they will ask for you to enter the name of the attribute being adjusted.  For now it is a text entry, at some later date it may become a drop down.
- Fixed a bug that was breaking the karma calculation when increasing skills belonging to a broken skill group in creation mode.
- Updated the Select a Mentor Spirit dialog to not show choices you're not eligible for.  So Magician options won't show up for Adepts and Adept options won't show up for Magicians.  Mystic Adepts still see all options.

Build 5.127 (beta)
- Fixed a bug where it was not rounding Essence up when calculating your Social Limit.
- Fixed a bug which would prevent adding Sensor Functions to Sensors.
- Fixed a bug which would prevent any metamagics from being shown when selecting a new metamagic.

Build 5.126 (beta)
- Completely replaced the Initiation tab. It now should correctly handle Initiation (with discounts), Arts, Enchantments, Enhancements, Metamagics, and Rituals. Add an Initiation grade and then right click on the grade to add Arts, Enchantments, Enhancements, Metamagics, and Rituals.  In case you're not using Street Grimoire or choose not to use the Arts system, there is a new item on the House Rules tab of the Options dialog that you can use to ignore the Art requirements for metamagics and the like.
- Fixing the above item led to two powers referenced in Street Grimoire that haven't previously been published.  These have only been provided via a forum post by one of the designers.  So that post is now a source (SFP1) that can be enabled in order to provide those powers (Keratin Control and Living Focus).
- Updated all "Source" labels on all dialogs to open the linked PDF to that page if you have linked the book to the PDF in the Options dialog.  Also linked the names of skills and powers as they don't show a "Source" label in their listings.  And finally, the above mentioned forum post will open in your default browser if a Source pointing to it is clicked.
- Added the Small Unit Tactics Knowledge Skill from Run and Gun.
- Fixed a bug allowing the Seducer's Adept ability to allow any skill. It now restricts to the correct list. Thank you Ariketh for the solution!
- Fixed the Voice Control Adept power to allow for multiple levels.
- Fixed a bug that would cause a crash when using YNT Softweave on an armor with an odd armor value.
- Added a variable price to Personalized Grip to reflect that it probably should cost something.
- Removed cyber-weapons from the Select a Weapon dialog. These can only be purchased now on the Select Cyberware dialog.
- Fixed a bug preventing the Respirator from being available to add to armor.
- Fixed a bug causing newly added Knowledge Skills to cap at 6 in career mode.
- Fixed a bug that would cause the tooltip on the button to increase your skill level to show the wrong value when in career mode and at rating 6.
- Fixed a bug that prevented adding Sensor Arrays (and quite a few other things) to vehicles while in Career mode.
- Adjusted the Select Weapon and Select Armor dialogs so that they'll have better performance.
- Fixed the price of the Monofilament Chainsaw.
- Fixed a multitude of bugs with the Complex Forms and Sprites tab in Career mode for Technomancers.
- Fixed a bug that was causing the wrong cost to be calculated for binding Counterspelling, Ritual Spellcasting, Spellcasting, or Sustaining Foci in Career mode.

Build 5.125 (beta)
- Fixed Damage and AP value for EXplosive Ammo
- Fixed a bug which would prevent the Dragonslayer Mentor Spirit from getting the bonus to a social skill.
- Added a separator between gear items attached to armor on the "Shadowrun 5" character sheets.
- Fixed a bug preventing refunding of Complex Form points when deleting a Complex Form.
- Weapons will now correctly inherit availability modifiers from accessories which should increase the weapon's availability.
- Removed 4th Edition artifact where Improved Physical Attribute was charging double for attributes raised above metatype max.
- Fixed a bug which could cause the movement formula to give incorrect values (it wasn't using the total value including augmentations).

Build 5.124 (beta)
- Fixed the crash non-US users were having when adding a Mentor Spirit.

Build 5.123 (beta)
- Fixed Security Armor: Heavy's armor rating.
- Added debug logging. By default this is turned off for performance reasons but if you encounter a significant error, I may ask you to turn it on so that the error can be captured and logged which will make my fixing the problem much easier.  If you do need to turn it on, you'll find it on the Options dialog listed as "Use Debug Logging".  For space reasons, if the log is turned on it will automatically clear itself each time you start Chummer.  At this time, only a small portion of Chummer's code is set up for debug logging but I'll be expanding this as I can.

Build 5.122 (beta)
- Fixed a number of bugs relating to Mentor Spirits and as best as I can tell, they're all working as intended. If you find otherwise, please email me a copy of your character sheet with a brief explanation of what's going wrong.
- Mountain Mentor Spirit now provides its bonus to Counterspelling
- Doom Mentor Spirit now correctly provides a +2 to the combat skill of your choice if you choose that option.
- Mutation Mentor Spirit now correctly asks for which ability to apply Attribute Boost.
- Eagle Mentor Spirit now automatically applies "Polutants" as the trigger of your Allergy.
- Dog Mentor Spirit now asks which senses are being improved.
- Moved the Smartgun System on the Savalette Guardian to be Internal.

Build 5.121 (beta)
- Fixed a bug that was preventing purchase of Binoculars (both digital and optical).
- Fixed a bug that was causing a soft crash when clicking on a weapon accessory.

Build 5.120 (beta)
- Updated the counters on the Build Summary tab to go into negative values if you use karma to overspend.  So if you have 3 contact points and add a 2/2 contact, it'll show "-1 of 3".
- Replaced the karma calculation for over-spending on Knowledge Skills. In short, the old mechanism was what was built in original Chummer and made you pay for the most expensive Knowledge Skill point from any of your Knowledge Skills when you went over. The new mechanism works just as the Active Skills (and Attributes) does meaning it looks for the cheapest possible option.  So if you had four points of Knowledge skills available and put 4 in skill A and 1 in skill B, the old method would charge you for raising skill A from 3 to 4 while the new method charges you to raise skill B to 1 (figuring out that the cheapest method is to put those four free points in skill A and pay karma for B).  This means that if you have an existing character still in character creation mode that spent karma on Knowledge Skills, you'll likely get some karma back.
- Fixed a bug that was incorrectly calculating your spent contact points.
- Fixing an issue with auto-update. I think this will stabilize auto-update and handle broken downloads better but I won't know for sure until we try.
- Fixed the price of the Redundant Power Supply.
- Changed Ares Predator V from External to Internal Smartgun System. This change will only apply on newly purchased Predators.

Build 5.119 (beta)
- Added Alchemical Preparations.
- Fixed a bug causing a crash when using Weapon Commlinks and Commlink Accessories.
- Fixed a bug that would improperly load adept powers if the character has more than one instance of that power.
- Fixed a bug with the Wolf Mentor Spirit that would cause a crash when selecting the Adept power.
- Fixed the capacity cost of Trodes.
- Fixed a bug that would excessively reduce the attribute minimum for Magic or Resonance when taking on an Essence reduction. This would cause Chummer to attempt to raise the attribute back to where it was by spending karma if need be.
- Fixed a bug that prevented Hand Blades from being available for purchase.
- Added a few more license options (based on Third Edition SR with the help of SpellBinder).
- Fixed a bug with audio enhancements (specifically the Audio Enhancement and Select Sound Filter) that weren't consuming capacity.

Build 5.118 (beta)
- Auto-update is back! For builds after 5.118 you'll be able to use the auto-update and check for update functionality to get new builds.
- Really fixed the Awaken spell so that it only appears once and has the correct book and page. Honestly, I got it this time!
- Removed the alternate Leadership and Arcana skills from 4th Edition.
- Fixed the weapon mounts on the Ares Duelist drone.
- Resolved the error on the Options dialog by setting the Shadowrun 5 sheet as the default if one isn't present.
- Adept powers will now sort by name when you load the character.
- Updated vehicles to allow adding any gear. This resolves several issues... First, being able to replace the standard sensors. Second, until we have vehicle capacity rules, there's really no programmatic means to say what does and does not belong in a car.

Build 5.117 (beta)
- Fixed a bug that could cause a bug while browsing weapons.

Build 5.116 (beta)
- Updated how Limit Modifiers work. In short, there are now two kinds. First, there's those provided by a specific source... for example the Indomitable quality. When you add the quality to or remove the quality from your character, it will automatically add or remove the limit modifier for you. Second, there's custom modifiers. These you add and remove yourself from the Limits tab.  I'm leaving this in place because there's always going to be some limit modifier I've left off and this gives one handy place to view and adjust your modifiers.  Unfortunately this does mean that limit modifiers on existing characters are going to be a problem.  You can however delete the existing limit modifiers, and then remove and re-add the items, qualities, powers, and so on that provide limit modifiers and this will add them back in correctly.
- Added a new Browse feature to the select Weapons and Armor dialogs. In the upper right corner of the dialog, there's a button marked "Browse". If you click it, you'll be shown a grid showing the items belonging to the selected category. You can sort the grid by clicking on the column headers. Otherwise it works the same as the list and you can switch back and forth as you like.
- Added a new Custom Item in Gear under the Custom category.  This item will ask you for a name and a price. You will be charged the amount you specify and the item will take on the name you give it, showing in your inventory as that name.  This should allow for any odd custom or table/campaign specifc item you may need.
- Added the content from Sail Away, Sweet Sister (SASS).
- Added the content from Stolen Souls (SS).
- Added the option to create Prime Runner and Street Level characters.
- Fixed the Demolitions bonus to the Doom mentor spirit.
- Updated the Exceptional Attribute quality to allow selection of Magic and Resonance.
- Fixed the availability calculation for Alpha/Beta/Deltaware for certain pieces of cyber and bioware.
- Removed the Throwing Weapons category from the Select Weapon dialog because these are all purchased as Gear.
- Added priority selection to the Text-Only character sheet.  This information will only appear for new characters created with version 5.116 or later.
- Fixed my own fix for limited spells. When I enabled limited spells to modify the DV of the spell, I accidentally broke the spells with drain greater than their force, for example Element Aura with its F+1 DV. This is now fixed properly.
- Removed the text entry when purchasing reagents.
- In light of the Personalized Grip, various holsters, and Spare Clips, I've updated all weapons to allow accessories. I may in the future add some more specialized handling of weapon accessories to be more specific to the weapon in question but for now this will at least allow usage of standard accessories.  In the end, while it's good if Chummer helps you follow the rules, it shouldn't prevent you from doing something that is legal within the rules.
- Fixed Social Modifiers for Voice Control (power), Tailored Pheromones (bioware), and Sleeping Tiger (armor).
- Fixed the karma costs of Foci during character advancement.
- Removed the Special menu item that would allow you to change your BP as it doesn't really make sense in 5th Edition.
- Reverted The Beast's Way and The Spiritual Way back to costing 20 karma AND added code so that if you have either of these qualities, you will not be charged to add a Mentor Spirit.  In Creation mode, you will be refunded the cost of your Mentor Spirit if you already have one. In Career mode you won't (you've already spent that karma).
- Updated the adept way qualities so that you may only pick one.
- During Career mode and as a Mystic Adept, taking Essence loss sufficient that it reduces your Magic score will also reduce your points allocated to Adept if they exceed your new Magic score.
- Fixed a bug which prevented a cyber weapon from using the Strength of the cyberlimb it is implanted within.
- Added Biotechnology to the Biotech skill group per the errata.
- Fixed Forgery by making it use Logic instead of Agility.
- Updated the character validator to not include the availability of Armor mods marked as "included in base armor" when determining the acceptability of the availability of the character's gear.
- Added Fetishes to Gear in the Magical Supplies category. They have no cost (and per the rules your character must create them) but this addition will enable you to show them in your inventory.
- Fixed a bug causing a character in Creation mode to show their starting nuyen instead of available nuyen on their character sheet.

Build 5.115 (beta)
- Added all of the remaining Street Grimoire content including Toxic Mentor Spirits, Blood Rituals, Insect Shaman tradition, Spirit Champion and Spirit Pariah Qualities, and Magical Items and Compounds.  If you find something that is missing, please let me know.
- Fixed Mentor Spirits with the Improved Ability adept power bonus which were causing a crash.
- Fixed a string bug that would cause a crash on Rituals using an Organic Link descriptor.
- Fixed the Ares Alpha by making its Smartgun System Internal rather than External.
- Fixed the various Cyber Implanted Guns by making their Smartgun System Internal rather than External.
- Fixed an error in the Select an Armor Mod dialog where some items allowed selecting a zero rating.
- Fixed an error in the Select an Armor Mod dialog where some items would cause a crash because they could be given a zero rating.
- Fixed Handheld Housing, Wall-Mounted Housing, Grenade-Cam, and Periscope Cam so that they can be purchased. Once purchased, you should be able to add a single sensor or sensor array (if you have enough capacity) and then populate the single sensor or sensor array with sensor functions. As best as I understand pages 445 and 446, this looks like how this is intended to function.
- Fixed an issue with vehicle sensors. Again, going by pages 445 and 446 and specifically the line "Most vehicles and drones come factory-equipped with a sensor array (at a rating listed with their stats)." I've set the rating of the Sensor Arrays for each vehicle equal to their sensor rating (or 2 if the vehicle/drone has a sensor rating of 1). If I got this wrong, please explain where I went wrong so I can correct it.
- Fixed the calculation for Unarmed Combat damage. Existing characters should delete and re-add their Unarmed Attack on the weapons list.
- Updated the license dialog to suggest more useful options. If you prefer the old method, you can turn it back on in the Options dialog on the Miscellaneous tab.  Either way, you can enter your own values by typing into the dropdown box.  For the XML inclined, you can add your own entries in licenses.xml. If you have suggestions for licenses to be included in the dropdown, send them to me.
- Updated Cool Resolve to provide its bonus to each of the Social skills.
- Fixed several bugs with the Enhanced Accuracy (skill) Adept Power. It was adding to the dice pool in error and not adding to the accuracy of weapons tied to that skill. Both of these issues have been resolved.
- Fixed a bug which would cause a weapon to not benefit from the correct skill.
- Cleaned up the tooltip for Initiative on the Other Information tab.
- Fixed the Matrix Initiative (Cold) calculated value.
- Fixed Limited spells so that they calculate the Drain Value correctly.
- Added 5th Edition Initiative values to the Other Info tab when in Career Mode.
- Removing the One Trick Pony quality will also remove the Martial Art. Removing the One Trick Pony Martial Art will also remove the Quality.

Build 5.114 (beta)
- Renamed the character sheets from "Shadowrun 4" to "Shadowrun 5".  If you're just copying the new version into the same directory, you'll want to delete the files in the \sheets subdirectory named "Shadowrun 4" with the .xsl or .xslt extention.
- Added new book Bullets & Bandages and its contents (BB).
- Fixed a bug that prevented karma from being charged if points were added to Magic in excess of the character's Special Attribute points.
- Updated the cost of The Beast's Way and The Spiritual Way to 15 points to reflect the free mentor spirit these qualities grant.
- Added a discount field below the Bonded Foci listing on the Gear tab that can be used to enter the number of foci qualifying for your Adept Way's foci bonding discount. This was the simplest and most straightforward way to handle the Adept Ways and the foci bonding discounts they might provide.
- Added a new Standard (Burnout's Way) cyberware/bioware grade that is enabled if you take the Burnout's Way quality. It is always available on the Cyberware and Bioware tab on the grade dropdown to handle cases where an Adept had the Burnout's Way, got cyber/bio, and later dropped the Burnout's Way in favor of another Way.
- Fixed a bug preventing the Suprathyroid Gland from increasing your lifestyle costs.
- Fixed Skills and Skill Groups so that if Ignore Rules was selected they cap at 99.
- Fixed a bug that would cause a crash when selecting the Adept power for the Thunderbird Mentor Spirit.
- Fixed several bugs causing errors with the Urban Tribe Tomahawk.
- Fixed an artifact from 4th edition where Chummer was including Martial Arts when calculating the number of points spent on Positve Qualities.
- Fixed the missing Ingram Valiant.
- Fixed Unarmed Attack so that it is automatically added.
- Fixed the price of the SecureTech Vitals Kit.
- Fixed a bug preventing commlinks, rigger command consoles, and cyberdecks from showing on the character sheet. Unfortunately you will need to remove and re-add the item to have it show correctly.
- Updated the "Shadowrun 5" character sheets, cleaning up the skills section slightly to reflect numbers needed in 5th Edition.
- Updated the "Commlinks" character sheet to show Shadowrun 5 specific values. Also now shows Cyberdecks and Rigger Command Consoles.
- Updated the "Vehicle Block" character sheet to show Shadowrun 5 specific values. Also now shows Seats on vehicles added with 5.114 or later versions and Accuracy on vehicle mounted weapons.
- Updated the "Game Master Summary" character sheet to show skill limits, the full set of initiatives, weapon accuracy, and single armor ratings.
- Updated the "Text Only" character sheet to show skill limits, the full set of initiatives, weapon accuracy, and single armor ratings.
- Fixed a bug that was preventing usable ammunition (Grenades, Minigrenades, Missiles, and Rockets) from appearing on the Weapons list.
- Added the missing Minigrenade: Flash-Bang.
- Added the missing Biomonitor to the Urban Explorer Jumpsuit.

Build 5.113 (beta)
- Added a fix to enable backward compatibility in reading characters created before 5.112.

Build 5.112 (beta)
- Added Rituals from Street Grimoire (SG).
- Added Metamagics from SG.
- Added Adept Ways from SG. I've included the discounts but just like Original Chummer, it's up to the player not to take more discounted powers than the 1 per 2 Magic. I will do a 2nd pass on the ways in the near future to restrict the discounts and to take a stab at adding the small bonuses the ways have like the karma discounts that some ways have as well as the cyberware essence discount that the Burnout's Way has and the skill bonus the Beast's Way has. For now, I was happy just getting the discounts working correctly.
- Fixed the price of the Yamaha Growler.
- Enabled the Spells and Spirits tab for Adepts. This allows Adepts to see the stats associated with their Mentor Spirit and to purchase Rituals. I'm currently omitting Rituals with the Spell keyword from the list they can purchase but will change this if it is appropriate to do so. I'm also omitting Rituals with the Adept keyword from the list for Magicians and Aspected Magicians.
- Updated the Add Spell dialog for use by Adepts by restricting selection to Rituals with the Adept keyword.
- Fixed the Taurus Omni-6 so that it gets the Revolver specialization in addition to Automatics.
- Fixed the Enhanced Accuracy Adept Power so that it asks which combat skill to enhance.
- Fixed a bug which allowed characters with more than 25 points in Negative Qualities to validate.
- Fixed a bug with YNT Softweave Armor which would cause it to show more capacity remaining than it should.
- Fixed a bug with broken Skill Groups during character creation not loading correctly from a save file.

Build 5.111 (beta)
- Added Rigger Control Consoles.
- Added a tooltip for weapon Recoil Compensation that shows the sources of RC and their values.
- Fixed Priority D Aspected Magician so that it still requires a skill group selection.
- Fixed a bug that caused an unhandled exception when adding a skill group that includes a skill given free ranks from a priority selection.
- Fixed the Negative Quality Incompetent to require selecting a skill group, not a single skill.
- Fixed the cost of the Positive Quality Strive for Perfection.
- Changed the name of the Natural Immunity qualities to Natural Immunity (Natural) and Natural Immunity (Synthetic). In addition, these qualities are no longer limited to selecting only one of them once.  Whether these should be restricted as such is a GM call.
- Fixed qualities available at multiple ratings so that once that quality is selected at whatever rating, all ratings of that quality no longer appear available for selection.
- Made Resistance to Toxins, Resistance to Pathogens, and Resistance to Pathogens and Toxins mutually exclusive.
- Corrected Positive Quality Agile Defender's karma cost.
- Corrected Positive Quality Resistance to Toxins' karma cost.
- Changed the Positive Qualities Lucky and Exceptional Attribute so that they are no longer compatible.
- Changed the Positive Qualities Rad-Tolerant and Radiation Sponge so that they are no longer compatible.
- Fixed Positive Qualities which grant a bonus to a skill so that they grant that bonus even when defaulting.
- Removed the 4th edition limitation upon skills that limited skill bonuses to half of the skill rating.
- Fixed the Positive Quality Spirit Affinity to require that the character is an Aspected Magician, Magician, or Mystic Adept.
- Cleaned up the Priorities dialog and reordered the fields to match the Priority table on page 65.
- Removed two options from the Options dialog that no longer apply in 5th edition.
- Fixed a book reference on the Options dialog.
- Fixed the Critical Strike Power by correcting its price, making it ask for a weapon category, and applying a +1 DV bonus to the selected category.
- Fixed the spells that were missing the text entry dialog such as Corrode [Ojbect].
- Fixed the powers that were missing the text entry dialog such as Elemental Strike.
- Fixed Skill Groups so that they use a maximum rating of 6 during character creation and a maximum rating of 12 during character advancement.
- Fixed the priority selection dialog so that it shows the correct augmented maximums.
- Fixed a case where your Magic and Resonance priority could be given an "E" priority and it wasn't auto-selecting Mundane.
- Fixed an issue preventing spare clips from being added as gear to firearms and preventing adding ammunition to spare clips.
- Fixed a lot of bugs relating to sensors, vehicle sensors, and sensor functions. I think I've got it right but please feel free to tell me how wrong I am.
- Fixed skill rating calculation for Mystic Adepts for skills based on Magic.
- Fixed a bug preventing bonus skill selection from appearing for Mystic Adepts while selecting priorities.
- Updated Mystic Adept Power Point cost to use the Errata value of 5 karma. I will add this as an option at a later date when I'm able to flesh out the Options dialog.
- Fixed the Wise Warrior Mentor Spirit so that the Improved Ability (skill) applies correctly.
- Fixed the Dragonslayer Mentor Spirit so that the Enhanced Accuracy (skill) applies correctly.

Build 5.110 (beta)
- Added the entry for Street Grimoire (SG).
- Added the Traditions from SG.
- Added the Mentor Spirits from SG.
- Added the Spells from SG.
- Added the Adept Powers from SG.
- Trimmed the text displayed for Mentor Spirit choices so the text would fit better. You may need to delete and re-add the Mentor Spirit Quality on existing characters.
- Adjusted the position and size of the Mentor Spirit choice dropdowns to give them more room.
- Fixed an error on the Wise Warrior Mentor Spirit that would prevent it from offering its choices.
- Fixed an error where a cyberlimb would apply modifiers to BOD.
- Fixed a bug which would prevent adding a commlink to an implanted commlink.
- Fixed a bug which would prevent increasing a skill above 6 during character creation if Ignore Rules was chosen.
- Fixed an error preventing several of the common allergy negative qualities from being available.
- Fixed a bug preventing sensors (Sensor Array and Single Sensor) from being available to add to armor.
- Fixed the calculation for augmented maximum attribute cap.
- Fixed a bug preventing Focused Concentration from being available to Aspected Magicians and Technomancers.
- Fixed a bug preventing Cyberdecks from being added to a Cyberware Head Cyberdeck.
- Fixed a bug with the Horizon Flying Eye so that the variant with the Flash Pak and Smoke Grenade is correctly listed.
- Fixed a bug granting more Knowledge Skill points than proper. Was figuring on (INT + LOG) x 3 instead of x 2.
- Fixed the qualities that have ratings (Focused Concentration, High Pain Tolerance, etc...) to be listed in the Select Qualities dialog for each rating value.  Previously it was only allowing you to select the quality once, preventing reaching higher ratings. Unfortunately this means that if you pick Focused Concentration (Rating 2), rating 1 and 3 are still there in the list.  This isn't my optimal fix for this and I'm going to try to find something better. Suggestions are welcome.
- Updated Electrochromic Clothing to be an allowed mod for armor.

Build 5.109 (beta) MILESTONE BUILD
- Fixed a bug with Kinesics that was causing an error when selected.
- Updated career mode (post creation character advancement) to handle purchasing additional power points for Mystic Adepts.

Build 5.108 (alpha)
- Fixed the tooltip for social skill limits to show the correct Essence value.
- Fixed the Yamaha Growler by using its on road speed within Chummer.
- Fixed a bug which prevented raising skills above 6 during character advancement.
- Fixed a bug in adding a gear-based weapon counterpart when adding a grapple gun as gear.
- Fixed the pricing on Software Agents.
- Updated the Taurus Omni-6 Light Pistol to show 6P damage, the damage value when using light pistol rounds.
- Fixed an error which was preventing limit modifiers from populating during character advancement.
- Fixed an error in the talent priority dropdown that was listing technomancer as an option with a "D" priority.
- Fixed a bug in which selecting the Additional Power Point metamagic was not adding an additional power point.
- Updated the skills and skill groups to reduce the maximum rating to 0 for magical skills and skill groups outside of the chosen skill group.  This happens when the priorities are selected and will not update existing characters.
- Fixed a bug which could cause the karma cost of Magic to be calculated incorrectly when the character has Bioware or Cyberware.
- Removed the limit of single skill at 6 or two at 5 during character creation.

Build 5.107 (alpha) MILESTONE BUILD
- Fixed the karma cost for Martial Arts during character advancement.
- Fixed nuyen entry so that it will correctly load karma spent on nuyen.
- Fixed a bug preventing gear with ratings from being addeed to armor.
- Fixed a bug allowing characters to carry over more karma than they should from character creation.
- Fixed a bug which would sometimes show the Starting Nuyen dialog even if the character failed validation.
- Added the Limits tab for created characters. Remember that limit modifiers are not added directly to the calculated limits but are shown on the character sheet.
- Fixed how Martial Arts are handled during character advancement.
- Removed discounts (group, ordeal) from Initiation and Submersion.
- Removed fields related to joining a group or network.
- Updated how lifestyles are handled during character advancement.
- Fixed how armor values are displayed during character advancement.
- Fixed how values were displayed on the Other Information tab during character advancement.
- Added weapon accuracy to the Weapons tab.

Build 5.106 (alpha)
- Fixed a bug which could cause an error when loading a character that has a commlink.
- Fixed a bug which could cause an error when loading a character with a martial art.

Build 5.105 (alpha) MILESTONE BUILD
- Fixed the starting MAG and RES for Talent priority A selections.
- Added support for Technomancers including Complex Forms, Living Persona, and Sprites. Submersion and Echoes will be added as character advancement support is added back in.
- Now shows Cyberdecks on the character sheet with stats.
- Now correctly shows Commlinks on the character sheet with stats.

Build 5.104 (alpha)
- Fixed a bug which could cause completed character files not to load.
- Fixed an issue preventing Synthacardium from appearing.
- Fixed a bug preventing gear plugins with ratings from being added to other gear.
- Changed the Code of Honor negative quality to all the user to enter text for their code.
- Fixed the costs for skill specialization. Per pages 89 and 107, skill specialization uses one skill point during character creation and 7 karma as part of character advancement.
- Fixed an issue causing skill group points (and the resulting karma costs) to be handled incorrectly.

Build 5.103 (alpha)
- Moved registry settings for Chummer to a new Chummer5 key to better support side-by-side installation.
- Now calculates karma cost when overspending on Primary Attributes and auto-calculates the cheapest option.
- Now calculates karma cost when overspending on Special Attributes and auto-calculates the cheapest option.
- Now allows purchasing Nuyen for Karma at a rate of 2000 Nuyen per Karma, max 10.
- Fixed karma cost calculation when getting free skill ratings from the character's talent priority selection.
- Fixed karma costs for spirits.
- Fixed karma costs for contacts including free contact points from CHA.
- Fixed karma costs for bound foci.
- Now charges karma correctly both when selecting spells provided by your talent selection and when purchasing extra spells.
- Fixed karma costs for skill groups when buying more than your priority selection grants.
- Fixed karma costs for skills when buying more than your priority selection grants.
- Fixed karma costs for knowledge skills when buying more than your attributes grant. This uses the original code for calculating these costs which forces the player to pay for the most expensive points rather than what might be the most optimal.  As an example, if you have two knowledge skills named A and B and have 6 free knowledge skill points. If you set A at a value of 4 and B at 3, you'll use your 6 free points to raise them each to three and then pay karma to raise A to 4 costing you 4 karma. The optimal path would raise A to 4, B to 2, and then pay karma to raise B to 3 costing you 3 karma.  I've coded everything else (active skills, skill groups, and both primary and special attributes) to use the optimal path for paying karma for items raised beyond what your priorities provide for and wonder if it might be the right thing to do that here as well.
- Fixed character loading so that it loads the total available primary and special attributes per priority selection.
- Now ignores armor encumbrance (was a holdover from 4th edition).
- Fixed an issue where gear standard to a piece of armor wasn't showing up.
- Added the missing Home Ground positive quality.
- Added the missing Uneducated, Unsteady Hands, and Weak Immune System negative qualities.
- Fixed an error with the High Pain Tolerance positive quality.
- Removed the ability to add the Ambidextrous positive quality multiple times (this was a holdover from 4th edition where there was the ability to have more than 2 arms).
- Fixed the suprathyroid bioware so that it doesn't cause an error. There is a remaining issue where it isn't updating the lifestyle cost accordingly. This will be fixed in a future release.

Build 5.102 (alpha)
- Added bonus skills during priority selection that are based on the character's talent priority selection.
- Made a change which now auto-selects the first available metatype on the list when selecting metatype
- Fixed the broken weapon accessories that was causing UI errors
- Fixed errors when selecting certain gear that was causing UI errors
- Fixed issues with vehicle acceleration that was causing UI errors
- Fixed issues with quality selection that was causing UI errors
- Fixed movement rates to calculate using augmented AGI
- Fixed an issue with there being two dropdowns when selecting a mentor spirit
- Fixed an issue with armor and armor mod capacity calculation
- Fixed an issue preventing the select spell dialog from being shown
- Fixed an issue preventing the complex form dialog from being shown
- Fixed an issue causing the karma cost for the code of honor negative qualities to be shown incorrectly
- Fixed an issue causing the Social Limit to use the wrong Essence value for calculation.
- Fixed an issue allowing Low-Light Vision and Thermographic Vision to be selectable qualities.
- Fixed an issue which allowed armor enhancements which should not be user-selectable to show up in the armor mod dialog.

Build 5.101 (alpha)
- Chummer5 alpha initial release

Build 490
- corrected how Essence information is stored in regions that use something other than "." to separate decimal places would cause an error to be thrown
- fixed an issue where ammoreplace values for Weapons were not being handled correctly
- added an Option on the Miscellaneous tab: Karma cost for increasing Special Attributes is reduced with Essence Loss (see below)

Karma cost for increasing Special Attributes is reduced with Essence Loss
When the option is enabled, the Essence cost to improve MAG or RES is affected by Essence Loss. For example, the character an Essence Penalty of 1 and MAG of 3. Normally, Chummer calculates the cost based on its perceived MAG value of 4 (MAG 4 - Essence Penalty 1 = 3), meaning the cost of improving MAG would be for going from MAG 4 to MAG 5. With this option enabled, Chummer instead calculates the cost based on the shown value of 3, meaning the cost of improving MAG would be for going from MAG 3 to MAG 4. This only impacts Career Mode.

New Strings
- Checkbox_Options_SpecialKarmaCost

Build 489
- fixed an issue where the Mystic Adept MAG split would apply Essence Penalties to the Adept portion of MAG a second time
- fixed an issue where using Save As would not fix MAG/RES correctly before moving to Career Mode; Save and Save As now use the same code

Build 488
- corrected an issue where saving the character would not take regional number settings into consideration, causing Essence Penalties to be calculated incorrectly in regions that do not use "." to indicate decimal places

Build 487
- changed when MAG/RES value is calculated when saving to Career Mode to hopefully get this working properly

Build 486
- Essence value when access to MAG/RES is gained is now only recorded in Career Mode as intended

Build 485
- fixed an issue where MAG/RES values are not saved correctly if the character has an Essence Penalty when moving to Career Mode
- fixed an issue in Career Mode where the Magician/Adept MAG split was calculated based on Maximum MAG instead of actual MAG

Build 484
- added support for <essencemax /> to the Improvement Manager which increases the character's maximum Essence
- changed the Essence Custom Improvement to only affect the current value of the character's Essence as intended
- characters now record their Essence when MAG/RES is added to them and use that point to determine Essence Penalties instead of basing it on the Metatype's maximum Essence value (corrects issues for Latent Technomancer/Latent Awakening)
- fixed an issue where Melee Weapons would incorrectly believe they contained splash damage in their DVs and showed their DV formula instead of their calculated DV
- changed how Weapons calculate their Ammo capacity to correct an issue with adding the Extended Clip Weapon Mod to Weapons that have multiple clips

Build 483
- undoing a Removed Negative Quality Expense now adds the Quality back to the character
- only Skills from currently active sourcebooks are shown in the Skills list
- hopefully fixed the issue with MAG/RES, Essence penalties, and the Essence Loss Only Reduces MAG/RES Maximum house rule status
- MAG and RES should no longer show values less than 0 in Career Mode
- fixed an issue that caused non-Exotic Weapons that use an Exotic Weapon Skill to not appear properly in the Exotic Weapon Skill Specialization list
- Nexi can now be marked as being a Home Node for an A.I.
- added Vehicles Notes to the Vehicle Block sheet

Build 480
- added support for <cyborgessence /> to the Improvement Manager which permanently reduces a character's Essence to 0.1.
- Weapons that deal splash damage such as Grenades now have their bonus damage from More Lethal Gameplay and Weapon Mods calculated properly

Build 478
- Gear now retains its given name when moved between a character's Gear and Vehicle
- when moving Gear between the character's Gear and Vehicles, items must also have matching custom/assigned names and notes in order to be considered a match and stack
- fixed an issue where Martial Art Advantages would show their ID instead of their Name in tooltips
- fixed an issue where purchasing a Spell Formula would cause the Select Spell window to throw an error
- changed how Essence Loss is calculated when the Essence Loss Only Reduces MAG/RES Maximum house rule is turned on in Career Mode
- changed when Essence Loss is calculated when updating displayed Attribute values in Career Mode

Build 476
- added an option to only download language updates for your chosen language instead of all languages
- fixed an issue where Armor Mods that cost a percentage of the base Armor's cost may cause an error to be thrown when their final cost resulted in a decimal
- Power Foci and Spellcasting Foci now have a precedence set so that only the highest active value of each is used (must select Special > Re-apply Improvements to fix existing Foci)
- Skills now properly handled Skill Attribute precedence

New Strings
- Checkbox_Options_LocalisedUpdatesOnly

Build 473
- Default Character Sheet option is now saved correctly
- added a Apply Linux printing fix option to the Character and Printing tab in the Options window (see below)
- fixed an issue with printing character sheets when running Chummer through Wine (see below)

Printing with Linux/Wine
This update introduces a fix to allow machines using Wine to load Chummer on a non-Windows OS to print character sheets if they were previously crashing. To fix the printing issue, go to Tools > Options > General Tab > Character and Printing sub-tab. Turn on the Apply Linux printing fix checkbox, then click OK. You should now be able to print without crashing.

New Strings
- Checkbox_Option_PrintToFileFirst

Build 472
- save files now include <gameedition /> to indicate which edition of Shadowrun they are for
- <gameedition /> is now checked when loading a save file to ensure the edition of Chummer and the save file match
- fixed an issue where a failed roll with 0 Hits and not enough 1s to cause a Glitch would incorrectly show a Glitch
- fixed an issue where increasing the quantity of Ammo using the Qty + button or the Buy Additional Ammo button would incorrectly multiply the total cost of the purchase
- fixed an issue where removing an item that gave the character access to the Initiation/Submersion tab in Create Mode would not properly refund the cost of any Initiation/Submersion Grades that were purchased
- Underbarrel Weapons now show their Dice Pools on the SR4 character sheet

New Strings
- Message_IncorrectGameVersion_SR4
- Message_IncorrectGameVersion_SR5
- MessageTitle_IncorrectGameVersion

Build 467
- added a Threshold field to the Dice Roller window which will tell you if the roll was a success or failure
- Karma and Nuyen tab now display charts to show the character's total Karma and Nuyen over time
- fixed an issue where the Karma cost for increasing Initiation/Submersion Grade would not round correctly in the tooltip with Group and/or Ordeal checked
- when selected, Armor Bundles now show the Ballistic and Impact Ratings of their equipped pieces
- added support for <damageresistance /> to Quality requirements which requires a character's total Damage Resistance Pool to meet or exceed the specified size
- Panzer Quality now requires Damage Resistance Pool of 5 instead of BOD 5
- Paragons that offer a choice of bonuses now display their selected bonus on the Complex Forms and Sprites tab
- Paragons that offer a choice of bonuses no longer prompt for a value to be entered in a textbox
- fixed an issue where undoing an Nuyen Expense for an Armor Mod would not properly remove it from the list until reloading
- removed the Concealable Holster from the Mortimer of London: Berwick Suit Jacket Ensemble
- purchasing plugins for Gear with a quantity higher than 1 now costs the correct amount of Nuyen (plugin's cost x parent's quantity)
- fixed an issue where Gear that is added as a plugin to another piece of Gear plugged into a piece of Armor could not be deleted until reloading the save file
- increased maximum Rating for Wireless Negating Paint and Wallpaper from 6 to 10 to correspond to the Ratings of Jammers
- changed Target Autosoft on Dragonfly Minidrone to Exotic Melee Weapon as per Arsenal Errata
- corrected the Capacity for Clothing Ensembles
- corrected the Avail for Firewall and System Vehicle Mods (0)
- corrected the cost of Pelagos, Mediterranean

New Strings
- Label_DiceRoller_Threshold
- String_DiceRoller_Success
- String_DiceRoller_Failure

Build 458
- added support for Anaconda Shifters from Corporate Intrigue
- added an optional rule to allow any Detection Spell to be taken as an Extended version (see below)
- fixed an issue where Adept Powers that affected the base Rating of an Attribute would not be properly reflected in the Attribute's Augmented value on the Common tab
- fixed an issue where adding a Cyberware Commlink would not automatically create the Headerware: Commlink Location on the Gear tab
- added support for Aerodynamic Grenades which appears as a checkbox in the Select Gear window when a throwable Grenade is selected
- SR4 character sheet now shows the Power Point cost and total Power Point cost for each Adept Power

Extended range Spells Optional Rule
When the Allow any Detection Spell to be taken as Extended range version (SM 165) optional rule is enabled, the Extended versions of Spells are no longer shown in the Spell list. Instead, an Extended version of each Detection Spell can now be selected by checking the Extended Spell checkbox. If this optional rule is disabled, the Extended versions of the Spells still appear in the list as normal.

New Strings
- Checkbox_Aerodynamic
- Checkbox_SelectSpell_ExtendedSpell
- Checkbox_Options_ExtendAnyDetectionSpell
- Tip_SelectSpell_ExtendedSpell
- String_SpellExtended

Build 456
- fixed an issue where adjusting individual Skill Ratings with the Allow Skill Groups to be broken during character creation rule turned on would calculate the BP cost incorrectly
- fixed an issue where attempting to undo an Expense for a piece of Gear that has been moved to the non-default Location would throw an error

Build 455
- fixed an issue where the Select Weapon Accessory window would display items from all sourcebooks instead of only the ones selected in the Options window
- added an optional rule to enable the breaking of Skill Groups while in Create Mode
- added support for purchasing Cyberware Suites in Career Mode (see below)

Cyberware Suites in Career Mode
Cyberware Suites can now be purchased for a character while in Career Mode. However, please note that it is not possible to undo the Nuyen Expense for the Cyberware Suite as it is a collection of multiple pieces of Cyberware. If you're uncertain about a Cyberware Suite, please save your character before adding one to them in Career Mode.

New Strings
- Checkbox_Options_BreakSkillGroupsInCreateMode
- String_ExpensePurchaseCyberwareSuite

Build 453
- added support for linking to PDF files (see below)
- fixed an issue where the More Lethal Gameplay optional rule was not applying its bonus to Weapons loaded with Ammo that replaces the Weapon's DV, such as Stick-N-Shock Ammo
- fixed an issue where undoing a Karma Expense for a Focus would not remove the appropriate Focus from the list of Bondable Foci
- Sideways Genetic Infusion (Bioware) now affects Combat Active Skills
- added an option to control whether or not times need to be entered when creating a new Expense (they are still shown in the list to provide proper sorting)
- Expenses no longer show the seconds of the time since they are not relevant

PDF Support
PDF support has been tested with both Adobe Reader and Foxit Reader. Clicking on a sourcebook field (such as SR4 324) will open the linked PDF to the appropriate page. PDF links can be configured in the Options window. There are a few things to note with each application in terms of behaviour. With Adobe Reader, a new instance of the application is opened each time you click on a PDF link in Chummer. If you have the SR4 book open already then click on another SR4 link, a new copy of Adobe Reader is opened to the appropriate page, meaning you will have multiple copies of the SR4 book open at the same time. With Foxit Reader, if you already have the SR4 book open and click on an SR4 link, Foxit Reader will gain focus but will not jump to the appropriate page. Foxit Reader will only jump to the appropriate page if you do not already have a copy of that PDF open. Unfortunately these are not things I can control; they are how these reader applications have been setup to behave.

New Strings
- Label_Options_PDFApplicationPath
- Label_Options_PDFLocation
- Label_Options_PDFOffset
- Button_Options_PDFTest
- Checkbox_Options_DatesIncludeTime

Build 449
- added support for <ignorecmpenaltystun /> and <ignorecmpenaltyphysical /> to the Improvement Manager which ignore the character's Stun and Physical Condition Monitor Penalties respectively
- added Restore Defaults buttons to the BP Cost and Karma Cost tabs in the Options window to restore the default values
- fixed an issue where the Special Attributes do not count towards 50% Karma limit during character creation house rule would not work correctly if a Special Attribute put the character over the 50% Karma threshold
- added support for relative file paths to Contacts and Spirits (see below)
- changed how the total values of Cyberware is calculated in an attempt to avoid crashes on non-Windows computers using Wine
- fixed an issue where adding a Weapon Focus to a Weapon would throw an error
- Adept Power requirements can now filter on <allof /> and <oneof />
- Shadowrun 4 sheets now display any entered notes for Cyberware/Bioware
- Update is now prevent from running if there is more than one instance of Chummer open at the time to prevent errors
- corrected the costs for the Gentlemen's Cane Sword variations
- Gentlemen's Cane with Sword options now creates a Gentlemen's Cane Sword Weapon
- marking a Nuyen Expense as being a Refund now records the Refund correctly and no longer counts towards the character's Career Nuyen total

Relative File Paths for Contacts and Spirits
Contacts and Spirits now support relative file paths for improved portability between computers. Chummer first looks for the exact file name that was linked. If it cannot be found, it falls back to using the relative path that was stored when the save file was linked to it. This will only work with save files that are linked in this and later versions of the application. In order to get this behaviour with previous save files, you will need to remove the link and re-link the save file to the Contact or Spirit.

New Strings
- Button_Options_RestoreDefaults
- Message_Options_RestoreDefaults
- MessageTitle_Options_RestoreDefaults
- Message_Update_MultipleInstances

Build 445
- Qualities that require Street Cred to be equal to or greater than Notoriety now meet the requirements when Street Cred and Notoriety are the same value (previously had to be greater which was wrong)
- Monofilament Chainsaw now adds a Weapon to the character when selected
- fixed an issue where Weapons that did not belong to an Exotic Category but used an Exotic Active Skill would only calculate their Dice Pools correctly if the character had a non-Specialized Exotic Active Skill
- added True Drake Qualities from The Clutch of Dragons
- the break Skill Group confirmation window now correctly shows the name of the Skill Group the Active Skill is a member of instead of the name of the Active Skill
- swapping a Latent Quality for its fully-realised version now allows the character to start with MAG/RES of 1 and has the same effect as turning on the "Essence loss only reduces MAG/RES maximum" house rule
- Convert to Cyberzombie now marks the character as having unsaved changes
- Reduce Attribute now marks the character as having unsaved changes
- fixed an issue where a Metavariant could be selected before selecting a Metatype which causes an error to be thrown
- added a link to the current Dumpshock Thread to the Help menu
- corrected the DV for the Fangs Weapon created by the Positive Quality
- corrected the sourcebook for the Body Glove Spell
- changed how the OK button positions itself in the Settings window in an attempt to keep its text being cutoff by the bottom of the window
- Exotic Active Skills now populate their Specialization lists with the names of Weapons that make use of the Active Skill
- added an option to select the default character sheet that will be used when opening the print view for a character

New Strings
- String_Break
- Label_Options_DefaultCharacterSheet

Build 441
- fixed an issue where the default plugins that come with Cyberware (such as Image Link for Cybereyes) would not have their parent associated to them until loading a saved file, allowing their Grade to be changed
- fixed an issue where clicking the Add & More button in the Select Cyberware window would cause plugins to be added to the last added item instead of the item originally selected
- changed how the Select a Cyberware Suite calculates the total Nuyen and Essence costs
- Cyberware Suites allow plugins up to any depth (recursive to any number)
- Improvement Manager now supports forcing an item to use a specific side of the body
- adding a Cyberware Suite now marks the character as having unsaved changes
- Qualities can now have Essence, combined Attribute values, total Attribute value, Cyberware, Bioware, Cyberware categories, combined Skill Group values, Active Skills, and Street Cred being higher than Notoriety as prerequisites for selecting them to support the new Way of the Samurai Qualities
- changed how the total values of Lifestyles are calculated in an attempt to avoid crashes on non-Windows computers using Wine
- changed a number of items to use OS-independent path strings
- Active Commlink checkbox no longer appears when a Commlink Upgrade is selected
- Gear with Signal, Response, Firewall, and System can now be affected by Commlink Upgrade and Commlink Operating System Upgrade items to improve their Ratings

Build 439
- Cyberware attached to the character can now have plugins attached to plugins (recursive to any number)
- Cyberware now supports items that both grant and consume capacity (X/[Y])
- Commlinks on the Gear tab can now be marked as being the character's Active Commlink which automatically updates Matrix Initiative to use the proper Response
- Program Packages and Software Suites can now be Hacked
- added support for deleting Custom PACKS Kits through the Add PACKS Kits window
- fixed an issue where Commlinks that came with plugins would create multiple copies of them when purchased
- items in Custom PACKS Kits no longer include all of their default plugins and instead only add the plugins that were attached to them when the Kit was saved
- added a "Generic Mod" Vehicle Mod to allow one-off Mods for Vehicles (typically Drones) more easily
- fixed an issue where Gear with a <selecttext /> Improvement would not prompt for a value when added to a Vehicle
- undoing a Nuyen Expense for a piece of Cyberware now removes any Weapons that the Cyberware created
- added an Essence Consumption section to the Cyberware and Bioware tab that show the character's total values for Cyberware, Bioware, and Essence Hole deductions
- added an option to control the number of decimal places that Essence is rounded to (2 by default)
- a Complex Form's Rating can now be selected when in Career Mode with the Use alternate Complex Form cost optional rule turned on to see what the Dice Pool would be for the desired Rating

New Strings
- Label_EssenceConsumption
- Label_Cyberware
- Label_Bioware
- Label_EssenceHole
- Label_Options_EssenceDecimals

Build 434
- Improvements can now use division and will round resulting fractions downs
- fixed an issue where deleting a piece of Cyberware could cause the next item in the list to suddenly change its Grade

Build 433
- added support for custom Cyberware and Bioware Grades
- removing the last Adapsin-enabling Improvement now changes the Grade of all Cyberware to their non-Adapsin Grades
- Cyberware and Bioware Grades on the printouts now show their full, translated names
- save files now include the application build number they were last saved with

Build 432
- added an Add & More button to the Select Critter Power window
- Notes window no longer appears in the Windows Taskbar
- Attributes should now only show their Augmented value when they have Improvements that affect their actual value
- Vehicle Weapon information is now shown in Create Mode
- Sai (and any Weapon whose DV type is "P or S") now displays its calculated DV properly instead of the formula
- Gear data file now supports recursive use of <usegear /> to add plugins to other plugins
- Gear category is now recorded when creating a new custom PACKS Kit
- adding a PACKS Kit now uses the recorded category (if available) to add the correct piece of Gear
- Update window now moves the archived copy of the application back if downloading an updated version fails to hopefully prevent the app from being unusable

Build 430
- added support for <rangebonus /> to Gear for Ammo to affect a Weapon's Range
- added support for Geomancy Rituals to Spells
- Vehicle Nexi Plugins are no longer restricted to only Commlink Module category
- Physical Attributes now show their Augmented value and tooltips if the character has a Cyberlimb

New Strings
- String_SpellRangeLineOfInfluence
- Node_SelectedGeomancyRituals

Build 429
- fixed an issue where attempting to add a plugin to a Nexus on a Vehicle would throw an error
- added support for creating custom Improvements for Knowledge Skills
- fixed an issue where deleting a piece of Cyberware would not refresh the character's displayed Attribute totals immediately
- Attributes now show their augmented value any time the Attribute has one or more modifiers instead of when the natural and augmented values do not match so that tooltips are always visible to explain how the value was calculated
- Vehicles now allow any System or Firewall instead of being limited to Device Rating +2 which is a limitation that is only applied to Hardware properties
- fixed an issue where Weapons that did not have at least one Accessory or Modification would not receive their STR bonus to RC if the optional rule for it was enabled
- Armor no longer includes Avail modifiers from Armor Mods that come included with it by default
- Armor no longer includes Avail modifiers from Gear that comes included with it by default
- added Change BP/Avail Limit to the Special menu to change the maximum BP (or Karma) and Avail the character is allowed in Create Mode
- Commlinks now add any Gear that is attached to the in the data files, such as the plugins that should come with all military spec Commlinks
- fixed an issue where newly created Gear that is moved to a new container would cause duplicate items to be created in the save file
- added support for Free Sprites (see below)

Free Sprites
Any Sprite can now be converted to a Free Sprite by selecting Special > Convert to Free Sprite. Free Sprites gain the Denial Power and access to Echoes Critter Powers as per UN 157.

New Strings
- Menu_SpecialBPAvailLimit
- Menu_SpecialConvertToFreeSprite

Build 426
- fixed an issue where Cyberware Plugins were attempting to use their parent's Gear properties instead of their own and would throw an error when trying to bulid a list of Locations used by Cyberware
- Gear Capacity now factors in the Quantity of each plugin

Build 425
- Create Mode tooltips that refer to BP values now use the BP values set in the Options window
- fixed an issue where increasing a Skill Group Rating would also increase the Rating of an associated Active Skill that was affected by the Incompetence Negative Quality
- fixed an issue where loading a character that had Incompetence Negative Quality applied to an Active Skill that belonged to a Skill Group with a Rating would throw an error
- fixed an issue where adding a new Knowledge Skill and attempting to give it a Specialization while in Career Mode without saving and reloading the character would throw an exception
- Mentor Spirits now show their player-selected bonuses on the Spells and Spirits tab in Career Mode in the same way they do in Create Mode
- added an option to toggle whether or not Ergonomic Programs count towards a Commlink's effective Response value (enabled by default)
- Commlink Operating Systems now allow any System or Firewall instead of being limited to +2 which is a limitation that is only applied to Hardware properties
- added support for <metagenetic /> to qualities.xml to easily mark additional Qualities that count was Metagenetic Qualities
- deleting an Emotitoy from a character now removes the bonuses for its Empathy Software
- Weapons with only FA Firing Mode can now fire Short Bursts as described on SR4 154

New Strings
- Checkbox_Commlinks
- Checkbox_ActiveCommlink
- Tip_ActiveCommlink

Modified Strings
- Tip_CommonContacts
- Tip_CommonNuyen
- Tip_SkillsSkillGroups
- Tip_SkillsActiveSkills
- Tip_SkillsKnowledgeSkills
- Tip_SpellsSelectedSpells
- Tip_SpellsSpirits
- Tip_TechnomancerSprites
- Tip_BuildFoci
- Tip_TechnomancerComplexForms
- Tip_BuildManeuvers
- Checkbox_Options_ErgonomicProgramLimit

Build 423
- added a house rule to allow Technomancers to select Autosofts as Complex Forms
- fixed an issue where an error would be thrown when attempting to load a character that (somehow) possessed an Adept Power at Rating 1 (now assumes it should be Rating 1)
- fixed an issue where attempting to create a Critter that had a starting Skill Group Rating higher than 6 would throw an error
- corrected the rounding method for calculating Street Cred
- Programs with the Ergonomic Program Option no longer count towards the number of Programs running on the Commlink to affect its Response

New Strings
- Checkbox_Option_TechnomancerAllowAutosoft

Build 420
- fixed an issue where plugins would not be properly added to a Commlink when adding a PACKS Kit and selecting them would throw an error
- when adding Armor to a Vehicle, the Vehicle now reduces the selected Rating to the maximum allowed value before accepting the Mod to avoid invalid configurations and throwing errors when the misconfigured Mod is selected
- fixed an issue where Weapons that did not specify an ammo type after their number (such as 4 instead of 4(cy)) that received the Additional Clip Weapon Mod would believe it had more Ammo slots than it actually should
- fixed an issue where Underbarrel Weapons that had more than one Ammo slot could not select anything beyond Ammo Slot 1
- Spirits that Possess/Inhabit an Inanimate Vessel now receive the Immunity (Natural Weapons) Critter Power
- Spirits Possessing/Inhabiting a Vessel now correctly add their MAG to the Vessel's Physical Attributes instead of adding the Spirit's own Physical Attributes

Build 418
- raising INT with Karma in Career Mode no longer causes the character's Career Karma to increase
- all Gear is now added to a PACKS Kit, regardless of its depth in the list
- updated the Select PACKS Kit window to show all Gear, regardless of its depth in the list
- adding a PACKS Kit now adds all Gear, regardless of its depth in the list
- Gear attached to Armor, Weapon Accessories, and Cyberware are now added to PACKS Kits
- Bonded Foci are now properly translated and display the translated "Bonded Foci" string when using a non-English language
- added English versions of some XML tags to accommodate exporting to Squad Manager
- Weapon Accessories now support <dicepool /> which can modify the Weapon's Dice Pool
- added Martial Arts to the Game Master Summary sheet

New Strings
- Message_DeletePACKSKit

Build 416
- Weapons now support <spec /> which allows them to match an Active Skill Specialization (see below)
- Technocritters now have their correct Attributes
- Technocritters now calculate their Matrix Attributes based on their RES
- Notes can now be attached to Vehicle Sensors and their plugins
- Blood Spirit checkbox is no longer visible after choosing a non-Spirit Metatype category in the Select Metatype window
- added a Change Starting Week button to the Calendar tab which lets characters change the date that the calendar should start on
- corrected the cost of the PPP ensemble (without helmet)
- Fashion Armor now has access to Clothing Armor Mods
- added a house rule to indicate that Special Attributes do not count towards the 50% Karma spending limit on Attributes

Weapon Specializations and <spec />
Up until now, Specializations required that the Weapon's name or Category match the Specialization given to their corresponding Active Skill. With this update, the Weapons data file now supports a <spec /> tag. This now allows Specializations such as Blades (Swords), Automatics (Carbines), and Heavy Weapons (Machine Guns) to work properly.

New Strings
- Button_ChangeStartWeek
- Checkbox_Option_SpecialAttributeKarmaLimit

Build 413
- added support for <throwstr /> to the Improvement Manager which effectively raises a character's STR for the purpose of determining the DV of Thrown Weapons
- Copy, Paste, Create Bioware Suite, and Add Bioware Suite menu items are now properly translated
- when updating, if a file fails to decompress properly (usually because of a downloading error), the update window will attempt to re-download the file
- added an option to show only Active Skills whose Rating is 0
- added <dicepool /> to Weapons in the printout XML
- Shadowrun 4, Game Master, and Text-Only sheets now show the Dice Pool for character Weapons
- Weapon Dice Pool tooltip now only shows Weapon Mods that affect the Dice Pool instead of all Weapon Mods
- Dice Pool Modifiers portion of a Skill's tooltip has been replaced by the full list of items that affect the Skill's Dice Pool Modifier
- corrected Commlinks to have a Processor limit equal to their total System Rating
- added a Rushed Job checkbox to the Dice Roller window (see SR4 65)

New Strings
- String_SkillFilterRatingZero
- Checkbox_DiceRoller_RushedJob

Build 409
- fixed an issue where the Update window attempted to download translation files in a compressed format

Build 408
- Vehicle Mods now support variable Costs
- selecting a Cyberware or Bioware Suite that contains an item with a variable Cost no longer throws an error
- added a house rule to allow Free Spirit Power Points to be based on MAG instead of EDG
- data files are now downloaded in a compressed format and decompressed locally to greatly reduce the amount of time it takes for them to be downloaded
- removed the Include Smartlink bonus in Active Skills option since it is no longer necessary (see below)

Include Smartlink bonus in Active Skills option removed
Weapons have displayed their own calculated Dice Pools since build 314. As a result, showing the Smartlink bonus in an Active Skill has become redundant and rather misleading since it is applied on a per-Weapon basis instead of the Active Skill as a whole. The Weapon Dice Pool accurately reflects any Smartlink bonuses the character receives.

New Strings
- Checkbox_Option_FreeSpiritPowerPointsMAG

Deleted Strings
- Checkbox_Options_IncludeSmartlink

Build 407
- Weapon Mods that use a Total Cost multiplier now use the full multiplier instead of multiplier - 1
- Weapon Dice Pool now shows the same tooltip in Create Mode as it does in Career Mode
- Weapons now include their modified firing mode in the printout XML
- fixed an issue where Vehicle Mods that included Vehicle Cost in their cost could throw an error when attempting to add it to a Vehicle
- Complex Form total on the Build Point Summary tab calculates its value correctly again
- Advanced Lifestyles that had the Street - Z-zones/Barrens or Luxury-AAA Neighborhoods no longer throw an error when attempting to edit them
- fixed an issue that prevented Advanced Lifestyles from showing the list of Qualities when editing them
- Spirit and Sprite names are now translated on the printout when using a non-English language
- Weapons created by Gear (such as Missiles) now use the <avail />, <cost />, and <owncost /> of the Gear that created them in the printout XML

Build 405
- added support for naming Gear
- fixed an issue where clicking the +/- buttons for Lifestyles without a Lifestyle selected would throw an error
- Improvements can now include an Attribute name (see below)
- Qualities can now be marked as Free in Create Mode, reducing their cost to 0 BP/Karma
- Cyberware can no longer have an Avail lower than 0

Attribute Names in Improvements
Attribute names (such as RES and STR) can now be used in an Improvement's value XML, such as <movementpercent>MAG * 50</movementpercent>. This will not change when the character's Attribute changes; it will only use the Attribute's value at the time the Improvement is added. If the character's Attribute changes after this Improvement has been added, you will need to select Re-Apply Improvements from the Special menu.

New Strings
- Menu_NameGear
- Message_SelectGearName
- String_GearName

Build 403
- added a house rule to allow the creation and addition of Bioware Suites
- added support for adding and creating Bioware Suites
- added <owncost /> to printout XML for equipment which contains just the cost of the individual item
- fixed an issue that prevented Weapons in the Weapons list from being reordered using drag-and-drop
- added support for Locations within Weapons

New Strings
- Menu_SpecialAddBiowareSuite
- Menu_SpecialCreateBiowareSuite
- Checkbox_Option_AllowBiowareSuites
- Title_SelectBiowareSuite
- Label_SelectBiowareSuite_PartsInSuite
- Title_CreateBiowareSuite
- Message_DeleteWeaponLocation

Modified Strings
- Message_CyberwareSuite_InvalidFileName
- Message_CyberwareSuite_DuplicateName
- MessageTitle_CyberwareSuite_DuplicateName
- Message_CyberwareSuite_SuiteCreated
- MessageTitle_CyberwareSuite_SuiteCreated

Build 401
- added support for <quickeningmetamagic /> to the Improvement Manager which grants the character access to the Quicken Spell button
- added support for <basiclifestylecost /> to the Improvement Manager which adjusts the cost of only basic Lifestyles by a percentage
- added a house rule to allow Obsolescent to be upgraded/removed in the same way as Obsolete
- added support for Quicken Spell Expenses
- fixed an issue where canceling the Select Martial Arts window when adding a PACKS Kit would throw an error
- maximum MAG split for Mystic Adepts now increases properly when MAG is increased
- maximum MAG split for Mystic Adepts now decreases when a MAG increase Expense is undone
- clicking Delete on the Cyberware tab with nothing selected no longer throws an error
- clicking Delete on the Vehicles tab with nothing selected no longer throws an error
- selecting a Complex Form in Career Mode now automatically selects its commonly-used Active Skill for the Dice Pool
- Karma Expenses for Spells can now be undone
- Exotic Melee Weapons that use the Unarmed Active Skill (such as Hardliner Gloves) now properly show their Dice Pool size
- Obsolescent and Obsolete now affect a Vehicle's Device Rating
- fixed an issue where the displayed monthly Nuyen cost for a Lifestyle was including Lifestyle discounts a second time

New Strings
- Checkbox_Option_AllowObsolescentUpgrade
- Button_QuickenSpell
- String_QuickeningKarma
- Message_ConfirmKarmaExpenseQuickeningMetamagic
- String_ExpenseQuickenMetamagic

Build 399
- added support for <complexformlimit /> to the Improvement Manager which affects the number of Complex Forms a character can know in Create Mode
- added support for <spelllimit /> to the Improvement Manager which affects the number of Spells a character can know in Create Mode
- fixed an issue where pressing the backspace key while in the search field within the Select Spell or Select Complex Form windows would throw an error if the list of items was empty and the search word should cause the list to be re-populated
- starting Nuyen and starting Karma Expenses can now be modified (not retroactively applied to previous saves)
- Vehicles can now be retrofitted as per the rules found on UCL 15 by attempting to delete the Obsolete Vehicle Mod
- increased the height of the Select Weapon window so that the list of included Weapon Accessories/Mods is no longer concealed when there are more than 4 items
- fixed an issue where deleting a Knowledge Skill could cause the other Knowledge Skills below it to also be deleted from the character
- Weapons now use their modified Firing Mode which includes Weapon Mods instead of their base Firing Mode to determine which firing options are available in the FIRE! button menu
- fixed an issue where the Bonding cost for Stacked Foci would not be calculated correctly if one of the Foci contained parenthesis in its name

New Strings
- String_ExpenseVehicleRetrofit
- String_Retrofit

Build 398
- Ammo that is in a container such as a Spare Clip and loaded into a Weapon now correctly affects the Weapon's DV, AP, and RC
- clicking the Buy Ammo button for the selected Weapon no longer throws an error if a piece of Gear was not already selected in the Gear list

Build 396
- fixed an issue where selecting Armor that granted Improvements or whose Mods granted Improvements would immediately add them to the character when selected in the Select Armor window
- added a Part of base Armor checkbox to indicate whether or not an Armor Mod is part of a piece of Armor by default in the same manner as the Part of base Weapon checkbox for Weapons
- added <included /> tag to printout XML for Armor Mods which indicates whether or not they are included as part of the base Armor
- all equipment now puts its total cost in the <cost /> tag in the printout XML instead of its cost formula
- removed <cost3 />, <cost6 />, <cost10 />, <avail3 />, <avail6 />, and <avail10 /> tags from printout XML since they were not useful
- Reduce Attribute now includes MAG and RES if the character has access to these Attributes
- Reduce Attribute now includes a checkbox to determine whether or not the Metatype Maximum should also be reduced

New Strings
- Checkbox_BaseArmor
- Checkbox_DoNotAffectMaximum

Build 394
- Reduce Attribute in the Special menu is now available to all characters in Career Mode, nod just Cyberzombies
- Gear that has a Rating of +(Rating) now shows its calculated Rating instead when it is on its own and not attached to a parent item
- Gear that has a Rating of +(Rating) that is on its own and not attached to a parent item no longer throws an error when attempting to move a character to Career Mode

Build 393
- modified how the Language Manager stores information to make loading and finding strings slightly faster
- added a text field to Spirits/Sprites next to the Metatype list to allow a name to be assigned to them
- fixed an issue where deleting newly-added Gear plugins on a Vehicle would throw an error until the character was saved and reloaded
- changing the Bonded status of a Stacked Focus no longer throws an error
- added support for <requireammo /> to Weapons which denotes whether or not a Weapon needs Ammo to actually be reloaded (for special exceptions like battery powered Weapons)
- Weapon Dice Pool now only applies an Active Skill's Specialization bonus when it exactly matches the Weapon's name or category as intended
- fixed an issue where clicking on Armor Mods that come with a piece of Armor would throw an error until the file has been saved and reloaded
- fixed an issue where attempting to Bond a Stacked Focus that included additional text (such as from a Weapon Focus) could throw an error

Build 388
- fixed an issue where clicking the Enable All or Delete All buttons on the Improvements tab with a group selected would throw an error
- fixed an issue where Underbarrel Grenade Launchers that come as part of a Weapon were not being properly marked as Underbarrel Weapons which caused errors to be thrown when adding Weapon Accessories and Mods until the file has been saved and reloaded
- Equip All and Unequip All buttons for Armor Bundles now correctly add and remove Improvements for Armor Mods and Gear
- Underbarrel Weapons that come as part of a base Weapon (such as the Ares Alpha Grenade Launcher) no longer have their Ammo cut in half when loading a save file
- Underbarrel Weapons now set their available options under the FIRE! button correctly
- added a checkbox to the Critter Powers tab to control whether or not each Critter Power counts towards the Critter's Power Point limit
- changed how Spirits calculate their number of used Power Points
- added a Blood Spirit checkbox to the Select Critter window when the Spirits category is selected which automatically adds the additional Critter Powers a Blood Spirit receives for free
- added tooltips to the Fading, Drain Resistance, and Spell Dice Pool fields
- Attributes now include <bp /> in their printout XML to indicate the amount of BP/Karma that has been spent on them (only accurate for characters that have not yet spent Karma on improving Attributes after starting their career)
- Skills now include <bp /> in their printout XML to indicate the amount of BP/Karma that has been spent on them (only accurate for characters that have not yet spent Karma on improving Skills after starting their career)
- adding a Fake License to a character that only has one Restricted item no longer automatically selects the item and instead keeps the Select Item window open, letting you choose the one item or enter a custom name

New Strings
- Checkbox_Metatype_BloodSpirit
- Tip_Metatype_BloodSpirit
- Checkbox_CritterPowerCount

Build 386
- fixed an issue where the cost of plugins was not calculated correct for Ammo that is sold in quantities greater than 1
- Ally Spirits now get their correct number of Critter Power Points
- added support for <dvbonus> and <apbonus> to Weapon Mods
- High-Power Chambering Weapon Mod now grants the Weapon bonuses instead of the High-Power Ammo so that Weapon stats are properly represented when empty
- High-Power Ammo now correctly applies a -2 Dice Pool modifier instead of a -2 RC modifier
- clicking OK in the Select Spell window without having a Spell selected no longer throws an error
- clicking OK in the Select Complex Form window without having a Complex Form selected no longer throws an error
- fixed an issue where the FIRE! options became disabled when using a language that has translated values for the different firing modes for a Weapon
- Underbarrel Weapons now correctly show their own Ammo remaining and Range information instead of the information for the parent Weapon
- added a tooltip to the Dice Pool on the Weapons tab in Career Mode to show how the Dice Pool is being calculated

Build 385
- added support for Ammo affecting the Dice Pool of the Weapon they've been loaded into
- fixed an issue where selecting a Weapon attached to a Vehicle Weapon Mount would occasionally throw an error

Build 384
- fixed an issue where the Spirit/Sprite control would throw an error when loading a saved character or attempting to add a new Spirit/Sprite

Build 383
- when creating a character with Karma, the cost for Special Attributes is now included in the maximum cost calculation as per RC 42
- fixed an issue where Spells were not being translated when loading a saved character
- Spirit and Sprite names are now properly translated when adding a new Spirit or Sprite to a character and use the proper Critter Metatype when creating a linked Critter
- fixed an issue where clicking the Add & More button in the Select Weapon Accessory window would throw an error when trying to add additional Accessory to a non-Vehicle-mounted Weapon
- fixed an issue where the Advanced Lifestyles window would put some Lifestyles into the High category instead of Middle if their LP fell within a certain range
- corrected a stupid mistake where Limited Spells were adding +2 to their DV instead of +2 to the Resistance Dice Pool

Build 380
- added support for <selectweapon /> to the Improvement Manager which asks the character to select one of the Weapons (or enter text if being applied to a Vehicle)
- print window (when open) automatically refreshes when the character is modified in Create Mode
- Weapon printout XML now includes <ammoslot1 />, <ammoslot2 />, <ammoslot3 />, and <ammoslot4 /> to show which Ammo is loaded in each Ammo slot
- Weapon printout XML now correctly looks for Ammo anywhere on the character/Vehicle
- characters that are built with unlimited BP/Karma and have the Character can spend any number of points on Nuyen House Rule enabled are no longer forced to having 0 points in Nuyen
- Limited Spells now include their +2 DV bonus in their displayed DV when selected
- fixed an issue where canceling a Skill Specialization for a Grouped Skill in Career Mode then re-entering it would cause the Skill Group to remain intact and the Specialization to cost 0 Karma
- Gear that require a value to be selected now correctly ask for this information when added to a Vehicle
- Complex Forms now enforce the number of Program Options they can have

New Strings
- Message_ConntAddComplexFormOptionLimit

Build 377
- Ammo in a container such as a Spare Clip now shows its container's name and Location (if applicable) in the Reload window
- added a Pets and Cohorts tab to the Street Gear section so that character can create links to any pets or other companions they might have
- Gear such as Ammo that is typically sold in stacks of 10 can now be purchased at a quantity lower than its stack size (must enter the number manually - the up/down arrows increase/decrease by the stack size)

New Strings
- Tab_Pets
- Button_AddPet

Build 376
- dates for Expenses are now saved in a standardised format, regardless of system settings, to make them easier to load and move between systems that may have different date settings
- list items with Notes (such as Qualities and Gear) now show their Notes in a tooltip when hovered over
- Gear that use a formula to calculate their price now show their total price instead of the formula used when selected on the Armor tab
- fixed an issue where Armor Mods with a Rating would throw an error when trying to calculate their cost
- added support for <forcegrade /> to Cyberware since certain items (namely all Transgenics) are limited to a single Grade
- Armor Gear and Weapon Gear are no longer limited to how many layers deep they can go
- Gear can now be added to Vehicle Weapon Accessories

Build 375
- Qualities can now add Weapons to the character when selected
- added Create Natural Weapon to the context menu for the Weapons button which allows character to create Natural Weapons that can come from other sources such as Critter Powers
- added an option to print Notes as part of the printout XML
- Shadowrun 4 Base and Commlink sheets now print Notes for most major items when the option is enabled
- Gear can now be copied from Armor, Weapons, and Vehicles
- Weapons can now be copied from Vehicles
- Armor Mods, Weapon Mods, Weapon Accessories, and Gear Plugins are now responsible for calculating their own total cost
- cost of selected Weapon Accessories and Weapon Mods should now be correct when their cost is based on a formula including the Weapon's cost
- Armor Mods that use a formula to calculate their price now show their total price when selected instead of the formula used
- Weapon Accessories now include any Gear plugins in their total cost
- Cyberware Plugins now include any Gear plugins in their total cost
- equipping Armor now only re-creates Improvements for Armor Mods and Armor Gear that are equipped
- equipping Armor Mods and Armor Gear now only re-creates Improvements if the Armor they're attached to is also equipped
- Enter and Escape keys now work in the Select Martial Art Advantage window
- characters that ignore rules and move to Career Mode will now start with 0 Nuyen instead of a large negative number
- added Black Market Pipeline Discount checkboxes to the Cyberware, Armor, Weapons, Gear, and Vehicle tab in Create Mode which reduce the cost of the selected item by 10% which appear when the character gains the Black Market Pipeline Quality

New Strings
- Message_CannotRemoveQualityWeapon
- MessageTitle_CannotRemoveQualityWeapon
- Label_ActiveSkill
- Menu_AddNaturalWeapon
- Checkbox_Option_PrintNotes
- Checkbox_BlackMarketDiscount

Build 371
- added a tooltip to all Source fields in Select windows which show the full name of the sourcebook
- Underbarrel Weapons that have a Cost of 0 Nuyen no longer consume Mod slots (so Weapons such as the Ares Alpha can now properly attach their Grenade Launcher as an Underbarrel Weapon without consuming Mod slots)
- Weapons that come with an Underbarrel Weapon as part of their initial configuration now receive them automatically
- Select Armor window now creates the Armor to determine its correct Avail with any Armor Mods it comes equipped with by default instead of relying only on the Armor's own Avail
- added support for Copying and Pasting in Create Mode (see below)
- the default Unarmed Attack is no longer exported when creating a PACKS Kit

Copying and Pasting
Copying and pasting is currently only available in Create Mode until everything is figured out. At the moment only Lifestyles, Armor, Weapons, Gear, and Vehicles can be copied. Lifestyles, Armor, Gear, and Vehicles can only be copied to their own tabs. Weapons can be copied to the Weapons and Vehicles tabs. Gear can be copied to the Armor, Weapons, Gear, and Vehicles tabs where Gear is normally allowed. These items can be copied between characters, so you can copy a Vehicle that Character A has and paste it into the Vehicles tab for Character B. The Copy and Paste toolbar buttons and menu items are only enabled when the operations are allowed.

New Strings
- Menu_Main_Edit
- Menu_EditCopy
- Menu_EditPaste

Build 368
- Adept Powers now check an Attribute's total Metatype maximum including any bonuses such as those from Exceptional Attribute to determine when the Power Point cost should be increased
- fixed an issue where adding or selecting a piece of Gear attached to Armor would occasionally throw an error
- Skills no longer double the bonus from Improvements that have a precedence
- Improvements that increase or decrease a Skill's maximum Rating now unlocks or locks the Skill control as appropriate if it is already at its maximum in Career Mode
- added support for more Improvement options to the Create Improvement window
- advanced versions of Leadership and Arcana now set their Category to the base Skill's Category instead of its Skill Group
- when reloading from a Spare Clip, the quantity of the Clip is reduced instead of the amount of Ammo in each one (leftover Ammo is dropped into the Selected Gear container as a new piece of Gear)

Build 365
- pressing the up and down arrows while the search field has focus now selects the next/previous item in the list in the Select Spell and Select Complex Form windows
- fixed an issue where selecting Gear that is a Cyberware plugin could occasionally result in an error being thrown
- deleting a Vehicle Location no longer asks you to confirm deleting the item twice
- all buttons that delete items are now simply labeled as Delete since the tab and selected item provide the context (and were never consistently applied using their old ones)

Delete Strings
- Button_DeleteQuality
- Button_DeleteSpell
- Button_DeleteComplexForm
- Button_DeleteCritterPower
- Button_DeleteMetamagic
- Button_DeleteEcho
- Button_DeleteLifestyle
- Button_DeleteArmor
- Button_DeleteWeapon
- Button_DeleteGear
- Button_DeleteVehicle
- Button_DeleteMod
- Button_DeleteAccessory
- Button_DeleteImprovement

Build 363
- <safehousecosts /> in lifestyles.xml is now ignored when validating the contents of data file translations
- Hacked Skillsofts are now correctly applied to Skills
- character Gear and Vehicle Gear are no longer limited to being 4 layers deep
- attempting to move Gear to one of its plugins now prevents the attempt instead of throwing an error
- added support for Locations within Vehicles (Gear can be moved to Locations by dragging and dropping with the right mouse button in the same manner as the Gear tab)
- setting MAG or RES to 0 when it is not forced to this value because of burnout now reduces its BP/Karma cost to 0
- added a Re-Roll Misses button to the Dice Roller window to re-roll all dice that did not score a Hit
- corrected the tab order in all windows

New Strings
- Button_DiceRoller_RollMisses

Build 360
- fixed an issue where equipping a Hacked Skillsoft would throw an error
- Drain Resistance and Fading Resistance values in the printout XML now include their bonuses
- fixed an issue where selecting a Vehicle Weapon Accessory in Career Mode would believe it was Gear and throw an error
- adding Gear to a Weapon Accessory in Career Mode now adds the proper context menu to the newly-created item so that plugins can be added without having to save and reload the file
- Weapons are no longer limited to one Underbarrel Weapon
- Underbarrel Weapons can now be marked as Installed
- new Lifestyles added in Career Mode are now correctly set to 0 months pre-paid
- when manually selecting updates in the Update window, selecting either Chummer or English (US) language file automatically selects the other since they require each other to work properly

New Strings
- Message_SelectVehicleLocation
- Message_DeleteVehicleLocation

Deleted Strings
- Message_WeaponUnderbarrelLimit

Build 358
- selecting the blank Magic Tradition or Technomancer Stream after already having one selected no longer throws an error
- Gear that has a cost multiplier that includes a decimal no longer causes the program to throw an error when a odd numbered Rating is selected
- added options to print alternate uses for the Leadership and Arcana Skills on the character sheet (from War! and Street Magic respectively)
- reorganised the General tab in the options window to reduce clutter and make their grouping more logical
- fixed an issue where RES may not be reduced to 0 even when the character's Essence penalty indicates that it should

New Strings
- String_SkillCommand
- String_SkillDirectFire
- String_SkillArtificing
- String_SkillMetamagic
- Tab_Options_Global
- Tab_Options_Character
- Tab_Options_Miscellaneous

Build 356
- Skill Specializations can now be set when an Active Skill is Grouped in Career Mode, though doing so breaks the Skill Group
- fixed an issue where breaking a Skill Group in Career Mode would unlock the Skill Specialization fields for the now-independent Active Skills
- Skill Groups can no longer be re-combined if any of their Active Skills have a Specialization
- Dice Pool for the selected Spell now includes any Spellcasting Specialization bonus if applicable
- added a Dice Roller button for Spells, Drain, Complex Form, Fading, Weapon, and Vehicle Weapon dice pools that appear if the Dice Roller option is enabled
- added an option to save a backup copy of a character before moving them to Career Mode (disable by default) (see below)
- fixed an issue where the programs added from a Program Package would not be correctly associated with their parent and would throw an error when selected until the character was saved and re-loaded
- fixed an issue where adding Gear from a custom PACKS Kit could cause packaged items such as Program Packages to create their plugins twice
- selecting a Cyberware Plugin attached to a Vehicle Mod no longer throws an error
- validating a character when moving to Career Mode now includes checking Cyberware Availability
- Gear can now be added to Cyberware and Weapon Commlinks (see below)
- windows and controls should now be more large font friendly
- Skill tooltips now show all Rating and Dice Pool modifiers instead of only positive modifiers
- fixed an issue where undoing the Nuyen Expense for a Bioware purchase would not remove the Bioware's Improvements properly

Changed Strings
- Checkbox_Option_AllowSkillDiceRolling

New Strings
- Checkbox_Option_CreateBackupOnCareer
- Title_CreateMode
- Message_CyberwareGear
- MessageTitle_CyberwareGear
- String_ExpensePurchaseCyberwearGear
- String_ExpenseSoldCyberwareGear
- Message_WeaponGear
- String_ExpensePurchaseWeaponGear
- String_ExpenseSoldWeaponGear

Creating pre-Career Mode Backups
When enabled, the Create backup of character before moving them to Career Mode option saves a copy of the character to your Chummer\saves\backup directory before they are actually placed into Career Mode, allowing you to go back and make changes to them in case they were placed into Career Mode prematurely.

Cyberware and Weapon Commlinks
Commlinks can now be added to the Commlink Cyberware and Weapon Commlink Weapon Mod items. This is still a little experimental, so please save a backup copy of your character before playing with these. These can only be applied to character-held devices; this behaviour will not be applied to Vehicles.

Build 353
- fixed an issue where Gear that had an Avail of Rating + X would cause an error to be thrown when selecting its parent
- adding Gear to a Vehicle no longer causes the character to incorrectly receive the Gear's Improvements
- transferring Gear to a Vehicle now properly removes Improvements from the character
- transferring Gear from a Vehicle now properly adds Improvements to the character
- Select Metatype window no longer shows Categories that have no items for its current context

Build 352
- added support for <selectsprite /> to the Improvement Manager which lets the character select an additional Sprite that they can compile
- added a Create Critter item to the link Spirit/Sprite menu (see below)
- fixed an issue where deleting a piece of Gear would not remove the Improvements created by any of its plugins
- fixed an issue where selling a piece of Gear would not remove the Improvements created by any of its plugins
- fixed a rounding error where the cost to purchase an Initiation/Submersion Rating could be off by 1 point

New Strings
- MenuItem_CreateCritter
- Message_SelectCritterType
- Message_UnknownCritterType
- MessageTitle_SelectCritterType

Create Critter for Spirits and Sprites
Spirits and Sprites now have a Create Critter item in their link menu when they are not currently linked to another save file. Selecting this automatically creates the Critter at the appropriate Force, puts it in Career Mode, saves it, links it to the Spirit/Sprite, and opens the file in one click.

Build 350
- plugins that add to their parent's Avail are no longer considered as being outside of the character's Avail when attempting to move the character to Career Mode, resulting in 2 items over Avail instead of 1
- confirm Karma Expense messages are now more verbose and include what the item's new Rating will be and the amount of Karma that needs to be spent
- added support for Roommates to both Standard and Advanced Lifestyles
- Standard Lifestyles can now be edited to change their % to Pay and number of Roommates
- Vehicles now write their total Pilot Rating instead of base Pilot Rating in the printout XML
- added <maneuver /> tag to Vehicles in the printout XML to make getting a Vehicle's Maneuver Autosoft Rating easier
- added support for <childcostmultiplier /> and <childavailmodifier /> to Gear which multiplies the Cost and increases the Avail of all plugins attached to it respectively
- added Spare Clip (HK Urban Fighter) to Gear which properly handles the increased Cost and Avail for Ammo for the HK Urban Fighter

Changed Strings
- Message_ConfirmKarmaExpense
- Message_ConfirmKarmaExpenseSpecialization
- Message_ConfirmKarmaExpenseEnemy
- Message_ConfirmKarmaExpenseSpend
- Message_ConfirmKarmaExpenseRemove
- Message_ConfirmKarmaExpenseComplexFormOption
- Message_ConfirmKarmaExpenseFocus
- Message_ConfirmKarmaExpenseJoinGroup
- Message_ConfirmKarmaExpenseLeaveGroup
- Message_ConfirmKarmaExpenseJoinNetwork
- Message_ConfirmKarmaExpenseLeaveNetwork

New Strings
- Label_SelectLifestyle_Roommates
- Menu_EditLifestyle

Build 347
- selecting Possesion or Inhabiatation in the Select Metatype window when creating a Spirit Critter now always adds the selected Power instead of trying to replace the Materialization Power which they might not have
- the number of Spells a character can know is now correctly limited to Spellcasting/Ritual Spellcasting Rating + Rating Modifiers instead of just the Skill's Rating
- all Spirits now show the number of additional Powers they can take on the Critter Powers tab
- fixed an issue where undoing a Cyberware/Bioware expense for a character that has MAG/RES would not restore their MAG/RES to its previous value
- fixed an issue where the character's Starting Nuyen Expense Entry would be lost if the character was not saved again after making the initial transition to Career Mode
- moving a character to Career Mode now uses the standard load character method instead of re-opening the character as-is in the Career Mode window
- renaming a Group or Armor Bundle now marks the character as having unsaved changes
- added support for grouping Custom Improvements

New Strings
- Button_AddGroup
- Message_DeleteImprovementGroup
- Button_EnableAll
- Button_DisableAll
- String_Roommates

Changed Strings
- Message_DeleteArmorLocation

Build 345
- possessed Living Vessels now change their Alias to [Vessel's Alias] (Possessed)
- possessed Inanimate Vessels now change their Alias to [Vessel Type] (Possessed)
- added a checkbox to the Select Metatype window to replace Materialization with Possession or Inhabitation when creating a Spirit
- Select Critter Power window now shows any Critter Powers that the Critter comes with by default that have been deleted
- Select Critter Power window now includes Possession and Inhabitation if the Critter's Manifestation Critter Power has been removed
- printout no longer automatically adds an Unarmed Attack Weapon to the character (replaced by the new Unarmed Attack Weapon that can be added and removed)
- new characters automatically receive the new Unarmed Attack Weapon that can be added and removed as desired
- fixed an issue where attempting to add Critter Powers to the non-Critter Free Spirit would throw an error

New Strings
- Checkbox_Metatype_PossessionTradition
- Tip_Metatype_PossessionTradition

Build 342
- added a checkbox to the Dice Roller window to Hit on 4, 5, or 6 as per the Cinematic Gameplay optional rule (SR4 75)
- added support for Possession and Inhabitation by Spirits (Possess/Inhabit Living Vessel and Possess/Inhabit Inanimate Vessel options in the Special menu if the Spirit has the Possession or Inhabitation Power)

New Strings
- Checkbox_DiceRoller_CinematicGameplay
- Menu_SpecialPossessLiving
- Menu_SpecialPossessInanimate
- MessageTitle_Possession
- Message_VesselInCareerMode
- Message_PossessionSave
- String_Possessed

Build 340
- fixed an issue that prevented Knowledge Skills from saving their selected Category (hopefully for the last time)

Build 337
- fixed an issue that caused Melee Weapons to always use the STR of a Vehicle's limb, even when being wielded by the character
- Upload Language button shows its text again

Build 336
- added support for the alternate Matrix Attribute optional rule from UN 39
- added support for <dicepool /> to Weapon Mod bonuses which affect the dice pool for the Weapon the Mod is attached to
- added <dicepool /> to the Weapon Foci Weapon Mod to affect the Weapon's dice pool
- fixed an issue where Weapons added directly to a Vehicle (Cyberware or Gear Weapons) would not be loaded correctly from a save file
- fixed an issue where trying to print a character whose Vehicle had a Cyberware Weapon would throw an error
- increased the maximum upload size for characters to 500 KB (compressed)
- Upload Character window in Omae no longer lists types of files that cannot be uploaded using the window
- Character now correctly checks if their <skillsoftaccess /> Improvement is enabled before deciding whether or not they can use Knowsofts and Linguasofts
- added a house rule to treat the Metatype Attribute Minimum as 1 for the purpose of calculating Karma costs
- fixed an issue where buying Ammo for a Weapon using the Buy Additional Ammo button without having any Gear selected would throw an error
- fixed an issue where buying Ammo for a Weapon using the Buy Additional Ammo button while having certain Gear seleted would limit the selection to that Gear's category instead of the to the Ammunition category
- added processorlimit, ispersona, isos, and issin to the list of items a Commlink includes in its printout data
- added a Commlinks sheet that prints out information for all of the character's Commlinks including Living Persona (also Nexi but limited to English only)
- fixed an issue where Qualities and Spells would wait to translate their names after asking for Improvement information
- added support for language-specific character sheets (stored in sheets\[language code])
- Character View window now lists the character sheets in the language-specific directory if a non-English language is selected
- fixed an issue where Spells were printing their Category a second time instead of selected Improvement values such as Attributes
- Complex Forms no longer show their Rating if the alternate Complex Form cost optional rule is enabled since they do not use Ratings
- fixed an issue where Weapons were adding their Smartgun bonus to their dice pool even if the Smartgun Accessory or Weapon Mod was marked as not installed
- Language Manager now uses a recursive method to translate windows and controls to make it more efficient and more easily accommodate future growth
- fixed an issue where Knowledge Skills would incorrectly change their Category if the Skill's name existed in the pre-defined Knowledge Skill list
- tabs now correctly show the character's name when moving from Create Mode to Career Mode when more than 1 character is currently open

New Strings
- Checkbox_Option_AlternateMetatypeAttributeKarma
- Checkbox_Options_AlternateMatrixAttribute

Build 332
- added support for <skillsoftaccess /> to the Improvement Manager which grants the character the ability to use Knowsofts and Linguasofts
- Knowsofts and Linguasofts now correctly require Datajacks, Sim Modules, or any item that grants <skillsoftaccess /> to be used (no longer limited to only Skillwire)
- all Gear can now be marked as Equipped
- Armor Bundles now show a list of the currently equipped items they contain when selected
- Knowledge Skill Specializations now correctly consume Karma when build a character with Karma in Create Mode
- all controls in the Dice Roller window now reposition themselves based on string lengths
- Modular Cyberlimb Plugins can now be added to Vehicle Mods if they have the a plugin that grants access to them
- Vehicle Mods can now use <selecttext /> in their bonus information
- fixed an issue where the context menu for Vehicle Sensor Plugins would not appear when loading a saved file
- fixed an issue where a category could appear twice in the Gear category list when adding a plugin
- added the ability to search for Adept Powers in the Select Adept Power window

Build 330
- fixed an issue where uploading a character to Omae would incorrectly try to truncate the character's name to the first 100 characters
- unarmed attacks now include an Adept's Penetrating Strike AP bonus in their AP
- fixed an issue where Weapons that used the Unarmed Combat Active Skill would not calculate their dice pool size correctly
- fixed an issue where Armor Mods for specific pieces of Armor were not being shown in the Select Armor Mod window when appropriate
- added an option to use a single instance of the Dice Roller window (enabled by default)

New Strings
- Checkbox_Options_SingleDiceRoller

Build 327
- Omae character uploads now require an Alias (on the Common tab) instead of Name (on the Character Info tab)
- when uploading a character to Omae, you can choose to display either the character's Alias or Name (if filled in)
- added an option for Allow dice rolling for Skills which adds a button to each Skill to open the Dice Roller window with the Skill's dice pool already set (disabled by default)
- Dice Roller window is now limited to a single instance to reduce confusion (all Dice Roller clicks bring this window into focus)
- fixed an issue where the child window icon was not properly being set to the Chummer icon until it was resized

New Strings
- Message_Omae_NPCPackDownloaded
- Checkbox_Option_AllowSkillDiceRolling
- Tip_DiceRoller

Build 325
- added support for <throwrange /> to the Improvement Manager which increases the character's effective STR for determining the range of Throwing Weapons
- added Dice Pool to the Sprites and Complex Forms tab in Career Mode
- Weapons now support <useskill /> which forces them to use a particular Active Skill when calculating their Dice Pool
- fixed an issue where Missile: Mine would cause an error to be thrown when trying to print the character

Build 324
- fixed an issue where attempting to print a character without having the sheets\omae directory would throw an error
- current and maximum Edge now appear beneath Remaining Edge on the Condition Monitor tab in Career Mode

Build 323
- XML Manager now actively filters out duplicate items found in custom data files based on their name
- sourcebook list in the Options window is now correctly sorted in alphabetical order when including custom books
- Adept Powers now include a notice that their cost is being doubled when applicable in their tooltip to clarify why their cost has increased
- fixed an issue where Vehicle Gear defined in the data file would not correctly set its quantity if one was provided
- added support for Armor Bundles (Locations for Armor)
- added support for sharing Custom and Override data through Omae
- added support for sharing custom Character Sheets through Omae

New Strings
- String_Omae_NoData
- Message_Omae_CannotFindData
- MessageTitle_Omae_CannotFindData
- Message_Omae_CannotFindSheet
- MessageTitle_Omae_CannotFindSheet
- MessageTitle_Omae_DeleteData
- Message_Omae_ConfirmData
- Message_Omae_DataDeleted
- Message_Omae_DataDeleteError
- Message_Omae_DataDownloaded
- MessageTitle_Omae_DataDownloaded
- MessageTitle_Omae_DeleteSheet
- Message_Omae_ConfirmSheet
- Message_Omae_SheetDeleted
- Message_Omae_SheetDeleteError
- Message_Omae_SheetDownloaded
- MessageTitle_Omae_SheetDownloaded
- Message_OmaeUpload_DataName
- MessageTitle_OmaeUpload_DataName
- Message_OameUpload_DataDescription
- MessageTitle_OmaeUpload_DataDescription
- Message_OmaeUpload_DataSelectFiles
- Message_OmaeUpload_CannotUploadSheet
- Message_OmaeUpload_SheetName
- MessageTitle_OmaeUpload_SheetName
- Message_OameUpload_SheetDescription
- MessageTitle_OmaeUpload_SheetDescription
- Title_OmaeUploadData
- Title_OmaeUploadSheet
- Button_Omae_UploadData
- Message_DeleteArmorLocation
- Button_AddBundle
- Button_EquipAll
- Button_UnEquipAll
- Tip_Power_DoublePoints

Changed Strings
- Message_OmaeUpload_UploadFailed
- Message_OmaeUpload_UploadComplete
- MessageTitle_OmaeUpload_UploadComplete

Build 321
- maximum Rating for all Skill Groups and Skills are now set to match the Critter's highest maximum Skill Rating when Force or D6 is a selectable value in the Select Metatype window
- added support for the alternate Complex Form cost optional rule from UN 39
- added support for the optional rule to allow any Bioware to be converted to Transgenics with the GM's approval from AU 93
- characters are now correctly limited to a number of Metamagics/Echoes equal to their Attribute + Initiate or Submersion Grade
- Gear on the Gear tab can now be transferred between other Gear (move a plugin from one device to another, move a device to become another device's plugin, or move a plugin to a location to become its own device) by dragging-and-dropping using the right mouse button
- added a house rule to allow players/GMs to custom mark Weapon Accessories and Mods as being part of the base Weapon
- Cyberweapons now show their calculated damage using their limbs STR when selected on the Weapons tab

New Strings
- Message_AdditionalMetamagicLimit
- Message_AdditionalEchoLimit
- Checkbox_Options_AlternateComplexFormCost
- Checkbox_Options_AllowCustomTransgenics
- Checkbox_Option_AllowEditPartOfBaseWeapon
- Checkbox_Transgenic

Build 320
- fixed an issue where Re-Apply Improvements would throw an error when checking Gear plugins whose parent item could no longer be found because of changed Gear categories
- Re-Apply Improvements now records any selected values in the same manner as selecting them for the first time
- pressing the up and down arrows while the search field has focus now selects the next/previous item in the list in most windows
- added support for Large Dice Pool and Really Large Dice Pool rolling option from War! to the Dice Roller window
- Cost/Month in the Advanced Lifestyle window when working on a Safehouse is now correctly changed to Cost/Week
- maximum Power Level for Mystic Adept Powers is now correctly limited by their total MAG
- custom Improvements now appear in a tree
- custom Improvements can now be sorted using drag-and-drop
- added support for editing custom Improvements
- Active Skills now show their tooltips when grouped
- fixed an issue where broken Skill Groups would no longer show their tooltip in Career Mode
- reloading a Weapon can now draw ammo from secondary containers such as Spare Clips

New Strings
- String_DiceRoller_Standard
- String_DiceRoller_Large
- String_DiceRoller_ReallyLarge
- Node_SelectedImprovements
- Button_EditImprovement
- Button_DeleteImprovement

Build 317
- Improvements can now contain multiple <spellcategory /> tags
- added support for Bolt Holes and Safehouses from the new Safehouses sourcebook
- Advanced Lifestyle window now filters Qualities based on the selected sourcebooks
- fixed an issue where selecting an Underbarrel Weapon that had no Accessories or Modifications in Career Mode would throw an error
- fixed an issue where undoing the Karma Expense for increasing an Active Skill would not re-enable the Skill Group control when appropriate
- Select Gear window now shows a checkbox for Inherent Program for selected software for Metasapients that can select Inherent Programs

New Strings
- Menu_BoltHole
- Menu_Safehouse
- Label_SelectLifestyle_CostPerWeek
- Label_SelectGear_InherentProgram

Build 314
- added support for <spellcategory /> to the Improvement Manager which adjusts the size of a character's Spellcasting Dice Pool for Spells of the specified Category
- selecting a Spell now shows the Dice Pool the character receives for casting the Spell
- added Dice Pool to the Weapons tab in Create Mode
- added Street Cred, Notoriety, and Public Awareness to the Character Info tab in Create Mode to see how Qualities are affecting their values during character creation
- added Re-apply Improvements to the Special menu which attempts to update the Improvement information for all of the applicable items on a character
- added Limited Spell checkbox to the Create Spell window
- entering 0 BP or Karma in the Choose BP Amount window creates the character in a free-style creation mode (see below)
- fixed an issue where the first category in the Select Metatype window was not selected when creating a Critter
- fixed an issue where Attributes whose Metatype minimum and maximum were the same would incorrectly add the 15 additional BP as though they had been purchased up to the Metatype's maximum, resulting in incorrect costs for A.I. and Free Spirit characters
- burning out in Create Mode now reduces the Attribute's cost to 0 since no points would have realistically been put into it (you've essentially burned away the 1 free point from your Quality gave you or the points your Metatype gave you)
- Reflex Recorders now only apply their bonus to Combat Active and Physical Active Skills
- added a Donate button to the About window (see below)
- Sensor Software now counts as Software for Commlinks (can be marked as running, counts towards Total Response, etc.)
- fixed an issue where Metamagics/Echoes would incorrectly believe they do not meet Metatype or Quality requirements

New Strings
- Menu_SpecialReapplyImprovements
- Message_ConfirmReapplyImprovements
- MessageTitle_ConfirmReapplyImprovements
- Title_SelectSpellCategory

Free-Style Create Mode
When 0 BP or 0 Karma is entered in the Choose BP Amount window, the Create window now lets you create a character with an unknown amount of BP/Karma. As BP/Karma is spent, the character's point total is automatically calculated. This also tracks the minimum amount of points the character must be based on the Primary Attributes in an attempt to enforce the rule of no more than 1/2 of the character's points total may be spent on Primary Attributes. The BP/Karma field will turn red when the character's Primary Attributes are forcing the character to be calculated at a higher point total than the number of points that have actually been spent.

Donate Button
Enough people have asked for it, so a Donate button has been added to the About window. Please remember that you're not buying a license, the software, or priority support. All donations go towards purchasing additional Shadowrun books as they're released which means more content for Chummer. ;)

Build 311
- added support for <notoriety /> to the Improvement Manager which adjusts the character's Notoriety rating
- Street Cred, Notoriety, and Public Awareness now automatically calculate based on the formulas from SR4 265 in addition to using the GM-awarded bonus fields that are already present
- fixed an issue where Cyberware Essence costs would occasionally round to 3 decimal places instead of 2
- fixed an issue where Cyberware would always be added as Standard Grade when in Create Mode, regardless of the Grade that was selected in the Add Cyberware window
- standard Gear can now include <system>, <response>, and <firewall> to assign these attributes for non-Commlink devices
- fixed an issue where MAG/RES cost was not being calculated correct in Create Mode when building with Karma and the character has reduced their essence through Cyberware/Bioware

New Strings
- Message_BurnStreetCred
- MessageTitle_BurnStreetCred
- Label_StreetCred
- Label_Notoriety
- Label_PublicAwareness
- Tip_BurnStreetCred
- String_CareerKarma
- String_StreetCred
- String_BurntStreetCred
- String_Notoriety

Build 307
- corrected the logic for checking for Metamagic/Echo Metatype and Quality requirements
- Spell category is correctly cached when using non-English languages
- Adept Powers have their Maximum Rating set properly when added in Career Mode
- highlight from Vehicles is removed when drag-and-drop is no longer floating over them
- fixed an issue where Skill Groups would be incorrectly limited to Rating 4 for characters that have just moved to Career Mode and not yet purchased a Rating in another Skill Group
- fixed an issue where undoing the Karma Expense for purchasing the maximum Rating for a Skill Group would not re-enable the Improve Skill Group button
- fixed an issue where undoing the Karma Expense for purchasing the maximum Rating for a Skill would not re-enable the Improve Skill button
- Validating a character now breaks any Skill Group if any of their associated Active Skills' Ratings do not match the Group's Rating
- Custom Improvements are now stacked on top of all other Improvements, meaning that they are no longer suppressed by Improvements that have a precedence (so REA can be modified even if the character has taken the Improved Reflexes Adept Power or Wired Reflexes)

Build 303
- placing a negative number in <flyspeed /> now gives a character a Fly speed equal to their Movement x [number x -1] which allows the Drake Quality to give a character a Fly speed of twice their Movement rate
- Update window now creates any directories it needs for downloaded files instead of relying on them being created by previous versions of the application
- corrected the maximum Rating for Sprites in Career Mode to RES x 2
- added an option to calculate Commlink Response based on the number of running programs (enabled by default)
- Programs attached to Commlinks can now be marked as Running which impacts the Commlink's Response value if the option is enabled (as per Processor Limit on SR4 222)
- added support for translating Spell DV
- Spells now show their translated DV on character sheets
- adding a Spell in Career Mode now asks you to confirm the Karma expense
- added support for creating Spells (as per SM 159), accessed through the dropdown menu on the Add Spell button
- names of items that are over the character's Avail limit are now shown when attempting to move a character to Career Mode to make identifying them easier
- Stacked Foci are now limited to a combined Force of 6
- added a house rule to allow the combined Force of Stacked Foci to exceed 6

New Strings
- Message_StackedFocusForce
- String_SpellOverflowDamage
- String_SpellDamageValue
- String_SpellToxinDV
- String_SpellDiseaseDV
- String_SpellRadiationPower
- Checkbox_SoftwareRunning
- Checkbox_Option_CalculateCommlinkResponse
- String_SpellDurationPermanentLong
- Menu_CreateSpell
- Title_CreateSpell
- Label_SpellOptions
- Checkbox_RestrictedTarget
- Checkbox_VeryRestrictedTarget
- Checkbox_CombatSpell1
- Checkbox_CombatSpell2
- Checkbox_CombatSpell3
- Checkbox_CombatSpell4
- Checkbox_CombatSpell5
- Checkbox_DetectionSpell1
- Checkbox_DetectionSpell2
- Checkbox_DetectionSpell3
- Checkbox_DetectionSpell4
- Checkbox_DetectionSpell5
- Checkbox_DetectionSpell6
- Checkbox_DetectionSpell7
- Checkbox_DetectionSpell8
- Checkbox_DetectionSpell9
- Checkbox_DetectionSpell10
- Checkbox_DetectionSpell11
- Checkbox_DetectionSpell12
- Checkbox_DetectionSpell13
- Checkbox_DetectionSpell14
- Checkbox_HealthSpell1
- Checkbox_HealthSpell2
- Checkbox_HealthSpell3
- Checkbox_HealthSpell4
- Checkbox_HealthSpell5
- Checkbox_IllusionSpell1
- Checkbox_IllusionSpell2
- Checkbox_IllusionSpell3
- Checkbox_IllusionSpell4
- Checkbox_IllusionSpell5
- Checkbox_ManipulationSpell1
- Checkbox_ManipulationSpell2
- Checkbox_ManipulationSpell3
- Checkbox_ManipulationSpell4
- Checkbox_ManipulationSpell5
- Checkbox_ManipulationSpell6
- Message_SpellName
- Message_SpellRestricted
- Message_CombatSpellRequirement1
- Message_CombatSpellRequirement2
- Message_DetectionSpellRequirement1
- Message_DetectionSpellRequirement2
- Message_IllusionSpellRequirement1
- Message_IllusionSpellRequirement2
- Message_ManipulationSpellRequirement1
- Message_ManipulationSpellRequirement2

Build 300
- changed all references of www.dndjunkie.com to Chummer's new home: www.chummergen.com
- changed how item name translations are handled which should result in save files loading about twice as fast when using a language other than English
- changes to how controls subscribe to events and memory management

Build 299
- added support for Stacked Foci
- Move to Vehicle button on the Weapons tab is no longer enabled if the character does not have any Vehicles
- Active Skill filter list now includes options for filtering by Attribute and Skill Group
- added Career Nuyen to Other Info tab in Career Mode which tracks how much Nuyen the character has gained over their career
- Nuyen Expense window now shows the Refund checkbox to mark an income as not counting towards the character's career Nuyen total
- fixed an issue where Power Focus was adding its Improvements to a character when added, before it is marked as Bonded (resulting in the same bonus being applied twice)
- Skill Groups now show their tooltips when disabled

New Strings
- Label_OtherCareerNuyen
- Checkbox_Expense_RefundNuyen
- Button_CreateStackedFocus
- Message_CannotStackFoci
- Message_StackedFocusMinimum
- MessageTitle_CannotStackFoci
- Message_DeleteStackedFocus
- String_StackedFocus
- String_SelectItemFocus

Build 297
- fixed an issue with some strings incorrectly containing "String_Attribute[xxxx]Short" in their name

Build 296
- Ammo qty is now properly labeled as "Qty" in the Reload window
- expanding the Ammo dropdown in the Reload window no longer throws an error
- Cloning Machine now uses the Select Number window instead of Select Text
- Nexi now include the cost of their Signal component
- fixed an issue where re-sorting the list of Cyberware/Bioware would cause the item to become deselected, making the Add & More button no longer work
- added support for renaming Locations
- added <iscommlink /> tag to Gear in the printout XML so Commlinks can be identified by their tag instead of by their string content
- added <isnexus /> tag to Gear in the printout XML so Nexi can be identified by their tag instead of by their string content
- added <isammo /> tag to Gear in the printout XML so Ammunition can be identified by their tag instead of by their string content
- added <isprogram /> tag to Gear in the printout XML so Programs can be identified by their tag instead of by their string content
- added <islanguage /> tag to Skills in the printout XML so Languages can be identified by their tag instead of by their string content

Build 294
- attempting to improve a Skill when the character does not have enough Karma no longer throws an error
- Complex Forms list is now grouped by type, similar to the Spells list
- Spells added by a PACKS Kit are now placed into to the correct category in the Spells list
- Cyberware list is now sorted in alphabetical order
- fixed an issue where Program Options may not be removed from the Complex Forms list when undoing their Karma Expense
- Reload Weapon window now shows the current quantity and Location of each Ammo to make identifying which stack the Ammo is coming from easier
- list of Ammo in the Reload Weapon window now set its dropdown width to accommodate the longest string
- added a BP Costs tab to the Options window where the BP costs for character creation can be modified (BP costs of Qualities must be done by overriding the qualities.xml file - see Chummer Wiki for more information)
- revised Mentor Spirits and Paragons so that characters can select which of their "choose one" benefits they want
- added support for exporting characters to Squad Manager (http://stauder-online.de/sr/english.htm), found under File > Export for characters in Career Mode

New Strings
- Node_SelectedAdvancedComplexForms
- Node_SelectedAREComplexForms
- Node_SelectedAutosoftComplexForms
- Node_SelectedCommonUseComplexForms
- Node_SelectedHackingComplexForms
- Node_SelectedMalwareComplexForms
- Node_SelectedSensorComplexForms
- Node_SelectedSkillsoftsComplexForms
- Node_SelectedTacticalARComplexForms
- Tab_Options_BPCosts
- Label_Options_BPAttribute
- Label_Options_BPAttributeMax
- Label_Options_BPContact
- Label_Options_BPMartialArt
- Label_Options_BPMartialArtManeuver
- Label_Options_BPSkillGroup
- Label_Options_BPActiveSkill
- Label_Options_BPSkillSpecialization
- Label_Options_BPKnowledgeSkill
- Label_Options_BPSpell
- Label_Options_BPFocus
- Label_Options_BPSpirit
- Label_Options_BPComplexForm
- Label_Options_BPComplexFormOption
- Label_SelectMentor_ChooseOne
- Title_ExportCharacter
- Label_ExportTo
- Menu_FileExport
- Menu_RenameLocation

Deleted Strings
- Node_SelectedComplexForms

Build 292
- fixed an issue where entering custom text in the Select Item window would throw an error
- added <include /> tag to Weapon Mod, Weapon Accessory, and Vehicle Mods in printout XML
- added <firewall />, <signal />, <response />, <system />, and <devicerating /> to Vehicles in printout XML
- added <min />, <max />, and <aug /> to Attributes in printout XML
- Essence loss only reduces MAG/RES maximum House Rule works properly again
- Select Cyberware window now uses the category of the selected item instead of the category selected in the category list to determine Essence and Nuyen cost discounts based on item category
- fixed an issue where Setting names in the Select Setting window could map to the wrong file

Build 291
- buttons on the Calendar tab now reposition themselves based on string lengths
- Note tooltips now show the item's Notes, removing the need to open the window to read them
- added an Improvements tab (see below)

New Strings
- Button_AddImproevment
- Title_SelectSkillCategory
- Title_CreateImprovement
- Label_ImprovementType
- Label_CreateImprovementValue
- Label_CreateImprovementMinimum
- Label_CreateImprovementMaximum
- Label_CreateImprovementAugmented
- Label_CreateImprovementSelectedValue
- Button_ChangeSelection
- Message_SelectItem
- MessageTitle_SelectItem
- Message_ImprovementName
- MessageTitle_ImprovementName
- Checkbox_Active
- Message_DeleteImprovement
- Tip_Improvement_EditNotes

Improvements Tab
The Improvements tab allows players to create Custom Improvements to their character that can be turned on and off as needed. This finally adds support for conditional/situational modifiers! For example, if your character has the Attribute Boost (STR) Adept Power at Rating 3, you can now create a Custom Improvement that will allow you to boost your STR when the Power is active, then set it back when you've deactivated it. See the Creating Custom Improvements page on the Chummer Wiki for more information.

Build 289
- added support for <selectrestricted /> to the Improvement Manager which lets the character pick from a list of Restricted items they have or enter their own value (used for Fake Licenses)
- improved the way in which unsaved changes to characters are detected
- Power Point cost for Adept Powers are no longer rounded to 2 decimal places to ensure Adepts are not being cheated out of Power Points when using discounts
- added support for a weekly calendar to track weekly Tests, runs, when rent is due, etc.
- fixed an issue where adding Commlink Upgrades or Commlink Operating System Upgrades directly to the character's or a Vehicle's Gear instead of as a plugin would cause the save file to become unusable
- adding Improved Sensor Array Vehicle Mod to a Vehicle now automatically adjusts the current Sensor to the appropriate size
- Vehicles and Drones now have their Armor Ratings limited as per AR 132 unless Ignore Rules is turned on
- adding Cyberware plugins to a Vehicle Mod no longer causes an error to be thrown when attempting to print
- Specialization list for non-Exotic Active Skills is now disabled if the Skill is part of a Skill Group or its Rating is 0

New Strings
- Tab_Calendar
- Button_AddWeek
- Button_EditWeek
- String_WeekDisplay
- Title_CalendarStart
- Label_CalendarStart
- Label_Year
- Label_Month
- Label_Week

Build 283
- Options window now resizes to fit the widest string in the window for the current language
- Group Name and Notes on the Initiation tab are now properly saved and loaded
- application no longer throws an error if it cannot find a string because of an out-of-date language file and instead displays the ID of the string it is looking for
- progress bars in the Update window re-appear when it attempts to re-download failed files
- Update process now verifies that an executable update it has just downloaded is valid and will re-attempt failures, leaving the original file in place to prevent the application from becoming unusable

Build 280
- <specificskill /> now allows for a precedence to be set
- added an Edit Expense button to the Karma and Nuyen tab
- added Edit Expense to the context menu for Karma and Nuyen Expenses
- MAG and RES can now be reduced to 0 in Create Mode if the character's Essence has been reduced
- Sapient Critters now use the Uneducated Quality instead of the Uneducated Critter Power
- Metatypes can now mark Qualities as removable and remove them in both Create and Career Modes (see below)
- Genetic Infusions are no longer affected by Biocompatability (Bioware)
- Karma costs for Foci are now set on the Karma tab in the Options window
- Cyberware Modular Plugins are now restricted to only those with the Modular Cyberlimb or Modular Adaptation plugins
- added a house rule for Allow characters to exceed 50% of points in Attributes
- added a house rule for Characters can spend any number of points on Nuyen
- fixed an issue where attempting to calculate the Avail Test for an item with "+" in its Availability would throw an error
- fixed an issue where Gear with "+(Rating)" in its Availability would not have its correct Availability shown in the Select Gear window

New Strings
- Button_EditExpense
- Message_DeleteMetatypeQuality
- Label_Options_Force
- Label_Options_AnchoringFocus
- Label_Options_BanishingFocus
- Label_Options_BindingFocus
- Label_Options_CenteringFocus
- Label_Options_CounterspellingFocus
- Label_Options_DiviningFocus
- Label_Options_DowsingFocus
- Label_Options_InfusionFocus
- Label_Options_MaskingFocus
- Label_Options_PowerFocus
- Label_Options_ShieldingFocus
- Label_Options_SpellcastingFocus
- Label_Options_SummoningFocus
- Label_Options_SustainingFocus
- Label_Options_SymbolicLinkFocus
- Label_Options_WeaponFocus
- Checkbox_Option_AllowExceedAttributeBP
- Checkbox_Option_UnrestrictedNuyen

Removable Metatype Qualities
Metatypes now have the ability to mark their starting Qualities as removable by setting the removable attribute to "true". These Qualities can be removed in Create Mode and Career Mode by selecting them and clicking the Delete Quality button. Removing these Qualities will cost the appropriate amount of BP or Karma. This is to allow Sapient Critters to buy off the Uncouth and Uneducated Qualities that they start with. This can be applied to older save files by locating the appropriate Quality and changing its <qualitysource> to MetatypeRemovable.

Build 277
- added support for <unarmedap /> to the Improvement Manager which improves the Armor Penetration of Unarmed attacks
- added support for <thresholdoffset /> to the Improvement Manager which modifies the number of additional boxes that appear before the character's first Condition Monitor penalty
- added support for <affectbase /> to the Improvement Manager which marks an Improvement as affecting an Attribute's actual value
- Damage Code for Unarmed attacks are now translated on printouts
- added <cmthresholdoffset /> to printout XML
- fixed an issue where Adept Powers were not affecting an Attribute's value properly (see below)
- non-standard Flechette Ammo which does not explicitly add +5 to AP now reduce a Flechette Weapon's AP appropriately (which assume +5 AP from standard Flechette Ammo in their stats)
- name of the Settings File in use now appears in the window's title bar
- fixed an issue where Weapons with a Foregrip and Sling were not receiving their proper RC bonus
- buttons in the Update window show correctly reposition themselves when using longer strings
- failing to load a data translation file no longer throws an error and renders the application unusable
- selected Mentor Spirits and Paragons are now correctly translated in the list of selected Qualities and on printouts
- added an Installed option for Vehicle Mods to show that they are currently in use on the Vehicle and are contributing to the Vehicle's stats
- fixed an issue where attempting to sort Expenses by amount in regions that use something other than "." to separate decimal places would cause an error to be thrown
- fixed an issue where purchasing Gear that stacked in Career Mode would deduct the cost of the items already in the stack instead of the cost for the quantity purchased
- increased the width of the Condition Monitor labels so that longer strings are not truncated
- save files can now be opened using drag-and-drop

Adept Powers that Affect Base Attribute Scores
There has been a rather significant change (correction) to how a few Powers work in terms of affecting Attributes; namely Creative Eye, Improved Physical Attribute, and Keen Wits. The cost of these Powers were not being calculated correctly as they were not correctly modifying their Attributes' actual value, nor were they properly increasing the Karma cost of improving them in Career Mode. If your characters have any of these three Powers, you will need to remove them and re-add them so that things are calculated correctly.

Build 274
- corrected the positioning of items in the Other Info tab in Create Mode
- Metavariant Qualities are now translated in the Select Metatype window
- tooltip for the Advanced Contact Options button is now properly translated
- number of real world Initiative Passes is correctly calculated for printout XML
- Ballistic Encumbrance and Impact Encumbrance are now translated in tooltips
- all Search labels now reposition themselves based on string lengths
- added a new Karma value for Complex Form Skillsoft (default 1)
- Skillsoft Complex Forms now cost an amount of Karma equal to the amount set in the Options window

New Strings
- String_BallisticEncumbrance
- String_ImpactEncumbrance
- Label_Options_ComplexFormSkillsoft

Build 272
- all controls now reposition themselves to accommodate longer strings for non-English languages

Build 271
- added support for uploading language files through the application (translators, see http://www.dndjunkie.com/chummer/wiki/Uploading-Language-Files.ashx for information)
- Expense Entries can now be sorted by clicking on the column headings
- fixed an issue where trying to edit old Expense Entries that cannot be edited would throw an error
- removed the ability to select multiple Expense Entries from the same list as once as this had no use
- "level" is now correctly translated in the Select Adept Power window
- fixed an issue where the selected value for a Complex Form would appear twice after adding it to the character
- fixed an issue that prevented Technomancers with the Biowire Echo from being able to add Skillsofts as Complex Forms
- Skills now check Complex Forms for Skillsoft Ratings

Build 269
- fixed an issue where the Equipped checkbox on the Gear tab in Career Mode would never get enabled
- Living Persona Attributes show on the Complex Forms tab are now correctly limited by the character's RES Attribute
- added an option for enforce Capacity limits (enabled by default)
- Capacity limits are now checked when attempting to move a character from Create Mode to Career Mode when enforcing Capacity limits is enabled
- Capacity limits are now checked when attempting to add items in Career Mode when enforcing Capacity limits is enabled
- fixed an issue where trying to change the Rating of a Hacked Skillsoft in Create Mode would throw an error
- Skillsoft Clusters can now be Hacked
- moving Gear between a Vehicle and inventory now re-creates the proper plugins
- added an optional for Use Restrictions to Recoil Compensation (AR 148) (enabled by default)
- fixed an issue where language files were not mapped to the proper language in the Options window

New Strings
- Checkbox_Options_UseRestrictionsToRecoilCompensation

Build 265
- Biowires Echo now creates a Skillwire Improvement so that Technomancers with this Echo can thread Skillsofts
- fixed an issue where Skillsofts were not being properly limited by the character's Skillwire Rating
- quickly opening/closing groups in the Select Complex Form and Select Spell windows without an item selected no longer throws an error
- Advanced Lifestyles can now be renamed when editing them
- fixed an issue where selecting a custom PACKS Kit that contained custom Knowledge Skills would throw an error
- Bonded Foci no longer attempt to re-create their Improvements when a character's Gear is updated
- Improvement Manager now only removes access to Special Attributes, tabs, Uncouth, Uneducated, and Infirm if the Improvement being removed is the only remaining item granting access to that item
- removing Critter Powers now correctly removes any Improvements it created
- Critter Powers no longer show selected values twice
- Active Skill tooltip now includes the Skill's Category
- items with notes now appear in brown text for easier identification
- Foci that should ask for a selected value now ask for and remember it when they are first added to the character instead of when their Rating changes
- Foci now show their selected value when appropriate
- Shock and Stun Weapons now have Ammo information and can be reloaded using Ammo: Stun Charge
- added support for Override Data Files (see below)

Override Data Files
Similar to Custom Data Files, Override Data Files let you override individual items, replacing the base data with your own version (for example, changing the cost and damage for a Weapon). These follow the same naming rules as Custom Data Files but use "override" as their prefix (such as override_weapons.xml). Multiple Override files can exist for the same type (such as multiple Override files for Weapons), and the files are loaded in alphabetical order after loading the base data files. The item in the Override file completely replaces the base item. This is not intended to be used for holding your new custom data as the XML Manager will only overwrite existing items; it will not add items that do not exist in the base data files. Use at your own risk.

New Strings
- Checkbox_Option_EnforceCapacity
- Message_CapacityReached
- Message_CapacityReachedValidate

Deleted Strings
- Message_CapacityReachedCyberware
- Message_CapacityReachedGear

Build 263
- fixed an issue where deleting a Vehicle Mod could cause other items to be deleted from the Vehicle at the same time
- added <modcategories /> to vehicles.xml to allow support for translating Vehicle Modification Categories
- added <limits /> to vehicles.xml to allow support for translating Vehicle Modification Limiters
- added house rules for multiplying the cost of Restricted and Forbidden items (applies to Career Mode only)
- fixed an issue where quotation marks in custom names for items could result in an error being thrown
- Move to Vehicle button tooltip on the Weapons tab is now correctly translated
- Complex Forms that use a device attribute for their Common Skill (System, Response, Firewall, Signal) no longer throw an error when selected
- Commonly Used Skill on the Select Program Options tab is now translated properly
- fixed an issue that prevented Spell Category names from being translated

New Strings
- Checkbox_Options_MultiplyRestrictedCost
- Checkbox_Options_MultiplyForbiddenCost

Build 262
- fixed an issue where Adept Powers over Rating 6 would cause an error to be thrown when loading a saved character
- Adept Powers now have their maximum Rating properly set when being added to a character with a MAG higher than 6
- added <rawdamage /> to the printout XML for Weapons which writes out the formula (not calculated) Damage for a Weapon
- Update window now checks the downloaded files and re-downloads files that are accidentally written as 0 bytes in an attempt to avoid errors
- added support for Protosapients and Technocritters Critters
- purchase windows now include a Test field to show the Extended Availability Test for items
- added support for editing the amount for manually-created Expense Entries

New Strings
- String_Day
- String_Days
- String_Week
- String_Weeks
- String_Hour
- String_Hours

Build 259
- added support for <composure /> to the Improvement Manager which improves a character's Composure Special Attribute Test
- added support for <max /> to <specificskill /> in the Improvement Manager which improves a Skill's maximum Rating
- when loading a saved character, Weapons, Skills, and Gear now replace "Hold-Outs" with "Holdouts" to match the SR4A errata
- added a Close item to the File menu
- default message for Expense Entries now reads from the translation file
- double quotes in Knowledge Skill names should no longer cause an error to be thrown when loading a save file
- automatically-created Copy Protection and Optimization plugins now have their Rating correctly set to 1 if their parents do not have a Rating
- added Code of Conduct Qualities from Runner's Companion
- fixed an issue where attempting to move a character to Career Mode could throw an error if the character had a Weapon with a Forbidden Avail while using a non-English language
- fixed an issue where attempting to print a Critter with an Exotic Active Skill could throw an error
- Cyberware now translates Attribute and Skill names as needed
- Complex Forms and their Options now show their selected Rating in the Complex Forms list
- Critter Powers, Complex Forms, and Complex Form Options now show their extra selection text if applicable
- added an optional rule to use calculated Vehicle Sensor Ratings which uses the average Rating for all Sensor Functions plugins in the Vehicle's Sensor (disabled by default)
- Weapons now support <allowmod /> which, when set to false, prevents them from being able to add Weapon Modifications
- SR4 sheet now shows Lifestyle Name
- Game Master Summary sheet now shows Critter Powers and Movement
- Text-Only sheet now shows Lifestyles and Movement
- added support for Armor Mods adding Cyberweapons (MilSpec Armor)
- correct the Reach for Shapeshifters
- Foot Anchor now creates a Foot Anchor Weapon

Modified Strings
- MessageTitle_CannotModifyWeapon

New Strings
- Menu_FileClose
- String_ExpenseDefault
- Tab_Improvements
- Checkbox_Options_UseCalculatedVehicleSensorRatings
- Message_CannotModifyWeaponMod

Build 254
- added support for <matrixinitiativepassadd /> to the Improvement Manager which stacks additional Matrix Initiative Pass bonuses on top of the highest value
- added support for <initiativepassadd /> to the Improvement Manager which stacks additional Initiative Pass bonuses on top of the highest value
- added <matrixinitiativepassadd /> to Simsense Booster and Simsense Accelerator
- added <initiativepassadd /> to Acceleration
- editing an Advanced Lifestyle no longer resets its number of pre-paid months to 1
- added support for naming standard Lifestyles
- melee Weapons mounted in Cyberlimbs now use the limb's STR for calculating their Damage
- reverted the change to Mystic Adept Power levels: as per the FAQ, their maximum level is based on your Adept MAG, not total MAG
- updated the Max. Spirit Force House Rule to also encompass Mystic Adept Power Levels
- Adept Powers now show their source and page information in a tooltip
- added support for transferring Weapons between a character's Inventory and Vehicles
- fixed an issue where purchasing additional Ammo could result in a divide by zero error
- Critter Powers tab is now properly cleared when access to Critter Powers has been lost

Modified Strings
- Checkbox_Options_MaxSpiritForce

New Strings
- Message_CannotMoveWeapons
- MessageTitle_CannotMoveWeapons
- Message_SelectLifestyleName
- MessageTitle_SelectLifestyle
- String_LifestyleName

Build 251
- added an optional rule for Armor Degradation (disabled by default)
- added support for Armor Degradation in Career Mode
- added support for transferring Gear between a character's Inventory and Vehicles
- fixed an issue where removing the last of a Gear that also created a Weapon entry would not remove the appropriate Weapon
- fixed an issue where adding Gear that resulted in a stack would create a duplicate copy of its Weapon
- attempting to move a character to Career Mode no longer throws an error when checking item Availability using a non-English language

New Strings
- String_MoveGear
- Tip_ArmorDegradationBPlus
- Tip_ArmorDegradationBMinus
- Tip_ArmorDegradationIPlus
- Tip_ArmorDegradationIMinus
- Tip_TransferToVehicle
- Tip_TransferToInventory

Build 250
- A.I.s can now select Commlink and Vehicles as their Home Node
- corrected the tooltip for Career Karma
- printout XML no longer includes object GUIDs
- Gear now includes <bonded /> and <equipped /> in the printout XML
- Gear and Vehicles now include <homenode /> in the printout XML
- Adept Powers are now correctly limited by the character's total MAG instead of the MAG allocated only to the character's Adept aspect
- Settings File list is now sorted correctly to prevent file mismatches
- Hacked and Do It Yourself Gear now apply the correct cost modifiers to Gear when added as plugins to Vehicles
- Autsofts and Skillsofts can now be Hacked
- fixed an issue that caused a Technomancer's Biofeedback Filter to never be given a Rating on printouts
- fixed an issue that caused newly added Cyberware to select Standard Grade immediately after being added
- fixed an issue that could cause Gear quantities to be incorrectly updated when selecting an item for the first time in Create Mode
- fixed an issue where adding Gear as a plugin could cause the quantity of the parent item to be modified
- added the ability to search for Complex Forms in the Select Complex Form window
- added options to automatically add Copy Protection and Registration plugins individually to Matrix Programs (enabled by default)
- added house rules for allowing a character to exceed 35 BP worth of Positive and Negative Qualities
- added an option to start the application in fullscreen mode (disabled by default)
- added a conext menu entry to edit Advanced Lifestyles
- Search field is now selected by default when opening windows with the ability to Search
- Gear Capacity should now calculate correctly when dealing with decimals in regions that use something other than "." to separate decimal places
- removed redundant "Chummer" from the window title and put character Alias before the current operating mode
- changing the number of months for a Lifestyle in Career Mode now marks the character as having unsaved changes
- Skills now include <source /> and <page /> information on the printout XML when appropriate
- Active Skills now show their source and page information in a tooltip
- removed the close box from a number of limited-selection windows that require a value to be selected
- Gear now displays the correct quantity when added as a plugin
- added a Buy Ammo button to the Weapons tab in Career Mode which allows you to select a type of Ammo and automatically assigns the correct Weapon Category for the currently-selected Weapon
- ampersand characters in Category and item names should no longer confuse the XML Manager when trying to match translated items
- Drain and Fading Attributes are now translated
- Ammo Category is now translated in the Out of Ammo message
- Quality names are now translated in the Swap Quality message
- Martial Art name is now translated in the Martial Art Advantage limit message
- Complex Form and Quality names are now translated in the Confirm Karma Expense messages
- Attribute, Skill, Skill Group, Martial Art, Complex Form, and Program Option names are now translated when creating Karma Expenses messages
- all Improvement dialogues should now show translated item names when appropriate
- Skill name is now translated in the Break Skill Group message
- Radius in Weapon Damage is now translated
- Skills now show the translated Attribute abbreviation
- Weapon Mount is now translated for Weapon Accessories
- Weapon Firing Modes now read from the translation file
- Spell Descriptors, Type, Range, Damage, Duration, and DV are now translated
- Critter Power Type, Action, Range, and Duration are now translated
- Cyberware, Bioware, and Gear Weapons now have their Category name translated on the Weapons tab
- included plugins that come with Cyberware (such as Cybereyes) are now properly translated when added to the character
- Commonly Used Skill on the Complex Forms tab are now translated

New Strings
- Tip_OtherCareerKarma
- Tip_BuyAmmo
- Checkbox_HomeNode
- Menu_NameLifestyle
- Menu_EditAdvancedLifestyle
- Checkbox_Options_AutomaticCopyProtection
- Checkbox_Options_AutomaticRegistration
- Checkbox_Options_ExceedPositiveQualities
- Checkbox_Options_ExceedNegativeQualities
- Checkbox_Options_ExceedNegativeQualitiesLimit
- Checkbox_Options_StartupFullscreen
- String_DamageRadius
- String_ModeSingleShot
- String_ModeSemiAutomatic
- String_ModeBurstFire
- String_ModeFullAutomatic
- String_ModeSpecial
- String_SpellForce
- String_SpellSpecial
- String_SpellTypePhysical
- String_SpellTypeMana
- String_SpellDurationInstant
- String_SpellDurationInstantLong
- String_SpellDurationPermanent
- String_SpellDurationSustained
- String_SpellDurationSustainedLong
- String_SpellDurationAlways
- String_SpellDurationSpecial
- String_SpellRangeLineOfSight
- String_SpellRangeArea
- String_SpellRangeTouch
- String_SpellRangeTouchLong
- String_SpellRangeSelf
- String_DescActive
- String_DescArea
- String_DescDirect
- String_DescDirectional
- String_DescElemental
- String_DescEnvironmental
- String_DescExtendedArea
- String_DescIndirect
- String_DescMana
- String_DescMental
- String_DescMultiSense
- String_DescNegative
- String_DescObvious
- String_DescPassive
- String_DescPhysical
- String_DescPsychic
- String_DescRealistic
- String_DescSingleSense
- String_DescTouch
- String_ActionAutomatic
- String_ActionFree
- String_ActionSimple
- String_ActionComplex

Build 247
- character Alias is now shown in the prompt to save a character when exiting the application to make identifying which characters to save easier
- Quality names are now translated in the error message when trying to change your Metatype
- Add Sprite button now reads from the translation file
- required and forbidden items are now translated in the Select Quality and Select Metamagic/Echo windows
- Adept Powers now have their Ratings properly reduced if a character's MAG is reduced
- Adept Powers can now go above Rating 6 based on the character's MAG Attribute
- added <ratingmax /> to the printout XML for Skills to show the maximum Rating the character would be able to acquire for the Skill
- Firewall and System Ratings are now properly restricted when adding a Commlink Operating System Upgrade to a Commlink Operating System
- fixed an issue where adding a Firewall Commlink Operating System Upgrade to a Commlink Operating System would cause a Commlink to believe its new Firewall Rating to be 0
- all non-Suite, non-Hacked Matrix Programs now come with Copy Protection and Registration

Modified Strings
- Message_UnsavedChanges

New Strings
- Button_AddSprite

Build 246
- Weapon reloading methods are now read from the translation file
- Weapon Accessories now show their mount points when selected
- Weapon Mods now show their mod slots when selected
- selecting a Weapon Accessory or Weapon Mod now updates the Range information to match the Weapon it's attached to
- loading a character with a Commlink Operating System Upgrade attached to a Commlink Operating System no longer throws an error
- Commlinks now check for Operating System Upgrades within their Commlink Operating Systems in addition to within the Commlink itself
- added <currentammo /> to the Weapon information in the printout XML which gives the name of the Ammo currently loaded in the Weapon
- Skills affected by Incompetent are now correctly marked as not allowing Defaulting
- Quality type is now translated in the printout XML
- Contact type is now translated in the printout XML
- Weapon RC now always displays as a whole number (no brackets) since it always shows the Weapon's RC based on the currently installed plugins (the brackets just made things more confusing)
- XML indenting/formatting is preserved when adding a custom Cyberware Suite or PACKS Kit to an existing custom file
- FIRE! and Reload buttons and Ammo selection list are now only enabled when an appropriate Weapon is selected
- Vehicle Weapons now show their Dice Pool (Targeting Autosofts must be given a value that matches the Weapon's Category, otherwise it assumes that the highest-rated Targeting Autosoft should be used)
- Increased Cylinder Weapon Mod now properly changes the Weapon's Ammo to 8(cy)
- added Hollow Cyberlimb and Hollow Cybertorso to the Post-Mortem Modifications Category in Gear
- Save As now uses the character's Alias instead of their Name
- fixed an issue where converting the Metatype of an older character would throw an error if their MAG or RES were set to 0

New Strings
- String_Or
- String_AmmoBreakAction
- String_AmmoBelt
- String_AmmoBox
- String_AmmoClip
- String_AmmoCylinder
- String_AmmoDrum
- String_AmmoEnergy
- String_AmmoExternalSource
- String_AmmoMagazine
- String_AmmoMuzzleLoad
- String_AmmoSpecial
- String_Contact
- String_Enemy

Build 244
- Character Name has been shortened to Name and moved to the Character Info tab (swapping places with Alias which now appears on the Common tab)
- editing a Nuyen Expense now properly shows the Nuyen labels instead of Karma ones
- Skillsofts and Autosofts now come with the Copy Protection and Registration Program Options when added
- Weapon Modifications and Accessories now show their calculated cost instead of "Weapon Cost"
- options in the FIRE menu are now translated names
- Gear now shows its translated Category properly
- Metatype and Metavariant are now translated in the printout XML
- Weapon Modification Category name in the Select Weapon Mod window is now translated
- Avail fields now show their translated Avail code
- Expense Entries that are created automatically now use the translated names of the items affected/added
- added missing tooltip for Metatype Source
- Notes can now be added to Bioware
- Gear, Armor, and Cyberware now support items that have a variable Cost that is not tied to Rating
- Select Weapon Category message when purchasing Ammo now reads from the translation file
- Weapon Damage and AP codes now read from the translation file
- Edit Expense window now uses the system's current date and time format for displaying date and time information
- editing an Expense with an amount of 0 no longer throws an error

Modified Strings
- Label_CharacterName

New Strings
- String_WeaponCost
- String_VehicleCost
- String_SingleShot
- String_ShortBurst
- String_LongBurst
- String_FullBurst
- String_SuppressiveFire
- String_AvailRestricted
- String_AvailForbidden
- String_DamageStun
- String_DamagePhysical
- String_SelectVariableCost
- String_SelectWeaponCategoryAmmo
- String_APHalf
- String_DamageChemical
- String_DamageSpecial
- String_DamageElectric
- String_DamageFlechette
- String_DamagePOrS
- String_DamageGrenade
- String_DamageMissile
- String_DamageMortar
- String_DamageRocket
- String_DamageAsDrugToxin
- String_DamageAsRound
- String_DamageMeter

Build 242
- attempting to Bond Foci that do not provide Improvements no longer throws an error
- Improvement Manager now ignores all attempts to create Improvements when no Improvement information is provided
- verify data file process now correctly ignores all custom data files
- Skill Specializations no longer allow a value of all spaces
- fixed the way that discounted Adept Powers are calculated and rounded (Points x Rating x Discount, rounded instead of (Points x Discount, rounded) x Rating)
- time on Expense Entries can now be modified
- Vehicles now show their System Rating

Build 241
- Cyberware Weapons can now be reloaded using the appropriate Ammo type
- Knowledge Skills list is now populated using the selected language if possible
- Skill Specialization list is now populated using the selected language if possible
- select text window now reads from the language file
- attempting to add an Echo no longer throws an error when the window opens
- Notes window can now be resized
- editing Notes now marks a character as having changes
- added Living Persona information to the Complex Forms tab
- A.I.s no longer add a Rating to the Ergonomic Program Option since it doesn't actually have one
- reorganised Gear Categories to more closely match those found in the Runner's Toolkit Compiled Tables booklet
- removed most Gear Category restrictions from items since components can be purchased on their own and combined later and allow greater flexibility
- selecting Undo Karma Expense or Undo Nuyen Expense without an item selected no longer throws an error
- Essence Holes no longer count towards Bioware and Cyberware Essence totals and just affect the character overall
- the Delete key now does the same thing as pressing the Delete button when a list item is selected (Qualities, Critter Powers, Metamagics/Echoes)
- Metatypes and Metavariants now show their translated names in the Create and Career windows
- Metatype and Metavariant source information is now shown below the Metatype label in the Create and Career window
- Maximum Armor Modification and Armor Suit Capacity (both found on AR 44) are now Optional Rules (disabled by default)
- Armor Capacity is now calculated properly for Armors without an inherent Capacity value according to the Maximum Armor Modification rule found on AR 44
- tabs now show the character's Alias instead of their Name if they have an Alias
- Weapon Dice Pool total in Career Mode now includes the bonus for the Smartgun System if the Weapon has a Smartgun System Accessory or Modification and the character has an item that provides a Smartlink
- Select Gear window no longer shows Categories that have no items for its current context
- Vehicle Mods now support <pilot /> to change a Vehicle's Pilot Rating
- Vehicles now show their Firewall, Signal, and Response Ratings
- added <movementwalk />, <movementswim />, and <movementfly /> to the printout XML to make displaying the Movement, Swim, and Fly speed easier
- Skills in the printout XML now output their translated Attribute, Skill Group, and Skill Category

New Strings
- String_Improvement_SelectText
- Label_BiofeedbackFilter
- Tip_TechnomancerResponse
- Tip_TechnomancerSignal
- Tip_TechnomancerSystem
- Tip_TechnomancerFirewall
- Tip_TechnomancerBiofeedbackFilter
- Checkbox_Options_MaximumArmorModifications
- Checkbox_Options_ArmorSuitCapacity
- Checkbox_Options_ArmorDegradation

Build 238
- A.I.s now use the correct Optimization plugin
- Gear plugins now properly use their Rating when applying Improvements when added to a character
- changing a Gear's Rating now correctly updates any Improvements they apply to the character
- searching should now work with accented characters
- augmented Attribute tooltips now use the translated object names when appropriate
- advanced Contact option strings now read from the language file
- fixed an issue where Critters with Skill Groups higher than Rating 6 would cause an error when being saved as Created and loaded in Career Mode
- Commlinks and Commlink Operating Systems are now saved, loaded, and printed properly when added to a Vehicle

New Strings
- String_SelectContactConnection_Members
- String_SelectContactConnection_AreaDistrict
- String_SelectContactConnection_AreaSprawlwide
- String_SelectContactConnection_AreaNational
- String_SelectContactConnection_AreaGlobal
- String_SelectContactConnection_MagicalMinority
- String_SelectContactConnection_MagicalMost
- String_SelectContactConnection_MagicalVast
- String_SelectContactConnection_MatrixActive
- String_SelectContactConnection_MatrixBroad
- String_SelectContactConnection_MatrixPervasive

Build 236
- fixed an issue that caused a Metatype's BP cost to be multiplied by the Karma multiplier when building a character with BP
- Echoes and Metamagics now support Quality requirements
- added a checkbox to the Select Metamagic window to show only Metamagics/Echoes the character can take
- Knowledge Skills no longer ask for a Karma expense confirmation if the cost is 0 Karma (improving a Language with the Linguistics Adept Power)
- A.I.s now have the Ergonomic and Optimization Program Options added to Matrix Programs for free
- Markup field is now correctly hidden in the Select Vehicle window in Create Mode
- fixed an issue that could prevent the Gear Qty field from being refreshed properly when selecting a different item in Create Mode
- Enemy BP is no longer included in the Negative Qualities BP total on the Build Point Summary tab since it already has its own field
- Update window no longer stays open if automatic updates are enabled and there are optional languages that are not installed but can be downloaded

New Strings
- Checkbox_SelectMetamagic_LimitList
- Checkbox_SelectEcho_LimitList

Build 234
- all items should now output their data in the selected language
- translation file verification no longer compares against Ranges data file
- translation file verification no longer checks for missing <code /> tags
- translation file verification no longer checks <costs /> when checking Lifestyles content
- Language Manager now attempts to translate selected Weapon Categories, Skills, and Skill Groups when displaying Qualities, Gear, and other items that ask for this information to be selected
- added support for translating Advantages and Disadvantages for Mentor Spirits and Paragons (<advantage /> and <disadvantage /> in the translation file)
- Weapon Mounts are now properly detected when trying to add a Weapon while using a non-English language
- Advanced Lifestyle window now uses translated names
- Advanced Lifestyle window now shows the source information for the currently selected Quality
- Mechanical Arm Vehicle Mod can now be given a Weapon
- Skills now only check for Skillsofts if the character has something that gives them access to Skillwires
- added drag-and-drop support for re-ordering Lifestyles, Armor, Weapons, and Vehicles (base items only)
- added support for the Recoil and Strength Optional Rule which adjusts a Weapon's RC based on the character's Strength (disabled by default)
- Knowledge Skills are sorted in alphabetical order when a character is loaded
- Additional Discount field in the Select Cyberware window (enabled by House Rule) now allows a negative modifier for glitched implant jobs
- fixed an issue that caused the content of custom data files to be cached when attempting to cache content from the core data files, resulting in multiple copies of custom items

New Strings
- Checkbox_Options_StrengthAffectsRecoil

Build 231
- adding free Qualities in Career Mode no longer asks you to confirm the Expense for 0 Karma
- fixed an issue that prevented Lifestyles from being modified after being added to a character when using a non-English language
- Enter key now rolls the dice when pressed in the Roll Dice window
- included Accessories and Mods are now translated in the Select Weapon window
- mount points are now translated in the Select Weapon window
- added Arsenal French Content to list of sourcebooks
- added additional Vehicles from the French version of Arsenal
- added missing MicroWeave Spider and Medusa Extensions Drones from Attitude
- Vehicles that come pre-equipped with multiple Weapons now place one Weapon on each Weapon Mount if possible
- Advanced Lifestyles can now be modified by double-clicking on them
- main character and general information sections can now be resized with a splitter
- fixed an issue that would cause Bonding a Focus to attempt to create Improvements for the incorrect piece of Gear
- translation file verification no longer compares against PACKS Kit data files
- corrected the logic for verifying Metavariant translations
- added a Notes tab in Career Mode to record general gameplay notes

New Strings
- String_MountTop
- String_MountUnder
- String_MountBarrel
- Tab_Notes

Build 229
- XmlManager now caches base data files and merged translation information which should reduce character load times by 50%-70% and make everything else a little quicker
- added support for <drainresist /> to the Improvement Manager which improves a character's Drain Resistance pool
- added support for <fadingresist /> to the Improvement Manager which improves a character's Fading Resistance pool
- added a Verify Data File button to the Options window to verify the contents of data translation files (verifies only the content from selected books; like the Verify button, this is not needed unless you're working on translations)
- added support for <rangebonus /> to Weapon Mods which increase or decreases a Weapon's Range by the specified percent
- added <rangebonus /> to Barrel Extension and Barrel Reduction Weapon Mods
- fixed an issue that caused Gear to assume that plugins should always consume Capacity, even when they do not contain square brackets to indicate that they should
- Spell list is now sorted alphabetically within each Category
- Complex Form list is now sorted alphabetically within each Category
- Martial Arts list is now sorted alphabetically within each Category
- Active Skills are now sorted in alphabetical order in non-English languages
- Skill Groups are now sorted in alphabetical order in non-English languages
- added Device field to the Vehicles tab to show the selected Vehicle's Device Rating
- added <drainresist /> to Focused Concentration (Rating 1) and Focused Concentration (Rating 2) Qualities
- fixed an issue with translations that had &amp; in their names or translated values throwing errors when attempting to load them
- Bioware Grade list in Create Mode now reads from the Bioware data file and presents only Grades that are actually available to them
- Cultured Bioware is now properly limited to non-Second-Hand Grades
- Symbionts and Genetic Infusions are properly limited to Standard Grade only
- added support for naming Armor

New Strings
- Label_Device
- Menu_NameArmor
- Message_SelectArmorName
- String_ArmorName

Build 225
- fixed an issue where the plugins for Pre-Packaged Nexi were not given an Availability which would cause an error to be thrown when selected
- added missing Evo Mobile Terminus Nexus to the Roving Hub Drone
- Nexi now have access to the Commlink Modules Category as plugins
- custom Nexi now have their context menus when added
- fixed an issue where calculating Gear Capacity in regions that use something other than "." to separate decimal places would cause an error to be thrown
- cost adding Gear to Armor now correctly includes the selected markup
- added support for Markup to Select Armor, Select Armor Mod, Select Weapon, Select Vehicle Mod, Select Weapon Mod, and Select Weapon Accessory windows in Career Mode
- added support for Markup to Select Vehicle window in Career Mode which applies the markup percentage AFTER any Used Vehicle discounts since they affect the Vehicle's base price
- Technomancer Networks no longer cost Karma to join

Build 223
- loaded Ammo now uses the translated Ammo names
- loaded Ammo now shows the names of plugins attached to the Ammo
- Reload window now uses the translated Ammo names
- Reload window now shows the names of plugins attached to each Ammo
- added a Stack checkbox to the Select Gear window in Career Mode
- adding Gear no longer stacks with existing items unless the Stack checkbox is checked when the item is added (see below)
- purchasing additional quantity of Gear that has plugins deducts the correct amount of Nuyen
- added support for splitting and merging Gear stacks
- fixed an issue where adding certain Gear would incorrectly add Gear of the same name from a different Category
- added support for Hacked Program Options
- Gear Capacity is now rounded down to a minimum of 1 if the expression results in a non-whole number
- added Capacity to Matrix Program, Simsense, and Program Options
- the free Copy Protection and Registration Program Options are no longer automatically added to Matrix Program that do not have access to them (such as IC)
- added support for loading individual clips in multiple-clip Weapons (see below)

Stacking Notes
When Stacking, Gear is matched by the combination of Name, Category, Rating, and selected values (such as selected Weapon Category or text). When clicking the + button next to Qty on the Gear tab, the selected item is the stack you will be adding to. When clicking the Add Gear button, the application adds the item to the first matching instance of Gear it can find.

Multiple-Clip Weapons
Career Mode now supports loading each clip of a multiple-clip Weapon (like the Yamaha Sakura Fubuki) individually. Each can have its own type of Ammo loaded and their counts and stats are tracked individually. When an Ammo slot is selected, the Ammo count, Weapon AP, Weapon Damage, and Weapon RC are updated to reflect the currently-selected Ammo. Clicking the Fire and Reload buttons affect the currently-selected Ammo slot.

New Strings
- Title_SelectNumber
- Title_SelectItem
- Label_SelectGear_Stack
- Tip_SplitGearQty
- Tip_MergeGearQty
- String_SplitGear
- String_MergeGear
- Message_CannotSplitGear
- MessageTitle_CannotSplitGear
- Message_CannotMergeGear
- MessageTitle_CannotMergeGear
- String_SlotNumber
- String_Empty

Build 221
- added support for <swapskillattribute /> to the Improvement Manager which replaces the selected Physical Attribute with the appropriate Mental Attribute for all Active Skills
- added support for <exclude /> to the skillattribute Improvement
- Commlinks and Operating Systems now properly save and load their Location
- plugins are correctly listed under their parent items after being moved back to the default Gear location as a result of deleting their current Location
- Gear Weapon bonus information is now written to the print XML if available (weaponbonusdamage and weaponbonusap)
- Ammo now displays its Weapon Damage and AP modifiers when selected if applicable
- the total Rating field for Active Skills is always enabled, even when the Skill is a part of a Group, so that its tooltip information is always available
- Gear in the Foci and Metamagic Foci Categories only apply their bonuses when Bound to the character and are removed if the Focus is removed for Unbound
- Power Focus now improves all MAG-related Active Skills when Bound except for Counterspelling since it is a situational modifier
- added <swapskillattribute /> to the Mind Over Matter Adept Power
- Viewer window now only shows files that end in .xsl
- corrected Total Cost to only modify the cost of the base Weapon and its Modifications excluding Accessories
- fixed an issue that prevented Gear from being deleted if it was not part of the Selected Gear Location
- fixed an issue where new Knowledge Skills showed their Category as being Academic but the Skill believed its Category was blank
- Knowledge Skills that were accidentally saved with a blank Category now assume they are Academic to avoid errors
- Skill Filter dropdown now repositions itself to avoid overlapping with other buttons
- Dice Pool size is shown for the selected Weapon's Active Skill in Career Mode
- Locations in the Gear list can now be reorganised using drag and drop (Selected Gear cannot be moved and is always the first Location in the list)
- added tracking highlight when drag-and-dropping Gear and Locations

New Strings
- Label_DicePool

Build 219
- added <categories /> to skills.xml
- Knowledge Skill Categories now populate from the Category list
- Active Skills can now be filtered in Create Mode
- added the ability to filter Active Skills based on their Category
- clicking Add & More in the Select Cyberware window when adding Cyberware to a Vehicle Mod now properly opens the Select Cyberware window again
- added support for forcing Qualities to be added through other Qualities
- fixed an issue where binding Foci in a particular order would throw and error
- fixed an issue where reducing a Gear's quantity when it belongs to the non-default container would occasionally throw an error
- moved Arrowheads to their own Category which can now be attached to standard Arrows and Bolts
- added Payload Tip from Arsenal (German) to Arrowheads
- moved Mortar Heads to their own Category which can now be attached to Mortars
- moved Heavy Mortar Heads to their own Category which can now be attached to Heavy Mortars
- moved Missile & Rocket Heads to their own Category which can now be attached to Missiles and Rockets

Build 217
- fixed an issue where selecting a PACKS Kit that had Cyberware with plugins would throw an error
- Enemy Group Rating now contributes to Enemy BP total
- Enemy Group Rating is now correctly populated when loading a character
- rewrote how Gear is written to custom PACKS Kits so that things are nested properly and no longer results in having only 1 item
- added support for Total Cost multiplier to Weapon Mod costs which multiply the total value of the Weapon
- Select Weapon Accessory and Select Weapon Mod windows now include the Weapon's Accessory and Modification multipliers to show correct cost information
- fixed an error that caused the Cyberware Grade list to not populate correctly when loading certain characters with Cyberware

Build 216
- fixed an issue that would cause some Category lists to throw errors when using a non-English language

Build 215
- added support for <concealability /> to the Improvement Manager which improves the Concealability of all Weapons
- fixed an issue where a Foci's Force was not being properly evaluated and caused an error to be thrown when attempting to populate the Bonded Foci list
- print viewer window now hides files ending in the .xslt extension which can be used for reference files that are not complete XSL sheets on their own
- added Shadowrun 4 (Skills Grouped by Rating) and Shadowrun 4 (Skills Grouped by Name) character sheets created by KeyMasterOfGozer
- Cyberware/Bioware Grade list in Create Mode now reads from the data translation file
- fixed issues with non-English languages and the Select Quality, Select Skill Group, and Select Gear windows

Build 214
- added <location /> to the list of Gear elements generated for printouts
- Advanced Lifestyle should no longer throw an error when selected after being added
- Program Suites no longer add the Copy Protection and Registration Options to themselves (they are still created for the individual programs)
- the Selected Gear default Location can no longer be deleted
- fixed an issue with dragging and dropping Gear that caused the application to hang
- fixed an issue that caused printing a character with a Martial Art to throw an error

Build 213
- added support for translating core data
- Smartlink bonus should always appear in an Active Skill's tooltip if applicable
- Smartlink bonus is included in Dice Pool and Total for Active Skills on printouts if applicable
- checking and unchecking Foci in the Bonded Foci list should no longer throw errors
- fixed an issue where attempting to select or add a Cyberware Suite that contained anything with Second-Hand or Adapsin in its Grade would throw an error
- selecting a Martial Art Advantage or Martial Art Maneuver now show the sourcebook and page number for the item

New Strings
- String_WeaponAccessory
- String_WeaponModification
- String_ExternalSource
- String_VehicleModification
- String_VehicleWeapon
- String_VehicleWeaponAccessory
- String_VehicleWeaponModification
- String_UnnamedCharacter
- String_UnarmedAttack
- String_Unarmed
- String_LivingPersona
- String_BiofeedbackFilter
- String_Commlink
- String_CommlinkOperatingSystem
- String_LivingPersonaGear

Build 211
- added support for <judgeintentions /> to the Improvement Manager which improves a character's Judge Intentions Special Attribute Test
- added support for <liftandcarry /> to the Improvement Manager which improves a character's Lift and Carry Special Attribute Test
- added support for <memory /> to the Improvement Manager which improves a character's Memory Special Attribute Test
- added Judge Intentions bonus to Kinesics Adept Power
- Gear items no longer lose their context menus as a result of drag-and-drop
- entering a blank name when adding a new Location is now treated in the same manner as clicking Cancel
- moving a piece of Gear using drag-and-drop now marks a character as having unsaved changes
- adding a Location now marks a character as having unsaved changes
- +/- now appear next to Locations when they have Gear to allow them to be expanded and collapsed as desired
- Free Spirit Critter Powers are now only available for Free Spirits
- Emergent Critter Powers are now only available to Sprites and A.I.s
- Shapeshifter Critter Powers are now only available to Shapeshifters
- Select PACKS Kit window now displays Negative Qualities that are a part of the selected Kit
- Hacked software no longer adds the Copy Protection and Registration plugins
- Add Location button now repositions itself to avoid overlapping with other buttons
- corrected the logic for calculating Essence Loss and maximum Essence which was causing characters with an Infected Quality to incorrectly report spending BP on their first point of MAG and Cyberzombies from receiving the correct bonuses/penalties to their Attributes
- Initiation/Submersion Grade names now read from the language file

New Strings
- String_Varies
- String_Grade
- String_Network
- String_Group
- String_Task
- String_Ordeal

Build 207
- added support for <swimpercent /> to the Improvement Manager which improves a character's Swim speed
- added support for <flypercent /> to the Improvement Manager which improves a character's Fly speed
- added support for <flyspeed /> to the Improvement Manager which gives a character a Fly speed if they do not already have one
- fixed an issue that prevented the proper Gear Categories from being available to Armor and Career Mode
- added swimpercent information to Cyberfins and Functional Tail (Paddle)
- added swimpercent information to Power Swimming
- added flyspeed to Wingsuit Jetpack
- opening a save file with no Movement information no longer throws an error and instead reads the missing information from the Metatypes/Critters file, adds it to the character, and saves the updated file
- A.I. characters should no longer throw an error when creating or loading due to their "Special" Movement rate
- fixed an issue that caused the list of books being used to filter content in Select windows to be based on the Settings file of the first character loaded instead of the current character
- Exotic Active Skills are no longer hard-coded and have been moved to the skills.xml data file to allow custom Exotic Active Skills to be defined
- Select Side window now shows the name of the item being installed to reduce confusion, especially when adding a Cyberware Suite with multiple limbs
- added a house rule for Allow Cyberware Essence costs to be discounted (see below)
- Rating and Gear Rating on the Vehicles tab have been merged into one field since they both reflect the selected item's Rating and only one was ever used at a time
- Matrix Programs now have the Copy Protection and Registration plugins attached to them for free if Unwired is selected in the character's Book Options
- added support for Gear Locations to keep track of where stuff is stored

Allow Cyberware Essence costs to be discounted House Rule
When enabled, an Additional Discount field appears next to Essence Cost in the Select Cyberware window. This percentage is in addition to any Essence cost discounts from Grade and other Improvements. Remember that all discounts are cumulative. For example, if a Discount of 10% is selected along with the Alphaware Grade, the total Essence cost discount will be 30%: 20% from Alphaware and 10% from the selected Discount amount.

Modified Strings
- Label_SelectSide

New Strings
- Checkbox_Options_AllowCyberwareESSDiscounts
- Label_SelectCyberware_ESSDiscount
- Button_AddLocation
- String_AddLocation
- Message_DeleteGearLocation

Build 203
- added support for multipliers to the Metatypes cost Karma equal to their BP Optional Rule (default 1)
- added Limbs for Standard Characters option to pick which limbs count towards the limb count total
- average Attributes are now calculated across the chosen number of Cyberlimbs
- tagged all Skull Cyberlimbs as occupying the head limb slot
- fixed an issue that caused the Select Armor Mod window to allow Military Grade Armor Mods to be added to standard Armor
- added Swim speeds to Metahumans (see below)
- broke Movement out into separate fields for Movement, Swim, and Fly

Movement Changes
New Metahuman characters will automatically pick up their Swim speed information. If you want to apply this to saved characters, you must manually edit the save file. Open your save file in any text editor such as Notepad. Look for the tag called <movement> (it will be very close to the top). Using a Human as an example, it should read <movement>10/25</movement>. Change this to read <movement>10/25, Swim 5</movement> (you can find your Metatype's correct Swim speed below). Make sure to include the comma and spaces as shown. Save the file and you're set.
Dwarf: 4
Elf: 6
Human/Ork: 5
Troll: 7

New Strings
- Label_OtherSwim
- Label_OtherFly
- Tip_OtherSwim
- Tip_OtherFly
- Label_Options_CyberlimbCount
- String_LimbCount6
- String_LimbCount5Torso
- String_LimbCount5Skull

Build 200
- added Cloning Machine to the Special menu in Career Mode (see below)
- put Armor Encumbrance calculation back to the correct method (Helmets and Shields and SecureTech PPP System DO count towards Armor Encumbrance but do not apply to stacking)
- Metavariant Improvements are now correctly removed from a character when changing their Metatype

Cloning Machine
The Cloning Machine is only available in Career Mode and is designed to make working with multiple copies of the same grunt/fodder NPC easier (which means you can now track their individual Condition Monitors and Ammo). After selecting Cloning Machine, enter the number of clones you would like to create. A new copy of the character file is opened and a number is added to their name to make identification easier. The cloned copies break their links to the original save file so that the source file is not accidentally overwritten by any one clone, though their individual files can still be saved. It should be noted that clones are created from the save file of the currently-selected character rather than from the state of the currently selected character (meaning that unsaved changes will not be cloned).

New Strings
- String_CloningMachineNumber
- Message_CloningMachineNumberRequired
- MessageTitle_CloningMachineNumberRequired

Build 198
- Buy Ammo button is now properly disabled when non-Ammo Gear is selected in Career Mode
- Vehicles can now come pre-equipped with Weapons
- added Stoner-Ares M202 to Edgecrusher
- Skillsofts Complex Forms can now select their appropriate Program Options
- added support for Hacked Programs and Software
- added support for Gremlins to the Dice Roller window
- Attribute tooltip now shows when the Attribute is being affected by a Cyberlimb
- fixed an issue where "BP" being translated in the selected language to throw errors when adding certain Qualities in Create Mode
- Armor from Helmets and Shields and SecureTech PPP System Categories no longer count towards Armor Encumbrance
- fixed an issue that prevented Active Skills from display at the proper width in Career Mode
- clicking the Change Specialization button for an Active or Knowledge Skill now puts the focus on the Specialization field
- rejecting the Karma cost or not having enough Karma when changing an Active or Knowledge Skill Specialization now puts it back to its old value instead of erasing it entirely
- Metatype no longer inherit bonuses from their parent Metatype

New Strings
- Label_SelectGear_Hacked
- Label_DiceRoller_Gremlins
- String_CyberlimbAttributeModifier

Build 197
- Sell Item window title now populates from the selected language
- Character Name field now repositions and resizes itself to avoid overlapping with the Character Name label
- tooltips for Gear + and - buttons are now populated from the selected language
- Attribute names are now populated from the selected language
- changing the Equipped status of Armor now removes or re-adds any Improvements for the Armor and its Armor Mods and Gear
- changing the Equipped status of Armor Mods or Armor Gear now removes or re-adds any Improvements for them
- added a button to speed up the process of purchasing more Ammo of the selected type in Career Mode
- context menu for Underbarrel Weapons is now set properly when loading a saved character
- added support for adding Underbarrel Weapons to Vehicle Weapons
- loading a saved character that has joined a Group/Network is no longer asked to spend Karma on joining the group again
- controls should resize better when using a font size larger than the Windows default
- Enter and Escape keys now work in the Advanced Lifestyle window
- changed how the lists in Select Armor, Select Armor Mod, Select Weapon, Select Weapon Accessory, and Select Gear windows work (should not see any difference in how this works hopefully, but it this is the first step towards allowing data to be translated)
- Metavariants no longer inherit Qualities from their parent Metatype
- Metatypes now have their vision Qualities as free Positive Qualities

New Strings
- Tab_IncreaseLifestyleMonths
- Tab_DecreaseLifestyleMonths
- Tip_IncreaseGearQty
- Tip_DecreaseGearQty
- String_AttributeBODLong
- String_AttributeBODShort
- String_AttributeAGILong
- String_AttributeAGIShort
- String_AttributeREALong
- String_AttributeREAShort
- String_AttributeSTRLong
- String_AttributeSTRShort
- String_AttributeCHALong
- String_AttributeCHAShort
- String_AttributeINTLong
- String_AttributeINTShort
- String_AttributeLOGLong
- String_AttributeLOGShort
- String_AttributeWILLong
- String_AttributeWILShort
- String_AttributeEDGLong
- String_AttributeEDGShort
- String_AttributeMAGLong
- String_AttributeMAGShort
- String_AttributeRESLong
- String_AttributeRESShort
- String_AttributeINILong
- String_AttributeINIShort

Build 195
- Tip_OtherCMPhysical and Tip_OtherCMStun are now bound to the proper fields
- Label_DiceRoller_Result now displays for all results an intended, not just Critical Glitches
- fixed a number of text alignment issues
- buttons now resize and reposition themselves based on their string length
- String_SelectBP_BPSummary properly initialises in the selected language
- Ignore Rules checkbox now reads its tooltip from the language file
- Physical and Stun labels on the Condition Monitor tab are now translated correctly
- tooltips for the tool bar are now populated from the selected language
- tooltips for the Armor Equipped and Weapon Installed checkboxes now come from the language file
- menus are now merged properly when using the non-default language
- added support for setting markup amount when purchasing Gear in Career Mode

New Strings:
- Tip_SelectBP_IgnoreRules
- Tip_ArmorEquipped
- Tip_WeaponInstalled
- Label_SelectGear_Markup

Build 193
- corrected the tooltip information for improving Skill Groups
- corrected the tooltip information for Knowledge Skills when loading a saved character in Career Mode
- \n in language strings is now parsed properly
- Matrix Initiative on printouts now uses the character's proper Matrix Initiative and Initiative Passes
- Cyberware Plugins can now be added to Vehicle Mods that are marked to allow them (currently only Mechanical Arms)

New Strings:
- Menu_AddCyberwarePlugin
- Message_VehicleCyberwarePlugin
- String_ExpensePurchaseVehicleCyberware
- String_ExpenseSoldVehicleCyberware

Build 192
- Roll button in the Dice Roller window now reads from the language file
- clicking Remove Character in the Print Multiple window with no character selected no longer throws an error
- Build Method lists now read BP/Karma strings from the language file
- Omae login and filtering fields are now properly translated
- Select a Side window now reads from the language file
- corrected the translation tag for Impact on the Armor tab so it no longer incorrectly appears as "Ballistic Armor"
- Matrix Initiative now compares using a Commlinks total Response instead of its base Response so Custom Commlinks will now affect Matrix Initiative properly
- added missing Matrix IP information to Sim Module Cyberware
- added Join Group/Network Karma cost to Options window (default 5)
- added Leave Group/Network Karma cost to Options window (default 1)
- added support for joining and leaving Groups/Networks

New Strings:
- Button_DiceRoller_Roll
- String_Improvement_SideLeft
- String_Improvement_SideRight
- Label_SelectSide
- Label_Options_JoinGroup
- Label_Options_LeaveGroup
- Label_Group
- Label_Network
- Checkbox_JoinedGroup
- Checkbox_JoinedNetwork
- String_ExpenseJoinGroup
- String_ExpenseLeaveGroup
- String_ExpenseJoinNetwork
- String_ExpenseLeaveNetwork
- Message_ConfirmKarmaExpenseJoinGroup
- Message_ConfirmKarmaExpenseLeaveGroup
- Message_ConfirmKarmaExpenseJoinNetwork
- Message_ConfirmKarmaExpenseLeaveNetwork

Build 191
- fixed an issue that caused the Lifestyle Nuyen window to throw an error when moving a character to Career Mode

Build 190
- all language information now comes from language files which can be found in the lang directory
- attempting to bind a Power Focus in Career Mode no longer throws an error

Build 184
- corrected an issue with Spirits and Sprites that had any Attribute, Skill, or Complex Form with a Rating expression that involved division
- window contents should no longer be affected by the selected text size in Windows
- setting a Credstick's Rating to 0 no longer throws an error
- added support for specifying Program Options for Complex Forms to metatypes.xml and critters.xml
- added support for specifying a Program Category for Optional Complex Forms to metatypes.xml and critters.xml
- plugins are now saved when creating a custom Cyberware Suite

Build 182
- added support for <adeptlinguistics /> to Improvement Manager which lets a character buy Rating 1 for Language Knowledge Skills for free
- updated the SR4 character sheet to include the page breaking solution by KeyMasterOfGozer
- Armor that has a Ballistic or Impact starting with "+" no longer doubles its value if it is the only piece of Armor the character is wearing
- added support for <fullburst /> and <suppressive /> to Weapons and Weapon Mods which changes the number of rounds fired in Full Burst and Suppressive firing modes respectively
- Miniguns, High Velocity Weapons, and Weapons with the High Velocity Weapon Mod now consume their correct ammo amounts when firing in Full Burst and Suppressive firing modes
- added support for creating custom Cyberware Suites based on a character through Special > Create Cyberware Suite menu item in Create Mode (all Cyberware must be of the same Grade)
- added a house rule for No Armor Encumbrance (disabled by default)
- added a house rule to use BOD+STR as the Armor Encumbrance Threshold (disabled by default)
- selecting Free! in the Select a Quality window without having a Quality selected no longer throws an error
- fixed a logic error where Condition Monitor tooltips would only show if the total modifier was greater than zero instead of not equal to zero
- fixed a logic error where Movement Speed was only printed if the character had Movement Speed Improvements
- Armor Capacity for Armor is now calculated in the Select Armor window

Build 180
- added support for <ammocategory /> for Weapons which overrides the type of Ammo a Weapon uses (typically for Grenade Launchers that are found in the Assault Rifles category)
- marked Grenade Launchers for Assault Rifles and Battle Rifles as using Grenade Launchers Ammo (minigrenades)
- added support for <careerkarma /> requirement condition for Qualities which requires a character to have earned an amount of Career Karma before the Quality can be selected
- added Legendary Quality from Street Legends
- added support for naming Vehicles
- corrected a logic error in the Essence cost calculation for Basic Bioware when a character has both the Type O System and Biocompatibility (bioware) Qualities
- increasing Submersion Grade in Create Mode now costs the correct amount of Karma and puts the proper Grade number in the list
- added Tradition and Stream information to printouts
- Movement Speed Improvements no longer affect Fly or Swim Movement Speeds which throw errors (and shouldn't be modified)
- Vehicles now show their Sensor's Signal Rating (next to the Sensor field when a Vehicle is selected)
- added the ability to search for Weapon and Vehicles Mods in the Select Mod window
- broke Reality Amplifiers into their individual types
- Reality Amplifiers can now be added as Plugins for Commlinks

Build 177
- Drain tooltips no longer throw an error for spells that contain a formula not based on the Spell's Force
- Drain tooltips now calculate the Drain correctly in regions that use "," to separate decimal places
- added Redmond to list of specializations for Area Knowledge: Seattle
- Black Market Quality now prompts for additional information when added
- Sapient Education no longer counts towards the Positive Quality total since it is not technically a Quality in RC
- Weapons now show their total Ammo value which includes Modifications and Underbarrel Weapon adjustments on printouts
- Supernatural Toughness Adept Power has been broken out into Supernatural Toughness (Physical) and Supernaturall Toughness (Stun)
- added missing Emergency Field Dressing Gear from War!
- Chaser Autosoft can now go up to Rating 4
- added Greater Forms for Spirits from Street Magic

Build 176
- Weapon Modifications and Accessories can now be added to Underbarrel Weapons
- Vehicle Mods that come pre-installed with a Vehicle are no longer considered for Availability restrictions when marking a character as Created
- Weapon Modifications and Accessories are no longer considered for Availability restrictions when marking a character as Created

Build 175
- reducing a character's Initiate/Submersion Grade in Career Mode now reduces the Attribute's Maximum accordingly
- Skills now properly use their Skillsoft's Rating when printing
- revised Vehicle context menu so that Add Gear and Add Weapon appear in the Gear and Weapons menus respectively and is more intuitive
- added a tooltip to DV on the Spells tab which shows the base DV for the selected Spell at all of the Forces the Magician can cast the Spell at
- increasing a Skill to Rating 7 now correctly doubles the cost in Create Mode
- Foci with <selecttext /> now appear in the Focus list properly
- fixed an issue where attempting to bond a Weapon Focus in Career Mode would throw an error
- added missing Vehicles from War!
- added Grenade Plugin: Gecko from War!
- added missing Heavy Mortar and Howitzer Ammo from War!
- added range information for Heavy Mortar and Howitzer
- new Contacts are placed in the correct location when the list is scrolled
- new Enemies are placed in the correct location when the list is scrolled
- date can now be changed when editing an Expense Entry
- added support for Cyberzombies (Special > Convert to Cyberzombie)
- added an optional rule for Metatypes cost Karma equal to their BP (disabled by default) to accommodate the German books which say that Metatypes cost Karma when creating a character with Karma

Build 172
- Expense Entry Undo information is now part of the save files
- correct a logic error in Gear Availability calculations that was checking to see if it contained "+" instead of starting with "+"

Build 171
- settings are now saved to an XML file which can be used to keep application configurations identical across multiple computers (see below)
- added preferred build method (BP/Karma), Build Points, and maximum Availability to the Options window
- Choose BP Amount window now reads preferred build method, Build Points, and maximum Availability from Options and uses those as the default values in the window
- Reload button is now properly disabled when no Weapon is selected
- corrected Karma costs for improving Martial Arts in Career Mode
- SR4 character sheet now shows the Rating and selected values for Vehicle Gear
- Select Skill window now includes any appropriate Exotic Active Skills the character has already selected
- Armor now supports the <addoncategory /> tag to include Gear that is normally only available as plugins
- Ally Spirit Critter now properly uses the Attribute values from the data file instead of being limited by its Force like a traditional Spirit

Settings Files
Chances are, most people are just going to stick with the default one and modify it as needed. For those who take part in multiple games where the sourcebooks allowed and optional rules used varies, you can create additional Settings files to keep all of this information separate. To create a new Setting, copy the default.xml file in the settings directory, rename the new copy to whatever you like, then modify it using the Options window. When you create a new character, Chummer asks you which Setting you would like to use (if more than 1 file exists). The name Settings file used is saved as part of the character file. You can change the Settings file a character uses by opening the save file in a text editor and changing the <settings /> tag to match the name of the desired file. These files can be given to players to make sure that everyone has the same set of options enabled.

Build 169
- added support for <restricteditemcount /> to Improvement Manager which increase the number of items over the set Availability the character is allowed to start with
- added Max Avail field to the Select BP window which sets the maximum Availability of items a character can start the game with (only checked when a character attempts to enter Career Mode)
- added the ability to search for Qualities in the Select Quality window
- Augmented Attribute calculations now properly adhere to Improvement Precedence

Build 167
- Adept Powers that affect an Attribute can now be marked as not doubling the Power Point cost when the affected Attribute exceeds its Metatype Maximum
- Improved Reflexes Adept Powers no longer double the Power Point cost when raising REA above its Metatype Maximum

Build 166
- Spirits and Sprites now have their Bound checkbox set correctly when loading a character
- renamed Select Contact Connection Modifiers window to Advanced Contact Options
- added Free Contact checkbox to Advanced Contact Options
- clicking Cancel while selling a Weapon Accessory or Weapon Mod no longer sells the item
- Armor Mods now display their calculated Availability when applicable
- opening a linked Contact or Spirit now uses the same loading mechanism as other characters and properly sets the tab's title
- added support for adding Notes to any item by right-clicking on an item and choosing Notes from the context menu (window can be quickly closed by pressing Esc which also saves the contents)

Build 164
- added support for <damageresistance /> to Improvement Manager which grants a character additional dice for Damage Resistance Tests
- added Ballistic Armor and Impact Armor fields to the Condition Monitor tab in Career Mode
- added Dmg Resistance Pool field to the Condition Monitor tab in Career Mode which shows the total number of dice the character gets for Damage Resistance Tests
- Advanced Lifestyle Qualities are now properly cleared when moving from one Advanced Lifestyle to another in Career Mode
- Spirits and Sprites no longer have their number of services owed limited by an Active Skill in Career Mode
- Adept Powers that improve Attributes now double the Power Points cost when going over the Attribute's Metatype Maximum
- Armor now displays the selected value for its Improvement when applicable
- Armor and Armor Mods now show their name instead of internal ID when asking for values to be selected for an Improvement
- Metamagics and Echoes now show their name instead of internal ID when asking for values to be selected for an Improvement
- Mentor Spirits and Paragons now show their name instead of internal ID when asking for values to be selected for an Improvement
- Martial Arts Advantages now show their name instead of internal ID when asking for values to be selected for an Improvement
- Metatypes and Metavariants now show their name instead of internal ID when asking for values to be selected for an Improvement
- Improvement dialogues now show the name of the item adding the Improvement for clarification if it's provided
- canceling an Improvement dialogue when selecting a Mentor Spirit or Paragon now properly cancels the Quality being added
- fixed an issue where deleting the last existing Weapon Accessory on a Weapon would also delete the first Weapon Mod
- Advanced Lifestyles now print their Comforts, Entertainment, Necessities, Neighborhood, Security, and Qualities
- binding a Focus in Career Mode now creates a Karma Expense Entry instead of requiring a manual Karma Expense Entry to be made
- un-binding a Focus in Career Mode now asks for confirmation
- added ability to filter Active Skills by All, Rating > 0, and Total Rating > 0 in Career Mode
- special path characters are now ignored by Omae when attempting to save the downloaded file

Build 160
- fixed a logic error with Essence Loss and MAG/RES Attribute costs in Create Mode
- fixed an issue where deleting an Adept Power would cause all other Powers below it to be delete as well
- Metamagic and Echoes now show their sourcebook information when selected on the Initiation/Submersion tab
- Mentor Spirit and Paragon information now appear on the Spells and Spirits and Sprites and Complex Forms tabs if a Mentor Spirit or Paragon has been selected
- Armor now calculates its Armor Capacity if a value is not provided
- Advanced Lifestyles can no longer go below 0 LP which would cause the application to throw an error
- Advanced Lifestyle information is now properly cleared when selecting another Lifestyle from the list in Career Mode
- Gear now supports items having a cost of Gear Cost * X

Build 157
- losing access to the Adept Powers tab now properly clears the list of the Adept Powers
- losing access to the Spells and Spirits tab now properly clears all of the spells from the Spell list
- losing access to the Initiation tab now properly removes any Improvements from Metamagics/Echoes
- Attribute Modifiers can no longer take a character's minimum value below 1 unless they are a Critter (previously applied to anyone with access to the Critters tab)
- only installed Weapon Mods and Accessories count towards Concealability
- fixed an issue that could cause Maximum and Augmented Maximum Attribute values to display a value less than 0
- ESS Loss now decreases MAG/RES directly instead of lowering its effective value (in Create mode, this only lowers the Maximum Attribute value)
- if MAG/RES ever drop to 0 from ESS Loss from Cyberware/Bioware in Career Mode, the character suffers burnout, losing access to all of their MAG/RES abilities and Attribute-linked Skills become Knowledge Skills
- removing a Focus/Metamagic Focus from Gear properly removes the matching Bound Focus from the character
- all Critters can now add Critter Powers from the Weakness category, even if they're not usually allowed to select additional Critter Powers
- added tooltips for Augmented Attribute values to show how the Augmented value is being calculated
- Omae now displays a message if a character cannot be downloaded instead of throwing an error
- Omae now ignores special pathing characters in character names to avoid errors
- Omae window can now be resized vertically to fit more characters in the window on larger displays
- DV Improvements now affect Weapons created by Cyberware

Build 155
- added support for <avail3 /> and <avail6 /> to Gear
- revised how searching for Gear works so that only items from the selectable Categories are searched for, and works when adding plugins
- Weapon Mods now save their Rating and appear with the Mod's name when added to a Weapon
- Gear now shows its Armor Capacity instead of standard Capacity when selected in the Armor list
- Armor now adds any Armor Mods and Gear that comes with it by default
- underbarrel Weapons now have 6 slots instead of 3
- fixed an issue that prevented the Sensors category from being available to Vehicle Sensors in Career Mode
- added Group Name to the list of fields for a Contact's Connection Modifiers
- background Colour of Contacts can now be changed through the Contact's Connection Modifiers window

Build 153
- fixed an issue with the Improvement Manager that forced values to be selected after changing the Rating of an Adept Power
- character's Created status is now sent as part of their upload information for Omae
- added support for filtering characters in Career or Create Mode to Omae
- added a My Account button to Omae that appears after you are logged in which lets you add or change the email address for your account
- added support for resetting your Omae password which emails your new password (must have an email address set for your account)

Build 152
- fixed an issue that caused non-numeric Cyberware Plugin costs to throw an error when selected in the Select Cyberware window
- fixed an issue where users who were not logged into Omae could impersonate an existing user

Build 151
- Omae no longer allows blank user names or passwords
- fixed an issue that caused non-numeric Armor Mod costs to throw an error when selected after being added to a character

Build 150
- Contact Notes window can now scroll
- initial release of Omae (found in Tools > Omae) (see below)

About Omae
Omae is an online character repository where players and GMs can upload their creations to share with others who are looking for Contacts, Enemies, and Critters for their games. Anyone can download characters, but you must have a registered Omae account in order to upload characters. Registration is required so that people can see who put the effort into the character, search for other creations by that person, as well as allowing only the author to update a revised version of the character or delete it entirely. Registration is free and only asks for a user name and password. No other information is asked for or recorded. I have no use for that stuff. Password are encoded and stored in the online database. You may also choose to save your user name and password information locally so that you can log into Omae automatically when you open the window. Password are stored in an encoded format within the Windows Registry along with the other Chummer settings. When a character is downloaded, it is saved to your [Chummer path]\saves\omae directory.

Build 149
- clicking Download Updates with nothing selected in the update window now displays an error message and does not attempt to download nothing
- Select Gear window no longer disables Search when adding Gear to a Vehicle
- clicking the Delete Vehicle button without having a Vehicle selected no longer throws an error
- Attributes on the Build Point Summary tab in Create Mode has been broken out into Primary Attributes and Special Attributes to make Attribute BP totals easier to understand
- added tooltips for Primary Attributes and Special Attributes to show the BP cost for all of the character's Attributes
- canceling an Improvement dialogue when adding Gear to a Vehicle no longer causes an irremovable piece of Gear to be added
- canceling an Improvement dialogue when adding a Martial Arts Advantage no longer causes an irremovable Advantage to be added
- Contacts can now have their Connection set to 0 if this Rating is unknown
- adjusted the size of Contacts and Enemies so they no longer get a horizontal scroll bar when the list can be scrolled vertically
- Specializations no longer cause Free Knowledge Skills in Karma Create Mode to get stuck in an infinite loop while calculating totals
- 0-Rating Knowledge Skills no longer cost 2 Karma in Karma Create Mode
- Armor Mod information is now refreshed as the Rating changes
- added support for Armor Capacity
- added support for adding Gear to Armor
- Vehicle Category list is now sorted in alphabetical order

Build 147
- added support for <skillwire /> to Improvement Manager which limits the effective Rating of Skillsofts
- added appropriate <skillwire /> Improvements to Cyberware
- Complex Forms now include the name of their commonly-used Skill
- Complex Form commonly-used Skill now appears on the printout
- Gear Plugins can now have Plugins of their own, meaning that Program Options can be added to Matrix Programs attached to a Commlink
- added support for multiple-capacity Gear
- increasing an Active Skill from Rating 0 to Rating 1 in Career Mode now breaks the Skill Group
- added an option to allow Active Skills to be re-Grouped if all of their Ratings are the same (disabled by default)
- free Knowledge Skills in Karma Create Mode are now spread as evenly as possible amongst the lowest Ratings
- Vehicle Gear and Weapons are now properly exported when the Vehicle has no Vehicle Mods while creating a PACKS Kit

Build 145
- added support for <infirm /> to Improvement Manager which impacts the cost of Physical Active Skills
- passing a save file as a command line argument no longer throws an error
- Expense Entries are now printed in the correct order and date format for computers that are using a non-US date format
- re-added support for converting Qualities in saved in the old format since it seems there ae a number of character still floating around with them
- loading a character with the old Quality format immdiately saves the file with the new Quality format
- Sensitive System Negative Quality now correctly only affects the Essence cost of Cyberware

Build 142
- added support for <uncouth /> to Improvement Manager which impacts the cost of Social Active Skills
- added support for <initiation /> to Improvement Manager which adjusts a character's Initiation Grade
- added support for <submersion /> to Improvement Manager which adjusts a character's Submersion Grade
- list of Qualities in the Select a Quality window is now sorted alphabetically
- Fading Resistance total is now correctly updated when modifying an Attribute in Career Mode
- Skillsofts now affect Active Skills and Knowledge Skills (for Knowsoft/Linguasoft, you must create a Knowledge Skill with the same value you chose for the Skillsoft, such as "Spanish")
- Uncouth now properly affects the cost of Social Active Skills and locks Skill Groups that are made up of Social Active Skills
- double-clicking on a Critter Power in the Select Critter Power window now accepts the selected Critter Power as though the OK button was clicked
- list of Critter Powers that the character has is now sorted in alphabetical order
- Critters can now raise their Skill Rating to their standard maximum Rating rather than just the starting Rating
- added support for convering Mundane Critters into Mutant Critters (Special menu > Convert to Mutant Critter)
- added support for convering Mutant Critters into Toxic Critters (Special menu > Convert to Toxic Critter)
- added an option for a flat number of free Contact BP (disabled by default)
- renamed Online Help in the Help menu to Chummer Wiki
- added a checkbox to the Select a Quality window to show only Metagenetic Qualities (only appears when the character can select Metagenetic Qualities)

Build 140
- Technomancer Sprites can now have a Rating higher than 6

Build 139
- corrected the Essence cost formula for Cyberware Suites
- RES improvement button in Career Mode now considers the character's Submersion Grade (instead of Initiation Grade) to determine if it should be enabled or not

Build 138
- Qualities marked as not contributing towards the Positive/Negative Quality BP limit properly deduct their cost from the character's BP/Karma total
- Print window in Create Mode no longer prevents you from continuing to work in the main application window
- characters now remember they have a Print window open and bring it to the foreground
- Print windows now refresh automatically when they are open and a change is made to the character in Career Mode
- creating a PACKS Kit with Bioware/Cyberware no longer creates multiple copies of each item
- added a basic Dice Roller to the Tools menu
- added support for adding notes to Contacts and Enemies

Build 137
- update window now displays the changelog for the application when an application update is being downloaded
- update window now updates a File Progress progress bar to show that work is actually being done instead of appearing as though the update has stopped

Build 136
- added support for <armorencumbrancepenalty /> to Improvement Manager which adjusts the AGI and REA penalties by the number specified
- Nuyen totals are correctly updated after adding an Advanced Lifestyle
- added Expense Undo support for manually created Karma and Nuyen Expenses
- Skill Groups are disabled if you do not have access to at least one of the Group's Active Skills
- adding a Negative Quality in Career Mode now creates a Karma Expense Entry which can be undone
- added a Free! checkbox to the Select a Quality window in Career Mode which changes a Quality's cost to 0 Karma
- Metatypes with a natural Essence of 0 can now be marked as Created
- Armor Mods now create their Improvements using their selected Rating instead of Rating 1
- Armor Mods now update their Improvements when their Rating changes
- added Military-Grade Armor Enhancements from Arsenal
- Nuyen Expenses now have a % adjustment field that modifies the total value of the Expense
- when deleting Enemies in Career Mode, you can choose between removing them for free or removing them with Karma
- special Attribute-only tests (Composure, Judge Intentions, Lift/Carry, and Memory) now appear on the Other Info tab and on the character sheets
- Living Persona Attributes are now properly limited by the RES Attribute

Build 133
- Select PACKS Kit window now shows Staring Nuyen BP if a value is given
- clicking in an empty space of the Kits list in the Select PACKS Kit window no longer throws an error
- Gear plugins now have their Quantity set correctly when being added through a PAKCS Kit
- added support for Complex Form Options to PACKS
- added support for fully-defined Martial Arts to PACKS
- added support for underbarrel Weapons to PACKS
- added support for Vehicle Gear plugins to PACKS
- added support for creating custom PACKS Kits based on a character through Special > Create PACKS Kit menu item in Create Mode
- Text-Only character sheet now prints Description, Background, Concept, and Notes sections when applicable
- added Signal to the Build Nexus window
- adding a Complex Form in Career Mode now asks for confirmation
- Submersion History is now recorded properly
- Undo for Submersion Grade Karma Expenses now works properly
- Bound/Registered checkbox for Spirits/Sprites is now enabled in Career Mode
- Vehicle Mods that come with a Vehicle can now be removed
- Vehicles are no longer slowed down by the Armor they come equipped with by default (Armor Mods must exceed the Vehicle's standard Armor Rating to affect its Speed and Accel)
- Free! and Do It Yourself now show the adjusted price in the Select windows
- Enemies now allow for Connection Groups
- A.I.s now have access to all of the Unwired A.I. Qualities, including those without BP values
- unchecking Show only Qualities I can take in the Select a Quality window now works with A.I. characters
- Physical and Mental Attributes can now be raised to their total maximum (Metatype Maximum + modifiers) instead of just their Metatype Maximum in Career Mode
- Sprites now have access to the Sprites and Complex Forms tab
- Sprites can now properly set their Complex Form Ratings to match their own Rating
- individual character tabs now show just the character's name to make them easier to find

Build 130
- multiple windows now appear as a series of tabs to make finding and switching between open character easier
- Condition Monitor penalties are now applied to all Initiative scores in Career Mode
- losing access to the MAG or RES special Attributes now resets their values back to the Metatype minimum in Create Mode
- canceling an Improvement dialogue now rolls back all of the Improvements that would have been created by the selected item and prevents the triggering item from being added to the character
- added System to list of Vehicle Modifications
- Vehicles are now limited to +2 improvements to Response, System, Firewall, and Signal unless they have the Modular Electronics Vehicle Modification
- added support for <selectmartialart /> to PACKS
- added support for <lifestyles /> to PACKS

Build 128
- added support for <adeptpowerpoints /> to Improvement Manager which grants additional Power Points to Adepts/Mystic Adepts
- added Additional Power Point Metamagic to cover the optional rule for Adepts/Mystic Adepts gaining Power Points in place of a Metamagic ability
- melee Weapons no longer throw an error when selecting them
- fixed an issue that caused the application to restrict underbarrel weapons to one per character instead of one per Weapon
- Weapon Mods can now be added to Cyberweapons
- added tooltip for the Contact Connection Modifiers button
- added tooltips for the link icons for Contacts/Enemies and Spirits/Sprites
- MAG/RES are now correctly affected by ESS loss
- added support for the optional rule to limit dice pools to 20 dice or 2 x (Natural Attribute + Skill Rating), whichever is higher (disabled by default)
- added a house rule that only reduces MAG/RES maximum from ESS loss

Build 127
- Knowledge Skill list is properly populated again

Build 126
- added Expense Undo support for Nuyen: Armor Mod, Nuyen: Weapon Accessory, Nuyen: Weapon Mod, Nuyen: Vehicle Mod, Nuyen: Vehicle Gear, Nuyen: Vehicle Weapon, Nuyen: Vehicle Weapon Accessory, Nuyen: Vehicle Weapon Mod, Nuyen: Increase Lifestyle, Karma: Add Spell, Karma: Skill Specialization, Karma: Skill Group Rating, Karma: Skill Rating, Karma: Metamagic/Echo, Karma: Initiate Grade, Karma: Add Martial Art, Karma: Martial Art Rating, Karma: Martial Art Maneuver, Karma: Add Complex Form, Karma: Improve Complex Form, Karma: Add Complex Form Option, Karma: Improve Complex Form Option
- reorganised Options window into tabs so it is less cluttered
- fixed an issue that prevented Technomancers from improving their Complex Forms when the maximum Rating equaled their RES Attribute
- deleting a Complex Form Option now actually removes it from the Complex Form
- Skillsofts Complex Forms and Complex Form Options now only cost an amount of Karma equal to the Complex Form Improvement cost (default 1)
- Skillsofts Complex Forms now require the character to have the Biowire Echo
- Select Quality window now lets any Quality be selected when Ignore Rules is turned on
- selecting the Selected Vehicle item when any Vehicle has a Sensor Plugin no longer throws an error
- added support for the optional rule to ignore Armor Encumbrance when only a single piece of Armor is worn (disabled by default)
- list of sourcebooks in the Options window no longer requires the book to be selected before it can be checked/unchecked
- Update window now appears when updates are downloading and Automatic Updates are enabled so it doesn't appear as though the application has hung
- added support for changing a character's Metatype while in Create Mode (found in the Special menu)
- Free Contacts and Free Knowledge Skills options now show the proper checked status after saving options
- right-clicking on a file name in the most recently used list now makes it sticky so it always appears in the menu (right-click again to un-sticky)
- Source labels now show the full book name in a tooltip when you hover over them
- Qualities no longer add their Improvements to the character if they cannot be added because of BP/Karma limitations
- Bioware, Cyberware, Gear, Armor, and Armor Mods no longer add their Improvements to the character if they do not have enough Nuyen to purchase them in Career Mode
- Used Vehicles no longer throw an error when trying to add them to a character in regions that use "," to separate decimal places
- Condition Monitor penalties have been corrected to use the highest value, not cumulative
- Weapons now use the total ammo bonus modifier for all Mods instead of applying each bonus separately
- added support for Additional Clip adding a second clip to the Weapon
- Firing Selection Weapon Mods are now a separate item for each Mode that can be selected and add their Mode to the Weapon
- Complex Form Options have been added to printout XML
- Complex Form Options now appear on character sheets
- Text-Only character sheet now prints Complex Forms when applicable
- all Critter Powers are removed from the character if access to the Critters tab is lost
- Infected Qualities now grant access to the Critters tab and add the appropriate Critter Powers

Build 123
- added Expense Undo support for Nuyen: Armor, Nuyen: Weapon, Nuyen: Vehicle
- 2 x CHA Free Contacts Option now applies to both BP and Karma build modes
- fixed an issue that caused Free Contacts points to calculate per-contact instead of for the character as a whole
- changed Free Contacts Option to allow the multiplier value to be specified
- fixed an issue that caused precedence 0 Improvements to stack with others
- High Pain Tolerance Positive Quality no longer stacks with other Condition Monitor Threshold Improvements
- Impaired Attribute Negative Quality no longer allows EDG, MAG, or RES to be selected
- Text-Only character sheet now prints EDG with the rest of the Attributes
- Text-Only character sheet now prints Armor Mod Ratings when applicable
- character sheets no longer display Rating 1 for Adept Powers that do not have a Rating
- Advance Lifestyle Qualities list now clears when a different Advanced Lifestyle is selected
- Weapons with AP -half no longer throw an error when selected in Career Mode
- Armor Rating stacking modifiers from items like Form-Fitting Armor are now calculated separately and added to the highest Armor/Clothing Armor Ratings instead of being rolled into the highest Armor Rating

Build 121
- removed temporary support for converting Qualities from the old format to the current format
- removed the RES Attribute from A.I.
- Metatypes that have an Attribute whose maximum is 0 (typically A.I.s) can now set any other Attribute to their Metatype maximum
- Physical Attribute controls are disabled when creating an A.I.
- free Positive Quality BP and free Negative Quality BP Improvements are now correctly loaded from saved characters
- clicking on Add Metamagic/Add Echo in Career Mode when the character does not yet have an Initiate Grade no longer throws an error
- added Ruger Thunderbolt w/ Smartgun Weapon (Laser Sight version was not added since the Mod can be purchased for the same price)
- Camera, Trideo and Microphone now consume 1 slot instead of a number of slots equal to their Rating
- underbarrel Weapons now show their halved Ammo capacity when selected, not just when reloading them
- Complex Form Options now cost BP/Karma
- Complex Form Options can now be improved in Career Mode
- changing a character's RES now changes the maximum value for the Complex Form field without having to re-select a Complex Form
- MAG and RES Active Skills are now disabled when a character does not have access to those special Attributes
- Uneducated Negative Quality should now impact Skills and Skill Groups properly
- added support for selecting individual aspects of Contact Connection Modifiers
- began adding support for Expense Undo entries (see below)

Expense Undo Entries
This will be an ongoing project. By right-clicking on a Karma or Nuyen Expense, you can choose to undo the purchase. This will only be for Expenses that were created during the current session. They will not be saved with your character information, so once you have closed the character, the undo history is lost (largely to prevent undoing something done 10 game sessions ago without undoing anything else). Currently supported items - Karma: Attribute, Karma: Add Quality, Nuyen: Cyberware/Bioware, Nuyen: Gear. This only undoes the expense for the item you have selected. If you later added child items you should undo these expenses first - the undo function strictly undoes the single item that is selected, meaning anything that was added after and not undone will not be refunded. This is intended to undo your most recent few transactions only.

Build 118
- A.I.s now have their missing Rating, System, Firewall, Signal, and Response Attributes
- A.I. Condition Monitor, Matrix Initiative, and Initiative Passes are now calculated correctly
- Commlink Software Suites, Program Packages, Software Suites, and Skillsoft Clusters now have their Programs added as Gear
- added Martial Art variants from Runner's Companion
- adding missing Software from War!
- added support for Software going to Rating 10 from War!
- added support for Rating 10 Nexi Components
- Nexi Components now populate their Availability when added
- Gear marked as Free! now correctly sets the price to 0 when in Create Mode
- removed Biofeedback Filter and Program Packages from list of Complex Forms
- Vehicle Speed and Acceleration can no longer go below 0
- corrected an error where discounted Adept Powers got progressively cheaper after saving and loading
- there is now a distinction between Dice Pool modifiers and Rating modifiers for Skills with only Rating modifiers being subject to the maximum modified Rating rule
- Skill tooltips now provide a distinction between Rating modifiers and Dice Pool modifiers and report "X of Y" of the character's total Rating modifiers being used because of the maximum modified Rating rule

Build 117
- added support for <freespiritpowerpoints /> to Improvement Manager which grants additional Power Points to Free Spirit characters
- added support for Free Spirit characters (see below)
- added support for A.I. character (see below)
- added A.I. Critters from Unwired
- added Sprite Critters (big thanks to ShadowWalker for providing these)
- added support for <gears /> to critters.xml so A.I. Critters can come pre-equipped with their Programs
- Military Grade Armor now uses the proper BOD X 3 limit for Armor Encumbrance (having a single piece of Military Grade Armor equipped raises a character's Encumbrance limit, regardless of any additional Armor they may be wearing)
- Shapeshifters now have access to the Critters tab and have been given their Critter Powers (which also lets them add/remove Vulnerability and Allergy Critter Powers for their Untouched By Silver optional rule)
- Shapeshifters now have Metavariants which let them select a Metatype for their Not Quite Always Human optional rule
- Select Critter Powers window now groups Powers by Category
- unarmed damage now correctly rounds up instead of down
- added an option to allow free Knowledge Skills for characters in Karma Build Mode (disabled by default)
- added an option to allow CHA x 2 free points of Contacts for characters in Karma Build Mode (disabled by default)
- Career Mode correctly uses the Metatype's maximum Essence as the baseline for determining Essence Loss penalties
- Exotic Active Skills no longer eat up points for selecting their Specialization
- added support for <inherited /> Quality Requirement which indicates the Quality can only be gained when it is part of a Metatype
- Skill Ratings in critters.xml now support expressions

Free Spirit Characters
Magic replaces Force since they are the same Attribute for the Free Spirit. When you first create a Free Spirit character, your Attribute BP total will be very high but is technically correct. All of the character's Attribute start at 2 and have a Metatype Maximum of 2 (the Free Spirit's starting Force/Magic). This means that all of your Attribute costs are being calculated at their Metatype Maximum which adds +15BP per Attribute. (This technically breaks all of the other written rules saying only 1 Physical/Mental Attribute can be at it's Metatype Maximum.) When MAG 3 or higher is selected, this number drops back down since they are all no longer at their Metatype Maximum. (And who would play a Force 2 Free Spirit anyways?)

A.I. Characters
Resonance replaces Rating. Their free Programs can be purchased through Gear by selecting the Free! checkbox when purchasing.

Build 114
- added support for <overflow /> to the Improvement Manager which improves the number of Overflow Condition Monitor boxes the character has
- Physical Condition Monitor in Career Mode now includes boxes for Overflow
- added Overflow to the Condition Monitor on the Shadowrun 4 Character Sheet
- Other Info tab now shows a character's Career Karma (Career Mode only) and Movement
- corrected how the maximum modified Skill Rating is calculated (total maximum modified Rating = 1.5X the skill's base Rating)
- added support for the special Vintage Weapon Mod from Gun Heaven which doubles the cost of all Accessories and Modifications
- Initiation/Submersion Grades now record if a Group/Network and Ordeal/Task was used for each Grade
- added a list to the Initiation tab which shows which options were used for each Grade
- fixed an issue that caused the Weapon created by the Drone Mortar Gear to throw an error when selected or attempting to print
- Elemental Strike and Elemental Resistance Adept Powers now ask for a value to be selected
- <specificattribute /> Improvements now include support for precedence attribute which determines how they stack with other Improvements to the same Attribute (see below)

specificattribute precedence
This has been included to (and should only be used for) Cyberware, Bioware, and Powers that affect Initiative and/or Reaction which either does not allow it to stack with any other enhancement, or only certain ones. A precedence of 1 ignore all other Improvements and uses the COMBINED value of all other precedence 1 items (Wired Reflexes, Move-by-Wire, and Reaction Enhancers). A precedence of 0 ignore all other Improvements and uses the single highest precedence 0 Improvement the character has (Synaptic Booster). Short version: nothing you need to actually worry about - the necessary items have already been updated and Chummer figures out what it should use. :)

Build 112
- added a bunch of <forbidden /> elements to Qualities
- Swap Quality excludes the selected Quality from Forbidden checks which prevented a Quality from being upgraded/downgraded to a different Rating
- fixed an issue that caused Cyberware with bundled subsystems to throw an error when being added when the <bonus /> nodes between parent and child didn't match or exist
- Born Rich Positive Quality now correctly affects characters built using Karma
- removing the Born Rich Positive Quality now removes its bonus from the character when the Quality is removed
- resizing the window no longer causes the BP/Karma and Source fields on the Common tab to jump into the Quality list

Build 111
- Metavariant is once again populated
- Bioware now shows its Rating and selected values when loading a character
- added an option to include Karma and Nuyen Expenses on the character sheets (disabled by default)
- Persona Limit for Nexi can now be manually set
- added Pre-Packaged Nexi to Gear
- corrected an issue that caused custom Commlinks to limit Firewall and System options once one of them had been added to the Commlink
- added a Do It Yourself checkbox for Commlink Upgrades
- Impaired Attribute Negative Quality now decreases the Augmented Maximum value by the correct amount
- added Dissonant Echoes, Programs, and Program Options
- removed redundant Empathy Software from the Vision Enhancement Gear category and gave Vision Sensors access to the Sensors category for plugins
- Group Initiation/Network Submersion and Initiation Ordeals/Submersion Tasks can now be selected when creating a character
- added support for Group Contacts

Build 109
- Qualities now show their selected text values on the character sheets
- Martial Arts now correctly checks the BP cost of only Qualities that count towards a character's Quality BP limit
- ammo that has a Recoil modifier no longer throws an error when you attempt to reload a Weapon with it

Build 108
- corrected the Response calculation for Nexi
- adding a Quality now correctly check each Quality to see if it counts towards the BP limit, not just the Quality that is being added
- changing any of the information on the Character Info tab now causes the changes made flag to be set
- corrected the formula for determining a Starting Nuyen amount based on the Nuyen they have remaining
- Metagenetic Improvement correctly sets the character's Attribute value to its new minimum after selecting your Metatype/Metavariant
- when adding a new Quality, the free Quality BP gained through SURGE is now included when determining if you have exceeded the allowed BP amounts
- dragging and dropping a piece of Gear now properly re-creates any accessories it had

Build 106
- added support for <fresspositivequalities /> to Improvement Manager which allows a number of BP in free Positive Qualities
- added support for <fressnegativequalities /> to Improvement Manager which allows a number of BP in free Negative Qualities
- replaced the Changeling BP Adjustment Qualities with <freepositivequalities /> and <freenegativequalities /> Improvements as needed
- Enforce Skill Rating Maximum option now saves its value to the correct place instead of overwriting the value for the Skill Defaulting Includes Modifiers option
- adding Gear to a Vehicle now gives you the Free! option
- adding Nexi to a Vehicle now gives you the Free! option
- item 10 in the File menu's most recently used list now uses 0 as its mnemonic and loads correctly
- Condition Monitor penalties now affect Defaulted Active Skills when the option to include Modifiers in Defaulted Skills is diabled
- Character is now responsible for calculating its own Initiatives/Initiative Passes, Condition Monitors, and Armor Encumbrance instead of the Create and Career windows doing it
- Active and Knowledge Skills no longer show a negative number for the dice pool since they cannot go lower than 0
- added a button to the Gear tab to reduce the selected piece of Gear's Quantity by 1
- Adepts are no longer required to have a Magic Tradition selected when moving to Career Mode
- character sheet now shows the correct number for Nuyen
- dates can now be selected when creating Karma and Nuyen Rewards/Expenses
- returned Improved Physical Attribute Adept Power back to its SR4A cost since the cost Powers in the Runner's Tool Kit are apparently wrong
- re-wrote Qualities to be a class instead of a series of strings (see below)
- added support for swapping Qualities in Career Mode
- Minigrenades now add a Minigrenade Weapon instead of Grenade which have the correct Grenade Launcher ranges
- added Skillsofts and Activesofts to Vehicles where appropriate
- Gear in the Gear list can now be reorganised using drag and drop

Changes to Qualities
Qualities have undergone a complete re-write. Existing character will convert their Qualities over to the new format when they are loaded. It is recommended that you immediately save your character after opening it to keep these Quality changes. The code to convert these Qualities will be removed around June 20 (update notes will be posted to inform of the change). Qualities are now handled like other items in that they can be added/removed using the Add and Delete buttons and are listed in a single tree. The Select a Quality window by default lists only the Qualities that the character may take - a checkbox is provided to show all Qualities, regardless of qualification.

Build 103
- delete confirmation messages now confirm the type of object they are asking to delete
- Karma Expense confirmation messages now confirm the type of object they are going to affect
- Adept Powers now include support for discounts from Geasa
- fixed an issue that kept Knowledge Skills with a Rating of 0 (namely native Languages) from being printed
- added a Text-Only character sheet
- corrected Sensors for Vehicles with the Improved Sensor Array Vehicle Mod

Build 102
- changed Options to a single instance class which to speed up execution and reduces memory usage
- changed XmlManager to a single instance class to speed up execution time and reduces memory usage
- minor change to how XmlManager handles files to work with non-Windows operating systems
- validation check when moving a character to Career Mode now checks that a Tradition or Stream has been selected if MAG or RES Attributes are enabled
- passing a save file as a command line argument now opens the save file in the correct mode instead of forcing it to Create Mode
- corrected the number of extra Matrix IPs that Advanced Overclocking grants to 1 since it stacks with Overclocking
- fixed an issue that caused non-Clothing Armor with a +X Armor Rating to counts its bonus twice
- Karma and Nuyen Expenses can now be renamed by double-clicking on an Expense Entry
- Advanced Lifestyles now have Starting Nuyen information populated when they are added to the character based on their LP cost (not including Qualities)
- characters that do not have a Lifestyle when attempting to enter Career Mode are given the Street Lifestyle
- added an option to include Modifiers in Skills even when Defaulting (disabled by default)
- added an option to change the amount of Nuyen gained per BP (default 5000)
- added an option to enforce the maximum modified rating for Skills (enabled by default)
- added an option to confirm Karma Expenses (enabled by default)
- added an option to set the Karma cost for additional Metamagics/Echoes
- added support for purchasing additional Metamagics/Echoes with Karma
- updated the Game Master Summary sheet to put all combat-relevant information together
- Complex Forms now support Program Options (thanks for ShadowWalker for getting all of the data entered)
- added Signal, Response, and Firewall Vehicle Mods (thanks for ShadowWalker for getting those entered as well)
- added buttons to spend and regain Edge to the Condition Monitors tab in Career Mode
- Adept Powers with a Quality requirement now enforce them
- added Custom Commlink and Custom Commlink OS items to Commlinks and Commlink Operating Systems in Gear which let you assemble custom Commlinks
- added support for Used Vehicles
- Vehicles can now have any Gear added to them (Add Sensor and Add Ammunition have all been rolled into this)
- Vehicles now come pre-equipped with non-Weapon Gear
- added appropriate ECCM and Sensors to Vehicles
- added Minigrenades to Gear
- Grenade Launchers now use Minigrenades as Ammo in Career Mode
- adding missing Range information for Battle Rifles
- added support for Weapon Concealability
- added Weapon Concealability information to Weapons
- Tradition and Stream are now drop down lists in Career Mode to allow characters to change their Tradition/Stream during play or select a new Tradition/Stream because of a Latent Quality
- Technomancers no longer benefit from Gear-based Matrix Initiative Pass modifiers (Sim Modules)
- added support for Nexi

Build 98
- put Improved Reflexes Adept Power costs to their SR4A values which have been confirmed as being the correct values by the SR product line manager
- applied Street Magic errata to Traditions
- applied Arsenal errata to Martial Arts
- removed Deformity Qualities (10 BP - 20 BP) which should not have existed
- corrected duplicate categories of Weapons (should have been their range instead of a duplicate category)
- corrected reach for Rock Lizard
- added Elemental Attack (Fire) for Scintillant Albatross
- added Biomonitor to Armor Mods
- removed Agent and IC Complex Forms
- changed Chatty Positive Quality BP cost back to 10 as per Unwired errata
- corrected BP cost of Vomeronasal Organ
- Weapons installed on Weapon Mounts that are a part of a Vehicle's base configuration now count towards its total cost
- Technomancer Stream field is properly populated after loading a character
- learning a new Complex Form in Career Mode now creates a Karma Expense
- Karma and Nuyen Expense Entries no longer throw an error when the computer's date setting are not set to en-US
- selecting a piece of Cyberware/Bioware as Free in Career Mode is now actually free
- fixed the anchoring for the splitter panels on the Skills tab in Career Mode
- Ignore Character Rules no longer prevents the Starting Nuyen window from appearing when moving a character to Career Mode
- saving a new character that is marked to move to Career Mode no longer causes the character to be opened twice after saving

Build 97
- Karma cost for Submersion is now based on the current Submersion Rating instead of Initiate Rating
- Karma discount for Submersion is now based on the Submersion cost instead of Initiation cost
- Cyberware/Bioware is no longer believed to be free when the Free checkbox is hidden
- added an option to base a Spirit's maximum Force on the character's total MAG Attribute for Mystic Adepts which is disabled by default
- Camera Upgrade Weapon Mods no longer consume Weapon Mod Slots

Build 96
- added support for <selectparagon /> to Improvement Manager which allows a character to select a Paragon
- Sprite list now populates based on the selected Stream in the same was a Spirits and Magic Traditions (big thanks to ShadowWalker for providing the Streams/Sprites list)
- added support for Paragons (another big thanks to ShadowWalker for providing the list of Paragons)
- added Clean Car Coating to Vehicle Mods which was missing its information in the Spy Games book
- added support for multiple custom data files of the same type (see below)
- Genetic Heritage now shows the Free item for any Genetech selected, not just Trangenics
- Nuyen BP is now correctly populated when loading a character that has spent more than 50 BP on Nuyen
- moved the Advanced Complex Forms from Unwired out of the Autosoft category and into the Advanced category
- corrected the Shield Complex Form to be marked as allowed for Complex Forms
- adding a Weapon Accessory to a Weapon with a name no longer throws an error
- Extended Clip Weapon Mods now affect the Weapon's Ammo Capacity
- corrected an issue that prevented Vehicle Sensors from only being able to add Sensor plugins
- adding missing Sensor Software from Arsenal
- all items in programs.xml can now be taken as Complex Forms
- added Skillsofts, ARE Software, Sensor Software, and Tactical AR Software to Complex Forms
- Complex Forms now save/load source book and page number
- added support for Technomancer Streams
- only worn Armor now counts towards Armor Encumbrance
- maximum Force of a Sprite during character creation is properly set
- loading a character with RES higher than 6 and a Sprite during character creation no longer throws an error
- added Critters from Parazoology
- added a splitter to the Skills tab to allow the Active Skills and Knowledge Skills sections to be resized as needed
- added a splitter to the Common tab to allow the Contacts and Enemies sections to be resized as needed
- changed the colour of the splitter bar on the Karma and Nuyen tab to make it noticeable
- added missing Barrel Extension Weapon Mod to Ares Desert Strike
- Vehicle Weapon Mounts have their context menu restored when loading a saved file
- Weapon Mounts that come as part of a Vehicle now have their context menu attached
- added support for Group Intiation/Network Submersion and Initiation Ordeal/Submersion Tasks to Career Mode to discount the Karma cost of Initiation/Submersion
- added missing Gear from Unwired
- added missing Drones from Unwired
- moved helmets and shields out of Armor Mods and into the Helmets and Shields Armor Category
- fixed an issue that caused the maximum Rating for Vehicle Mods to be set to the Rating that was selected when the Mod was first added
- Condition Monitors on the printout are now correctly calculated based on the total value of the Attributes
- Skill Groups in Career Mode can now be raised above 4 without throwing an error

Support for Multiple Custom Data Files
Rather than making people merge multiple XML documents on their own any time someone makes a change to a custom file, Chummer now supports multiple custom data files for each source. Custom files must start with "custom" and end with "_[filename.xml]". Using books.xml as an example, "custom_books.xml", "custom_Nebular_books.xml", and "custom_ThatGuy_books.xml" are all valid names. The base file (books.xml) is loaded first, then the contents of the other files are merged in one-by-one.

Build 91
- Drain Value for a Tradition now uses the total value of the Attribute instead of its base value
- Karma and Nuyen Expenses in Career Mode are now properly sorted in reverse chronological order
- Vehicles that should have additional slots now have them included in their slots total
- Adapsin now has its own set of Cyberware Grades
- added Skinlink as a Bodyware so it can be added as a plugin to pieces of Cyberware
- Genetic Heritage Positive Quality now affects Nuyen cost instead of Essence cost
- Bioware cost multipliers are now correctly set before being given to the Select Bioware window so prices should now be accurate when these modifiers exist
- added missing Shield, Simrig, and Smartlink Complex Forms
- only Weapon Mods marked as Installed that are not included with the Weapon consume Mod Slots
- added support for Underbarrel Weapons
- Armor from Adept Powers no longer count towards Armor Encumbrance in Career Mode
- Weapon Damage should no longer appear as "NaN" if it is a non-numeric value

Build 89
- clicking Add Metamagic/Add Echo when a character has not Initiation Grade no longer causes an error
- adding a Spirit when creating a character with Karma whose MAG is above 6 no longer causes an error
- Sprites now have their maximum Rating set properly when loading a saved character in Career Mode
- Active Skills no longer show the Active Skill Modifiers in their tool tip if the Active Skill is being Defaulted to prevent confusion
- corrected an issue with Active Skills that caused the Aptitude and Incompetent Qualities to compound the maximum Skill Rating each time the character was saved
- selected values for Qualities are now properly re-populated when the character is loaded so that removing the Quality now also resets the Quality's text

Build 88
- added support for <selectside /> to Improvement Manager which allows a character to select which side of the body a piece of Cyberware is implanted on
- Critter Power list is now sorted in alphabetical order
- Spirits can now be linked to save files in the same way as Contacts and Enemies
- fixed an error that cause improving an Active Skill that is a part of a Skill Group to not properly remove the remaining Active Skills from the Group
- the 10 most recently opened/saved character files are now displayed in the File menu
- adding a Spirit after improving your MAG through Initiation no longer causes an error
- Spirits can have a Force up to twice the character's MAG Attribute in Career Mode
- printout now shows the correct Essence value for a character when they have both Cyberware and Bioware
- total remaining ESS and total value for Attributes and Skills have been added to the character save to make importing Chummer files with external applications easier
- added an option for automatic updates which is enabled by default
- adding an Enemy in Career Mode no longer attempts to check how many BP/Karma have been spent on Negative Qualities and cause an error
- Ignore Rules option should now ignore all character creation rules and limitations
- Metamagic now supports requirements in the same way as Echoes
- Karma cost for Knowledge Skills in Build Mode is now calculated correctly
- Armor from Adept Powers no longer count towards Armor Encumbrance since they are considered to be a magical source
- fixed an issue that caused character to become unable to select a Skill or Attribute for Adept Powers and Qualities after improving an Adept Power's Rating
- removed the Category restriction on Cyberware plugins so things like Datajacks can be added to Cyberlimbs
- added Spoof Chip to the General Category in gear.xml
- Gear Rating on the Gear tab is now a read-only field in Career Mode
- added support for naming Weapons
- added Cyberware to the list of Weapon Categories in the Select a Weapon Category window so ammo can be used by Cyberware Weapons
- added the ability to mark Karma Gained as a Refund which will not count towards the character's Career Karma
- Injection Ammunition and chemical weapons can now accept Drugs/Toxins/Chemicals plugins as appropriate
- Vehicle and Drone Sensors can now accept Audio and Visual Enhancements and Accessories as plugins
- Street Cred, Notoriety, and Public Awareness can now be set on the Character Info tab in Career Mode

Build 86
- Weapon Mods and Accessories can now be removed from Vehicle Weapons

Build 85
- added support for <movementpercent /> to the Improvement Manager which improves a character's Movement speed
- additional support for Critters
- all Critters from Running Wild and SR4A are now entered
- Personalized Grip Weapon Mod now provides its RC bonus
- Unseen Hands Adept Power now applies its bonus to the Stealth Skill Group
- Unseen Hands Adept Power now has levels enabled
- Celerity Positive Quality now provides its Movement bonus
- Condition Monitors now correctly calculate based on the Attribute's total value and not just its augmented value
- number of Spells, Spirits, Complex Forms, and Sprites a character can have is no longer capped in Career Mode
- RES now properly limits the maximum Rating for Complex Forms

Build 84
- added Movement values to Metatypes (this will only be applied to new characters)
- added Movement to character sheets
- maximum MAG and RES are now based on the Metatype's maximum ESS instead of 6
- added support for Critters

Build 82
- added AP, RC, and Damage information for Ammunition in gear.xml
- loading a Weapon with Ammunition now updates the Weapon's AP, RC, and Damage by applying the Ammunition's properties to it (Ammunition needs to be removed and re-added to existing characters)
- creating a new character using a Metavariant that comes with Negative Qualities no longer throws an error

Build 81
- added support for <selectspell /> to Improvement Manager which asks the character to select a Spell
- added Revision History to the Help menu to view the revision history of the application
- added Spells, Gear, Traditions, and Powers from Digital Grimoire
- added Empathy Software and Emotitoys from Arsenal
- added Lifestyle Drones from Runner's Companion
- broke Counterspelling, Spellcasting, and Sustaining Foci into multiple items for each Spell Category
- Combat, Detection, Health, Illusion, and Manipulation Spell Formulae now ask for a Spell to be selected
- window contents immediately resize when the Create and Career windows open to accommodate smaller screen sizes and eliminate the need for manually resizing the window to trigger this
- loading a character with Qualities gained through a Metatype no longer cause the application to complain about spending too much on Positive/Negative Qualities
- Active and Knowledge Skills are no longer limited by the character creation rules in Career Mode
- adding Enemies during Career Mode no longer attempts to check that you are within Negative Quality BP limits
- Magic Traditions list now filters on source book

Build 79
- Vehicles now have a Condition Monitor in Career Mode
- Burst Fire Mode no longer allows Full Bursts since this requires Full Auto Mode
- Vehicle Weapons now limit the Firing Modes they can used based on the Weapon's Firing Modes
- Vehicle Weapons now show their correct Ammo Source in Career Mode
- total number of Drain Resistance dice now appears next to the Drain Attributes on the Spells and Spirits tab
- Initiative and Initiative Passes now show both their base and Augmented values in the same way as the character sheet
- Weapon Ranges are now displayed on the Weapons and Vehicles tabs when a Weapon is selected (Vehicle Weapons in Career Mode only)
- Critical Strike Adept Power now increases Unarmed Damage
- Killing Hands Adept Power now changes the character's Unarmed Damage to Physical
- Kinesics Adept Power now improves Social Active Skills
- corrected Natural Immunity and Mystic Armor Adept Powers (Natural Immunity had Mystic Armor's Armor bonus by mistake)

Build 78
- added support for <sensitivesystem /> to Improvement Manager since Sensitive System explicity doubles the final Essence cost rather than applying a +100% cost modifier
- Essence modifiers are now added together to determine a total percentage which is then deducted from an item's Essence cost
- linked Contacts and Enemies now open in their correct mode (either Build or Career)
- clicking Add & More when adding a Weapon Mod to a standard Weapon now correctly goes through the process again instead of trying add a Mod to a Vehicle Weapon
- PACKS Kits now support the new Exotic Skill setup
- updated Exotic PACKS Kits to include all Exotic Skills
- Essence Loss now correctly impacts MAG and RES
- added an option to support the More Lethal Gameplay optional rule (off by default)
- added support for Weapon Ranges
- added support for SoftWeave Armor Mod
- resizing the window no longer causes the Notes field on the Character Info tab to slide behind other fields
- opening the Metamagic window as a non-Technomancer no longer causes an error
- Armor Mods with no Rating no longer have the Rating field enabled
- Weapon Mods and Accessories that come with a Weapon can now be removed
- removed Weapon Accessory Mount tracking since Accessories can be swapped and removed during play and places too much restriction on Accessory selection
- Melee Weapons now show the damage they will do and their full Reach based on the character's Attributes in the Select a Weapon window
- added an Installed option for Weapon Mods and Accessories to show that they are currently in use on the Weapon and are contributing to the Weapon's stats
- re-wrote how Weapon RC is calculated (see below)
- fixed an issue that could cause data and character sheet files to be saved to the wrong location during an update
- added a Condition Monitor tab in Career Mode which records the character's Condition Monitors and applies penalties to Skills

Weapon Recoil Changes
Since Weapons can now have their Mods and Accessories added and removed, the Weapon's RC now shows what it is with the items currently attached to it. When selecting a Weapon, the Select a Weapon window may show the lower RC number as being slightly different than it appears in the source book, however the number IS CORRECT since it comes with all of the attachments already installed. This happens because in SR4A, some Stocks were removable and some were not. With the addition of the Stock Accessory in Arsenal, they all effectively became removable items.

Build 75
- Power Level for Mystic Adepts is now correctly tied to their total MAG Attribute and not just the MAG assigned to their Adept Powers
- Search in the Select a Weapon window no longer lets you add Gear Weapons (such as Grenades) since these must be added through the Gear tab to work properly
- added support for Advanced Lifestyles
- added support for Magic Traditions
- removed Exotic Active Skills from skills.xml
- Exotic Skills are now added by clicking the Add Exotic Skill button on the Skills tab since multiple copies of the Skill can exist for a character
- added fields to record Alias and Player Name on the Character Info tab

Build 74
- Adept Powers now save the correct Power Point cost in regions that use "," to separate decimal places
- added an option to include Active Skills with a Rating of 0 on the character sheet (on by default)
- Datasoft, Mapsoft, and Tutorsoft now ask for specific values
- removed Fomori's Dermal Armor bonus
- saving a character as Created no longer causes the Save and Print toolbar icons to disappear
- Total Karma is now calculated and displayed on the character sheet
- when buying items, they can now be marked as free which will add the item to the character without deducting from Nuyen

Build 73
- Active and Knowledge Skill Specializations no longer become disabled after they lose focus in Create Mode

Build 72
- added Career Mode which lets you maintain a character through their career (see below)
- canceling a dialogue after selecting a Quality no longer adds the Quality to the character
- opening multiple characters no longer causes invalid object references which can come up after selecting items
- Spells are now grouped by Category on the Spells and Spirits tab
- Services Owed by Spirit and Sprites are automatically corrected if a character's Summoning or Compiling Active Skill is lowered
- Qualities that can be taken multiple times now display the correct Karma cost when building a character with Karma
- Quantity can now be selected in the Select Gear window
- PACKS Kits now support adding Gear to Vehicles
- adding Ammunition of the same type for the same Weapon Category now stacks instead of creating a new item
- Ammunition can now be added directly to Vehicles
- Martial Art Maneuvers names are now displayed correct after being added to the character

Career Mode
Once your character is ready to run, you can put them into Career Mode. Career Mode lets you maintain your character using Karma throughout their running career. Career Mode lets you keep track of your Karma and Nuyen expenses, buy and sell Gear, and even keep track of Ammo in each Weapon. To put your character in Career Mode, go to the Character Info tab, check the Mark character as Created box, then click Save. The save process makes sure that your character meets all BP/Karma and Nuyen total rules before saving. Once the character has been saved, they are re-opened in Career Mode. Once a character has been put into Career Mode, you cannot go back to Build Mode.

Build 69
- File > Open now allows multiple characters to be opened at once
- Armor Mods now correctly update the character's remaining Nuyen amount as its Rating is changed
- Select Cyberware window now remembers the last Grade that was selected
- Gear with a quantity added from a PACKS Kit now displays its quantity information in its name immediately instead of after it is selected for the first time
- added support for Knowledge Skills to PACKS

Build 68
- fixed a critical issue that prevented the Select Spell window from loading Spells
- selecting Ammo after another piece of Gear has been selected no longer causes the Ammo's Quantity to be reset to 10
- added support for Limited Spells

Build 67
- added support for <basicbiowareessencecost /> to the Improvement Manager which adjusts the Essence cost of Basic Bioware only
- added support for <transgenicsgenetechesscost /> to the Improvement Manager which adjusts the Essence cost of Genetech: Transgenetics Bioware only
- corrected the Essence cost calculation for Cyberware and Bioware when multiple Essence cost Improvements are present
- pressing Esc in the Select a PACKS Kit window now cancels
- Rating of Armor Modifications can now be changed after they're added to Armor
- items now display their Quantity and Rating in their names in lists when applicable
- mugshots on character sheets should now render on machines that do not have Internet Explorer 9 installed
- added missing Capacity to Audio Enhancements and Vision Enhancements
- corrected names of Spells in PACKS Kits
- source book filtering now uses exact matches on codes
- Armor Mods are now filtered by source book
- Weapon Accessories are now filtered by source book
- Weapon Mod list works again
- adding a PACKS Kit now makes sure the Rating for a Skill or Skill Group does not exceed the maximum value and throw an error
- Select a PACKS Kit window now remembers the last selected category
- Select a PACKS Kit now only adds Spells that the character does not already have
- PACKS now supports Spirits
- PACKS Kit correctly set extra item information instead of prompting for a value to be selected when applicable
- added a check box to the Select Bioware window to mark an item as free to handle Genetic Heritage's free item (only appears when a Genetech: Transgenics item is selected and the character has the Genetic Heritage Positive Quality)
- Options window now opens in the same position instead of in a random position so the OK button is always accessible
- Select Lifestyle and the Lifestyle tab now show the Starting Nuyen amount for the selected Lifestyle

Build 66
- Armor and ArmorMods can now create Improvements
- Weapons now correctly ignore the cost of Weapon Modifications that are included in their base configuration
- fixed a bug that prevented Cyberware from adding plugins that come with it
- Attributes display in the Select PACKS Kit window now automatically adjust for the character's Metatype
- both character sheets now work for printing both single and multiple characters
- added Vehicles from This Old Drone
- added Vehicles from MilSpechTech
- added Weapons from MilSpechTech
- added Spell, Powers, Echoes, Armor Mods, Weapons, Ammunition, Gear, Vehicle Weapons, Vehicle Mods, and Vehicles from War!
- added Gear, Armor, and Weapons from Attitude
- added the missing extra slots to the Thundercloud Contrail, Hyundai Shin-Hyung, and Cascade Skraacha
- added Qualities and Powers from The Way of the Adept

Build 64
- added PACKS content viewer
- Add & More button in PACKS window now works

Build 63
- rewrote all object creation code so that they're entirely responsible for creating themselves and all child objects
- moved Add Cyberware Suite to the new Special menu
- added support for PACKS from the Runner's Toolkit which can be found in the Special menu
- Form-Fitting is no longer considered when looking for the highest Armor Rating and correctly stacks with the highest worn Armor Ratings
- Weapon Accessories that come with Weapons are no longer calculated into the Weapon's RC since these are already factored into the base Weapon's stats
- Skills now have enough room to display their total Rating and Specialization Rating without overlapping the Specialization field
- changing the Rating for Gear now properly update the character information and Nuyen remaining
- character sheet no longer specifies an image type to hopefully allow any mugshot image format to be displayed properly
- Cyberware/Bioware Essence Cost Multipliers are now stack correctly
- Attributes are now responsible for managing their resptive Cyberlimb Enhancements which fixes the incorrect Armor Encumbrance and a high BOD through Cyberlimb Enhancements bug
- added Programs from Unwired
- added missing bonus for Racing Tires
- Matrix Programs can now be added as standard Gear instead of just plugins again
- Matrix Programs are listed separately after the last Commlink on the character sheet
- Vehicle Mod Accel Bonus now supports +X/+Y add to Accel
- Credsticks now have a maximum Rating of 1,000,000 to represent the amount they hold
- removed under barrel mounts for Pistols
- Vehicle Sensor and Sensor Plugins can now be deleted
- adding and removing Sensor Plugins, Weapons, Weapon Accessories, and Weapon Mods to a Vehicle now immediately update the character's remaining Nuyen amount

Build 61
- added <biowareessmultiplier /> support to the Improvement Manager which multiplies the ESS cost of Bioware (Genetech is exempt from this bonus)
- added <genetechcostmultiplier /> support to the Improvement Manager which multiplies the Nuyen cost of Genetech
- Spirits and Sprites now have their Force/Rating and Bound/Registered properties
- character sheets now display the correct Spirits and Sprites information
- Clothing Armor Ratings are now only applied if they are marked as Equipped
- Form-Fitting Armor now properly stacks with other worn Armor
- added missing Qualities from Augmentation
- corrected the name for Adapsin
- added missing bonus for Adapsin
- added Bulk Modification plugin for Cyberlimbs
- added Optimized Cyberlimb plugins for Cyberlimbs
- Weapon Accessories and Modifications with a value of Weapon Cost no longer cause an error when selected in the Weapon list
- Vehicle Weapon Accessories and Modifications with a value of Weapon Cost no longer cause an error when selected in the Vehicle list
- added support for Cyberware Suites

Build 60
- Gear now calculates and displays its Capacity and Capacity Remaining
- Cyberware plugins that are added when selecting a base item now have their category populated
- added the ability to search for Cyberware/Bioware in the Select Cyberware/Bioware window
- added the ability to search for Armor in the Select Armor window
- fiexd a bug that prevented Metavariants from receiving their Qualities when creating a new character
- Metavariants now only cost the Metavariant BP, not Metatype BP + Metavariant BP
- clicking Add & More when adding Bioware now correctly opens up Bioware instead of Cyberware
- fixed a bug that cause Gear plugins to be limited to a Rating of 1
- Initiation and Submersion information now appear on the character sheet when applicable
- added Spare Clip to the Ammunition Category in Gear so that multiple clips can be purchased
- Vehicle Mods that affect Acceleration no longer cause an error
- all Cyberlimb Armor is now added to the character's total Armor Ratings instead of just using the highest valued Armor plugin
- Cyberlimb Attributes are now factored into the character's Augmented Attributes totals
- Cyberlimbs now show their Attribute values on the character sheet
- Complex Forms now appear on the character sheet
- clicking OK in the Select Metamagic window no longer causes an error
- Add & More button in the Select Metamagic window now works
- Select windows now only load their data once instead of each time it needs to look at something which should slightly improve performance and cut down on disk reads
- Skills now show the Specialization dice total in the application and not just on the character sheet
- attempting to add Enemies while building a character with Karma now longer causes an error
- Sensors can now be added to Vehicles
- Weapons now show the number of Slots they have remaining
- selecting a Weapon Accessory or Modification now shows its information
- Vehicle Weapons now show the number of Slots they have remaining
- selecting a Vehicle Weapon Accessory or Modification now shows its information
- added Print Multiple to the file menu which allows Game Masters to print multiple characters off in a summary format
- added Game Master Summary printout sheet which displays a summary version of selected characters

Build 57
- added support for Initiation and Submersion (only enabled when bulding with Karma since these require Karma to select)
- added support for <livingpersona /> to the Improvement Manager which adjust a Living Persona's Attributes
- corrected the Improved Attribute Adept Power's bonus
- Attributes are now capped at the Metatype's Augmented Maximum with any modifiers to that value instead of the base Metatype Augmented Maximum
- added Print to the File menu
- character sheet now includes Description, Background, and Concept if they were filled in on the Character Info tab
- Qualities now display their sourcebook and page number on the character sheet
- Essence is now correctly calculated with the the higher of Cyberware and Bioware deducting the full amount and the lesser only deducting half
- corrected the Essence cost for Cybereyes Rating 4
- removed the empty Edit menu which restores the ability to Cut, Copy, Paste, and Undo in a text field
- Martial Arts cost now calculates correctly when building a character with Karma
- added support for FixedValue to be speicifed for Cyberware Capacity, Avail, and Cost which allows it to use values that do not follow a standard formula
- merged Cybereyes Basic System, Eyeband, Single Cybereye, Cyberears, Dermal Sheath, Move-by-Wire, Wired Reflexes, and Stirrup Interface into a single pieces of Cyberware instead one for each Rating
- removed the Martial Arts Positive Quality and made the Martial Arts tab always visible
- total cost for each piece of Cyberware now correctly ignores free plugins and deducts the right amount from character's Nuyen total
- add Custom Placeholder to gear.xml to act as placeholders
- Adept Power Points Remaining text has been changed to match the format for Cyberware Capacity Remaining to make it easier to understand
- character sheet now includes Lifestyles

Build 55
- Metagenetic Improvement Positive Quality now correctly increase the selected Attribute's minimum value by 1
- removed the <aug /> tag from Genetic Optimization since the Augmented Maximum is now correctly calculated on its own
- Cyberware and Bioware now write their page information to the printout
- loading a character with a Commlink Upgrade or Commlink Operating System Upgrade no longer causes the load to fail
- number of bonded Foci is now limited to the character's MAG Attribute value
- Ignore Rules character option now lets any number of Active and Knowledge Skills be at Rating 5 or higher
- Ignore Rules character option now raises the Skill Group Rating maximum to 6
- Attribute values are now easier to read: number beside the numeric field now shows the total Augmented value (if any) while Metatype Minimum / Maximum (Augmented Maximum) have been pushed to the side
- added support for <print /> to qualities.xml which, when set to "no", suppresses the Quality from being printed
- added support for <forcecheck /> to qualities.xml which forcefully selects additional Qualities when the Quality in question is selected
- put SURGE Quality BP cost back to standard value and added Positive and Negative Qualities to compensate for the BP spent when selecting the Qualities SURGE requires
- Save As now pre-populates the file name if one is available
- moved Bonded Foci list to the Gear tab
- Bonded Foci list is now usable by anyone with a MAG Attribute

Build 54
- fixed a critical issue that caused non-Human Metatypes to reset some of their Atrribute scores when loading a save file
- added ability to build characters using Karma instead of Build Points (this is selected in the same window where you normally select your BP amount)
- added Karma cost options to Options window to override the default values

Build 53
- added <initiative /> support to the Improvement Manager which adjusts the character's Initiative
- added <min /> support to <selectattribute /> and <specificattribute /> which adjust an Attribute's Minimum value
- added support for <contributetolimit /> to qualities.xml which marks a Quality as not counting towards the BP limit for Positive or Negative Qualities
- added <qualities /> support to metatypes.xml
- moved <uneducated /> support to the Improvement Manager
- <initiativepass /> now defines it own unique group in the Improvement Manager, meaning only the highest single <initiativepass /> Improvement is used as defined by the game rules
- restructured the <forbidden /> element in qualities.xml to have work in the same way at <required />
- sourcebook and page information is now shown in all Select windows and when items are selected in lists
- character mugshots can now be added on the Character Info tab
- added a notes field to the Character info tab to store notes about the character, gear, and any other desired information
- added missing bonus information to Genetic Optimization Genetech
- Bioware now correctly identifies itself as Bioware in the Improvement Manager again
- Technomancer Living Persona "Commlink" now appears in the Commlink section of the printout
- Technomancer Matrix Initiative and Matrix Initiative Passes are now calculated 
- corrected Metatype minimum MAG and RES values to 1 so that taking Qualities that grant these Attributes do not also cost 10 Attribute BP
- Attribute Augmented Maximum values are now automatically calculated based on the Attribute's total Maximum value plus any bonuses, removing the need to specify <aug /> for the <specificattribute /> bonus tag which was technically incorrect and could lead to inaccurate Maximum Augmented totals
- added Category filter to the Select Metatype window
- added Sapient Critter and Shapeshifter Metatypes
- updated BP cost of SURGE Qualities to compensate for the BP expendatures for their "free" Positive and Negative Qualities
- Qualities that do not count towards the Positive or Negative Quality BP limit are coloured dark red
- added Drake and Infected Positive and Negative Qualities

Build 51
- added <weaponcategorydv /> support to the Improvement Manager which adjusts the Damage of all Weapons in a Category
- added <cyberwareessmultiplier /> support to the Improvement Manager which multiplies the ESS cost of Cyberware
- added <selectmentorspirit /> support to the Improvement Manager which prompts for a Mentor Spirit and applies its bonuses
- moved <addattribute /> support to the Improvement Manager so anything can add MAG or RES to a character
- moved <enabletab /> support to the Improvement Manager so anything can enable the special ability tabs for a character
- added "limittoskill" support to <selectskill /> which limits the Skill list to only the Skills specified
- added "excludeattribute" support to <selectattribute /> which excludes the listed Attributes from the Select Attribute window
- EDG, MAG, and RES are no long subject to the one Physical or Mental Attribute at maximum rule
- Lucky Positive Quality now affects EDG
- EDG cannot be the selected Attribute for the Exceptional Attribute Positive Quality
- Uneducated Negative Quality now prevents characters from putting BP into Technical Active Skills
- Uneducated Negative Quality now removes access to Academic and Profesionally Knowledge Skills
- added support for Martial Arts
- added support for Mentor Spirits
- added support for Bonded Foci
- Select windows with Search now remember the Category of the item selected if a Search was performed
- marked Rigger Adaptation and Weapon Mount (Normal, External, Fixed, Manual) Vehicle Mods as being from SR4
- areas expand and contract with window size to play nicely in lower resolutions and maximized windows
- adding an Enemy now updates the BP totals immeidately
- Add Enemy now checks to make sure adding a new Enemy will not take you over the -35 BP for Qualities or -25 BP for Enemies limits
- added Vehicle Weapons and Vehicle Missiles from Arsenal
- Language Knowledge Skills are now correctly linked to INT instead of LOG
- added support for Knowledge Skills to skills.xml (big thanks to whatevs for providing the content for it and pointing me in the right direction)
- appropriate pieces of Arsenal Clothing now stack with each other for determining total Armor Ratings
- Form-Fitting Armor now stacks
- armors that start with "Form-Fitting" only contributes half of its values towards Armor Encumbrance
- corrected an error that occured when selecting Adept Powers that affect an Active Skill
- fixed an issue where Cyberware/Bioware with Ratings was calcuating ESS cost incorrectly in regions that use something other than "." to separate decimal places
- added page number references to all item entries
- page number is now shown on the character sheet (applies to items added to a character after this update)
- added "Character Information" tab to enter general character information such as sex, age, height, weight, etc.
- added general character information to character sheet
- Nuyen amounts up to 999,999,999 are now properly formatted
- new Knowledge Skills are placed in the correct location when the list is scrolled
- added Essence and Nuyen Remaining information to the status bar
- Gear can now have multiple <addoncategory /> entries
- moved Sim Modules into their own Gear Category which can only be added to Commlinks and other devices that explicity refer to them in <addoncategory />
- Matrix Programs can now only be added to Commlinks and other devices that explicity refer to them in <addoncategory />
- Commlink Operating Systems can now only be added to Commlinks and other devices that explicity refer to them in <addoncategory />
- added Basic User, Basic+, and Pro User Suites to Matrix Programs
- added support for Commlink Response, Signal, Firewall and System upgrades
- Commlinks now display their Reeponse, Signal, Firewall, and System values when selected in the Select Gear window
- Commlinks now display their Response, Signal, Firewall, and System totals when selected on the Gear tab
- Commlinks now display their Plugins on printouts
- save files can now be linked to Contacts and Enemies
- Weapon Modifications can now be added to standard Weapons
- Vehicle Weapon Modifications now use Weapon Cost correctly for determine their own cost when applicable
- adding Ammunition that starts with "Ammo:" now asks for a Weapon Category to be linked to
- the Grade list is now properly disabled when adding a Cyberware plugin

Build 43
- added Nanocybernetics to Cyberware
- added Transgenic and Nanotech Gear
- added Genetech to Bioware
- Armor Mods that add to Avail can now include R or F
- Gear Accessories can no longer downgrade their parent's Avail from Forbidden to Restricted
- added <skillarticulation /> support to the Improvement Manager to properly support the Enhanced Articulation piece of Bioware
- all Select windows now remember the last Category selected and re-open with it as the currently selected Category
- Qualities that prompt for a value are now correctly removed from the character when the Quality is removed
- selected values for Qualities now appear on the character sheet printout

Build 42
*** in order to download and install the character sheet properly, please follow one of the follow two steps:
* download the zip again from http://www.dndjunkie.com/dev/chummer/Chummer.zip
* run Chummer's Update but only update the application. Once it restarts, you can safely run the update again and grab the character sheet

- update now supports updating XSL character sheets
- Spells now support selecting custom text and Attributes for those that require a choice (those with [] in their name)
- multiple instance of Qualities like Addiction are no longer combined into one when loading a character
- Vehicles now support Vehicle Modifications
- Vehicles now support Vehicle Weapons and Weapon Modifications
- added Cancel button to Choose BP window
- added Cancel button to Select Metatype window
- Armor Mods are now considered when checking for Armor Encumbrance
- corrected Armor Encumbrance rounding error being over BOD x 2 impacts AGI and REA correctly
- Cyberware with a Capacity of [*] can now be removed from a character if it is not a Cyberware plugin
- select Cyberware/Bioware window now shows the correct title when selecting Bioware
- removed Undo and Redo items from the Edit menu since they didn't do anything
- ESS and ESS costs now correctly round to 2 decimal places
- select item lists in Select X windows are now sorted
- added support for custom data files (see below)
- added Exotic Melee and Exotic Ranged Weapons from Arsenal
- added Ammo to Gear
- added all Grenades, Rockets, Missiles, Explosives and Demolitions equipment from SR4A and Arsenal
- Gear that is also a Weapon (such as Grenades) also adds the appropriate Weapon (similar to Cyberware and Cyberweapons)
- Gear can now have a minimum Rating
- added Custom Cyberware plugins to Cyberware Enhancements category
- reorganised the Skill Groups and Active Skills to display more information
- added key mnemonics for Add buttons (Alt+A for the first Add button on a tab, Alt+D for the second)
- right-clicking on items now displays a context menu identical to the one for the associated Add button
- added a tooltip to each Skill Group that list the Skills within that Group
- added missing tooltips to all fields on the Build Point Summary and Other Info tabs
- window now closes after successfuly saving a character when Close Window is clicked
- regions that use something other than "." to separate decimal places no longer causes errors when using numbers with decimals
- increased the size of some fields and lists so that names do not get cut off or overlap with other information
- Armor and Armor Mods can now be marked as Equipped. Armor/Armor Mods not Equipped are not factored into Armor Encumbrance or highest Armor Ratings
- added Online Help to the Help menu which takes you to the Chummer Wiki (http://www.dndjunkie.com/chummer/wiki/)
- the BP used for Sprites now appears in the correct location instead of replacing the Sprites heading
- added "Ask for confirmation when deleting" to the Options window (on by default)
- application now asks for confirmation when deleting objects if "Ask for confirmation when deleting" is turned on
- the Delete key now does the same thing as pressing the Delete button when a list item is selected (Spells, Cyberware/Bioware, Gear, Vehicles)
- added "Add & New" buttons to all Select windows which adds the current item to the character then re-opens the window so you can add another item

Custom Data Files
You can create custom data for each of the data files. To being, create a copy of an existing file and add "custom_" to its name. For example, to create custom Cyberware date, you would create a copy of cyberware.xml and rename it custom_cyberware.xml. This will give you the structure that the application expects. You can then create your custom items using the custom data file. The <version> information can be safely removed since it does not apply. Your custom information will be shown along with the application's own data where applicable.

Build 36
*** most saves from previous builds will not work with this build due to a number of underlying changes ***
- added Cyberware from Augmentation
- added support for +X to Avail for Cyberware
- added support for cost multipliers for Cyberware
- added full support for Gear
- Save button in the toolbar now goes away after closing a the last character window
- added tooltips for Armor Ratings to show how they are being calculated
- removed the ability to tile and cascade windows since this caused rendering issues and confusion
- only the highest value for each type of Cyberware Enhancement now applies to Attributes and Armor Ratings
- Spells in the Select a Spell window are now listed in alpahbetical order for each category
- added the ability to search for Spells in the Select a Spell window
- added the ability to search for Weapons in the Select a Weapon window
- Weapon Ammo is now populated when adding a new Weapon
- added basic Vehicle/Drone support

Build 32
- added Save button to the toolbar
- added Weapons from Arsenal
- added support for Armor Modifications
- added support for Cyberweapons
- added support for Weapon Accessories
<|MERGE_RESOLUTION|>--- conflicted
+++ resolved
@@ -28,11 +28,8 @@
 - Added the enableattribute, replaceattribute, enabletab, cyberseeker, blockskillgroupdefaulting, attributelevel, skilllevel, knowsoft and specificpower to the Custom Improvement Manager. 
 - Fixed an issue in which vehicles and weapons in creation mode wouldn't properly be marked as free. if selected to do so. 
 - Removed a segment of code from the attribute load method that caused MAG burnouts to load their base value from karma for some reason. 
-<<<<<<< HEAD
+- Added a reminder to the knowledge skills section that custom skills and specializations can always be written in.
 - Implemented Drone Attribute Downgrades.
-=======
-- Added a reminder to the knowledge skills section that custom skills and specializations can always be written in.
->>>>>>> 7031478d
 
 Data Changes: 
 
