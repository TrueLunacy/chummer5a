--- conflicted
+++ resolved
@@ -40,12 +40,9 @@
 - Added a filter to the Metahuman Adjustment vehicle mod that prevents it from being visible for vehicles and drones that don't have a seat. 
 - Fixed an incorrect cost for the Saeder-Krupp MK-170 Neptune (Large).
 - Fixed missing attribute choices for the Banshee quality. 
-<<<<<<< HEAD
 - Added missing content from Howling Shadows, Battle Of Manhattan, The Vladivostok Gauntlet, Splintered State and Shadows In Focus: Butte courtesy of GamingHarry.
-=======
 - Added a missing offroadhandling bonus to the Handling Enhancement vehicle mod.
 - Changed the Norse Tradition to use WIL + CHA for Drain instead of WIL + LOG.
->>>>>>> 517f7950
 
 New Strings: 
 - Message_ConfirmKarmaExpenseKnowledgeSkill
