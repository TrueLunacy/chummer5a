/*  This file is part of Chummer5a.
 *
 *  Chummer5a is free software: you can redistribute it and/or modify
 *  it under the terms of the GNU General Public License as published by
 *  the Free Software Foundation, either version 3 of the License, or
 *  (at your option) any later version.
 *
 *  Chummer5a is distributed in the hope that it will be useful,
 *  but WITHOUT ANY WARRANTY; without even the implied warranty of
 *  MERCHANTABILITY or FITNESS FOR A PARTICULAR PURPOSE.  See the
 *  GNU General Public License for more details.
 *
 *  You should have received a copy of the GNU General Public License
 *  along with Chummer5a.  If not, see <http://www.gnu.org/licenses/>.
 *
 *  You can obtain the full source code for Chummer5a at
 *  https://github.com/chummer5a/chummer5a
 */
 using System;
using System.Collections.Generic;
 using System.Linq;
using System.Windows.Forms;
using System.Xml;
using System.Xml.XPath;
using Chummer.Backend.Equipment;
using System.Text;
using System.Globalization;

namespace Chummer
{
    public partial class frmSelectGear : Form
    {
        private bool _blnLoading = true;
        private string _strSelectedGear = string.Empty;
        private int _intSelectedRating;
        private decimal _decSelectedQty = 1;
        private decimal _decMarkup;

        private readonly int _intAvailModifier;
        private readonly int _intCostMultiplier;

        private readonly object _objGearParent;
        private readonly XPathNavigator _objParentNode;
        private decimal _decMaximumCapacity = -1;
        private static string s_StrSelectCategory = string.Empty;
        private bool _blnShowPositiveCapacityOnly;
        private bool _blnShowNegativeCapacityOnly;
        private bool _blnBlackMarketDiscount;
        private CapacityStyle _eCapacityStyle = CapacityStyle.Standard;

        private readonly XPathNavigator _xmlBaseGearDataNode;
        private readonly Character _objCharacter;

        private readonly List<ListItem> _lstCategory = new List<ListItem>();
        private readonly HashSet<string> _setAllowedCategories = new HashSet<string>();
        private readonly HashSet<string> _setAllowedNames = new HashSet<string>();
        private readonly HashSet<string> _setBlackMarketMaps;

        #region Control Events
        public frmSelectGear(Character objCharacter, int intAvailModifier = 0, int intCostMultiplier = 1, object objGearParent = null, string strAllowedCategories = "", string strAllowedNames = "")
        {
            if (objCharacter == null)
                throw new ArgumentNullException(nameof(objCharacter));
            InitializeComponent();
            this.UpdateLightDarkMode();
            this.TranslateWinForm();
            lblMarkupLabel.Visible = objCharacter.Created;
            nudMarkup.Visible = objCharacter.Created;
            lblMarkupPercentLabel.Visible = objCharacter.Created;
            _intAvailModifier = intAvailModifier;
            _intCostMultiplier = intCostMultiplier;
            _objCharacter = objCharacter;
            _objGearParent = objGearParent;
            _objParentNode = (_objGearParent as IHasXmlNode)?.GetNode()?.CreateNavigator();
            // Stack Checkbox is only available in Career Mode.
            if (!_objCharacter.Created)
            {
                chkStack.Checked = false;
                chkStack.Visible = false;
            }

            // Load the Gear information.
            _xmlBaseGearDataNode = objCharacter.LoadDataXPath("gear.xml").CreateNavigator().SelectSingleNode("/chummer");
            _setBlackMarketMaps = _objCharacter.GenerateBlackMarketMappings(_xmlBaseGearDataNode);
            foreach (string strCategory in strAllowedCategories.TrimEndOnce(',').SplitNoAlloc(',', StringSplitOptions.RemoveEmptyEntries))
            {
                string strLoop = strCategory.Trim();
                if (!string.IsNullOrWhiteSpace(strLoop)) _setAllowedCategories.Add(strLoop);
            }

            foreach (string strName in strAllowedNames.TrimEndOnce(',').SplitNoAlloc(',', StringSplitOptions.RemoveEmptyEntries))
            {
                string strLoop = strName.Trim();
                if (!string.IsNullOrWhiteSpace(strLoop)) _setAllowedNames.Add(strLoop);
            }
        }

        private void frmSelectGear_Load(object sender, EventArgs e)
        {
            if (_objCharacter.Created)
            {
                chkHideOverAvailLimit.Visible = false;
                chkHideOverAvailLimit.Checked = false;
            }
            else
            {
                chkHideOverAvailLimit.Text = string.Format(GlobalOptions.CultureInfo, chkHideOverAvailLimit.Text, _objCharacter.Options.MaximumAvailability);
                chkHideOverAvailLimit.Checked = GlobalOptions.HideItemsOverAvailLimit;
            }

            XPathNodeIterator objXmlCategoryList;

            // Populate the Gear Category list.
            if (_setAllowedCategories.Count > 0)
            {
                StringBuilder sbdMount = new StringBuilder();
                foreach (string strAllowedMount in _setAllowedCategories)
                {
                    if (!string.IsNullOrEmpty(strAllowedMount))
                        sbdMount.Append(". = \"" + strAllowedMount + "\" or ");
                }
                sbdMount.Append(". = \"General\"");
                objXmlCategoryList = _xmlBaseGearDataNode.Select("categories/category[" + sbdMount + "]");
            }
            else
            {
                objXmlCategoryList = _xmlBaseGearDataNode.Select("categories/category");
            }

            foreach (XPathNavigator objXmlCategory in objXmlCategoryList)
            {
                string strCategory = objXmlCategory.Value;
                // Make sure the Category isn't in the exclusion list.
                if (!_setAllowedCategories.Contains(strCategory) && objXmlCategory.SelectSingleNode("@show")?.Value == bool.FalseString)
                {
                    continue;
                }
                if (_lstCategory.All(x => x.Value.ToString() != strCategory) && RefreshList(strCategory, false, true).Count > 0)
                {
                    string strInnerText = strCategory;
                    _lstCategory.Add(new ListItem(strInnerText, objXmlCategory.SelectSingleNode("@translate")?.Value ?? strCategory));
                }
            }
            _lstCategory.Sort(CompareListItems.CompareNames);

            if (_lstCategory.Count > 0)
            {
                _lstCategory.Insert(0, new ListItem("Show All", LanguageManager.GetString("String_ShowAll")));
            }

            cboCategory.BeginUpdate();
            cboCategory.ValueMember = nameof(ListItem.Value);
            cboCategory.DisplayMember = nameof(ListItem.Name);
            cboCategory.DataSource = _lstCategory;

            chkBlackMarketDiscount.Visible = _objCharacter.BlackMarketDiscount;

            cboCategory.EndUpdate();

            if (!string.IsNullOrEmpty(DefaultSearchText))
            {
                txtSearch.Text = DefaultSearchText;
                txtSearch.Enabled = false;
            }

            _blnLoading = false;
            // Select the first Category in the list.
            if (!string.IsNullOrEmpty(s_StrSelectCategory))
                cboCategory.SelectedValue = s_StrSelectCategory;
            if (cboCategory.SelectedIndex == -1 && cboCategory.Items.Count > 0)
                cboCategory.SelectedIndex = 0;
            else
                RefreshList();

            if (!string.IsNullOrEmpty(_strSelectedGear))
                lstGear.SelectedValue = _strSelectedGear;
        }

        private void cboCategory_SelectedIndexChanged(object sender, EventArgs e)
        {
            if (_blnLoading)
                return;

            // Show the Do It Yourself CheckBox if the Commlink Upgrade category is selected.
            if (cboCategory.SelectedValue?.ToString() == "Commlink Upgrade")
                chkDoItYourself.Visible = true;
            else
            {
                chkDoItYourself.Visible = false;
                chkDoItYourself.Checked = false;
            }

            RefreshList();
        }

        private void lstGear_SelectedIndexChanged(object sender, EventArgs e)
        {
            if (_blnLoading)
                return;

            string strSelectedId = lstGear.SelectedValue?.ToString();
            if (!string.IsNullOrEmpty(strSelectedId))
            {
                // Retireve the information for the selected piece of Gear.
                XPathNavigator objXmlGear = _xmlBaseGearDataNode.SelectSingleNode("gears/gear[id = \"" + strSelectedId + "\"]");

                if (objXmlGear != null)
                {
                    string strName = objXmlGear.SelectSingleNode("name")?.Value ?? string.Empty;

                    // Quantity.
                    nudGearQty.Enabled = true;
                    nudGearQty.Minimum = 1;
                    string strCostFor = objXmlGear.SelectSingleNode("costfor")?.Value;
                    if (!string.IsNullOrEmpty(strCostFor))
                    {
                        nudGearQty.Value = Convert.ToDecimal(strCostFor, GlobalOptions.InvariantCultureInfo);
                        nudGearQty.Increment = Convert.ToDecimal(strCostFor, GlobalOptions.InvariantCultureInfo);
                    }
                    else
                    {
                        nudGearQty.Value = 1;
                        nudGearQty.Increment = 1;
                    }
                    if (strName.StartsWith("Nuyen", StringComparison.Ordinal))
                    {
                        int intDecimalPlaces = _objCharacter.Options.MaxNuyenDecimals;
                        if (intDecimalPlaces <= 0)
                        {
                            nudGearQty.DecimalPlaces = 0;
                            nudGearQty.Minimum = 1.0m;
                        }
                        else
                        {
                            nudGearQty.DecimalPlaces = intDecimalPlaces;
                            decimal decMinimum = 1.0m;
                            // Need a for loop instead of a power system to maintain exact precision
                            for (int i = 0; i < intDecimalPlaces; ++i)
                                decMinimum /= 10.0m;
                            nudGearQty.Minimum = decMinimum;
                        }
                    }
                    else if (objXmlGear.SelectSingleNode("category")?.Value == "Currency")
                    {
                        nudGearQty.DecimalPlaces = 2;
                        nudGearQty.Minimum = 0.01m;
                    }
                    else
                    {
                        nudGearQty.DecimalPlaces = 0;
                        nudGearQty.Minimum = 1.0m;
                    }

                    nudGearQty.Visible = true;
                    lblGearQtyLabel.Visible = true;
                    chkStack.Visible = _objCharacter.Created;

                    string strRatingLabel = objXmlGear.SelectSingleNode("ratinglabel")?.Value;
                    lblRatingLabel.Text = !string.IsNullOrEmpty(strRatingLabel)
                        ? string.Format(GlobalOptions.CultureInfo, LanguageManager.GetString("Label_RatingFormat"),
                            LanguageManager.GetString(strRatingLabel))
                        : LanguageManager.GetString("Label_Rating");
                }
                else
                {
                    nudGearQty.Visible = false;
                    nudGearQty.Enabled = false;
                    nudGearQty.Value = 1;
                    lblGearQtyLabel.Visible = false;
                    chkStack.Visible = false;
                }
            }
            else
            {
                nudGearQty.Visible = false;
                nudGearQty.Enabled = false;
                nudGearQty.Value = 1;
                lblGearQtyLabel.Visible = false;
                chkStack.Visible = false;
            }

            UpdateGearInfo();
        }

        private void nudRating_ValueChanged(object sender, EventArgs e)
        {
            UpdateGearInfo();
        }

        private void chkBlackMarketDiscount_CheckedChanged(object sender, EventArgs e)
        {
            UpdateGearInfo();
        }

        private void cmdOK_Click(object sender, EventArgs e)
        {
            AddAgain = false;
            AcceptForm();
        }

        private void cmdCancel_Click(object sender, EventArgs e)
        {
            DialogResult = DialogResult.Cancel;
        }

        private void txtSearch_TextChanged(object sender, EventArgs e)
        {
            RefreshList();
        }

        private void lstGear_DoubleClick(object sender, EventArgs e)
        {
            AddAgain = false;
            AcceptForm();
        }

        private void cmdOKAdd_Click(object sender, EventArgs e)
        {
            AddAgain = true;
            AcceptForm();
        }

        private void nudGearQty_ValueChanged(object sender, EventArgs e)
        {
            UpdateGearInfo();
        }

        private void chkFreeItem_CheckedChanged(object sender, EventArgs e)
        {
            if (chkShowOnlyAffordItems.Checked)
            {
                RefreshList();
            }
            UpdateGearInfo();
        }

        private void chkDoItYourself_CheckedChanged(object sender, EventArgs e)
        {
            if (chkShowOnlyAffordItems.Checked && !chkFreeItem.Checked)
            {
                RefreshList();
            }
            UpdateGearInfo();
        }

        private void nudMarkup_ValueChanged(object sender, EventArgs e)
        {
            if (chkShowOnlyAffordItems.Checked && !chkFreeItem.Checked)
            {
                RefreshList();
            }
            UpdateGearInfo();
        }

        private void RefreshCurrentList(object sender, EventArgs e)
        {
            RefreshList();
        }

        private void txtSearch_KeyDown(object sender, KeyEventArgs e)
        {
            if (e.KeyCode == Keys.Down)
            {
                if (lstGear.SelectedIndex + 1 < lstGear.Items.Count)
                {
                    lstGear.SelectedIndex += 1;
                }
                else if (lstGear.Items.Count > 0)
                {
                    lstGear.SelectedIndex = 0;
                }
            }
            if (e.KeyCode == Keys.Up)
            {
                if (lstGear.SelectedIndex - 1 >= 0)
                {
                    lstGear.SelectedIndex -= 1;
                }
                else if (lstGear.Items.Count > 0)
                {
                    lstGear.SelectedIndex = lstGear.Items.Count - 1;
                }
            }
        }

        private void txtSearch_KeyUp(object sender, KeyEventArgs e)
        {
            if (e.KeyCode == Keys.Up)
                txtSearch.Select(txtSearch.Text.Length, 0);
        }
        #endregion

        #region Properties
        /// <summary>
        /// Whether or not the user wants to add another item after this one.
        /// </summary>
        public bool AddAgain { get; private set; }

        /// <summary>
        /// Only items that grant Capacity should be shown.
        /// </summary>
        public bool ShowPositiveCapacityOnly
        {
            get => _blnShowPositiveCapacityOnly;
            set
            {
                _blnShowPositiveCapacityOnly = value;
                if (value)
                    _blnShowNegativeCapacityOnly = false;
            }
        }

        /// <summary>
        /// Only items that consume Capacity should be shown.
        /// </summary>
        public bool ShowNegativeCapacityOnly
        {
            get => _blnShowNegativeCapacityOnly;
            set
            {
                _blnShowNegativeCapacityOnly = value;
                if (value)
                    _blnShowPositiveCapacityOnly = false;
            }
        }

        /// <summary>
        /// Only items that consume Armor Capacity should be shown.
        /// </summary>
        public bool ShowArmorCapacityOnly { get; set; }

        /// <summary>
        /// Only items that are marked as being flechette ammo should be shown.
        /// </summary>
        public bool ShowFlechetteAmmoOnly { get; set; }

        /// <summary>
        /// Guid of Gear that was selected in the dialogue.
        /// </summary>
        public string SelectedGear
        {
            get => _strSelectedGear;
            set => _strSelectedGear = value;
        }

        /// <summary>
        /// Rating that was selected in the dialogue.
        /// </summary>
        public int SelectedRating => _intSelectedRating;

        /// <summary>
        /// Quantity that was selected in the dialogue.
        /// </summary>
        public decimal SelectedQty => _decSelectedQty;

        /// <summary>
        /// Set the maximum Capacity the piece of Gear is allowed to be.
        /// </summary>
        public decimal MaximumCapacity
        {
            set
            {
                _decMaximumCapacity = value;
                lblMaximumCapacity.Text = LanguageManager.GetString("Label_MaximumCapacityAllowed") + LanguageManager.GetString("String_Space") + _decMaximumCapacity.ToString("#,0.##", GlobalOptions.CultureInfo);
            }
        }

        /// <summary>
        /// Whether or not the item should be added for free.
        /// </summary>
        public bool FreeCost => chkFreeItem.Checked;

        /// <summary>
        /// Whether or not the item's cost should be cut in half for being a Do It Yourself component/upgrade.
        /// </summary>
        public bool DoItYourself => chkDoItYourself.Checked;

        /// <summary>
        /// Markup percentage.
        /// </summary>
        public decimal Markup => _decMarkup;

        /// <summary>
        /// Whether or not the Gear should stack with others if possible.
        /// </summary>
        public bool Stack => chkStack.Checked;

        /// <summary>
        /// Whether or not the Stack Checkbox should be shown (default true).
        /// </summary>
        public bool EnableStack
        {
            set
            {
                chkStack.Visible = value;
                if (!value)
                    chkStack.Checked = false;
            }
        }

        /// <summary>
        /// Capacity display style.
        /// </summary>
        public CapacityStyle CapacityDisplayStyle
        {
            set => _eCapacityStyle = value;
        }

        /// <summary>
        /// Whether or not the selected Vehicle is used.
        /// </summary>
        public bool BlackMarketDiscount => _blnBlackMarketDiscount;

        /// <summary>
        /// Default text string to filter by.
        /// </summary>
        public string DefaultSearchText { get; set; }

        /// <summary>
        /// What weapon type is our gear allowed to have
        /// </summary>
        public string ForceItemAmmoForWeaponType { get; set; }
        #endregion

        #region Methods
        /// <summary>
        /// Update the Gear's information based on the Gear selected and current Rating.
        /// </summary>
        private void UpdateGearInfo()
        {
            string strSelectedId = lstGear.SelectedValue?.ToString();
            if (_blnLoading || string.IsNullOrEmpty(strSelectedId))
            {
                lblGearDeviceRatingLabel.Visible = false;
                lblSourceLabel.Visible = false;
                lblAvailLabel.Visible = false;
                lblCostLabel.Visible = false;
                lblTestLabel.Visible = false;
                lblCapacityLabel.Visible = false;
                lblRatingLabel.Visible = false;
                nudRating.Visible = false;
                lblRatingNALabel.Visible = false;
                lblGearQtyLabel.Visible = false;
                nudGearQty.Visible = false;
                chkStack.Visible = false;
                lblGearDeviceRating.Text = string.Empty;
                lblSource.Text = string.Empty;
                lblAvail.Text = string.Empty;
                lblCost.Text = string.Empty;
                chkBlackMarketDiscount.Checked = false;
                lblTest.Text = string.Empty;
                lblCapacity.Text = string.Empty;
                nudRating.Minimum = 0;
                nudRating.Maximum = 0;
                nudRating.Enabled = false;
                lblSource.SetToolTip(string.Empty);
                return;
            }

            // Retireve the information for the selected piece of Gear.
            XPathNavigator objXmlGear = _xmlBaseGearDataNode.SelectSingleNode("gears/gear[id = \"" + strSelectedId + "\"]");

            if (objXmlGear == null)
            {
                lblGearDeviceRatingLabel.Visible = false;
                lblSourceLabel.Visible = false;
                lblAvailLabel.Visible = false;
                lblCostLabel.Visible = false;
                lblTestLabel.Visible = false;
                lblCapacityLabel.Visible = false;
                lblRatingLabel.Visible = false;
                nudRating.Visible = false;
                lblRatingNALabel.Visible = false;
                lblGearQtyLabel.Visible = false;
                nudGearQty.Visible = false;
                chkStack.Visible = false;
                lblGearDeviceRating.Text = string.Empty;
                lblSource.Text = string.Empty;
                lblAvail.Text = string.Empty;
                lblCost.Text = string.Empty;
                chkBlackMarketDiscount.Checked = false;
                lblTest.Text = string.Empty;
                lblCapacity.Text = string.Empty;
                nudRating.Minimum = 0;
                nudRating.Maximum = 0;
                nudRating.Enabled = false;
                lblSource.SetToolTip(string.Empty);
                return;
            }

            // Retrieve the information for the selected piece of Cyberware.
            string strDeviceRating = objXmlGear.SelectSingleNode("devicerating")?.Value ?? string.Empty;
            lblGearDeviceRating.Text = strDeviceRating;
            lblGearDeviceRatingLabel.Visible = !string.IsNullOrEmpty(strDeviceRating);

            string strSource = objXmlGear.SelectSingleNode("source")?.Value ?? LanguageManager.GetString("String_Unknown");
            string strPage = objXmlGear.SelectSingleNode("altpage")?.Value ?? objXmlGear.SelectSingleNode("page")?.Value ?? LanguageManager.GetString("String_Unknown");
            string strSpace = LanguageManager.GetString("String_Space");
            lblSource.Text = _objCharacter.LanguageBookShort(strSource) + strSpace + strPage;
            lblSource.SetToolTip(_objCharacter.LanguageBookLong(strSource) + strSpace + LanguageManager.GetString("String_Page") + ' ' + strPage);
            lblSourceLabel.Visible = !string.IsNullOrEmpty(lblSource.Text);
            lblAvail.Text = new AvailabilityValue(Convert.ToInt32(nudRating.Value), objXmlGear.SelectSingleNode("avail")?.Value).ToString();
            lblAvailLabel.Visible = !string.IsNullOrEmpty(lblAvail.Text);

            decimal decMultiplier = nudGearQty.Value / nudGearQty.Increment;
            if (chkDoItYourself.Checked)
                decMultiplier *= 0.5m;

            // Cost.
            chkBlackMarketDiscount.Enabled = _objCharacter.BlackMarketDiscount;
            if (!chkBlackMarketDiscount.Checked)
            {
                chkBlackMarketDiscount.Checked = GlobalOptions.AssumeBlackMarket &&
                                                 _setBlackMarketMaps.Contains(objXmlGear.SelectSingleNode("category")
                                                     ?.Value);
            }
            else if (!_setBlackMarketMaps.Contains(objXmlGear.SelectSingleNode("category")?.Value))
            {
                //Prevent chkBlackMarketDiscount from being checked if the gear category doesn't match.
                chkBlackMarketDiscount.Checked = false;
            }

            decimal decItemCost = 0.0m;
            bool blnIsSuccess;
            object objProcess;
            if (chkFreeItem.Checked)
            {
                lblCost.Text = (0.0m).ToString(_objCharacter.Options.NuyenFormat, GlobalOptions.CultureInfo) + '¥';
            }
            else
            {
                XPathNavigator objCostNode = objXmlGear.SelectSingleNode("cost");
                if (objCostNode == null)
                {
                    int intHighestCostNode = 0;
                    foreach (XmlNode objLoopNode in objXmlGear.SelectChildren(XPathNodeType.Element))
                    {
                        if (objLoopNode.Name.StartsWith("cost", StringComparison.Ordinal))
                        {
                            string strLoopCostString = objLoopNode.Name.Substring(4);
                            if (int.TryParse(strLoopCostString, out int intTmp))
                            {
                                intHighestCostNode = Math.Max(intHighestCostNode, intTmp);
                            }
                        }
                    }
                    objCostNode = objXmlGear.SelectSingleNode("cost" + intHighestCostNode);
                    for (int i = nudRating.ValueAsInt; i <= intHighestCostNode; ++i)
                    {
                        XPathNavigator objLoopNode = objXmlGear.SelectSingleNode("cost" + i.ToString(GlobalOptions.InvariantCultureInfo));
                        if (objLoopNode != null)
                        {
                            objCostNode = objLoopNode;
                            break;
                        }
                    }
                }
                if (objCostNode != null)
                {
                    try
                    {
                        objProcess = CommonFunctions.EvaluateInvariantXPath(objCostNode.Value.Replace("Rating", nudRating.Value.ToString(GlobalOptions.InvariantCultureInfo)), out blnIsSuccess);
                        decimal decCost = blnIsSuccess ? Convert.ToDecimal(objProcess, GlobalOptions.InvariantCultureInfo) * decMultiplier : 0;
                        decCost *= 1 + (nudMarkup.Value / 100.0m);
                        if (chkBlackMarketDiscount.Checked)
                            decCost *= 0.9m;
                        lblCost.Text = (decCost * _intCostMultiplier).ToString(_objCharacter.Options.NuyenFormat, GlobalOptions.CultureInfo) + '¥';
                        decItemCost = decCost;
                    }
                    catch (XPathException)
                    {
                        lblCost.Text = objCostNode.Value;
                        if (decimal.TryParse(objCostNode.Value, NumberStyles.Any, GlobalOptions.InvariantCultureInfo, out decimal decTemp))
                        {
                            decItemCost = decTemp;
                            lblCost.Text = (decItemCost * _intCostMultiplier).ToString(_objCharacter.Options.NuyenFormat, GlobalOptions.CultureInfo) + '¥';
                        }
                    }

                    if (objCostNode.Value.StartsWith("FixedValues(", StringComparison.Ordinal))
                    {
                        string[] strValues = objCostNode.Value.TrimStartOnce("FixedValues(", true).TrimEndOnce(')').Split(',', StringSplitOptions.RemoveEmptyEntries);
                        string strCost = "0";
                        if (nudRating.Value > 0)
                            strCost = strValues[nudRating.ValueAsInt - 1].Trim('[', ']');
                        decimal decCost = Convert.ToDecimal(strCost, GlobalOptions.InvariantCultureInfo) * decMultiplier;
                        decCost *= 1 + (nudMarkup.Value / 100.0m);
                        if (chkBlackMarketDiscount.Checked)
                            decCost *= 0.9m;
                        lblCost.Text = (decCost * _intCostMultiplier).ToString(_objCharacter.Options.NuyenFormat, GlobalOptions.CultureInfo) + "¥+";
                        decItemCost = decCost;
                    }
                    else if (objCostNode.Value.StartsWith("Variable(", StringComparison.Ordinal))
                    {
                        decimal decMin;
                        decimal decMax = decimal.MaxValue;
                        string strCost = objCostNode.Value.TrimStartOnce("Variable(", true).TrimEndOnce(')');
                        if (strCost.Contains('-'))
                        {
                            string[] strValues = strCost.Split('-');
                            decMin = Convert.ToDecimal(strValues[0], GlobalOptions.InvariantCultureInfo);
                            decMax = Convert.ToDecimal(strValues[1], GlobalOptions.InvariantCultureInfo);
                        }
                        else
                            decMin = Convert.ToDecimal(strCost.FastEscape('+'), GlobalOptions.InvariantCultureInfo);

                        if (decMax == decimal.MaxValue)
                            lblCost.Text = decMin.ToString(_objCharacter.Options.NuyenFormat, GlobalOptions.CultureInfo) + "¥+";
                        else
                            lblCost.Text = decMin.ToString(_objCharacter.Options.NuyenFormat, GlobalOptions.CultureInfo)
                                           + strSpace + '-' + strSpace
                                           + decMax.ToString(_objCharacter.Options.NuyenFormat, GlobalOptions.CultureInfo) + '¥';

                        decItemCost = decMin;
                    }
                }
            }
            lblCostLabel.Visible = !string.IsNullOrEmpty(lblCost.Text);

            // Update the Avail Test Label.
            lblTest.Text = _objCharacter.AvailTest(decItemCost * _intCostMultiplier, lblAvail.Text);
            lblTestLabel.Visible = true;

            // Capacity.
            // XPathExpression cannot evaluate while there are square brackets, so remove them if necessary.
            string strCapacityField = ShowArmorCapacityOnly ? "armorcapacity" : "capacity";

            if (_eCapacityStyle == CapacityStyle.Zero)
                lblCapacity.Text = '[' + 0.ToString(GlobalOptions.CultureInfo) + ']';
            else
            {
                string strCapacityText = objXmlGear.SelectSingleNode(strCapacityField)?.Value;
                if (!string.IsNullOrEmpty(strCapacityText))
                {
                    int intPos = strCapacityText.IndexOf("/[", StringComparison.Ordinal);
                    string strCapacity;
                    if (intPos != -1)
                    {
                        string strFirstHalf = strCapacityText.Substring(0, intPos);
                        string strSecondHalf = strCapacityText.Substring(intPos + 1, strCapacityText.Length - intPos - 1);

                        if (strFirstHalf == "[*]")
                            lblCapacity.Text = "*";
                        else
                        {
                            bool blnSquareBrackets = strFirstHalf.StartsWith('[');
                            strCapacity = strFirstHalf;
                            if (blnSquareBrackets && strCapacity.Length > 2)
                                strCapacity = strCapacity.Substring(1, strCapacity.Length - 2);

                            if (strCapacity.StartsWith("FixedValues(", StringComparison.Ordinal))
                            {
                                string[] strValues = strCapacity.TrimStartOnce("FixedValues(", true).TrimEndOnce(')').Split(',', StringSplitOptions.RemoveEmptyEntries);
                                if (strValues.Length >= nudRating.ValueAsInt)
                                    lblCapacity.Text = strValues[nudRating.ValueAsInt - 1];
                                else
                                {
                                    try
                                    {
                                        objProcess = CommonFunctions.EvaluateInvariantXPath(strCapacity.Replace("Rating", nudRating.Value.ToString(GlobalOptions.InvariantCultureInfo)), out blnIsSuccess);
                                        lblCapacity.Text = blnIsSuccess ? ((double)objProcess).ToString("#,0.##", GlobalOptions.CultureInfo) : strCapacity;
                                    }
                                    catch (XPathException)
                                    {
                                        lblCapacity.Text = strCapacity;
                                    }
                                    catch (OverflowException) // Result is text and not a double
                                    {
                                        lblCapacity.Text = strCapacity;
                                    }
                                    catch (InvalidCastException) // Result is text and not a double
                                    {
                                        lblCapacity.Text = strCapacity;
                                    }
                                }
                            }
                            else
                            {
                                try
                                {
                                    objProcess = CommonFunctions.EvaluateInvariantXPath(strCapacity.Replace("Rating", nudRating.Value.ToString(GlobalOptions.InvariantCultureInfo)), out blnIsSuccess);
                                    lblCapacity.Text = blnIsSuccess ? ((double)objProcess).ToString("#,0.##", GlobalOptions.CultureInfo) : strCapacity;
                                }
                                catch (XPathException)
                                {
                                    lblCapacity.Text = strCapacity;
                                }
                                catch (OverflowException) // Result is text and not a double
                                {
                                    lblCapacity.Text = strCapacity;
                                }
                                catch (InvalidCastException) // Result is text and not a double
                                {
                                    lblCapacity.Text = strCapacity;
                                }
                            }

                            if (blnSquareBrackets)
                                lblCapacity.Text = '[' + lblCapacity.Text + ']';
                        }

                        lblCapacity.Text += '/' + strSecondHalf;
                    }
                    else if (strCapacityText == "[*]")
                        lblCapacity.Text = "*";
                    else
                    {
                        bool blnSquareBrackets = strCapacityText.StartsWith('[');
                        strCapacity = strCapacityText;
                        if (blnSquareBrackets && strCapacity.Length > 2)
                            strCapacity = strCapacity.Substring(1, strCapacity.Length - 2);
                        if (strCapacityText.StartsWith("FixedValues(", StringComparison.Ordinal))
                        {
                            string[] strValues = strCapacityText.TrimStartOnce("FixedValues(", true).TrimEndOnce(')').Split(',', StringSplitOptions.RemoveEmptyEntries);
                            lblCapacity.Text = strValues[Math.Max(Math.Min(nudRating.ValueAsInt, strValues.Length) - 1, 0)];
                        }
                        else
                        {
                            try
                            {
                                objProcess = CommonFunctions.EvaluateInvariantXPath(strCapacity.Replace("Rating", nudRating.Value.ToString(GlobalOptions.InvariantCultureInfo)), out blnIsSuccess);
                                lblCapacity.Text = blnIsSuccess ? ((double)objProcess).ToString("#,0.##", GlobalOptions.CultureInfo) : strCapacity;
                            }
                            catch (OverflowException) // Result is text and not a double
                            {
                                lblCapacity.Text = strCapacity;
                            }
                            catch (InvalidCastException) // Result is text and not a double
                            {
                                lblCapacity.Text = strCapacity;
                            }
                        }
                        if (blnSquareBrackets)
                            lblCapacity.Text = '[' + lblCapacity.Text + ']';
                    }
                }
                else
                {
                    lblCapacity.Text = 0.ToString(GlobalOptions.CultureInfo);
                }
            }
            lblCapacityLabel.Visible = !string.IsNullOrEmpty(lblCapacity.Text);

            // Rating.
            string strExpression = objXmlGear.SelectSingleNode("rating")?.Value ?? string.Empty;
            if (strExpression == "0")
                strExpression = string.Empty;
            int intRating = int.MaxValue;
            if (!string.IsNullOrEmpty(strExpression))
            {
                if (strExpression.StartsWith("FixedValues(", StringComparison.Ordinal))
                {
                    string[] strValues = strExpression.TrimStartOnce("FixedValues(", true).TrimEndOnce(')').Split(',', StringSplitOptions.RemoveEmptyEntries);
                    strExpression = strValues[Math.Max(Math.Min(nudRating.ValueAsInt, strValues.Length) - 1, 0)].Trim('[', ']');
                }

                if (strExpression.IndexOfAny('{', '+', '-', '*', ',') != -1 || strExpression.Contains("div"))
                {
                    StringBuilder objValue = new StringBuilder(strExpression);
                    objValue.Replace("{Rating}", nudRating.ValueAsInt.ToString(GlobalOptions.InvariantCultureInfo));
                    objValue.CheapReplace(strExpression, "{Parent Rating}", () => (_objGearParent as IHasRating)?.Rating.ToString(GlobalOptions.InvariantCultureInfo) ?? int.MaxValue.ToString(GlobalOptions.InvariantCultureInfo));
                    _objCharacter.AttributeSection.ProcessAttributesInXPath(objValue, strExpression);

                    // This is first converted to a decimal and rounded up since some items have a multiplier that is not a whole number, such as 2.5.
                    objProcess = CommonFunctions.EvaluateInvariantXPath(objValue.ToString(), out blnIsSuccess);
                    intRating = blnIsSuccess ? ((double)objProcess).StandardRound() : 0;
                }
                else if (!int.TryParse(strExpression, out intRating))
                    intRating = 0;
            }

            if (intRating > 0 && intRating != int.MaxValue)
            {
                nudRating.Maximum = intRating;
                XPathNavigator xmlMinRatingNode = objXmlGear.SelectSingleNode("minrating");
                if (xmlMinRatingNode != null)
                {
                    decimal decOldMinimum = nudRating.Minimum;
                    strExpression = xmlMinRatingNode.Value;
                    int intMinimumRating = 0;
                    if (!string.IsNullOrEmpty(strExpression))
                    {
                        if (strExpression.StartsWith("FixedValues(", StringComparison.Ordinal))
                        {
                            string[] strValues = strExpression.TrimStartOnce("FixedValues(", true).TrimEndOnce(')').Split(',', StringSplitOptions.RemoveEmptyEntries);
                            strExpression = strValues[Math.Max(Math.Min(nudRating.ValueAsInt, strValues.Length) - 1, 0)].Trim('[', ']');
                        }

                        if (strExpression.IndexOfAny('{', '+', '-', '*', ',') != -1 || strExpression.Contains("div"))
                        {
                            StringBuilder objValue = new StringBuilder(strExpression);
                            objValue.Replace("{Rating}", nudRating.ValueAsInt.ToString(GlobalOptions.InvariantCultureInfo));
                            objValue.CheapReplace(strExpression, "{Parent Rating}", () => (_objGearParent as IHasRating)?.Rating.ToString(GlobalOptions.InvariantCultureInfo) ?? "0");
                            _objCharacter.AttributeSection.ProcessAttributesInXPath(objValue, strExpression);

                            // This is first converted to a decimal and rounded up since some items have a multiplier that is not a whole number, such as 2.5.
                            objProcess = CommonFunctions.EvaluateInvariantXPath(objValue.ToString(), out blnIsSuccess);
                            intMinimumRating = blnIsSuccess ? ((double)objProcess).StandardRound() : 0;
                        }
                        else if (!int.TryParse(strExpression, out intMinimumRating))
                            intMinimumRating = 0;
                    }
                    nudRating.Minimum = intMinimumRating;
                    if (decOldMinimum > nudRating.Minimum)
                    {
                        nudRating.Value -= decOldMinimum - nudRating.Minimum;
                    }
                }
                else
                {
                    nudRating.Minimum = 1;
                }
                if (chkHideOverAvailLimit.Checked)
                {
                    while (nudRating.Maximum > nudRating.Minimum && !objXmlGear.CheckAvailRestriction(_objCharacter, nudRating.MaximumAsInt, _intAvailModifier))
                    {
                        nudRating.Maximum -= 1;
                    }
                }

                if (chkShowOnlyAffordItems.Checked && !chkFreeItem.Checked)
                {
                    decimal decCostMultiplier = nudGearQty.Value / nudGearQty.Increment;
                    if (chkDoItYourself.Checked)
                        decCostMultiplier *= 0.5m;
                    decCostMultiplier *= 1 + (nudMarkup.Value / 100.0m);
                    if (_setBlackMarketMaps.Contains(objXmlGear.SelectSingleNode("category")?.Value))
                        decCostMultiplier *= 0.9m;
                    while (nudRating.Maximum > nudRating.Minimum && !objXmlGear.CheckNuyenRestriction(_objCharacter.Nuyen, decCostMultiplier, nudRating.MaximumAsInt))
                    {
                        nudRating.Maximum -= 1;
                    }
                }

                lblRatingLabel.Visible = true;
                nudRating.Enabled = nudRating.Minimum != nudRating.Maximum;
                nudRating.Visible = true;
                lblRatingNALabel.Visible = false;
            }
            else
            {
                lblRatingLabel.Visible = true;
                lblRatingNALabel.Visible = true;
                nudRating.Minimum = 0;
                nudRating.Maximum = 0;
                nudRating.Enabled = false;
                nudRating.Visible = false;
            }
        }

        private List<ListItem> RefreshList(string strCategory = "", bool blnDoUIUpdate = true, bool blnTerminateAfterFirst = false)
        {
            if (string.IsNullOrEmpty(strCategory))
                strCategory = cboCategory.SelectedValue?.ToString();
            StringBuilder sbdFilter = new StringBuilder("(" + _objCharacter.Options.BookXPath() + ')');
            if (!string.IsNullOrEmpty(strCategory) && strCategory != "Show All" && (GlobalOptions.SearchInCategoryOnly || txtSearch.TextLength == 0))
                sbdFilter.Append(" and category = \"" + strCategory + '\"');
            else if (_setAllowedCategories.Count > 0)
            {
                StringBuilder sbdCategoryFilter = new StringBuilder();
                foreach (string strItem in _lstCategory.Select(x => x.Value))
                {
                    if (!string.IsNullOrEmpty(strItem))
                        sbdCategoryFilter.Append("category = \"").Append(strItem).Append("\" or ");
                }
                if (sbdCategoryFilter.Length > 0)
                {
                    sbdCategoryFilter.Length -= 4;
                    sbdFilter.Append(" and (").Append(sbdCategoryFilter.ToString()).Append(')');
                }
            }
            if (_setAllowedNames.Count > 0)
            {
                StringBuilder sbdNameFilter = new StringBuilder();
<<<<<<< HEAD
                foreach (var strItem in _setAllowedNames.Where(strItem => !string.IsNullOrEmpty(strItem)))
                {
                    sbdNameFilter.Append("name = \"" + strItem + "\" or ");
                }
                if (sbdNameFilter.Length > 0)
                {
                    sbdFilter.Append(" and (" + sbdNameFilter.ToString().TrimEndOnce(" or ") + ')');
=======
                foreach (string strItem in _setAllowedNames.Where(strItem => !string.IsNullOrEmpty(strItem)))
                {
                    sbdNameFilter.Append("name = \"").Append(strItem).Append("\" or ");
                }
                if (sbdNameFilter.Length > 0)
                {
                    sbdNameFilter.Length -= 4;
                    sbdFilter.Append(" and (").Append(sbdNameFilter.ToString()).Append(')');
>>>>>>> 6211a1ee
                }
            }
            if (ShowArmorCapacityOnly)
                sbdFilter.Append(" and (contains(armorcapacity, \"[\") or category = \"Custom\")");
            else if (ShowPositiveCapacityOnly)
                sbdFilter.Append(" and (not(contains(capacity, \"[\")) or category = \"Custom\")");
            else if (ShowNegativeCapacityOnly)
                sbdFilter.Append(" and (contains(capacity, \"[\") or category = \"Custom\")");
            if (ShowFlechetteAmmoOnly)
                sbdFilter.Append(" and isflechetteammo = 'True'");
            if (_objGearParent == null)
                sbdFilter.Append(" and not(requireparent)");
            if (!string.IsNullOrEmpty(ForceItemAmmoForWeaponType))
                sbdFilter.Append(" and ammoforweapontype = \"").Append(ForceItemAmmoForWeaponType).Append("\"");
            if (!string.IsNullOrEmpty(txtSearch.Text))
                sbdFilter.Append(" and ").Append(CommonFunctions.GenerateSearchXPath(txtSearch.Text));

            return BuildGearList(_xmlBaseGearDataNode.Select("gears/gear[" + sbdFilter + "]"), blnDoUIUpdate, blnTerminateAfterFirst);
        }

        private List<ListItem> BuildGearList(XPathNodeIterator objXmlGearList, bool blnDoUIUpdate = true, bool blnTerminateAfterFirst = false)
        {
            string strSpace = LanguageManager.GetString("String_Space");
            int intOverLimit = 0;
            List<ListItem> lstGears = new List<ListItem>();
            foreach (XPathNavigator objXmlGear in objXmlGearList)
            {
                XPathNavigator xmlTestNode = objXmlGear.SelectSingleNode("forbidden/parentdetails");
                if (xmlTestNode != null)
                {
                    // Assumes topmost parent is an AND node
                    if (_objParentNode.ProcessFilterOperationNode(xmlTestNode, false))
                    {
                        continue;
                    }
                }
                xmlTestNode = objXmlGear.SelectSingleNode("required/parentdetails");
                if (xmlTestNode != null)
                {
                    // Assumes topmost parent is an AND node
                    if (!_objParentNode.ProcessFilterOperationNode(xmlTestNode, false))
                    {
                        continue;
                    }
                }
                xmlTestNode = objXmlGear.SelectSingleNode("forbidden/geardetails");
                if (xmlTestNode != null)
                {
                    // Assumes topmost parent is an AND node
                    if (_objParentNode.ProcessFilterOperationNode(xmlTestNode, false))
                    {
                        continue;
                    }
                }
                xmlTestNode = objXmlGear.SelectSingleNode("required/geardetails");
                if (xmlTestNode != null)
                {
                    // Assumes topmost parent is an AND node
                    if (!_objParentNode.ProcessFilterOperationNode(xmlTestNode, false))
                    {
                        continue;
                    }
                }

                if (!objXmlGear.RequirementsMet(_objCharacter))
                    continue;

                if (!blnDoUIUpdate && blnTerminateAfterFirst)
                {
                    lstGears.Add(new ListItem(string.Empty, string.Empty));
                }

                decimal decCostMultiplier = nudGearQty.Value / nudGearQty.Increment;
                if (chkDoItYourself.Checked)
                    decCostMultiplier *= 0.5m;
                decCostMultiplier *= 1 + (nudMarkup.Value / 100.0m);
                if (_setBlackMarketMaps.Contains(objXmlGear.SelectSingleNode("category")?.Value))
                    decCostMultiplier *= 0.9m;
                if (!blnDoUIUpdate || !chkHideOverAvailLimit.Checked || objXmlGear.CheckAvailRestriction(_objCharacter, 1, _intAvailModifier)
                    && (chkFreeItem.Checked
                        || !chkShowOnlyAffordItems.Checked
                        || objXmlGear.CheckNuyenRestriction(_objCharacter.Nuyen, decCostMultiplier)))
                {
                    string strDisplayName = objXmlGear.SelectSingleNode("translate")?.Value ?? objXmlGear.SelectSingleNode("name")?.Value ?? LanguageManager.GetString("String_Unknown");

                    if (!GlobalOptions.SearchInCategoryOnly && txtSearch.TextLength != 0)
                    {
                        string strCategory = objXmlGear.SelectSingleNode("category")?.Value;
                        if (!string.IsNullOrEmpty(strCategory))
                        {
                            ListItem objFoundItem = _lstCategory.Find(objFind => objFind.Value.ToString() == strCategory);
                            if (!string.IsNullOrEmpty(objFoundItem.Name))
                                strDisplayName += strSpace + '[' + objFoundItem.Name + ']';
                        }
                    }
                    // When searching, Category needs to be added to the Value so we can identify the English Category name.
                    lstGears.Add(new ListItem(objXmlGear.SelectSingleNode("id")?.Value ?? string.Empty, strDisplayName));

                    if (blnTerminateAfterFirst)
                        break;
                }
                else
                    ++intOverLimit;
            }
            if (blnDoUIUpdate)
            {
                lstGears.Sort(CompareListItems.CompareNames);
                if (intOverLimit > 0)
                {
                    // Add after sort so that it's always at the end
                    lstGears.Add(new ListItem(string.Empty,
                        string.Format(GlobalOptions.CultureInfo, LanguageManager.GetString("String_RestrictedItemsHidden"),
                            intOverLimit)));
                }
                lstGear.BeginUpdate();
                string strOldSelected = lstGear.SelectedValue?.ToString();
                bool blnOldLoading = _blnLoading;
                _blnLoading = true;
                lstGear.ValueMember = nameof(ListItem.Value);
                lstGear.DisplayMember = nameof(ListItem.Name);
                lstGear.DataSource = lstGears;
                _blnLoading = blnOldLoading;
                if (string.IsNullOrEmpty(strOldSelected))
                    lstGear.SelectedIndex = -1;
                else
                    lstGear.SelectedValue = strOldSelected;
                lstGear.EndUpdate();
            }

            return lstGears;
        }

        /// <summary>
        /// Accept the selected item and close the form.
        /// </summary>
        private void AcceptForm()
        {
            string strSelectedId = lstGear.SelectedValue?.ToString();
            if (!string.IsNullOrEmpty(strSelectedId))
            {
                _strSelectedGear = strSelectedId;
                s_StrSelectCategory = (GlobalOptions.SearchInCategoryOnly || txtSearch.TextLength == 0)
                    ? cboCategory.SelectedValue?.ToString()
                    : _xmlBaseGearDataNode.SelectSingleNode("gears/gear[id = \"" + strSelectedId + "\"]/category")?.Value;
                _blnBlackMarketDiscount = chkBlackMarketDiscount.Checked;
                _intSelectedRating = nudRating.ValueAsInt;
                _decSelectedQty = nudGearQty.Value;
                _decMarkup = nudMarkup.Value;

                DialogResult = DialogResult.OK;
            }
        }

        private void OpenSourceFromLabel(object sender, EventArgs e)
        {
            CommonFunctions.OpenPdfFromControl(sender, e);
        }
        #endregion
    }
}<|MERGE_RESOLUTION|>--- conflicted
+++ resolved
@@ -972,15 +972,6 @@
             if (_setAllowedNames.Count > 0)
             {
                 StringBuilder sbdNameFilter = new StringBuilder();
-<<<<<<< HEAD
-                foreach (var strItem in _setAllowedNames.Where(strItem => !string.IsNullOrEmpty(strItem)))
-                {
-                    sbdNameFilter.Append("name = \"" + strItem + "\" or ");
-                }
-                if (sbdNameFilter.Length > 0)
-                {
-                    sbdFilter.Append(" and (" + sbdNameFilter.ToString().TrimEndOnce(" or ") + ')');
-=======
                 foreach (string strItem in _setAllowedNames.Where(strItem => !string.IsNullOrEmpty(strItem)))
                 {
                     sbdNameFilter.Append("name = \"").Append(strItem).Append("\" or ");
@@ -989,7 +980,6 @@
                 {
                     sbdNameFilter.Length -= 4;
                     sbdFilter.Append(" and (").Append(sbdNameFilter.ToString()).Append(')');
->>>>>>> 6211a1ee
                 }
             }
             if (ShowArmorCapacityOnly)
