/*  This file is part of Chummer5a.
 *
 *  Chummer5a is free software: you can redistribute it and/or modify
 *  it under the terms of the GNU General Public License as published by
 *  the Free Software Foundation, either version 3 of the License, or
 *  (at your option) any later version.
 *
 *  Chummer5a is distributed in the hope that it will be useful,
 *  but WITHOUT ANY WARRANTY; without even the implied warranty of
 *  MERCHANTABILITY or FITNESS FOR A PARTICULAR PURPOSE.  See the
 *  GNU General Public License for more details.
 *
 *  You should have received a copy of the GNU General Public License
 *  along with Chummer5a.  If not, see <http://www.gnu.org/licenses/>.
 *
 *  You can obtain the full source code for Chummer5a at
 *  https://github.com/chummer5a/chummer5a
 */
 using System;
using System.Collections.Generic;
 using System.Globalization;
 using System.Linq;
using System.Text;
using System.Windows.Forms;
 using System.Xml;
 using System.Xml.XPath;
 using Chummer.Backend.Equipment;

namespace Chummer
{
    public partial class frmSelectWeaponAccessory : Form
    {
        private string _strSelectedAccessory;
        private decimal _decMarkup;
        private int _intSelectedRating;

        private bool _blnLoading = true;
        private readonly List<string> _lstAllowedMounts = new List<string>();
        private Weapon _objParentWeapon;
        private bool _blnIsParentWeaponBlackMarketAllowed;
        private bool _blnAddAgain;

        private readonly XPathNavigator _xmlBaseChummerNode;
        private readonly Character _objCharacter;
        private bool _blnBlackMarketDiscount;
        private readonly HashSet<string> _setBlackMarketMaps;

        #region Control Events
        public frmSelectWeaponAccessory(Character objCharacter)
        {
            if (objCharacter == null)
                throw new ArgumentNullException(nameof(objCharacter));
            InitializeComponent();
            this.TranslateWinForm();
            lblMarkupLabel.Visible = objCharacter.Created;
            nudMarkup.Visible = objCharacter.Created;
            lblMarkupPercentLabel.Visible = objCharacter.Created;
            _objCharacter = objCharacter;
            // Load the Weapon information.
            XmlDocument objXmlDocument = _objCharacter.LoadData("weapons.xml");
            _xmlBaseChummerNode = objXmlDocument.GetFastNavigator().SelectSingleNode("/chummer");
            _setBlackMarketMaps = _objCharacter.GenerateBlackMarketMappings(objXmlDocument);
        }

        private void frmSelectWeaponAccessory_Load(object sender, EventArgs e)
        {
            if (_objCharacter.Created)
            {
                chkHideOverAvailLimit.Visible = false;
                chkHideOverAvailLimit.Checked = false;
            }
            else
            {
                chkHideOverAvailLimit.Text = string.Format(GlobalOptions.CultureInfo, chkHideOverAvailLimit.Text, _objCharacter.Options.MaximumAvailability);
                chkHideOverAvailLimit.Checked = GlobalOptions.HideItemsOverAvailLimit;
            }

            chkBlackMarketDiscount.Visible = _objCharacter.BlackMarketDiscount;

            _blnLoading = false;
            BuildAccessoryList();
        }

        /// <summary>
        /// Build the list of available weapon accessories.
        /// </summary>
        private void BuildAccessoryList()
        {
            List<ListItem> lstAccessories = new List<ListItem>();

            // Populate the Accessory list.
            StringBuilder sbdMount = new StringBuilder("(contains(mount, \"Internal\") or contains(mount, \"None\") or mount = \"\"");
            foreach (var strAllowedMount in _lstAllowedMounts.Where(strAllowedMount => !string.IsNullOrEmpty(strAllowedMount)))
            {
                sbdMount.Append(" or contains(mount, \"" + strAllowedMount + "\")");
            }

            sbdMount.Append(')').Append(CommonFunctions.GenerateSearchXPath(txtSearch.Text));
            int intOverLimit = 0;
            foreach (XPathNavigator objXmlAccessory in _xmlBaseChummerNode.Select(string.Format(GlobalOptions.InvariantCultureInfo, "accessories/accessory[({0}) and ({1})]",
                sbdMount, _objCharacter.Options.BookXPath())))
            {
                string strId = objXmlAccessory.SelectSingleNode("id")?.Value;
                if (string.IsNullOrEmpty(strId))
                    continue;
                if (!_objParentWeapon.CheckAccessoryRequirements(objXmlAccessory))
                    continue;

                decimal decCostMultiplier = 1 + (nudMarkup.Value / 100.0m);
                if (_blnIsParentWeaponBlackMarketAllowed)
                    decCostMultiplier *= 0.9m;
                if ((!chkHideOverAvailLimit.Checked || objXmlAccessory.CheckAvailRestriction(_objCharacter) &&
                     (chkFreeItem.Checked || !chkShowOnlyAffordItems.Checked ||
                      objXmlAccessory.CheckNuyenRestriction(_objCharacter.Nuyen, decCostMultiplier))))
                {
                    lstAccessories.Add(new ListItem(strId,
                        objXmlAccessory.SelectSingleNode("translate")?.Value ??
                        objXmlAccessory.SelectSingleNode("name")?.Value ??
                        LanguageManager.GetString("String_Unknown")));
                }
                else
                    ++intOverLimit;
            }

            lstAccessories.Sort(CompareListItems.CompareNames);
            if (intOverLimit > 0)
            {
                // Add after sort so that it's always at the end
                lstAccessories.Add(new ListItem(string.Empty, string.Format(GlobalOptions.CultureInfo, LanguageManager.GetString("String_RestrictedItemsHidden"),
                    intOverLimit)));
            }
            string strOldSelected = lstAccessory.SelectedValue?.ToString();
            _blnLoading = true;
            lstAccessory.BeginUpdate();
            lstAccessory.ValueMember = nameof(ListItem.Value);
            lstAccessory.DisplayMember = nameof(ListItem.Name);
            lstAccessory.DataSource = lstAccessories;
            _blnLoading = false;
            if (!string.IsNullOrEmpty(strOldSelected))
                lstAccessory.SelectedValue = strOldSelected;
            else
                lstAccessory.SelectedIndex = -1;
            lstAccessory.EndUpdate();
        }

        private void lstAccessory_SelectedIndexChanged(object sender, EventArgs e)
        {
            UpdateGearInfo();
        }

        private void cmdOK_Click(object sender, EventArgs e)
        {
            _blnAddAgain = false;
            AcceptForm();
        }

        private void cmdCancel_Click(object sender, EventArgs e)
        {
            DialogResult = DialogResult.Cancel;
        }

        private void lstAccessory_DoubleClick(object sender, EventArgs e)
        {
            _blnAddAgain = false;
            AcceptForm();
        }

        private void cmdOKAdd_Click(object sender, EventArgs e)
        {
            _blnAddAgain = true;
            AcceptForm();
        }

        private void chkFreeItem_CheckedChanged(object sender, EventArgs e)
        {
            if (chkShowOnlyAffordItems.Checked)
                BuildAccessoryList();
            UpdateGearInfo();
        }

        private void chkBlackMarketDiscount_CheckedChanged(object sender, EventArgs e)
        {
            UpdateGearInfo();
        }

        private void nudMarkup_ValueChanged(object sender, EventArgs e)
        {
            if (chkShowOnlyAffordItems.Checked  && !chkFreeItem.Checked)
                BuildAccessoryList();
            UpdateGearInfo();
        }

        private void nudRating_ValueChanged(object sender, EventArgs e)
        {
            UpdateGearInfo();
        }

        private void cboMount_SelectedIndexChanged(object sender, EventArgs e)
        {
            UpdateMountFields(true);
            if (!string.IsNullOrEmpty(_objParentWeapon.DoubledCostModificationSlots))
                UpdateGearInfo(false);
        }

        private void cboExtraMount_SelectedIndexChanged(object sender, EventArgs e)
        {
            UpdateMountFields(false);
            if (!string.IsNullOrEmpty(_objParentWeapon.DoubledCostModificationSlots))
                UpdateGearInfo(false);
        }
        private void chkHideOverAvailLimit_CheckedChanged(object sender, EventArgs e)
        {
            BuildAccessoryList();
        }
        private void chkShowOnlyAffordItems_CheckedChanged(object sender, EventArgs e)
        {
            BuildAccessoryList();
        }
        #endregion

        #region Properties
        /// <summary>
        /// Whether or not the user wants to add another item after this one.
        /// </summary>
        public bool AddAgain => _blnAddAgain;

        /// <summary>
        /// Name of Accessory that was selected in the dialogue.
        /// </summary>
        public string SelectedAccessory => _strSelectedAccessory;

        /// <summary>
        /// Mount that was selected in the dialogue.
        /// </summary>
        public Tuple<string, string> SelectedMount => new Tuple<string, string>(cboMount.SelectedItem?.ToString(), cboExtraMount.SelectedItem?.ToString());

        /// <summary>
        /// Rating of the Accessory.
        /// </summary>
        public int SelectedRating => _intSelectedRating;

        /// <summary>
        /// GUID of the current weapon for which the accessory is being selected
        /// </summary>
        public Weapon ParentWeapon
        {
            set
            {
                _objParentWeapon = value;
                _lstAllowedMounts.Clear();
                if (value != null)
                {
                    foreach (XPathNavigator objXmlMount in _xmlBaseChummerNode.Select("weapons/weapon[id = \"" + value.SourceIDString + "\"]/accessorymounts/mount"))
                    {
                        string strLoopMount = objXmlMount.Value;
                        // Run through the Weapon's current Accessories and filter out any used up Mount points.
                        if (!_objParentWeapon.WeaponAccessories.Any(objMod =>
                            objMod.Mount == strLoopMount || objMod.ExtraMount == strLoopMount))
                        {
                            _lstAllowedMounts.Add(strLoopMount);
                        }
                    }
                }

                //TODO: Accessories don't use a category mapping, so we use parent weapon's category instead.
                if (_objCharacter.BlackMarketDiscount && value != null)
                {
                    string strCategory = value.GetNode()?.SelectSingleNode("category")?.InnerText ?? string.Empty;
                    _blnIsParentWeaponBlackMarketAllowed = !string.IsNullOrEmpty(strCategory) && _setBlackMarketMaps.Contains(strCategory);
                }
                else
                {
                    _blnIsParentWeaponBlackMarketAllowed = false;
                }
            }
        }

        /// <summary>
        /// Whether or not the item should be added for free.
        /// </summary>
        public bool FreeCost => chkFreeItem.Checked;

        /// <summary>
        /// Whether or not the selected Vehicle is used.
        /// </summary>
        public bool BlackMarketDiscount => _blnBlackMarketDiscount;

        /// <summary>
        /// Markup percentage.
        /// </summary>
        public decimal Markup => _decMarkup;

        #endregion

        #region Methods
        private void txtSearch_TextChanged(object sender, EventArgs e)
        {
            BuildAccessoryList();
        }

        private void UpdateMountFields(bool boolChangeExtraMountFirst)
        {
            if ((cboMount.SelectedItem.ToString() != "None") && cboExtraMount.SelectedItem != null && (cboExtraMount.SelectedItem.ToString() != "None")
                && (cboMount.SelectedItem.ToString() == cboExtraMount.SelectedItem.ToString()))
            {
                if (boolChangeExtraMountFirst)
                    cboExtraMount.SelectedIndex = 0;
                else
                    cboMount.SelectedIndex = 0;
                while (cboMount.SelectedItem.ToString() != "None" && cboExtraMount.SelectedItem.ToString() != "None" && cboMount.SelectedItem.ToString() == cboExtraMount.SelectedItem.ToString())
                {
                    if (boolChangeExtraMountFirst)
                        cboExtraMount.SelectedIndex += 1;
                    else
                        cboMount.SelectedIndex += 1;
                }
            }
        }

        private void UpdateGearInfo(bool blnUpdateMountCBOs = true)
        {
            if (_blnLoading)
                return;

            XPathNavigator xmlAccessory = null;
            string strSelectedId = lstAccessory.SelectedValue?.ToString();
            // Retrieve the information for the selected Accessory.
            if (!string.IsNullOrEmpty(strSelectedId))
                xmlAccessory = _xmlBaseChummerNode.SelectSingleNode("accessories/accessory[id = \"" + strSelectedId + "\"]");
            if (xmlAccessory == null)
            {
                lblRC.Visible = false;
                lblRCLabel.Visible = false;
                nudRating.Enabled = false;
                nudRating.Visible = false;
                lblRatingLabel.Visible = false;
                lblRatingNALabel.Visible = false;
                lblMountLabel.Visible = false;
                cboMount.Visible = false;
                cboMount.Items.Clear();
                lblExtraMountLabel.Visible = false;
                cboExtraMount.Visible = false;
                cboExtraMount.Items.Clear();
                lblAvailLabel.Visible = false;
                lblAvail.Text = string.Empty;
                lblCostLabel.Visible = false;
                lblCost.Text = string.Empty;
                lblTestLabel.Visible = false;
                lblTest.Text = string.Empty;
                lblSourceLabel.Visible = false;
                lblSource.Text = string.Empty;
                lblSource.SetToolTip(string.Empty);
                return;
            }

            string strSpace = LanguageManager.GetString("String_Space");
            string strRC = xmlAccessory.SelectSingleNode("rc")?.Value;
            if (!string.IsNullOrEmpty(strRC))
            {
                lblRC.Visible = true;
                lblRCLabel.Visible = true;
                lblRC.Text = strRC;
            }
            else
            {
                lblRC.Visible = false;
                lblRCLabel.Visible = false;
            }
            if (int.TryParse(xmlAccessory.SelectSingleNode("rating")?.Value, out int intMaxRating) && intMaxRating > 0)
            {
                nudRating.Maximum = intMaxRating;
                if (chkHideOverAvailLimit.Checked)
                {
                    while (nudRating.Maximum > nudRating.Minimum && !xmlAccessory.CheckAvailRestriction(_objCharacter, decimal.ToInt32(nudRating.Maximum)))
                    {
                        nudRating.Maximum -= 1;
                    }
                }
                if (chkShowOnlyAffordItems.Checked && !chkFreeItem.Checked)
                {
                    decimal decCostMultiplier = 1 + (nudMarkup.Value / 100.0m);
                    if (_setBlackMarketMaps.Contains(xmlAccessory.SelectSingleNode("category")?.Value))
                        decCostMultiplier *= 0.9m;
                    while (nudRating.Maximum > nudRating.Minimum && !xmlAccessory.CheckNuyenRestriction(_objCharacter.Nuyen, decCostMultiplier, decimal.ToInt32(nudRating.Maximum)))
                    {
                        nudRating.Maximum -= 1;
                    }
                }
                nudRating.Enabled = nudRating.Maximum != nudRating.Minimum;
                nudRating.Visible = true;
                lblRatingLabel.Visible = true;
                lblRatingNALabel.Visible = false;
            }
            else
            {
                lblRatingNALabel.Visible = true;
                nudRating.Enabled = false;
                nudRating.Visible = false;
                lblRatingLabel.Visible = true;
            }

            if (blnUpdateMountCBOs)
            {
                string strDataMounts = xmlAccessory.SelectSingleNode("mount")?.Value;
                List<string> strMounts = new List<string>();
                if (!string.IsNullOrEmpty(strDataMounts))
                {
                    strMounts.AddRange(strDataMounts.SplitNoAlloc('/', StringSplitOptions.RemoveEmptyEntries));
                }

                strMounts.Add("None");

                List<string> strAllowed = new List<string>(_lstAllowedMounts) {"None"};
                cboMount.Visible = true;
                cboMount.Items.Clear();
                foreach (string strCurrentMount in strMounts)
                {
                    if (!string.IsNullOrEmpty(strCurrentMount))
                    {
                        foreach (string strAllowedMount in strAllowed)
                        {
                            if (strCurrentMount == strAllowedMount)
                            {
                                cboMount.Items.Add(strCurrentMount);
                            }
                        }
                    }
                }

                cboMount.Enabled = cboMount.Items.Count > 1;
                cboMount.SelectedIndex = 0;
                lblMountLabel.Visible = true;

                List<string> strExtraMounts = new List<string>();
                string strExtraMount = xmlAccessory.SelectSingleNode("extramount")?.Value;
                if (!string.IsNullOrEmpty(strExtraMount))
                {
                    foreach (string strItem in strExtraMount.SplitNoAlloc('/', StringSplitOptions.RemoveEmptyEntries))
                    {
                        strExtraMounts.Add(strItem);
                    }
                }

                strExtraMounts.Add("None");

                cboExtraMount.Items.Clear();
                foreach (string strCurrentMount in strExtraMounts)
                {
                    if (!string.IsNullOrEmpty(strCurrentMount))
                    {
                        foreach (string strAllowedMount in strAllowed)
                        {
                            if (strCurrentMount == strAllowedMount)
                            {
                                cboExtraMount.Items.Add(strCurrentMount);
                            }
                        }
                    }
                }

                cboExtraMount.Enabled = cboExtraMount.Items.Count > 1;
                cboExtraMount.SelectedIndex = 0;
                if (cboMount.SelectedItem.ToString() != "None" && cboExtraMount.SelectedItem.ToString() != "None"
                                                               && cboMount.SelectedItem.ToString() == cboExtraMount.SelectedItem.ToString())
                    cboExtraMount.SelectedIndex += 1;
                cboExtraMount.Visible = cboExtraMount.Enabled && cboExtraMount.SelectedItem.ToString() != "None";
                lblExtraMountLabel.Visible = cboExtraMount.Visible;
            }

            // Avail.
            // If avail contains "F" or "R", remove it from the string so we can use the expression.
            lblAvail.Text = new AvailabilityValue(Convert.ToInt32(nudRating.Value), xmlAccessory.SelectSingleNode("avail")?.Value).ToString();
            lblAvailLabel.Visible = !string.IsNullOrEmpty(lblAvail.Text);

            if (!chkFreeItem.Checked)
            {
                string strCost = "0";
                if (xmlAccessory.TryGetStringFieldQuickly("cost", ref strCost))
                    strCost = strCost.CheapReplace("Weapon Cost", () => _objParentWeapon.OwnCost.ToString(GlobalOptions.InvariantCultureInfo))
                        .CheapReplace("Weapon Total Cost", () => _objParentWeapon.MultipliableCost(null).ToString(GlobalOptions.InvariantCultureInfo))
                        .Replace("Rating", nudRating.Value.ToString(GlobalOptions.CultureInfo));
                if (strCost.StartsWith("Variable(", StringComparison.Ordinal))
                {
                    decimal decMin;
                    decimal decMax = decimal.MaxValue;
                    strCost = strCost.TrimStartOnce("Variable(", true).TrimEndOnce(')');
                    if (strCost.Contains('-'))
                    {
                        string[] strValues = strCost.Split('-');
                        decimal.TryParse(strValues[0], NumberStyles.Any, GlobalOptions.InvariantCultureInfo, out decMin);
                        decimal.TryParse(strValues[1], NumberStyles.Any, GlobalOptions.InvariantCultureInfo, out decMax);
                    }
                    else
                        decimal.TryParse(strCost.FastEscape('+'), NumberStyles.Any, GlobalOptions.InvariantCultureInfo, out decMin);

                    if (decMax == decimal.MaxValue)
                    {
                        lblCost.Text = decMin.ToString(_objCharacter.Options.NuyenFormat, GlobalOptions.CultureInfo) + "¥+";
                    }
                    else
                        lblCost.Text = new StringBuilder(decMin.ToString(_objCharacter.Options.NuyenFormat, GlobalOptions.CultureInfo))
                            .Append(strSpace).Append('-').Append(strSpace)
                            .Append(decMax.ToString(_objCharacter.Options.NuyenFormat, GlobalOptions.CultureInfo)).Append('¥').ToString();

                    lblTest.Text = _objCharacter.AvailTest(decMax, lblAvail.Text);
                }
                else
                {
                    object objProcess = CommonFunctions.EvaluateInvariantXPath(strCost, out bool blnIsSuccess);
                    decimal decCost = blnIsSuccess ? Convert.ToDecimal(objProcess, GlobalOptions.InvariantCultureInfo) : 0;

                    // Apply any markup.
                    decCost *= 1 + (nudMarkup.Value / 100.0m);

                    if (chkBlackMarketDiscount.Checked)
                        decCost *= 0.9m;
                    decCost *= _objParentWeapon.AccessoryMultiplier;
                    if (!string.IsNullOrEmpty(_objParentWeapon.DoubledCostModificationSlots))
                    {
                        string[] astrParentDoubledCostModificationSlots = _objParentWeapon.DoubledCostModificationSlots.Split('/', StringSplitOptions.RemoveEmptyEntries);
                        if (astrParentDoubledCostModificationSlots.Contains(cboMount.SelectedItem?.ToString()) ||
                            astrParentDoubledCostModificationSlots.Contains(cboExtraMount.SelectedItem?.ToString()))
                        {
                            decCost *= 2;
                        }
                    }

                    lblCost.Text = decCost.ToString(_objCharacter.Options.NuyenFormat, GlobalOptions.CultureInfo) + '¥';
                    lblTest.Text = _objCharacter.AvailTest(decCost, lblAvail.Text);
                }
            }
            else
            {
                lblCost.Text = (0.0m).ToString(_objCharacter.Options.NuyenFormat, GlobalOptions.CultureInfo) + '¥';
                lblTest.Text = _objCharacter.AvailTest(0, lblAvail.Text);
            }

            lblRatingLabel.Text = xmlAccessory.SelectSingleNode("ratinglabel") != null
                ? string.Format(GlobalOptions.CultureInfo, LanguageManager.GetString("Label_RatingFormat"),
                    LanguageManager.GetString(xmlAccessory.SelectSingleNode("ratinglabel").Value))
                : LanguageManager.GetString("Label_Rating");
            lblCostLabel.Visible = !string.IsNullOrEmpty(lblCost.Text);
            lblTestLabel.Visible = !string.IsNullOrEmpty(lblTest.Text);


            if (!chkBlackMarketDiscount.Checked)
            {
                chkBlackMarketDiscount.Checked = GlobalOptions.AssumeBlackMarket && _blnIsParentWeaponBlackMarketAllowed;
            }
            else if (!_blnIsParentWeaponBlackMarketAllowed)
            {
                //Prevent chkBlackMarketDiscount from being checked if the gear category doesn't match.
                chkBlackMarketDiscount.Checked = false;
            }

            chkBlackMarketDiscount.Enabled = _blnIsParentWeaponBlackMarketAllowed;
            string strSource = xmlAccessory.SelectSingleNode("source")?.Value ?? LanguageManager.GetString("String_Unknown");
            string strPage = xmlAccessory.SelectSingleNode("altpage")?.Value ?? xmlAccessory.SelectSingleNode("page")?.Value ?? LanguageManager.GetString("String_Unknown");
<<<<<<< HEAD
            lblSource.Text = _objCharacter.LanguageBookShort(strSource) + strSpace + strPage;
            lblSource.SetToolTip(_objCharacter.LanguageBookLong(strSource) + strSpace + LanguageManager.GetString("String_Page") + strSpace + strPage);
=======
            SourceString objSourceString = new SourceString(strSource, strPage, GlobalOptions.Language);
            objSourceString.SetControl(lblSource);
>>>>>>> a3a7ffc6
            lblSourceLabel.Visible = !string.IsNullOrEmpty(lblSource.Text);
        }
        /// <summary>
        /// Accept the selected item and close the form.
        /// </summary>
        private void AcceptForm()
        {
            string strSelectedId = lstAccessory.SelectedValue?.ToString();
            if (!string.IsNullOrEmpty(strSelectedId))
            {
                _strSelectedAccessory = strSelectedId;
                _decMarkup = nudMarkup.Value;
                _intSelectedRating = nudRating.Visible ? decimal.ToInt32(nudRating.Value) : 0;
                _blnBlackMarketDiscount = chkBlackMarketDiscount.Checked;
                DialogResult = DialogResult.OK;
            }
        }

        private void OpenSourceFromLabel(object sender, EventArgs e)
        {
            CommonFunctions.OpenPDFFromControl(sender, e);
        }
        #endregion
    }
}<|MERGE_RESOLUTION|>--- conflicted
+++ resolved
@@ -556,13 +556,8 @@
             chkBlackMarketDiscount.Enabled = _blnIsParentWeaponBlackMarketAllowed;
             string strSource = xmlAccessory.SelectSingleNode("source")?.Value ?? LanguageManager.GetString("String_Unknown");
             string strPage = xmlAccessory.SelectSingleNode("altpage")?.Value ?? xmlAccessory.SelectSingleNode("page")?.Value ?? LanguageManager.GetString("String_Unknown");
-<<<<<<< HEAD
-            lblSource.Text = _objCharacter.LanguageBookShort(strSource) + strSpace + strPage;
-            lblSource.SetToolTip(_objCharacter.LanguageBookLong(strSource) + strSpace + LanguageManager.GetString("String_Page") + strSpace + strPage);
-=======
-            SourceString objSourceString = new SourceString(strSource, strPage, GlobalOptions.Language);
+            SourceString objSourceString = new SourceString(strSource, strPage, GlobalOptions.Language, GlobalOptions.CultureInfo, _objCharacter);
             objSourceString.SetControl(lblSource);
->>>>>>> a3a7ffc6
             lblSourceLabel.Visible = !string.IsNullOrEmpty(lblSource.Text);
         }
         /// <summary>
