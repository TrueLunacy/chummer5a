/*  This file is part of Chummer5a.
 *
 *  Chummer5a is free software: you can redistribute it and/or modify
 *  it under the terms of the GNU General Public License as published by
 *  the Free Software Foundation, either version 3 of the License, or
 *  (at your option) any later version.
 *
 *  Chummer5a is distributed in the hope that it will be useful,
 *  but WITHOUT ANY WARRANTY; without even the implied warranty of
 *  MERCHANTABILITY or FITNESS FOR A PARTICULAR PURPOSE.  See the
 *  GNU General Public License for more details.
 *
 *  You should have received a copy of the GNU General Public License
 *  along with Chummer5a.  If not, see <http://www.gnu.org/licenses/>.
 *
 *  You can obtain the full source code for Chummer5a at
 *  https://github.com/chummer5a/chummer5a
 */

using System;
using System.Collections.Generic;
using System.Linq;
using System.Text;
using System.Windows.Forms;
using System.Xml.XPath;

namespace Chummer
{
    public partial class frmSelectPower : Form
    {
        private bool _blnLoading = true;
        private string _strLimitToPowers;
        private decimal _decLimitToRating;

        private readonly Character _objCharacter;

        private readonly XPathNavigator _xmlBasePowerDataNode;

        #region Control Events
        public frmSelectPower(Character objCharacter)
        {
            InitializeComponent();
            LanguageManager.TranslateWinForm(GlobalOptions.Language, this);
            _objCharacter = objCharacter;
            // Load the Powers information.
            _xmlBasePowerDataNode = XmlManager.Load("powers.xml").GetFastNavigator().SelectSingleNode("/chummer");
        }

        private void frmSelectPower_Load(object sender, EventArgs e)
        {
            _blnLoading = false;

            BuildPowerList();
        }

        private void cmdOK_Click(object sender, EventArgs e)
        {
            AddAgain = false;
            AcceptForm();
        }

        private void lstPowers_DoubleClick(object sender, EventArgs e)
        {
            AddAgain = false;
            AcceptForm();
        }

        private void lstPowers_SelectedIndexChanged(object sender, EventArgs e)
        {
            if (_blnLoading)
                return;

            string strSelectedId = lstPowers.SelectedValue?.ToString();
            XPathNavigator objXmlPower = null;
            if (!string.IsNullOrEmpty(strSelectedId))
                objXmlPower = _xmlBasePowerDataNode.SelectSingleNode("powers/power[id = \"" + strSelectedId + "\"]");

            if (objXmlPower != null)
            {
                // Display the information for the selected Power.
                string strPowerPointsText = objXmlPower.SelectSingleNode("points")?.Value ?? string.Empty;
                if (objXmlPower.SelectSingleNode("levels")?.Value == bool.TrueString)
                {
                    strPowerPointsText += $" / {LanguageManager.GetString("Label_Power_Level", GlobalOptions.Language)}";
                }
                string strExtrPointCost = objXmlPower.SelectSingleNode("extrapointcost")?.Value;
                if (!string.IsNullOrEmpty(strExtrPointCost))
                {
                    strPowerPointsText = strExtrPointCost + " + " + strPowerPointsText;
                }
                lblPowerPoints.Text = strPowerPointsText;

                string strSource = objXmlPower.SelectSingleNode("source")?.Value ?? LanguageManager.GetString("String_Unknown", GlobalOptions.Language);
                string strPage = objXmlPower.SelectSingleNode("altpage")?.Value ?? objXmlPower.SelectSingleNode("page")?.Value ?? LanguageManager.GetString("String_Unknown", GlobalOptions.Language);
                string strSpaceCharacter = LanguageManager.GetString("String_Space", GlobalOptions.Language);
                lblSource.Text = CommonFunctions.LanguageBookShort(strSource, GlobalOptions.Language) + strSpaceCharacter + strPage;
                lblSource.SetToolTip(CommonFunctions.LanguageBookLong(strSource, GlobalOptions.Language) + strSpaceCharacter + LanguageManager.GetString("String_Page", GlobalOptions.Language) + strSpaceCharacter + strPage);
            }
            else
            {
                lblPowerPoints.Text = string.Empty;
                lblSource.Text = string.Empty;
                lblSource.SetToolTip(string.Empty);
            }

            lblPowerPointsLabel.Visible = !string.IsNullOrEmpty(lblPowerPoints.Text);
            lblSourceLabel.Visible = !string.IsNullOrEmpty(lblSource.Text);
        }

        private void cmdCancel_Click(object sender, EventArgs e)
        {
            DialogResult = DialogResult.Cancel;
        }

        private void cmdOKAdd_Click(object sender, EventArgs e)
        {
            AddAgain = true;
            AcceptForm();
        }

        private void txtSearch_TextChanged(object sender, EventArgs e)
        {
            BuildPowerList();
        }

        private void txtSearch_KeyDown(object sender, KeyEventArgs e)
        {
            if (e.KeyCode == Keys.Down)
            {
                if (lstPowers.SelectedIndex + 1 < lstPowers.Items.Count)
                {
                    lstPowers.SelectedIndex += 1;
                }
                else if (lstPowers.Items.Count > 0)
                {
                    lstPowers.SelectedIndex = 0;
                }
            }
            if (e.KeyCode == Keys.Up)
            {
                if (lstPowers.SelectedIndex - 1 >= 0)
                {
                    lstPowers.SelectedIndex -= 1;
                }
                else if (lstPowers.Items.Count > 0)
                {
                    lstPowers.SelectedIndex = lstPowers.Items.Count - 1;
                }
            }
        }

        private void txtSearch_KeyUp(object sender, KeyEventArgs e)
        {
            if (e.KeyCode == Keys.Up)
                txtSearch.Select(txtSearch.Text.Length, 0);
        }
        #endregion

        #region Properties
        /// <summary>
        /// Whether or not the user wants to add another item after this one.
        /// </summary>
        public bool AddAgain { get; private set; }

        /// <summary>
        /// Whether or not we should ignore how many of a given power may be taken. Generally used when bonding Qi Foci.
        /// </summary>
        public bool IgnoreLimits { get; set; }

        /// <summary>
        /// Power that was selected in the dialogue.
        /// </summary>
        public string SelectedPower { get; private set; } = string.Empty;


        /// <summary>
        /// Only the provided Powers should be shown in the list.
        /// </summary>
        public string LimitToPowers
        {
            set => _strLimitToPowers = value;
        }

        /// <summary>
        /// Limit the selections based on the Rating of an external source, where 1 Rating = 0.25 PP.
        /// </summary>
        public int LimitToRating
        {
            set => _decLimitToRating = value * PointsPerLevel;
        }

        /// <summary>
        /// Value of the PP per level if using LimitToRating. Defaults to 0.25.
        /// </summary>
        public decimal PointsPerLevel { set; get; } = 0.25m;

        #endregion

        #region Methods
        private void BuildPowerList()
        {
            if (_blnLoading)
                return;

            string strFilter = "(" + _objCharacter.Options.BookXPath() + ')';
            if (!string.IsNullOrEmpty(_strLimitToPowers))
            {
                StringBuilder objFilter = new StringBuilder();
                foreach (string strPower in _strLimitToPowers.Split(','))
                    if (!string.IsNullOrEmpty(strPower))
                        objFilter.Append("name = \"" + strPower.Trim() + "\" or ");
                if (objFilter.Length > 0)
                {
                    strFilter += " and (" + objFilter.ToString().TrimEndOnce(" or ") + ')';
                }
            }

            strFilter += CommonFunctions.GenerateSearchXPath(txtSearch.Text);

            List<ListItem> lstPower = new List<ListItem>();
            foreach (XPathNavigator objXmlPower in _xmlBasePowerDataNode.Select("powers/power[" + strFilter + "]"))
            {
                decimal decPoints = Convert.ToDecimal(objXmlPower.SelectSingleNode("points")?.Value, GlobalOptions.InvariantCultureInfo);
                string strExtraPointCost = objXmlPower.SelectSingleNode("extrapointcost")?.Value;
                string strName = objXmlPower.SelectSingleNode("name")?.Value ?? LanguageManager.GetString("String_Unknown", GlobalOptions.Language);
                if (!string.IsNullOrEmpty(strExtraPointCost))
                {
                    //If this power has already had its rating paid for with PP, we don't care about the extrapoints cost.
                    if (!_objCharacter.Powers.Any(power => power.Name == strName && power.TotalRating > 0))
                        decPoints += Convert.ToDecimal(strExtraPointCost, GlobalOptions.InvariantCultureInfo);
                }
                if (_decLimitToRating > 0 && decPoints > _decLimitToRating)
                {
                    continue;
                }

                if (!objXmlPower.RequirementsMet(_objCharacter, null, string.Empty, string.Empty, string.Empty, string.Empty, IgnoreLimits))
                    continue;

                lstPower.Add(new ListItem(objXmlPower.SelectSingleNode("id")?.Value ?? string.Empty, objXmlPower.SelectSingleNode("translate")?.Value ?? strName));
            }
            lstPower.Sort(CompareListItems.CompareNames);
            _blnLoading = true;
            string strOldSelected = lstPowers.SelectedValue?.ToString();
            lstPowers.BeginUpdate();
            lstPowers.ValueMember = "Value";
            lstPowers.DisplayMember = "Name";
            lstPowers.DataSource = lstPower;
            _blnLoading = false;
            if (!string.IsNullOrEmpty(strOldSelected))
                lstPowers.SelectedValue = strOldSelected;
            else
                lstPowers.SelectedIndex = -1;
            lstPowers.EndUpdate();
        }

        /// <summary>
        /// Accept the selected item and close the form.
        /// </summary>
        private void AcceptForm()
        {
            string strSelectedId = lstPowers.SelectedValue?.ToString();
            if (!string.IsNullOrEmpty(strSelectedId))
            {
                // Check to see if the user needs to select anything for the Power.
                XPathNavigator objXmlPower = _xmlBasePowerDataNode.SelectSingleNode("powers/power[id = \"" + strSelectedId + "\"]");

                if (objXmlPower.RequirementsMet(_objCharacter, null, LanguageManager.GetString("String_Power", GlobalOptions.Language), string.Empty, string.Empty, string.Empty, IgnoreLimits))
                {
                    SelectedPower = strSelectedId;
                    DialogResult = DialogResult.OK;
                }
            }
        }

        private void OpenSourceFromLabel(object sender, EventArgs e)
        {
<<<<<<< HEAD
            CommonFunctions.OpenPDF(lblSource.Text, _objCharacter);
=======
            CommonFunctions.OpenPDFFromControl(sender, e);
>>>>>>> e3448d55
        }
        #endregion
    }
}<|MERGE_RESOLUTION|>--- conflicted
+++ resolved
@@ -40,7 +40,7 @@
         public frmSelectPower(Character objCharacter)
         {
             InitializeComponent();
-            LanguageManager.TranslateWinForm(GlobalOptions.Language, this);
+            LanguageManager.TranslateWinForm(GlobalOptions.Instance.Language, this);
             _objCharacter = objCharacter;
             // Load the Powers information.
             _xmlBasePowerDataNode = XmlManager.Load("powers.xml").GetFastNavigator().SelectSingleNode("/chummer");
@@ -81,7 +81,7 @@
                 string strPowerPointsText = objXmlPower.SelectSingleNode("points")?.Value ?? string.Empty;
                 if (objXmlPower.SelectSingleNode("levels")?.Value == bool.TrueString)
                 {
-                    strPowerPointsText += $" / {LanguageManager.GetString("Label_Power_Level", GlobalOptions.Language)}";
+                    strPowerPointsText += $" / {LanguageManager.GetString("Label_Power_Level", GlobalOptions.Instance.Language)}";
                 }
                 string strExtrPointCost = objXmlPower.SelectSingleNode("extrapointcost")?.Value;
                 if (!string.IsNullOrEmpty(strExtrPointCost))
@@ -90,11 +90,11 @@
                 }
                 lblPowerPoints.Text = strPowerPointsText;
 
-                string strSource = objXmlPower.SelectSingleNode("source")?.Value ?? LanguageManager.GetString("String_Unknown", GlobalOptions.Language);
-                string strPage = objXmlPower.SelectSingleNode("altpage")?.Value ?? objXmlPower.SelectSingleNode("page")?.Value ?? LanguageManager.GetString("String_Unknown", GlobalOptions.Language);
-                string strSpaceCharacter = LanguageManager.GetString("String_Space", GlobalOptions.Language);
-                lblSource.Text = CommonFunctions.LanguageBookShort(strSource, GlobalOptions.Language) + strSpaceCharacter + strPage;
-                lblSource.SetToolTip(CommonFunctions.LanguageBookLong(strSource, GlobalOptions.Language) + strSpaceCharacter + LanguageManager.GetString("String_Page", GlobalOptions.Language) + strSpaceCharacter + strPage);
+                string strSource = objXmlPower.SelectSingleNode("source")?.Value ?? LanguageManager.GetString("String_Unknown", GlobalOptions.Instance.Language);
+                string strPage = objXmlPower.SelectSingleNode("altpage")?.Value ?? objXmlPower.SelectSingleNode("page")?.Value ?? LanguageManager.GetString("String_Unknown", GlobalOptions.Instance.Language);
+                string strSpaceCharacter = LanguageManager.GetString("String_Space", GlobalOptions.Instance.Language);
+                lblSource.Text = CommonFunctions.LanguageBookShort(strSource, GlobalOptions.Instance.Language) + strSpaceCharacter + strPage;
+                lblSource.SetToolTip(CommonFunctions.LanguageBookLong(strSource, GlobalOptions.Instance.Language) + strSpaceCharacter + LanguageManager.GetString("String_Page", GlobalOptions.Instance.Language) + strSpaceCharacter + strPage);
             }
             else
             {
@@ -220,14 +220,14 @@
             List<ListItem> lstPower = new List<ListItem>();
             foreach (XPathNavigator objXmlPower in _xmlBasePowerDataNode.Select("powers/power[" + strFilter + "]"))
             {
-                decimal decPoints = Convert.ToDecimal(objXmlPower.SelectSingleNode("points")?.Value, GlobalOptions.InvariantCultureInfo);
+                decimal decPoints = Convert.ToDecimal(objXmlPower.SelectSingleNode("points")?.Value, GlobalOptions.Instance.InvariantCultureInfo);
                 string strExtraPointCost = objXmlPower.SelectSingleNode("extrapointcost")?.Value;
-                string strName = objXmlPower.SelectSingleNode("name")?.Value ?? LanguageManager.GetString("String_Unknown", GlobalOptions.Language);
+                string strName = objXmlPower.SelectSingleNode("name")?.Value ?? LanguageManager.GetString("String_Unknown", GlobalOptions.Instance.Language);
                 if (!string.IsNullOrEmpty(strExtraPointCost))
                 {
                     //If this power has already had its rating paid for with PP, we don't care about the extrapoints cost.
                     if (!_objCharacter.Powers.Any(power => power.Name == strName && power.TotalRating > 0))
-                        decPoints += Convert.ToDecimal(strExtraPointCost, GlobalOptions.InvariantCultureInfo);
+                        decPoints += Convert.ToDecimal(strExtraPointCost, GlobalOptions.Instance.InvariantCultureInfo);
                 }
                 if (_decLimitToRating > 0 && decPoints > _decLimitToRating)
                 {
@@ -265,7 +265,7 @@
                 // Check to see if the user needs to select anything for the Power.
                 XPathNavigator objXmlPower = _xmlBasePowerDataNode.SelectSingleNode("powers/power[id = \"" + strSelectedId + "\"]");
 
-                if (objXmlPower.RequirementsMet(_objCharacter, null, LanguageManager.GetString("String_Power", GlobalOptions.Language), string.Empty, string.Empty, string.Empty, IgnoreLimits))
+                if (objXmlPower.RequirementsMet(_objCharacter, null, LanguageManager.GetString("String_Power", GlobalOptions.Instance.Language), string.Empty, string.Empty, string.Empty, IgnoreLimits))
                 {
                     SelectedPower = strSelectedId;
                     DialogResult = DialogResult.OK;
@@ -275,11 +275,7 @@
 
         private void OpenSourceFromLabel(object sender, EventArgs e)
         {
-<<<<<<< HEAD
-            CommonFunctions.OpenPDF(lblSource.Text, _objCharacter);
-=======
             CommonFunctions.OpenPDFFromControl(sender, e);
->>>>>>> e3448d55
         }
         #endregion
     }
