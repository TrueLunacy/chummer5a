--- conflicted
+++ resolved
@@ -692,7 +692,6 @@
             _objType = objLifestyle.StyleType;
         }
 
-<<<<<<< HEAD
         /// <summary>
         /// Sort the contents of a TreeView alphabetically.
         /// </summary>
@@ -714,8 +713,6 @@
                 treTree.Nodes.Add(objNode);
         }
 
-=======
->>>>>>> 407ed9e7
         private void MoveControls()
         {
             //int intLeft = 0;
