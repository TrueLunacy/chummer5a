/*  This file is part of Chummer5a.
 *
 *  Chummer5a is free software: you can redistribute it and/or modify
 *  it under the terms of the GNU General Public License as published by
 *  the Free Software Foundation, either version 3 of the License, or
 *  (at your option) any later version.
 *
 *  Chummer5a is distributed in the hope that it will be useful,
 *  but WITHOUT ANY WARRANTY; without even the implied warranty of
 *  MERCHANTABILITY or FITNESS FOR A PARTICULAR PURPOSE.  See the
 *  GNU General Public License for more details.
 *
 *  You should have received a copy of the GNU General Public License
 *  along with Chummer5a.  If not, see <http://www.gnu.org/licenses/>.
 *
 *  You can obtain the full source code for Chummer5a at
 *  https://github.com/chummer5a/chummer5a
 */
 using System;
using System.Collections.Generic;
using System.Linq;
using System.Text;
using System.Windows.Forms;
using System.Xml.XPath;

namespace Chummer
{
    public partial class frmSelectSpell : Form
    {
        private string _strSelectedSpell = string.Empty;

        private bool _blnLoading = true;
        private bool _blnAddAgain;
        private bool _blnIgnoreRequirements;
        private string _strLimitCategory = string.Empty;
        private string _strForceSpell = string.Empty;
        private bool _blnCanGenericSpellBeFree;
        private bool _blnCanTouchOnlySpellBeFree;
        private static string s_StrSelectCategory = string.Empty;

        private readonly XPathNavigator _xmlBaseSpellDataNode;
        private readonly Character _objCharacter;
        private readonly List<ListItem> _lstCategory = new List<ListItem>();
        private bool _blnRefresh;

        #region Control Events
        public frmSelectSpell(Character objCharacter)
        {
            InitializeComponent();
            this.TranslateWinForm();
            _objCharacter = objCharacter;
            chkLimited.SetToolTip(LanguageManager.GetString("Tip_SelectSpell_LimitedSpell"));
            chkExtended.SetToolTip(LanguageManager.GetString("Tip_SelectSpell_ExtendedSpell"));

            // Load the Spells information.
            _xmlBaseSpellDataNode = _objCharacter.LoadDataXPath("spells.xml").CreateNavigator().SelectSingleNode("/chummer");
        }

        private void frmSelectSpell_Load(object sender, EventArgs e)
        {
            // If a value is forced, set the name of the spell and accept the form.
            if (!string.IsNullOrEmpty(_strForceSpell))
            {
                _strSelectedSpell = _strForceSpell;
                DialogResult = DialogResult.OK;
            }

            _blnCanGenericSpellBeFree = _objCharacter.AllowFreeSpells.Item2;
            _blnCanTouchOnlySpellBeFree = _objCharacter.AllowFreeSpells.Item1;
            txtSearch.Text = string.Empty;
            // Populate the Category list.
            HashSet<string> limit = new HashSet<string>();
            foreach (Improvement improvement in _objCharacter.Improvements.Where(x =>
                (x.ImproveType == Improvement.ImprovementType.LimitSpellCategory ||
                 x.ImproveType == Improvement.ImprovementType.AllowSpellCategory) && x.Enabled))
            {
                limit.Add(improvement.ImprovedName);
            }

            foreach (XPathNavigator objXmlCategory in _xmlBaseSpellDataNode.Select("categories/category"))
            {
                string strCategory = objXmlCategory.Value;
                if (!_blnIgnoreRequirements)
                {
                    foreach (Improvement improvement in _objCharacter.Improvements.Where(x =>
                        (x.ImproveType == Improvement.ImprovementType.AllowSpellRange ||
                         x.ImproveType == Improvement.ImprovementType.LimitSpellRange) && x.Enabled))
                    {
                        if (_xmlBaseSpellDataNode
                                .Select(
                                    "spells/spell[category = \"" + strCategory + "\" and range = \"" + improvement.ImprovedName + "\"]")
                                .Count > 0)
                        {
                            limit.Add(strCategory);
                        }
                    }

                    if (limit.Count != 0 && !limit.Contains(strCategory)) continue;
                    if (!string.IsNullOrEmpty(_strLimitCategory) && _strLimitCategory != strCategory) continue;
                }

                _lstCategory.Add(new ListItem(strCategory,
                    objXmlCategory.SelectSingleNode("@translate")?.Value ?? strCategory));
            }

            _lstCategory.Sort(CompareListItems.CompareNames);
            if (_lstCategory.Count != 1)
            {
                _lstCategory.Insert(0,
                    new ListItem("Show All", LanguageManager.GetString("String_ShowAll")));
            }

            cboCategory.BeginUpdate();
            cboCategory.DataSource = null;
            cboCategory.ValueMember = nameof(ListItem.Value);
            cboCategory.DisplayMember = nameof(ListItem.Name);
            cboCategory.DataSource = _lstCategory;
            // Select the first Category in the list.
            if (string.IsNullOrEmpty(s_StrSelectCategory)) cboCategory.SelectedIndex = 0;
            else cboCategory.SelectedValue = s_StrSelectCategory;
            if (cboCategory.SelectedIndex == -1) cboCategory.SelectedIndex = 0;
            cboCategory.EndUpdate();

            // Don't show the Extended Spell checkbox if the option to Extend any Detection Spell is disabled.
            chkExtended.Visible = _objCharacter.Options.ExtendAnyDetectionSpell;
            _blnLoading = false;
            BuildSpellList();
        }

        private void lstSpells_SelectedIndexChanged(object sender, EventArgs e)
        {
            UpdateSpellInfo();
        }

        private void cmdOK_Click(object sender, EventArgs e)
        {
            _blnAddAgain = false;
            AcceptForm();
        }

        private void treSpells_DoubleClick(object sender, EventArgs e)
        {
            _blnAddAgain = false;
            AcceptForm();
        }

        private void cmdCancel_Click(object sender, EventArgs e)
        {
            DialogResult = DialogResult.Cancel;
        }

        private void cboCategory_SelectedIndexChanged(object sender, EventArgs e)
        {
            BuildSpellList();
        }

        private void txtSearch_TextChanged(object sender, EventArgs e)
        {
            BuildSpellList();
        }

        private void cmdOKAdd_Click(object sender, EventArgs e)
        {
            _blnAddAgain = true;
            AcceptForm();
        }

        private void txtSearch_KeyDown(object sender, KeyEventArgs e)
        {
            if (lstSpells.SelectedIndex == -1)
            {
                if (lstSpells.Items.Count > 0)
                    lstSpells.SelectedIndex = 0;
            }
            if (e.KeyCode == Keys.Down)
            {
                int intNewIndex = lstSpells.SelectedIndex + 1;
                if (intNewIndex >= lstSpells.Items.Count)
                    intNewIndex = 0;
                if (lstSpells.Items.Count > 0)
                    lstSpells.SelectedIndex = intNewIndex;
            }
            if (e.KeyCode == Keys.Up)
            {
                int intNewIndex = lstSpells.SelectedIndex - 1;
                if (intNewIndex <= 0)
                    intNewIndex = lstSpells.Items.Count - 1;
                if (lstSpells.Items.Count > 0)
                    lstSpells.SelectedIndex = intNewIndex;
            }
        }

        private void txtSearch_KeyUp(object sender, KeyEventArgs e)
        {
            if (e.KeyCode == Keys.Up)
                txtSearch.Select(txtSearch.Text.Length, 0);
        }

        private void chkExtended_CheckedChanged(object sender, EventArgs e)
        {
            if (_blnRefresh) return;
            UpdateSpellInfo();
        }
        private void chkLimited_CheckedChanged(object sender, EventArgs e)
        {
            if (_blnRefresh) return;
            UpdateSpellInfo();
        }
        #endregion

        #region Properties
        /// <summary>
        /// Whether or not the user wants to add another item after this one.
        /// </summary>
        public bool AddAgain => _blnAddAgain;

        /// <summary>
        /// Whether or not a Limited version of the Spell was selected.
        /// </summary>
        public bool Limited => chkLimited.Checked;

        /// <summary>
        /// Whether or not an Extended version of the Spell was selected.
        /// </summary>
        public bool Extended => chkExtended.Checked;

        /// <summary>
        /// Whether or not a Alchemical version of the Spell was selected.
        /// </summary>
        public bool Alchemical => chkAlchemical.Checked;

        public bool FreeOnly;

        /// <summary>
        /// Limit the Spell list to a particular Category.
        /// </summary>
        public string LimitCategory
        {
            set => _strLimitCategory = value;
        }

        /// <summary>
        /// Force a particular Spell to be selected.
        /// </summary>
        public string ForceSpellName
        {
            set => _strForceSpell = value;
        }

        /// <summary>
        /// Spell that was selected in the dialogue.
        /// </summary>
        public string SelectedSpell => _strSelectedSpell;

        public bool IgnoreRequirements
        {
            get => _blnIgnoreRequirements;
            set => _blnIgnoreRequirements = value;
        }

        public bool FreeBonus { get; set; }
        #endregion

        #region Methods
        private void BuildSpellList()
        {
            string strSpace = LanguageManager.GetString("String_Space");
            string strCategory = cboCategory.SelectedValue?.ToString();
            string strFilter = '(' + _objCharacter.Options.BookXPath() + ')';
            if (!string.IsNullOrEmpty(strCategory) && strCategory != "Show All" && (_objCharacter.Options.SearchInCategoryOnly || txtSearch.TextLength == 0))
                strFilter += " and category = \"" + strCategory + '\"';
            else
            {
                StringBuilder objCategoryFilter = new StringBuilder();
                foreach (string strItem in _lstCategory.Select(x => x.Value))
                {
                    if (!string.IsNullOrEmpty(strItem))
                        objCategoryFilter.Append("category = \"" + strItem + "\" or ");
                }
                if (objCategoryFilter.Length > 0)
                {
                    strFilter += " and (" + objCategoryFilter.ToString().TrimEndOnce(" or ") + ')';
                }
            }
            if (_objCharacter.Options.ExtendAnyDetectionSpell)
                strFilter += " and ((not(contains(name, \", Extended\"))))";

            strFilter += CommonFunctions.GenerateSearchXPath(txtSearch.Text);

            // Populate the Spell list.
            List<ListItem> lstSpellItems = new List<ListItem>();
            foreach (XPathNavigator objXmlSpell in _xmlBaseSpellDataNode.Select("spells/spell[" + strFilter + "]"))
            {
                string strSpellCategory = objXmlSpell.SelectSingleNode("category")?.Value ?? string.Empty;
                string strDescriptor = objXmlSpell.SelectSingleNode("descriptor")?.Value ?? string.Empty;
                string strRange = objXmlSpell.SelectSingleNode("range")?.Value ?? string.Empty;
                if (!_blnIgnoreRequirements)
                {
                    if (!objXmlSpell.RequirementsMet(_objCharacter)) continue;
                    HashSet<string> limitDescriptors = new HashSet<string>();
                    foreach (Improvement improvement in _objCharacter.Improvements.Where(x =>
                        x.ImproveType == Improvement.ImprovementType.LimitSpellDescriptor && x.Enabled))
                    {
                        limitDescriptors.Add(improvement.ImprovedName);
                    }

                    if (limitDescriptors.Count != 0 && !limitDescriptors.Any(l => strDescriptor.Contains(l))) continue;
                    HashSet<string> blockDescriptors = new HashSet<string>();
                    foreach (Improvement improvement in _objCharacter.Improvements.Where(x =>
                        x.ImproveType == Improvement.ImprovementType.BlockSpellDescriptor && x.Enabled))
                    {
                        blockDescriptors.Add(improvement.ImprovedName);
                    }

                    if (blockDescriptors.Count != 0 && blockDescriptors.Any(l => strDescriptor.Contains(l))) continue;
                    if (_objCharacter.Improvements.Any(objImprovement =>
                        objImprovement.ImproveType == Improvement.ImprovementType.AllowSpellCategory &&
                        objImprovement.ImprovedName == strSpellCategory))
                    {
                        AddSpell(objXmlSpell, strSpellCategory);
                        continue;
                    }

                    if (_objCharacter.Improvements.Any(objImprovement =>
                        objImprovement.ImproveType == Improvement.ImprovementType.LimitSpellCategory &&
                        objImprovement.ImprovedName == strSpellCategory))
                    {
                        AddSpell(objXmlSpell, strSpellCategory);
                        continue;
                    }

                    if (_objCharacter.Improvements.Any(objImprovement =>
                        objImprovement.ImproveType == Improvement.ImprovementType.AllowSpellRange &&
                        objImprovement.ImprovedName == strRange))
                    {
                        AddSpell(objXmlSpell, strSpellCategory);
                        continue;
                    }

                    if (_objCharacter.Improvements.Any(objImprovement =>
                        objImprovement.ImproveType == Improvement.ImprovementType.LimitSpellCategory &&
                        objImprovement.ImprovedName != strSpellCategory))
                    {
                        continue;
                    }

                    if (_objCharacter.Improvements.Any(objImprovement =>
                            objImprovement.ImproveType == Improvement.ImprovementType.LimitSpellRange) &&
                        !_objCharacter.Improvements.Any(objImprovement =>
                            objImprovement.ImproveType == Improvement.ImprovementType.LimitSpellRange &&
                            objImprovement.ImprovedName == strRange))
                    {
                        continue;
                    }
                }

                AddSpell(objXmlSpell, strSpellCategory);
            }

            lstSpellItems.Sort(CompareListItems.CompareNames);
            string strOldSelected = lstSpells.SelectedValue?.ToString();
            _blnLoading = true;
            lstSpells.BeginUpdate();
            lstSpells.ValueMember = nameof(ListItem.Value);
            lstSpells.DisplayMember = nameof(ListItem.Name);
            lstSpells.DataSource = lstSpellItems;
            _blnLoading = false;
            if (!string.IsNullOrEmpty(strOldSelected))
                lstSpells.SelectedValue = strOldSelected;
            else
                lstSpells.SelectedIndex = -1;
            lstSpells.EndUpdate();

            void AddSpell(XPathNavigator objXmlSpell, string strSpellCategory)
            {
                string strDisplayName = objXmlSpell.SelectSingleNode("translate")?.Value ??
                                        objXmlSpell.SelectSingleNode("name")?.Value ??
                                        LanguageManager.GetString("String_Unknown");
                if (!_objCharacter.Options.SearchInCategoryOnly && txtSearch.TextLength != 0)
                {
                    if (!string.IsNullOrEmpty(strSpellCategory))
                    {
                        ListItem objFoundItem = _lstCategory.Find(objFind => objFind.Value.ToString() == strSpellCategory);
                        if (!string.IsNullOrEmpty(objFoundItem.Name))
                        {
                            strDisplayName += strSpace + '[' + objFoundItem.Name + ']';
                        }
                    }
                }

                lstSpellItems.Add(new ListItem(objXmlSpell.SelectSingleNode("id")?.Value ?? string.Empty, strDisplayName));
            }
        }

        /// <summary>
        /// Accept the selected item and close the form.
        /// </summary>
        private void AcceptForm()
        {
            string strSelectedItem = lstSpells.SelectedValue?.ToString();
            if (string.IsNullOrEmpty(strSelectedItem))
                return;

            // Display the Spell information.
            XPathNavigator objXmlSpell = _xmlBaseSpellDataNode.SelectSingleNode("spells/spell[id = \"" + strSelectedItem + "\"]");
            // Count the number of Spells the character currently has and make sure they do not try to select more Spells than they are allowed.
            // The maximum number of Spells a character can start with is 2 x (highest of Spellcasting or Ritual Spellcasting Skill).
            int intSpellCount = 0;
            int intRitualCount = 0;
            int intAlchPrepCount = 0;

            foreach (Spell objspell in _objCharacter.Spells)
            {
                if (objspell.Alchemical)
                { intAlchPrepCount++; }
                else if (objspell.Category == "Rituals")
                { intRitualCount++; }
                else
                { intSpellCount++; }
            }
            if (!_objCharacter.IgnoreRules)
            {
                if (!_objCharacter.Created)
                {
                    int intSpellLimit = (_objCharacter.MAG.TotalValue * 2);
                    if (chkAlchemical.Checked)
                    {
                        if (intAlchPrepCount >= intSpellLimit)
                        {
                            Program.MainForm.ShowMessageBox(LanguageManager.GetString("Message_SpellLimit"), LanguageManager.GetString("MessageTitle_SpellLimit"), MessageBoxButtons.OK, MessageBoxIcon.Information);
                            return;
                        }
                    }
                    else if (objXmlSpell?.SelectSingleNode("category")?.Value == "Rituals")
                    {
                        if (intRitualCount >= intSpellLimit)
                        {
                            Program.MainForm.ShowMessageBox(LanguageManager.GetString("Message_SpellLimit"), LanguageManager.GetString("MessageTitle_SpellLimit"), MessageBoxButtons.OK, MessageBoxIcon.Information);
                            return;
                        }
                    }
                    else if (intSpellCount >= intSpellLimit)
                    {
                        Program.MainForm.ShowMessageBox(LanguageManager.GetString("Message_SpellLimit"),
                            LanguageManager.GetString("MessageTitle_SpellLimit"), MessageBoxButtons.OK, MessageBoxIcon.Information);
                        return;
                    }
                }
                if (!objXmlSpell.RequirementsMet(_objCharacter, null, LanguageManager.GetString("String_DescSpell")))
                {
                    return;
                }
            }

            _strSelectedSpell = strSelectedItem;
            s_StrSelectCategory = (_objCharacter.Options.SearchInCategoryOnly || txtSearch.TextLength == 0)
                ? cboCategory.SelectedValue?.ToString()
                : _xmlBaseSpellDataNode.SelectSingleNode("/chummer/spells/spell[id = \"" + _strSelectedSpell + "\"]/category")?.Value ?? string.Empty;
            FreeBonus = chkFreeBonus.Checked;
            DialogResult = DialogResult.OK;
        }

        private void OpenSourceFromLabel(object sender, EventArgs e)
        {
            CommonFunctions.OpenPDFFromControl(sender, e);
        }

        private void UpdateSpellInfo()
        {
            if (_blnLoading)
                return;

            XPathNavigator xmlSpell = null;
            string strSelectedSpellId = lstSpells.SelectedValue?.ToString();
            _blnRefresh = true;
            if (!chkExtended.Visible && chkExtended.Checked)
            {
                chkExtended.Checked = false;
            }
            if (!string.IsNullOrEmpty(strSelectedSpellId))
            {
                xmlSpell = _xmlBaseSpellDataNode.SelectSingleNode("/chummer/spells/spell[id = \"" + strSelectedSpellId + "\"]");
            }
            if (xmlSpell == null)
            {
                lblDescriptorsLabel.Visible = false;
                chkAlchemical.Visible = false;
                lblTypeLabel.Visible = false;
                lblDurationLabel.Visible = false;
                chkExtended.Visible = false;
                lblRangeLabel.Visible = false;
                lblDamageLabel.Visible = false;
                lblDVLabel.Visible = false;
                chkFreeBonus.Visible = false;
                lblSourceLabel.Visible = false;
                lblDescriptors.Text = string.Empty;
                chkAlchemical.Checked = false;
                lblType.Text = string.Empty;
                lblDuration.Text = string.Empty;
                chkExtended.Checked = false;
                lblRange.Text = string.Empty;
                lblDamage.Text = string.Empty;
                lblDV.Text = string.Empty;
                chkFreeBonus.Checked = false;
                lblSource.Text = string.Empty;
                lblSource.SetToolTip(string.Empty);
                return;
            }

            string strSpace = LanguageManager.GetString("String_Space");
            string[] strDescriptorsIn = xmlSpell.SelectSingleNode("descriptor")?.Value.Split(',') ?? new string[] {};

            StringBuilder objDescriptors = new StringBuilder();
            bool blnExtendedFound = false;
            bool blnAlchemicalFound = false;
            if (!string.IsNullOrEmpty(xmlSpell.SelectSingleNode("descriptor")?.Value))
            {
                foreach (string strDescriptor in strDescriptorsIn)
                {
                    switch (strDescriptor.Trim())
                    {
                        case "Alchemical Preparation":
                            blnAlchemicalFound = true;
                            objDescriptors.Append(LanguageManager.GetString("String_DescAlchemicalPreparation"));
                            break;
                        case "Extended Area":
                            blnExtendedFound = true;
                            objDescriptors.Append(LanguageManager.GetString("String_DescExtendedArea"));
                            break;
                        case "Material Link":
                            objDescriptors.Append(LanguageManager.GetString("String_DescMaterialLink"));
                            break;
                        case "Multi-Sense":
                            objDescriptors.Append(LanguageManager.GetString("String_DescMultiSense"));
                            break;
                        case "Organic Link":
                            objDescriptors.Append(LanguageManager.GetString("String_DescOrganicLink"));
                            break;
                        case "Single-Sense":
                            objDescriptors.Append(LanguageManager.GetString("String_DescSingleSense"));
                            break;
                        default:
                            objDescriptors.Append(LanguageManager.GetString("String_Desc" + strDescriptor.Trim()));
                            break;
                    }
                    objDescriptors.Append(',' + strSpace);
                }
            }

            if (blnAlchemicalFound)
            {
                chkAlchemical.Visible = true;
                chkAlchemical.Enabled = false;
                chkAlchemical.Checked = true;
            }
            else if (xmlSpell.SelectSingleNode("category")?.Value == "Rituals")
            {
                chkAlchemical.Visible = false;
                chkAlchemical.Checked = false;
            }
            else
            {
                chkAlchemical.Visible = true;
                chkAlchemical.Enabled = true;
            }

            // If Extended Area was not found and the Extended checkbox is checked, add Extended Area to the list of Descriptors.
            if (chkExtended.Checked && !blnExtendedFound)
            {
                objDescriptors.Append(LanguageManager.GetString("String_DescExtendedArea") + ',' + strSpace);
            }

            if (chkAlchemical.Checked && !blnAlchemicalFound)
            {
                objDescriptors.Append(LanguageManager.GetString("String_DescAlchemicalPreparation") + ',' + strSpace);
            }

            // Remove the trailing comma.
            if (objDescriptors.Length > 2)
                objDescriptors.Length -= 2;
            lblDescriptors.Text = objDescriptors.ToString();
            if (string.IsNullOrEmpty(lblDescriptors.Text))
                lblDescriptors.Text = LanguageManager.GetString("String_None");
            lblDescriptorsLabel.Visible = !string.IsNullOrEmpty(lblDescriptors.Text);

            switch (xmlSpell.SelectSingleNode("type")?.Value)
            {
                case "M":
                    lblType.Text = LanguageManager.GetString("String_SpellTypeMana");
                    break;
                default:
                    lblType.Text = LanguageManager.GetString("String_SpellTypePhysical");
                    break;
            }
            lblTypeLabel.Visible = !string.IsNullOrEmpty(lblType.Text);

            switch (xmlSpell.SelectSingleNode("duration")?.Value)
            {
                case "P":
                    lblDuration.Text = LanguageManager.GetString("String_SpellDurationPermanent");
                    break;
                case "S":
                    lblDuration.Text = LanguageManager.GetString("String_SpellDurationSustained");
                    break;
                default:
                    lblDuration.Text = LanguageManager.GetString("String_SpellDurationInstant");
                    break;
            }
            lblDurationLabel.Visible = !string.IsNullOrEmpty(lblDuration.Text);

            if (blnExtendedFound)
            {
                chkExtended.Visible = true;
                chkExtended.Checked = true;
                chkExtended.Enabled = false;
            }
            else if (xmlSpell.SelectSingleNode("category")?.Value == "Detection")
            {
                chkExtended.Visible = true;
                chkExtended.Enabled = true;
            }
            else
            {
                chkExtended.Checked = false;
                chkExtended.Visible = false;
            }

            string strRange = xmlSpell.SelectSingleNode("range")?.Value ?? string.Empty;
            if (GlobalOptions.Language != GlobalOptions.DefaultLanguage)
            {
                strRange = strRange.CheapReplace("Self", () => LanguageManager.GetString("String_SpellRangeSelf"))
                    .CheapReplace("LOS", () => LanguageManager.GetString("String_SpellRangeLineOfSight"))
                    .CheapReplace("LOI", () => LanguageManager.GetString("String_SpellRangeLineOfInfluence"))
                    .CheapReplace("T", () => LanguageManager.GetString("String_SpellRangeTouch"))
                    .CheapReplace("(A)", () => '(' + LanguageManager.GetString("String_SpellRangeArea") + ')')
                    .CheapReplace("MAG", () => LanguageManager.GetString("String_AttributeMAGShort"));
            }
            lblRange.Text = strRange;
            lblRangeLabel.Visible = !string.IsNullOrEmpty(lblRange.Text);

            switch (xmlSpell.SelectSingleNode("damage")?.Value)
            {
                case "P":
                    lblDamageLabel.Visible = true;
                    lblDamage.Text = LanguageManager.GetString("String_DamagePhysical");
                    break;
                case "S":
                    lblDamageLabel.Visible = true;
                    lblDamage.Text = LanguageManager.GetString("String_DamageStun");
                    break;
                default:
                    lblDamageLabel.Visible = false;
                    lblDamage.Text = string.Empty;
                    break;
            }

            string strDV = xmlSpell.SelectSingleNode("dv")?.Value.Replace('/', '÷') ?? string.Empty;
            if (GlobalOptions.Language != GlobalOptions.DefaultLanguage)
            {
                strDV = strDV.CheapReplace("F", () => LanguageManager.GetString("String_SpellForce"))
                    .CheapReplace("Overflow damage", () => LanguageManager.GetString("String_SpellOverflowDamage"))
                    .CheapReplace("Damage Value", () => LanguageManager.GetString("String_SpellDamageValue"))
                    .CheapReplace("Toxin DV", () => LanguageManager.GetString("String_SpellToxinDV"))
                    .CheapReplace("Disease DV", () => LanguageManager.GetString("String_SpellDiseaseDV"))
                    .CheapReplace("Radiation Power", () => LanguageManager.GetString("String_SpellRadiationPower"));
            }

            bool force = strDV.StartsWith('F');
            strDV = strDV.TrimStartOnce('F');
            //Navigator can't do math on a single value, so inject a mathable value.
            if (string.IsNullOrEmpty(strDV))
            {
                strDV = "0";
            }
            else
            {
                int intPos = strDV.IndexOf('-');
                if (intPos != -1)
                {
                    strDV = strDV.Substring(intPos);
                }
                else
                {
                    intPos = strDV.IndexOf('+');
                    if (intPos != -1)
                    {
                        strDV = strDV.Substring(intPos);
                    }
                }
            }

            if (Limited)
            {
                strDV += " + -2";
            }
            if (Extended && !Name.EndsWith("Extended", StringComparison.Ordinal))
            {
                strDV += " + 2";
            }
            object xprResult = CommonFunctions.EvaluateInvariantXPath(strDV.TrimStart('+'), out bool blnIsSuccess);
            if (blnIsSuccess)
            {
                if (force)
                {
                    strDV = string.Format(GlobalOptions.CultureInfo, "F{0:+0;-0;}", xprResult);
                }
                else if (xprResult.ToString() != "0")
                {
                    strDV += xprResult;
                }
            }

            lblDV.Text = strDV;
            lblDVLabel.Visible = !string.IsNullOrEmpty(lblDV.Text);

            if (_objCharacter.AdeptEnabled && !_objCharacter.MagicianEnabled && _blnCanTouchOnlySpellBeFree && xmlSpell.SelectSingleNode("range")?.Value == "T")
            {
                chkFreeBonus.Checked = true;
                chkFreeBonus.Visible = true;
                chkFreeBonus.Enabled = false;
            }
            else
            {
                chkFreeBonus.Checked = FreeOnly;
                chkFreeBonus.Visible = _blnCanGenericSpellBeFree || (_blnCanTouchOnlySpellBeFree && xmlSpell.SelectSingleNode("range")?.Value == "T");
                chkFreeBonus.Enabled = FreeOnly;
            }

            string strSource = xmlSpell.SelectSingleNode("source")?.Value ?? LanguageManager.GetString("String_Unknown");
            string strPage = xmlSpell.SelectSingleNode("altpage")?.Value ?? xmlSpell.SelectSingleNode("page")?.Value ?? LanguageManager.GetString("String_Unknown");
<<<<<<< HEAD
            string strSpaceCharacter = LanguageManager.GetString("String_Space");
            lblSource.Text = CommonFunctions.LanguageBookShort(strSource, _objCharacter) + strSpaceCharacter + strPage;
            lblSource.SetToolTip(CommonFunctions.LanguageBookLong(strSource, _objCharacter) + strSpaceCharacter +
                                 LanguageManager.GetString("String_Page") + strSpaceCharacter + strPage);
=======
            lblSource.Text = CommonFunctions.LanguageBookShort(strSource) + strSpace + strPage;
            lblSource.SetToolTip(CommonFunctions.LanguageBookLong(strSource) + strSpace +
                                 LanguageManager.GetString("String_Page") + strSpace + strPage);
>>>>>>> 1161a64b
            lblSourceLabel.Visible = !string.IsNullOrEmpty(lblSource.Text);
            _blnRefresh = false;
        }
        #endregion
    }
}<|MERGE_RESOLUTION|>--- conflicted
+++ resolved
@@ -728,16 +728,9 @@
 
             string strSource = xmlSpell.SelectSingleNode("source")?.Value ?? LanguageManager.GetString("String_Unknown");
             string strPage = xmlSpell.SelectSingleNode("altpage")?.Value ?? xmlSpell.SelectSingleNode("page")?.Value ?? LanguageManager.GetString("String_Unknown");
-<<<<<<< HEAD
-            string strSpaceCharacter = LanguageManager.GetString("String_Space");
-            lblSource.Text = CommonFunctions.LanguageBookShort(strSource, _objCharacter) + strSpaceCharacter + strPage;
-            lblSource.SetToolTip(CommonFunctions.LanguageBookLong(strSource, _objCharacter) + strSpaceCharacter +
-                                 LanguageManager.GetString("String_Page") + strSpaceCharacter + strPage);
-=======
-            lblSource.Text = CommonFunctions.LanguageBookShort(strSource) + strSpace + strPage;
-            lblSource.SetToolTip(CommonFunctions.LanguageBookLong(strSource) + strSpace +
+            lblSource.Text = CommonFunctions.LanguageBookShort(strSource, _objCharacter) + strSpace + strPage;
+            lblSource.SetToolTip(CommonFunctions.LanguageBookLong(strSource, _objCharacter) + strSpace +
                                  LanguageManager.GetString("String_Page") + strSpace + strPage);
->>>>>>> 1161a64b
             lblSourceLabel.Visible = !string.IsNullOrEmpty(lblSource.Text);
             _blnRefresh = false;
         }
