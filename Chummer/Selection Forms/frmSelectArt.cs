--- conflicted
+++ resolved
@@ -54,46 +54,26 @@
             switch (objWindowMode)
             {
                 case Mode.Art:
-<<<<<<< HEAD
                     _objXmlDocument = XmlManager.Load("metamagic.xml", objCharacter.Options.CustomDataDictionary).GetFastNavigator().SelectSingleNode("/chummer/arts");
-                    _strLocalName = LanguageManager.GetString("String_Art", GlobalOptions.Language);
-=======
-                    _objXmlDocument = XmlManager.Load("metamagic.xml").GetFastNavigator().SelectSingleNode("/chummer/arts");
                     _strLocalName = LanguageManager.GetString("String_Art");
->>>>>>> 4d997dd7
                     _strBaseXPath = "art";
                     _strXPathFilter = _objCharacter.Options.BookXPath();
                     break;
                 case Mode.Enhancement:
-<<<<<<< HEAD
                     _objXmlDocument = XmlManager.Load("powers.xml", objCharacter.Options.CustomDataDictionary).GetFastNavigator().SelectSingleNode("/chummer/enhancements");
-                    _strLocalName = LanguageManager.GetString("String_Enhancement", GlobalOptions.Language);
-=======
-                    _objXmlDocument = XmlManager.Load("powers.xml").GetFastNavigator().SelectSingleNode("/chummer/enhancements");
                     _strLocalName = LanguageManager.GetString("String_Enhancement");
->>>>>>> 4d997dd7
                     _strBaseXPath = "enhancement";
                     _strXPathFilter = _objCharacter.Options.BookXPath();
                     break;
                 case Mode.Enchantment:
-<<<<<<< HEAD
-                    _strLocalName = LanguageManager.GetString("String_Enchantment", GlobalOptions.Language);
+                    _strLocalName = LanguageManager.GetString("String_Enchantment");
                     _objXmlDocument = XmlManager.Load("spells.xml", objCharacter.Options.CustomDataDictionary).GetFastNavigator().SelectSingleNode("/chummer/spells");
-=======
-                    _strLocalName = LanguageManager.GetString("String_Enchantment");
-                    _objXmlDocument = XmlManager.Load("spells.xml").GetFastNavigator().SelectSingleNode("/chummer/spells");
->>>>>>> 4d997dd7
                     _strBaseXPath = "spell";
                     _strXPathFilter = "category = 'Enchantments' and (" + _objCharacter.Options.BookXPath() + ")";
                     break;
                 case Mode.Ritual:
-<<<<<<< HEAD
-                    _strLocalName = LanguageManager.GetString("String_Ritual", GlobalOptions.Language);
+                    _strLocalName = LanguageManager.GetString("String_Ritual");
                     _objXmlDocument = XmlManager.Load("spells.xml", objCharacter.Options.CustomDataDictionary).GetFastNavigator().SelectSingleNode("/chummer/spells");
-=======
-                    _strLocalName = LanguageManager.GetString("String_Ritual");
-                    _objXmlDocument = XmlManager.Load("spells.xml").GetFastNavigator().SelectSingleNode("/chummer/spells");
->>>>>>> 4d997dd7
                     _strBaseXPath = "spell";
                     _strXPathFilter = "category = 'Rituals' and (" + _objCharacter.Options.BookXPath() + ")";
                     break;
