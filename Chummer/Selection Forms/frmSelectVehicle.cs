--- conflicted
+++ resolved
@@ -50,7 +50,7 @@
         public frmSelectVehicle(Character objCharacter)
         {
             InitializeComponent();
-            LanguageManager.TranslateWinForm(GlobalOptions.Language, this);
+            LanguageManager.TranslateWinForm(GlobalOptions.Instance.Language, this);
             lblMarkupLabel.Visible = objCharacter.Created;
             nudMarkup.Visible = objCharacter.Created;
             lblMarkupPercentLabel.Visible = objCharacter.Created;
@@ -75,7 +75,7 @@
             }
             else
             {
-                chkHideOverAvailLimit.Text = string.Format(chkHideOverAvailLimit.Text, _objCharacter.MaximumAvailability.ToString(GlobalOptions.CultureInfo));
+                chkHideOverAvailLimit.Text = string.Format(chkHideOverAvailLimit.Text, _objCharacter.MaximumAvailability.ToString(GlobalOptions.Instance.CultureInfo));
                 chkHideOverAvailLimit.Checked = _objCharacter.Options.HideItemsOverAvailLimit;
             }
 
@@ -89,7 +89,7 @@
 
             if (_lstCategory.Count > 0)
             {
-                _lstCategory.Insert(0, new ListItem("Show All", LanguageManager.GetString("String_ShowAll", GlobalOptions.Language)));
+                _lstCategory.Insert(0, new ListItem("Show All", LanguageManager.GetString("String_ShowAll", GlobalOptions.Instance.Language)));
             }
             chkBlackMarketDiscount.Visible = _objCharacter.BlackMarketDiscount;
 
@@ -357,7 +357,7 @@
                 decimal decCost = 0.0m;
                 if (!chkFreeItem.Checked)
                 {
-                    if (decimal.TryParse(strCost, NumberStyles.Any, GlobalOptions.InvariantCultureInfo, out decimal decTmp))
+                    if (decimal.TryParse(strCost, NumberStyles.Any, GlobalOptions.Instance.InvariantCultureInfo, out decimal decTmp))
                     {
                         decCost = decTmp;
                     }
@@ -379,18 +379,18 @@
                     }
                 }
 
-                lblVehicleCost.Text = decCost.ToString(_objCharacter.Options.NuyenFormat, GlobalOptions.CultureInfo) + '¥';
+                lblVehicleCost.Text = decCost.ToString(_objCharacter.Options.NuyenFormat, GlobalOptions.Instance.CultureInfo) + '¥';
                 lblVehicleCostLabel.Visible = !string.IsNullOrEmpty(lblVehicleCost.Text);
                 lblTest.Text = _objCharacter.AvailTest(decCost, lblVehicleAvail.Text);
                 lblTestLabel.Visible = !string.IsNullOrEmpty(lblTest.Text);
             }
 
 
-            string strSource = objXmlVehicle.SelectSingleNode("source")?.Value ?? LanguageManager.GetString("String_Unknown", GlobalOptions.Language);
-            string strPage = objXmlVehicle.SelectSingleNode("altpage")?.Value ?? objXmlVehicle.SelectSingleNode("page")?.Value ?? LanguageManager.GetString("String_Unknown", GlobalOptions.Language);
-            string strSpaceCharacter = LanguageManager.GetString("String_Space", GlobalOptions.Language);
-            lblSource.Text = CommonFunctions.LanguageBookShort(strSource, GlobalOptions.Language) + strSpaceCharacter + strPage;
-            lblSource.SetToolTip(CommonFunctions.LanguageBookLong(strSource, GlobalOptions.Language) + strSpaceCharacter + LanguageManager.GetString("String_Page", GlobalOptions.Language) + strSpaceCharacter + strPage);
+            string strSource = objXmlVehicle.SelectSingleNode("source")?.Value ?? LanguageManager.GetString("String_Unknown", GlobalOptions.Instance.Language);
+            string strPage = objXmlVehicle.SelectSingleNode("altpage")?.Value ?? objXmlVehicle.SelectSingleNode("page")?.Value ?? LanguageManager.GetString("String_Unknown", GlobalOptions.Instance.Language);
+            string strSpaceCharacter = LanguageManager.GetString("String_Space", GlobalOptions.Instance.Language);
+            lblSource.Text = CommonFunctions.LanguageBookShort(strSource, GlobalOptions.Instance.Language) + strSpaceCharacter + strPage;
+            lblSource.SetToolTip(CommonFunctions.LanguageBookLong(strSource, GlobalOptions.Instance.Language) + strSpaceCharacter + LanguageManager.GetString("String_Page", GlobalOptions.Instance.Language) + strSpaceCharacter + strPage);
             lblSourceLabel.Visible = !string.IsNullOrEmpty(lblSource.Text);
         }
 
@@ -440,7 +440,7 @@
                         continue;
                 }
 
-                string strDisplayname = objXmlVehicle.SelectSingleNode("translate")?.Value ?? objXmlVehicle.SelectSingleNode("name")?.Value ?? LanguageManager.GetString("String_Unknown", GlobalOptions.Language);
+                string strDisplayname = objXmlVehicle.SelectSingleNode("translate")?.Value ?? objXmlVehicle.SelectSingleNode("name")?.Value ?? LanguageManager.GetString("String_Unknown", GlobalOptions.Instance.Language);
 
                 if (!_objCharacter.Options.SearchInCategoryOnly && txtSearch.TextLength != 0)
                 {
@@ -487,11 +487,11 @@
 
             if (chkUsedVehicle.Checked)
             {
-                decimal decCost = Convert.ToDecimal(xmlVehicle.SelectSingleNode("cost")?.Value, GlobalOptions.InvariantCultureInfo);
+                decimal decCost = Convert.ToDecimal(xmlVehicle.SelectSingleNode("cost")?.Value, GlobalOptions.Instance.InvariantCultureInfo);
                 decCost *= 1 - (nudUsedVehicleDiscount.Value / 100.0m);
 
                 _blnUsedVehicle = true;
-                _strUsedAvail = lblVehicleAvail.Text.Replace(LanguageManager.GetString("String_AvailRestricted", GlobalOptions.Language), "R").Replace(LanguageManager.GetString("String_AvailForbidden", GlobalOptions.Language), "F");
+                _strUsedAvail = lblVehicleAvail.Text.Replace(LanguageManager.GetString("String_AvailRestricted", GlobalOptions.Instance.Language), "R").Replace(LanguageManager.GetString("String_AvailForbidden", GlobalOptions.Instance.Language), "F");
                 _decUsedCost = decCost;
             }
 
@@ -505,11 +505,7 @@
 
         private void OpenSourceFromLabel(object sender, EventArgs e)
         {
-<<<<<<< HEAD
-            CommonFunctions.OpenPDF(lblSource.Text, _objCharacter);
-=======
             CommonFunctions.OpenPDFFromControl(sender, e);
->>>>>>> e3448d55
         }
 
         #endregion
