--- conflicted
+++ resolved
@@ -90,7 +90,7 @@
                     break;
             }
 
-            LanguageManager.TranslateWinForm(GlobalOptions.Language, this);
+            LanguageManager.TranslateWinForm(GlobalOptions.Instance.Language, this);
 
             _lstGrades = _objCharacter.GetGradeList(objWareSource);
             _strNoneGradeId = _lstGrades.FirstOrDefault(x => x.Name == "None")?.SourceIDString;
@@ -114,7 +114,7 @@
                 nudMarkup.Visible = false;
                 lblMarkupPercentLabel.Visible = false;
                 chkHideBannedGrades.Visible = !_objCharacter.IgnoreRules;
-                chkHideOverAvailLimit.Text = string.Format(chkHideOverAvailLimit.Text, _objCharacter.MaximumAvailability.ToString(GlobalOptions.CultureInfo));
+                chkHideOverAvailLimit.Text = string.Format(chkHideOverAvailLimit.Text, _objCharacter.MaximumAvailability.ToString(GlobalOptions.Instance.CultureInfo));
                 chkHideOverAvailLimit.Checked = _objCharacter.Options.HideItemsOverAvailLimit;
             }
 
@@ -171,8 +171,8 @@
             // Update the Essence and Cost multipliers based on the Grade that has been selected.
             if (xmlGrade != null)
             {
-                _decCostMultiplier = Convert.ToDecimal(xmlGrade.SelectSingleNode("cost")?.Value, GlobalOptions.InvariantCultureInfo);
-                _decESSMultiplier = Convert.ToDecimal(xmlGrade.SelectSingleNode("ess")?.Value, GlobalOptions.InvariantCultureInfo);
+                _decCostMultiplier = Convert.ToDecimal(xmlGrade.SelectSingleNode("cost")?.Value, GlobalOptions.Instance.InvariantCultureInfo);
+                _decESSMultiplier = Convert.ToDecimal(xmlGrade.SelectSingleNode("ess")?.Value, GlobalOptions.Instance.InvariantCultureInfo);
                 _intAvailModifier = Convert.ToInt32(xmlGrade.SelectSingleNode("avail")?.Value);
 
                 PopulateCategories();
@@ -299,11 +299,11 @@
                     nudRating.Visible = false;
                 }
 
-                string strSource = xmlCyberware.SelectSingleNode("source")?.Value ?? LanguageManager.GetString("String_Unknown", GlobalOptions.Language);
-                string strPage = xmlCyberware.SelectSingleNode("altpage")?.Value ?? xmlCyberware.SelectSingleNode("page")?.Value ?? LanguageManager.GetString("String_Unknown", GlobalOptions.Language);
-                string strSpaceCharacter = LanguageManager.GetString("String_Space", GlobalOptions.Language);
-                lblSource.Text = CommonFunctions.LanguageBookShort(strSource, GlobalOptions.Language) + strSpaceCharacter + strPage;
-                lblSource.SetToolTip(CommonFunctions.LanguageBookLong(strSource, GlobalOptions.Language) + strSpaceCharacter + LanguageManager.GetString("String_Page", GlobalOptions.Language) + ' ' + strPage);
+                string strSource = xmlCyberware.SelectSingleNode("source")?.Value ?? LanguageManager.GetString("String_Unknown", GlobalOptions.Instance.Language);
+                string strPage = xmlCyberware.SelectSingleNode("altpage")?.Value ?? xmlCyberware.SelectSingleNode("page")?.Value ?? LanguageManager.GetString("String_Unknown", GlobalOptions.Instance.Language);
+                string strSpaceCharacter = LanguageManager.GetString("String_Space", GlobalOptions.Instance.Language);
+                lblSource.Text = CommonFunctions.LanguageBookShort(strSource, GlobalOptions.Instance.Language) + strSpaceCharacter + strPage;
+                lblSource.SetToolTip(CommonFunctions.LanguageBookLong(strSource, GlobalOptions.Instance.Language) + strSpaceCharacter + LanguageManager.GetString("String_Page", GlobalOptions.Instance.Language) + ' ' + strPage);
                 lblSourceLabel.Visible = !string.IsNullOrEmpty(lblSource.Text);
 
                 Grade objForcedGrade = null;
@@ -375,401 +375,7 @@
             if (_blnLoading)
                 return;
             UpdateCyberwareInfo();
-<<<<<<< HEAD
-		}
-
-		private void lblSource_Click(object sender, EventArgs e)
-		{
-			CommonFunctions.OpenPDF(lblSource.Text, _objCharacter);
-		}
-
-		private void nudMarkup_ValueChanged(object sender, EventArgs e)
-		{
-			UpdateCyberwareInfo();
-		}
-
-		private void cmdOK_Click(object sender, EventArgs e)
-		{
-			if (lstCyberware.Text != "")
-				AcceptForm();
-		}
-
-		private void cmdCancel_Click(object sender, EventArgs e)
-		{
-			this.DialogResult = DialogResult.Cancel;
-		}
-
-		private void lblCategory_Click(object sender, EventArgs e)
-		{
-
-		}
-
-		private void lstCyberware_DoubleClick(object sender, EventArgs e)
-		{
-			if (lstCyberware.Text != "")
-				AcceptForm();
-		}
-
-		private void cmdOKAdd_Click(object sender, EventArgs e)
-		{
-			_blnAddAgain = true;
-			cmdOK_Click(sender, e);
-		}
-
-		private void txtSearch_TextChanged(object sender, EventArgs e)
-		{
-			if (txtSearch.Text == "")
-			{
-				cboCategory_SelectedIndexChanged(sender, e);
-				return;
-			}
-
-			List<ListItem> lstCyberwares = new List<ListItem>();
-			string strCategoryFilter = "";
-
-			foreach (ListItem objAllowedCategory in _lstCategory)
-			{
-				if (objAllowedCategory.Value != "")
-					strCategoryFilter += "category = \"" + objAllowedCategory.Value + "\" or ";
-			}
-			
-			// Treat everything as being uppercase so the search is case-insensitive.
-			string strSearch = "/chummer/" + _strNode + "s/" + _strNode + "[(" + _objCharacter.Options.BookXPath() + ") and ((contains(translate(name,'abcdefghijklmnopqrstuvwxyzàáâãäåçèéêëìíîïñòóôõöùúûüýß','ABCDEFGHIJKLMNOPQRSTUVWXYZÀÁÂÃÄÅÇÈÉÊËÌÍÎÏÑÒÓÔÕÖÙÚÛÜÝß'), \"" + txtSearch.Text.ToUpper() + "\") and not(translate)) or contains(translate(translate,'abcdefghijklmnopqrstuvwxyzàáâãäåçèéêëìíîïñòóôõöùúûüýß','ABCDEFGHIJKLMNOPQRSTUVWXYZÀÁÂÃÄÅÇÈÉÊËÌÍÎÏÑÒÓÔÕÖÙÚÛÜÝß'), \"" + txtSearch.Text.ToUpper() + "\"))";
-			if (strCategoryFilter != "")
-				strSearch += " and (" + strCategoryFilter + ")";
-			// Remove the trailing " or ";
-			strSearch = strSearch.Substring(0, strSearch.Length - 4) + ")";
-			strSearch += "]";
-
-			XmlNodeList objXmlCyberwareList = _objXmlDocument.SelectNodes(strSearch);
-			foreach (XmlNode objXmlCyberware in objXmlCyberwareList)
-			{
-				ListItem objItem = new ListItem();
-				objItem.Value = objXmlCyberware["name"].InnerText;
-				if (objXmlCyberware["translate"] != null)
-					objItem.Name = objXmlCyberware["translate"].InnerText;
-				else
-					objItem.Name = objXmlCyberware["name"].InnerText;
-
-				try
-				{
-					objItem.Name += " [" + _lstCategory.Find(objFind => objFind.Value == objXmlCyberware["category"].InnerText).Name + "]";
-					lstCyberwares.Add(objItem);
-				}
-				catch
-				{
-				}
-			}
-			SortListItem objSort = new SortListItem();
-			lstCyberwares.Sort(objSort.Compare);
-			lstCyberware.DataSource = null;
-			lstCyberware.ValueMember = "Value";
-			lstCyberware.DisplayMember = "Name";
-			lstCyberware.DataSource = lstCyberwares;
-		}
-
-		private void chkFree_CheckedChanged(object sender, EventArgs e)
-		{
-			UpdateCyberwareInfo();
-		}
-
-		private void nudESSDiscount_ValueChanged(object sender, EventArgs e)
-		{
-			UpdateCyberwareInfo();
-		}
-		private void chkBlackMarketDiscount_CheckedChanged(object sender, EventArgs e)
-		{
-			UpdateCyberwareInfo();
-		}
-		private void txtSearch_KeyDown(object sender, KeyEventArgs e)
-		{
-			if (e.KeyCode == Keys.Down)
-			{
-				try
-				{
-					lstCyberware.SelectedIndex++;
-				}
-				catch
-				{
-					try
-					{
-						lstCyberware.SelectedIndex = 0;
-					}
-					catch
-					{
-					}
-				}
-			}
-			if (e.KeyCode == Keys.Up)
-			{
-				try
-				{
-					lstCyberware.SelectedIndex--;
-					if (lstCyberware.SelectedIndex == -1)
-						lstCyberware.SelectedIndex = lstCyberware.Items.Count - 1;
-				}
-				catch
-				{
-					try
-					{
-						lstCyberware.SelectedIndex = lstCyberware.Items.Count - 1;
-					}
-					catch
-					{
-					}
-				}
-			}
-		}
-
-		private void txtSearch_KeyUp(object sender, KeyEventArgs e)
-		{
-			if (e.KeyCode == Keys.Up)
-				txtSearch.Select(txtSearch.Text.Length, 0);
-		}
-
-		private void chkTransgenic_CheckedChanged(object sender, EventArgs e)
-		{
-			if (chkTransgenic.Checked)
-			{
-				cboGrade.Enabled = false;
-				cboGrade.SelectedValue = "Standard";
-			}
-			else
-				cboGrade.Enabled = true;
-
-			if ((cboCategory.SelectedValue.ToString().Contains("Genetech:") && _dblTransgenicsBiowareCostModifier != 1.0) || _blnCareer)
-				chkFree.Visible = true;
-			else
-			{
-				chkFree.Visible = false;
-				chkFree.Checked = false;
-			}
-			if (chkTransgenic.Checked)
-				chkFree.Visible = true;
-
-			UpdateCyberwareInfo();
-		}
-		#endregion
-
-		#region Properties
-		/// <summary>
-		/// Whether or not the user wants to add another item after this one.
-		/// </summary>
-		public bool AddAgain
-		{
-			get
-			{
-				return _blnAddAgain;
-			}
-		}
-
-		/// <summary>
-		/// Essence cost multiplier from the character.
-		/// </summary>
-		public double CharacterESSMultiplier
-		{
-			set
-			{
-				_dblCharacterESSModifier = value;
-			}
-		}
-
-		/// <summary>
-		/// Cost multiplier for Genetech.
-		/// </summary>
-		public double GenetechCostMultiplier
-		{
-			set
-			{
-				_dblGenetechCostModifier = value;
-			}
-		}
-
-		/// <summary>
-		/// Essence cost multiplier for Basic Bioware.
-		/// </summary>
-		public double BasicBiowareESSMultiplier
-		{
-			set
-			{
-				_dblBasicBiowareESSModifier = value;
-			}
-		}
-
-		/// <summary>
-		/// Cost multiplier for Transgenics Bioware.
-		/// </summary>
-		public double TransgenicsBiowareCostMultiplier
-		{
-			set
-			{
-				_dblTransgenicsBiowareCostModifier = value;
-			}
-		}
-
-		/// <summary>
-		/// Whether or not the item has no cost.
-		/// </summary>
-		public bool FreeCost
-		{
-			get
-			{
-				return chkFree.Checked;
-			}
-		}
-
-		/// <summary>
-		/// Set the window's Mode to Cyberware or Bioware.
-		/// </summary>
-		public Mode WindowMode
-		{
-			get
-			{
-				return _objMode;
-			}
-			set
-			{
-				_objMode = value;
-				switch (_objMode)
-				{
-					case Mode.Cyberware:
-						_strNode = "cyberware";
-						break;
-					case Mode.Bioware:
-						_strNode = "bioware";
-						break;
-				}
-			}
-		}
-
-		/// <summary>
-		/// Set the maximum Capacity the piece of Cyberware is allowed to be.
-		/// </summary>
-		public int MaximumCapacity
-		{
-			set
-			{
-				_intMaximumCapacity = value;
-				lblMaximumCapacity.Text = LanguageManager.Instance.GetString("Label_MaximumCapacityAllowed") + " " + _intMaximumCapacity.ToString();
-			}
-		}
-
-		/// <summary>
-		/// Set whether or not only subsystems (those that consume Capacity) should be shown.
-		/// </summary>
-		public bool ShowOnlySubsystems
-		{
-			set
-			{
-				_blnShowOnlySubsystems = value;
-			}
-		}
-
-		/// <summary>
-		/// Comma-separate list of Categories to show for Subsystems.
-		/// </summary>
-		public string Subsystems
-		{
-			set
-			{
-				_strSubsystems = value;
-			}
-		}
-
-    	/// <summary>
-    	/// Manually set the Grade of the piece of Cyberware.
-    	/// </summary>
-    	public string SetGrade
-		{
-			set
-			{
-				_strSetGrade = value;
-			}
-		}
-
-		/// <summary>
-		/// Name of Cyberware that was selected in the dialogue.
-		/// </summary>
-		public string SelectedCyberware
-		{
-			get
-			{
-				return _strSelectedCyberware;
-			}
-		}
-
-		/// <summary>
-		/// Grade of the selected piece of Cyberware.
-		/// </summary>
-		public Grade SelectedGrade
-		{
-			get
-			{
-				return _objSelectedGrade;
-			}
-		}
-
-		/// <summary>
-		/// Rating of the selected piece of Cyberware (0 if not applicable).
-		/// </summary>
-		public int SelectedRating
-		{
-			get
-			{
-				return _intSelectedRating;
-			}
-		}
-
-		/// <summary>
-		/// Selected Essence cost discount.
-		/// </summary>
-		public int SelectedESSDiscount
-		{
-			get
-			{
-				return _intSelectedESSDiscount;
-			}
-		}
-
-		/// <summary>
-		/// Whether or not Modular Plugins are allowed.
-		/// </summary>
-		public bool AllowModularPlugins
-		{
-			set
-			{
-				_blnAllowModularPlugins = value;
-			}
-		}
-
-		/// <summary>
-		/// Whether or not the selected Vehicle is used.
-		/// </summary>
-		public bool BlackMarketDiscount
-		{
-			get
-			{
-				return _blnBlackMarketDiscount;
-			}
-		}
-
-		/// <summary>
-		/// Whether or not the Bioware should be forced into the Genetech: Transgenics category.
-		/// </summary>
-		public bool ForceTransgenic
-		{
-			get
-			{
-				// If the Transgenics checkbox is checked, force it to the Genetech: Transgenics category.
-				if (chkTransgenic.Checked)
-					return true;
-				else
-					return false;
-			}
-		}
-=======
-        }
->>>>>>> e3448d55
+        }
 
         private void chkHideOverAvailLimit_CheckedChanged(object sender, EventArgs e)
         {
@@ -933,7 +539,7 @@
             set
             {
                 _decMaximumCapacity = value;
-                lblMaximumCapacity.Text = $"{LanguageManager.GetString("Label_MaximumCapacityAllowed", GlobalOptions.Language)} {_decMaximumCapacity:#,0.##}";
+                lblMaximumCapacity.Text = $"{LanguageManager.GetString("Label_MaximumCapacityAllowed", GlobalOptions.Instance.Language)} {_decMaximumCapacity:#,0.##}";
             }
         }
 
@@ -1068,7 +674,7 @@
             decimal decItemCost = 0;
             if (chkFree.Checked)
             {
-                lblCost.Text = (0.0m).ToString(_objCharacter.Options.NuyenFormat, GlobalOptions.CultureInfo) + '¥';
+                lblCost.Text = (0.0m).ToString(_objCharacter.Options.NuyenFormat, GlobalOptions.Instance.CultureInfo) + '¥';
             }
             else
             {
@@ -1096,29 +702,29 @@
                         if (strCost.Contains('-'))
                         {
                             string[] strValues = strCost.Split('-');
-                            decMin = Convert.ToDecimal(strValues[0], GlobalOptions.InvariantCultureInfo);
-                            decMax = Convert.ToDecimal(strValues[1], GlobalOptions.InvariantCultureInfo);
+                            decMin = Convert.ToDecimal(strValues[0], GlobalOptions.Instance.InvariantCultureInfo);
+                            decMax = Convert.ToDecimal(strValues[1], GlobalOptions.Instance.InvariantCultureInfo);
                         }
                         else
-                            decMin = Convert.ToDecimal(strCost.FastEscape('+'), GlobalOptions.InvariantCultureInfo);
+                            decMin = Convert.ToDecimal(strCost.FastEscape('+'), GlobalOptions.Instance.InvariantCultureInfo);
 
                         lblCost.Text = decMax == decimal.MaxValue ?
-                            decMin.ToString(_objCharacter.Options.NuyenFormat, GlobalOptions.CultureInfo) + "¥+" :
-                            decMin.ToString(_objCharacter.Options.NuyenFormat, GlobalOptions.CultureInfo) + " - " + decMax.ToString(_objCharacter.Options.NuyenFormat, GlobalOptions.CultureInfo) + '¥';
+                            decMin.ToString(_objCharacter.Options.NuyenFormat, GlobalOptions.Instance.CultureInfo) + "¥+" :
+                            decMin.ToString(_objCharacter.Options.NuyenFormat, GlobalOptions.Instance.CultureInfo) + " - " + decMax.ToString(_objCharacter.Options.NuyenFormat, GlobalOptions.Instance.CultureInfo) + '¥';
 
                         decItemCost = decMin;
                     }
                     else
                     {
                         strCost = strCost.CheapReplace("Parent Cost", () => CyberwareParent?.Cost ?? "0")
-                            .CheapReplace("Parent Gear Cost", () => CyberwareParent?.Gear.AsParallel().Sum(x => x.TotalCost).ToString(GlobalOptions.InvariantCultureInfo) ?? "0")
-                            .CheapReplace("MinRating", () => nudRating.Minimum.ToString(GlobalOptions.InvariantCultureInfo))
-                            .CheapReplace("Rating", () => nudRating.Value.ToString(GlobalOptions.InvariantCultureInfo));
+                            .CheapReplace("Parent Gear Cost", () => CyberwareParent?.Gear.AsParallel().Sum(x => x.TotalCost).ToString(GlobalOptions.Instance.InvariantCultureInfo) ?? "0")
+                            .CheapReplace("MinRating", () => nudRating.Minimum.ToString(GlobalOptions.Instance.InvariantCultureInfo))
+                            .CheapReplace("Rating", () => nudRating.Value.ToString(GlobalOptions.Instance.InvariantCultureInfo));
 
                         object objProcess = CommonFunctions.EvaluateInvariantXPath(strCost, out bool blnIsSuccess);
                         if (blnIsSuccess)
                         {
-                            decItemCost = (Convert.ToDecimal(objProcess, GlobalOptions.InvariantCultureInfo) * _decCostMultiplier * decGenetechCostModifier);
+                            decItemCost = (Convert.ToDecimal(objProcess, GlobalOptions.Instance.InvariantCultureInfo) * _decCostMultiplier * decGenetechCostModifier);
                             decItemCost *= 1 + (nudMarkup.Value / 100.0m);
 
                             if (chkBlackMarketDiscount.Checked)
@@ -1126,7 +732,7 @@
                                 decItemCost *= 0.9m;
                             }
 
-                            lblCost.Text = decItemCost.ToString(_objCharacter.Options.NuyenFormat, GlobalOptions.CultureInfo) + '¥';
+                            lblCost.Text = decItemCost.ToString(_objCharacter.Options.NuyenFormat, GlobalOptions.Instance.CultureInfo) + '¥';
                         }
                         else
                         {
@@ -1135,7 +741,7 @@
                     }
                 }
                 else
-                    lblCost.Text = (0.0m).ToString(_objCharacter.Options.NuyenFormat, GlobalOptions.CultureInfo) + '¥';
+                    lblCost.Text = (0.0m).ToString(_objCharacter.Options.NuyenFormat, GlobalOptions.Instance.CultureInfo) + '¥';
             }
 
             lblCostLabel.Visible = !string.IsNullOrEmpty(lblCost.Text);
@@ -1190,21 +796,21 @@
                         strEss += strSuffix;
                     }
 
-                    object objProcess = CommonFunctions.EvaluateInvariantXPath(strEss.Replace("Rating", nudRating.Value.ToString(GlobalOptions.InvariantCultureInfo)), out bool blnIsSuccess);
+                    object objProcess = CommonFunctions.EvaluateInvariantXPath(strEss.Replace("Rating", nudRating.Value.ToString(GlobalOptions.Instance.InvariantCultureInfo)), out bool blnIsSuccess);
                     if (blnIsSuccess)
                     {
-                        decESS = decCharacterESSModifier * Convert.ToDecimal(objProcess, GlobalOptions.InvariantCultureInfo);
+                        decESS = decCharacterESSModifier * Convert.ToDecimal(objProcess, GlobalOptions.Instance.InvariantCultureInfo);
                         if (!_objCharacter.Options.DontRoundEssenceInternally)
                             decESS = decimal.Round(decESS, _objCharacter.Options.EssenceDecimals, MidpointRounding.AwayFromZero);
                     }
                 }
 
-                lblEssence.Text = decESS.ToString(_objCharacter.Options.EssenceFormat, GlobalOptions.CultureInfo);
+                lblEssence.Text = decESS.ToString(_objCharacter.Options.EssenceFormat, GlobalOptions.Instance.CultureInfo);
                 if (blnAddToParentESS)
                     lblEssence.Text = '+' + lblEssence.Text;
             }
             else
-                lblEssence.Text = (0.0m).ToString(_objCharacter.Options.EssenceFormat, GlobalOptions.CultureInfo);
+                lblEssence.Text = (0.0m).ToString(_objCharacter.Options.EssenceFormat, GlobalOptions.Instance.CultureInfo);
 
             lblEssenceLabel.Visible = !string.IsNullOrEmpty(lblEssence.Text);
 
@@ -1215,7 +821,7 @@
             bool blnSquareBrackets = strCapacity.StartsWith('[');
             if (string.IsNullOrEmpty(strCapacity))
             {
-                lblCapacity.Text = 0.ToString(GlobalOptions.CultureInfo);
+                lblCapacity.Text = 0.ToString(GlobalOptions.Instance.CultureInfo);
             }
             else
             {
@@ -1240,21 +846,21 @@
                         if (blnSquareBrackets && strFirstHalf.Length > 1)
                             strFirstHalf = strFirstHalf.Substring(1, strCapacity.Length - 2);
 
-                        object objProcess = CommonFunctions.EvaluateInvariantXPath(strFirstHalf.Replace("Rating", nudRating.Value.ToString(GlobalOptions.InvariantCultureInfo)), out bool blnIsSuccess);
+                        object objProcess = CommonFunctions.EvaluateInvariantXPath(strFirstHalf.Replace("Rating", nudRating.Value.ToString(GlobalOptions.Instance.InvariantCultureInfo)), out bool blnIsSuccess);
                         lblCapacity.Text = blnIsSuccess ? objProcess.ToString() : strFirstHalf;
 
                         if (blnSquareBrackets)
                             lblCapacity.Text = $"[{lblCapacity.Text}]";
 
                         strSecondHalf = strSecondHalf.Trim('[', ']');
-                        objProcess = CommonFunctions.EvaluateInvariantXPath(strSecondHalf.Replace("Rating", nudRating.Value.ToString(GlobalOptions.InvariantCultureInfo)), out blnIsSuccess);
+                        objProcess = CommonFunctions.EvaluateInvariantXPath(strSecondHalf.Replace("Rating", nudRating.Value.ToString(GlobalOptions.Instance.InvariantCultureInfo)), out blnIsSuccess);
                         strSecondHalf = (blnAddToParentCapacity ? "+[" : "[") + (blnIsSuccess ? objProcess.ToString() : strSecondHalf) + ']';
 
                         lblCapacity.Text += '/' + strSecondHalf;
                     }
                     else
                     {
-                        object objProcess = CommonFunctions.EvaluateInvariantXPath(strCapacity.Replace("Rating", nudRating.Value.ToString(GlobalOptions.InvariantCultureInfo)), out bool blnIsSuccess);
+                        object objProcess = CommonFunctions.EvaluateInvariantXPath(strCapacity.Replace("Rating", nudRating.Value.ToString(GlobalOptions.Instance.InvariantCultureInfo)), out bool blnIsSuccess);
                         lblCapacity.Text = blnIsSuccess ? objProcess.ToString() : strCapacity;
                         if (blnSquareBrackets)
                             lblCapacity.Text = blnAddToParentCapacity ? $"+[{lblCapacity.Text}]" : $"[{lblCapacity.Text}]";
@@ -1400,255 +1006,6 @@
                                 goto NextCyberware;
                             }
                         }
-<<<<<<< HEAD
-					}
-					else
-					{
-						if (strAvailExpr.StartsWith("+") && strAvailExpr.Contains("Rating"))
-						{
-							strAvailExpr = objXmlCyberware["avail"].InnerText.Substring(1, objXmlCyberware["avail"].InnerText.Length - 1);
-							
-							if (strAvailExpr.Substring(strAvailExpr.Length - 1, 1) == "F" || strAvailExpr.Substring(strAvailExpr.Length - 1, 1) == "R")
-							{
-								strAvail = strAvailExpr.Substring(strAvailExpr.Length - 1, 1);
-								// Remove the trailing character if it is "F" or "R".
-								strAvailExpr = strAvailExpr.Substring(0, strAvailExpr.Length - 1);
-							}
-
-							xprAvail = nav.Compile(strAvailExpr.Replace("Rating", nudRating.Value.ToString()));
-							int intAvail = Convert.ToInt32(nav.Evaluate(xprAvail)) + _intAvailModifier;
-							// Avail cannot go below 0;
-							if (intAvail < 0)
-								intAvail = 0;
-							lblAvail.Text = "+" + intAvail.ToString() + strAvail;
-						}
-						else
-							lblAvail.Text = objXmlCyberware["avail"].InnerText;
-					}
-				}
-				lblAvail.Text = lblAvail.Text.Replace("R", LanguageManager.Instance.GetString("String_AvailRestricted")).Replace("F", LanguageManager.Instance.GetString("String_AvailForbidden"));
-
-				// Cost.
-				// Check for a Variable Cost.
-				int intItemCost = 0;
-				if (objXmlCyberware["cost"].InnerText.StartsWith("Variable"))
-				{
-					int intMin = 0;
-					int intMax = 0;
-					string strCost = objXmlCyberware["cost"].InnerText.Replace("Variable(", string.Empty).Replace(")", string.Empty);
-					if (strCost.Contains("-"))
-					{
-						string[] strValues = strCost.Split('-');
-						intMin = Convert.ToInt32(strValues[0]);
-						intMax = Convert.ToInt32(strValues[1]);
-					}
-					else
-						intMin = Convert.ToInt32(strCost.Replace("+", string.Empty));
-
-					if (intMax == 0)
-					{
-						intMax = 1000000;
-						lblCost.Text = String.Format("{0:###,###,##0¥+}", intMin);
-					}
-					else
-						lblCost.Text = String.Format("{0:###,###,##0}", intMin) + "-" + String.Format("{0:###,###,##0¥}", intMax);
-
-					intItemCost = intMin;
-				}
-				else
-				{
-					try
-					{
-						if (objXmlCyberware["cost"].InnerText.Contains("MinRating"))
-						{
-							XmlNode xmlMinRatingNode = objXmlCyberware["minrating"];
-							if (xmlMinRatingNode != null)
-							{
-								switch (xmlMinRatingNode.InnerText)
-								{
-									case "MinimumAGI":
-										if (_objVehicle != null)
-										{
-											objXmlCyberware["cost"].InnerText = objXmlCyberware["cost"].InnerText.Replace("MinRating",
-												_objVehicle.Pilot.ToString());
-										}
-										else
-										{
-											objXmlCyberware["cost"].InnerText = objXmlCyberware["cost"].InnerText.Replace("MinRating", 3.ToString());
-										}
-										break;
-									case "MinimumSTR":
-										if (_objVehicle != null)
-										{
-											objXmlCyberware["cost"].InnerText = objXmlCyberware["cost"].InnerText.Replace("MinRating",
-												_objVehicle.TotalBody.ToString());
-										}
-										else
-										{
-											objXmlCyberware["cost"].InnerText = objXmlCyberware["cost"].InnerText.Replace("MinRating", 3.ToString());
-										}
-										break;
-								}
-							}
-						}
-						XPathExpression xprCost = nav.Compile(objXmlCyberware["cost"].InnerText.Replace("Rating", nudRating.Value.ToString()));
-						double dblCost = (Convert.ToDouble(nav.Evaluate(xprCost), GlobalOptions.Instance.CultureInfo)*_dblCostMultiplier*
-						           dblGenetechCostModifier);
-						dblCost *= 1 + (Convert.ToDouble(nudMarkup.Value, GlobalOptions.Instance.CultureInfo) / 100.0);
-						intItemCost = Convert.ToInt32(dblCost);
-						lblCost.Text = String.Format("{0:###,###,##0¥}", intItemCost);
-						
-					}
-					catch
-					{
-						if (objXmlCyberware["cost"].InnerText.StartsWith("FixedValues"))
-						{
-							string[] strValues = objXmlCyberware["cost"].InnerText.Replace("FixedValues(", string.Empty).Replace(")", string.Empty).Split(',');
-							int intCost = Convert.ToInt32((Convert.ToDouble(strValues[Convert.ToInt32(nudRating.Value) - 1], GlobalOptions.Instance.CultureInfo) * _dblCostMultiplier * dblGenetechCostModifier));
-							lblCost.Text = String.Format("{0:###,###,##0¥}", intCost);
-							intItemCost = intCost;
-						}
-						else
-						{
-							try
-							{
-								lblCost.Text = String.Format("{0:###,###,##0¥}", Convert.ToInt32(Convert.ToDouble(objXmlCyberware["cost"].InnerText, GlobalOptions.Instance.CultureInfo) * dblGenetechCostModifier));
-								intItemCost = Convert.ToInt32(Convert.ToDouble(objXmlCyberware["cost"].InnerText, GlobalOptions.Instance.CultureInfo) * dblGenetechCostModifier);
-							}
-							catch
-							{
-								lblCost.Text = String.Format("{0:###,###,##0¥}", objXmlCyberware["cost"].InnerText);
-								try
-								{
-									intItemCost = Convert.ToInt32(objXmlCyberware["cost"].InnerText);
-								}
-								catch
-								{
-								}
-							}
-						}
-					}
-				}
-
-				if (chkBlackMarketDiscount.Checked)
-				{
-					double dblDiscount = 0;
-					dblDiscount = intItemCost - (intItemCost * 0.90);
-					intItemCost -= Convert.ToInt32(dblDiscount);
-					lblCost.Text = String.Format("{0:###,###,##0¥}", intItemCost);
-				}
-
-				if (chkFree.Checked)
-				{
-					lblCost.Text = String.Format("{0:###,###,##0¥}", 0);
-					intItemCost = 0;
-				}
-
-				// Test required to find the item.
-				lblTest.Text = _objCharacter.AvailTest(intItemCost, lblAvail.Text);
-
-				// Essence.
-				double dblESS = 0.0;
-				if (objXmlCyberware["ess"].InnerText.StartsWith("FixedValues"))
-				{
-					string[] strValues = objXmlCyberware["ess"].InnerText.Replace("FixedValues(", string.Empty).Replace(")", string.Empty).Split(',');
-					decimal decESS = Convert.ToDecimal(strValues[Convert.ToInt32(nudRating.Value) - 1], GlobalOptions.Instance.CultureInfo);
-					dblESS = Math.Round(Convert.ToDouble(decESS, GlobalOptions.Instance.CultureInfo) * dblCharacterESSModifier, GlobalOptions.Instance.EssenceDecimals, MidpointRounding.AwayFromZero);
-				}
-				else
-				{
-					XPathExpression xprEssence = nav.Compile(objXmlCyberware["ess"].InnerText.Replace("Rating", nudRating.Value.ToString()));
-					dblESS = Math.Round(Convert.ToDouble(nav.Evaluate(xprEssence), GlobalOptions.Instance.CultureInfo) * dblCharacterESSModifier, GlobalOptions.Instance.EssenceDecimals, MidpointRounding.AwayFromZero);
-				}
-				// Check if the character has Sensitive System.
-				if (_objMode == Mode.Cyberware)
-				{
-					foreach (Improvement objImprovement in _objCharacter.Improvements)
-					{
-						if (objImprovement.ImproveType == Improvement.ImprovementType.SensitiveSystem && objImprovement.Enabled)
-							dblESS *= 2.0;
-					}
-				}
-				lblEssence.Text = dblESS.ToString();
-
-				// Capacity.
-				// XPathExpression cannot evaluate while there are square brackets, so remove them if necessary.
-				bool blnSquareBrackets = objXmlCyberware["capacity"].InnerText.Contains('[');
-				string strCapacity = objXmlCyberware["capacity"].InnerText;
-				XPathExpression xprCapacity;
-
-				if (objXmlCyberware["capacity"].InnerText.Contains("/["))
-				{
-					int intPos = objXmlCyberware["capacity"].InnerText.IndexOf("/[");
-					string strFirstHalf = objXmlCyberware["capacity"].InnerText.Substring(0, intPos);
-					string strSecondHalf = objXmlCyberware["capacity"].InnerText.Substring(intPos + 1, objXmlCyberware["capacity"].InnerText.Length - intPos - 1);
-
-					try
-					{
-						blnSquareBrackets = strFirstHalf.Contains('[');
-						strCapacity = strFirstHalf;
-						if (blnSquareBrackets)
-							strCapacity = strCapacity.Substring(1, strCapacity.Length - 2);
-					}
-					catch
-					{
-					}
-					xprCapacity = nav.Compile(strCapacity.Replace("Rating", nudRating.Value.ToString()));
-
-					try
-					{
-						if (objXmlCyberware["capacity"].InnerText == "[*]")
-							lblCapacity.Text = "*";
-						else
-						{
-							if (objXmlCyberware["capacity"].InnerText.StartsWith("FixedValues"))
-							{
-								string[] strValues = objXmlCyberware["capacity"].InnerText.Replace("FixedValues(", string.Empty).Replace(")", string.Empty).Split(',');
-								lblCapacity.Text = strValues[Convert.ToInt32(nudRating.Value) - 1];
-							}
-							else
-								lblCapacity.Text = nav.Evaluate(xprCapacity).ToString();
-						}
-						if (blnSquareBrackets)
-							lblCapacity.Text = "[" + lblCapacity.Text + "]";
-					}
-					catch
-					{
-						lblCapacity.Text = "0";
-					}
-
-					if (strSecondHalf.Contains("Rating"))
-					{
-						strSecondHalf = strSecondHalf.Replace("[", string.Empty).Replace("]", string.Empty);
-						xprCapacity = nav.Compile(strSecondHalf.Replace("Rating", nudRating.Value.ToString()));
-						strSecondHalf = "[" + nav.Evaluate(xprCapacity).ToString() + "]";
-					}
-
-					lblCapacity.Text += "/" + strSecondHalf;
-				}
-				else
-				{
-					if (blnSquareBrackets)
-						strCapacity = strCapacity.Substring(1, strCapacity.Length - 2);
-					xprCapacity = nav.Compile(strCapacity.Replace("Rating", nudRating.Value.ToString()));
-
-					if (objXmlCyberware["capacity"].InnerText == "[*]")
-						lblCapacity.Text = "*";
-					else
-					{
-						if (objXmlCyberware["capacity"].InnerText.StartsWith("FixedValues"))
-						{
-							string[] strValues = objXmlCyberware["capacity"].InnerText.Replace("FixedValues(", string.Empty).Replace(")", string.Empty).Split(',');
-							lblCapacity.Text = strValues[Convert.ToInt32(nudRating.Value) - 1];
-						}
-						else
-							lblCapacity.Text = nav.Evaluate(xprCapacity).ToString();
-					}
-					if (blnSquareBrackets)
-						lblCapacity.Text = "[" + lblCapacity.Text + "]";
-				}
-			}
-=======
                     }
                 }
                 string strMaxRating = xmlCyberware.SelectSingleNode("rating")?.Value;
@@ -1752,7 +1109,6 @@
         {
             cboGrade.Enabled = false;
             _blnLockGrade = true;
->>>>>>> e3448d55
         }
 
         /// <summary>
@@ -1766,8 +1122,8 @@
             if (cboGrade.Text.StartsWith("*"))
             {
                 MessageBox.Show(
-                    LanguageManager.GetString("Message_BannedGrade", GlobalOptions.Language),
-                    LanguageManager.GetString("MessageTitle_BannedGrade", GlobalOptions.Language),
+                    LanguageManager.GetString("Message_BannedGrade", GlobalOptions.Instance.Language),
+                    LanguageManager.GetString("MessageTitle_BannedGrade", GlobalOptions.Instance.Language),
                     MessageBoxButtons.OK, MessageBoxIcon.Information);
                 return;
             }
@@ -1794,24 +1150,24 @@
 
                     if (strCapacity != "*")
                     {
-                        object objProcess = CommonFunctions.EvaluateInvariantXPath(strCapacity.Replace("Rating", nudRating.Value.ToString(GlobalOptions.InvariantCultureInfo)), out bool blnIsSuccess);
+                        object objProcess = CommonFunctions.EvaluateInvariantXPath(strCapacity.Replace("Rating", nudRating.Value.ToString(GlobalOptions.Instance.InvariantCultureInfo)), out bool blnIsSuccess);
                         if (blnIsSuccess)
-                            decCapacity = Convert.ToDecimal(objProcess, GlobalOptions.InvariantCultureInfo);
+                            decCapacity = Convert.ToDecimal(objProcess, GlobalOptions.Instance.InvariantCultureInfo);
                     }
 
                     decimal decMaximumCapacityUsed = blnAddToParentCapacity ? (_objParentObject as Cyberware)?.Parent?.CapacityRemaining ?? decimal.MaxValue : MaximumCapacity;
 
                     if (decMaximumCapacityUsed - decCapacity < 0)
                     {
-                        MessageBox.Show(string.Format(LanguageManager.GetString("Message_OverCapacityLimit", GlobalOptions.Language)
-                                , decMaximumCapacityUsed.ToString("#,0.##", GlobalOptions.CultureInfo)
-                                , decCapacity.ToString("#,0.##", GlobalOptions.CultureInfo)),
-                            LanguageManager.GetString("MessageTitle_OverCapacityLimit", GlobalOptions.Language), MessageBoxButtons.OK, MessageBoxIcon.Information);
+                        MessageBox.Show(string.Format(LanguageManager.GetString("Message_OverCapacityLimit", GlobalOptions.Instance.Language)
+                                , decMaximumCapacityUsed.ToString("#,0.##", GlobalOptions.Instance.CultureInfo)
+                                , decCapacity.ToString("#,0.##", GlobalOptions.Instance.CultureInfo)),
+                            LanguageManager.GetString("MessageTitle_OverCapacityLimit", GlobalOptions.Instance.Language), MessageBoxButtons.OK, MessageBoxIcon.Information);
                         return;
                     }
                 }
             }
-            if (!Upgrading && ParentVehicle == null && !objCyberwareNode.RequirementsMet(_objCharacter, null, LanguageManager.GetString(_objMode == Mode.Cyberware ? "String_SelectPACKSKit_Cyberware" : "String_SelectPACKSKit_Bioware", GlobalOptions.Language)))
+            if (!Upgrading && ParentVehicle == null && !objCyberwareNode.RequirementsMet(_objCharacter, null, LanguageManager.GetString(_objMode == Mode.Cyberware ? "String_SelectPACKSKit_Cyberware" : "String_SelectPACKSKit_Bioware", GlobalOptions.Instance.Language)))
                 return;
 
             string strForceGrade = objCyberwareNode.SelectSingleNode("forcegrade")?.Value;
@@ -1889,11 +1245,11 @@
                         continue;
                     if (!blnHideBannedGrades && !_objCharacter.Created && !_objCharacter.IgnoreRules && _objCharacter.BannedWareGrades.Any(s => objWareGrade.Name.Contains(s)))
                     {
-                        lstGrade.Add(new ListItem(objWareGrade.SourceIDString, $"*{objWareGrade.DisplayName(GlobalOptions.Language)}"));
+                        lstGrade.Add(new ListItem(objWareGrade.SourceIDString, $"*{objWareGrade.DisplayName(GlobalOptions.Instance.Language)}"));
                     }
                     else
                     {
-                        lstGrade.Add(new ListItem(objWareGrade.SourceIDString, objWareGrade.DisplayName(GlobalOptions.Language)));
+                        lstGrade.Add(new ListItem(objWareGrade.SourceIDString, objWareGrade.DisplayName(GlobalOptions.Instance.Language)));
                     }
                 }
 
@@ -1954,7 +1310,7 @@
 
             if (lstCategory.Count > 0)
             {
-                lstCategory.Insert(0, new ListItem("Show All", LanguageManager.GetString("String_ShowAll", GlobalOptions.Language)));
+                lstCategory.Insert(0, new ListItem("Show All", LanguageManager.GetString("String_ShowAll", GlobalOptions.Instance.Language)));
             }
 
             string strOldSelected = _strSelectedCategory;
