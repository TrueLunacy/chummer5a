--- conflicted
+++ resolved
@@ -696,39 +696,6 @@
                         objCharacter.ComplexForms.Add(objComplexForm);
                     }
 
-<<<<<<< HEAD
-=======
-                    // Add any Gear the Critter comes with (typically Programs for A.I.s)
-                    XmlDocument objXmlGearDocument = XmlManager.Load("gear.xml");
-                    foreach (XmlNode objXmlGear in objXmlCritter.SelectNodes("gears/gear"))
-                    {
-                        int intRating = 0;
-                        if (objXmlGear.Attributes["rating"] != null)
-                            intRating = CommonFunctions.ExpressionToInt(objXmlGear.Attributes["rating"].InnerText, intForce, 0, 0);
-                        string strForceValue = objXmlGear.Attributes?["select"]?.InnerText ?? string.Empty;
-                        XmlNode objXmlGearItem = objXmlGearDocument.SelectSingleNode("/chummer/gears/gear[name = " + objXmlGear.InnerText.CleanXPath() + "]");
-                        Gear objGear = new Gear(objCharacter);
-                        List<Weapon> lstWeapons = new List<Weapon>(1);
-                        objGear.Create(objXmlGearItem, intRating, lstWeapons, strForceValue);
-                        objGear.Cost = "0";
-                        objCharacter.Gear.Add(objGear);
-                    }
-
-                    // Add the Unarmed Attack Weapon to the character.
-                    objXmlDocument = XmlManager.Load("weapons.xml");
-                    XmlNode objXmlWeapon = objXmlDocument.SelectSingleNode("/chummer/weapons/weapon[name = \"Unarmed Attack\"]");
-                    if (objXmlWeapon != null)
-                    {
-                        List<Weapon> lstWeapons = new List<Weapon>(1);
-                        Weapon objWeapon = new Weapon(objCharacter);
-                        objWeapon.Create(objXmlWeapon, lstWeapons);
-                        objWeapon.ParentID = Guid.NewGuid().ToString("D", GlobalOptions.InvariantCultureInfo); // Unarmed Attack can never be removed
-                        objCharacter.Weapons.Add(objWeapon);
-                        foreach (Weapon objLoopWeapon in lstWeapons)
-                            objCharacter.Weapons.Add(objLoopWeapon);
-                    }
-
->>>>>>> 3a58364d
                     objCharacter.Alias = strCritterName;
                     objCharacter.Created = true;
                     if (!objCharacter.Save())
