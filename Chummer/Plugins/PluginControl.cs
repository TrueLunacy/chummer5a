/*  This file is part of Chummer5a.
 *
 *  Chummer5a is free software: you can redistribute it and/or modify
 *  it under the terms of the GNU General Public License as published by
 *  the Free Software Foundation, either version 3 of the License, or
 *  (at your option) any later version.
 *
 *  Chummer5a is distributed in the hope that it will be useful,
 *  but WITHOUT ANY WARRANTY; without even the implied warranty of
 *  MERCHANTABILITY or FITNESS FOR A PARTICULAR PURPOSE.  See the
 *  GNU General Public License for more details.
 *
 *  You should have received a copy of the GNU General Public License
 *  along with Chummer5a.  If not, see <http://www.gnu.org/licenses/>.
 *
 *  You can obtain the full source code for Chummer5a at
 *  https://github.com/chummer5a/chummer5a
 */
using System;
using System.Collections.Concurrent;
using System.Collections.Generic;
using System.ComponentModel.Composition;
using System.ComponentModel.Composition.Hosting;
using System.Diagnostics;
using System.IO;
using System.Linq;
using System.Reflection;
using System.Security.Permissions;
using System.Security.Principal;
using System.Text;
using System.Threading.Tasks;
using System.Windows.Forms;
using System.Xml;
using Microsoft.ApplicationInsights.Channel;
using Microsoft.Win32;
using NLog;

namespace Chummer.Plugins
{
    [InheritedExport(typeof(IPlugin))]
    public interface IPlugin
    {
        //only very rudimentary initialization should take place here. Make it QUICK.
        void CustomInitialize(frmChummerMain mainControl);

        IEnumerable<TabPage> GetTabPages(frmCareer input);
        IEnumerable<TabPage> GetTabPages(frmCreate input);
        IEnumerable<ToolStripMenuItem> GetMenuItems(ToolStripMenuItem menu);
        ITelemetry SetTelemetryInitialize(ITelemetry telemetry);
        bool ProcessCommandLine(string parameter);



        Task<IEnumerable<TreeNode>> GetCharacterRosterTreeNode(frmCharacterRoster frmCharRoster, bool forceUpdate);
        UserControl GetOptionsControl();

        string GetSaveToFileElement(Character input);
        void LoadFileElement(Character input, string fileElement);

        void SetIsUnitTest(bool isUnitTest);

        Assembly GetPluginAssembly();
        void Dispose();
        bool SetCharacterRosterNode(TreeNode objNode);
        Task<bool> DoCharacterList_DragDrop(object sender, DragEventArgs dragEventArgs, System.Windows.Forms.TreeView treCharacterList);
    }


    public class PluginControl : IDisposable
    {
        private static Logger Log = NLog.LogManager.GetCurrentClassLogger();
        private static CompositionContainer container = null;
        public static CompositionContainer Container { get { return container; } }
        public string PathToPlugins { get; set; }
        private static AggregateCatalog catalog;
        private static DirectoryCatalog myDirectoryCatalog = null;

        public PluginControl()
        {
            
        }

        ~PluginControl()
        {
            foreach (var plugin in this.MyActivePlugins)
            {
                plugin.Dispose();
            }
        }

        //the level-argument is only to absolutely make sure to not spawn processes uncontrolled
        public static bool RegisterChummerProtocol()
        {
            string startupExe = System.Reflection.Assembly.GetEntryAssembly()?.Location;
            RegistryKey key = Registry.ClassesRoot.OpenSubKey("Chummer"); //open myApp protocol's subkey
            bool reregisterKey = false;
            if (key != null)
            {
                if (key.GetValue(string.Empty)?.ToString() != "URL: Chummer Protocol")
                    reregisterKey = true;
                if (key.GetValue("URL Protocol")?.ToString() != string.Empty)
                    reregisterKey = true;
                key = key.OpenSubKey(@"shell\open\command");
                if (key == null)
                    reregisterKey = true;
                else
                {
                    if (key.GetValue(string.Empty)?.ToString() != startupExe + " " + "%1")
                        reregisterKey = true;
                    key.Close();
                }
            }
            else
            {
                reregisterKey = true;
            }

            if (reregisterKey == false)
            {
                Log.Info("Url Protocol Handler for Chummer was already registered!");
                return true;
            }

            try
            {
                System.AppDomain.CurrentDomain.SetPrincipalPolicy(PrincipalPolicy.WindowsPrincipal);
                return RegisterMyProtocol(startupExe);
            }
            catch (System.Security.SecurityException se)
            {
                Log.Warn(se);
            }
            return true;
        }


        public static bool RegisterMyProtocol(string myAppPath)  //myAppPath = full path to your application
        {
            RegistryKey Software = Registry.CurrentUser.OpenSubKey("Software");  //open myApp protocol's subkey
            // Just in case there's something super-weird going on
            if (Software == null)
            {
                try
                {
                    Software = Registry.CurrentUser.CreateSubKey("Software", RegistryKeyPermissionCheck.ReadWriteSubTree);
                }
                catch (System.UnauthorizedAccessException e)
                {
                    Log.Error(e);
                    return false;
                }
            }
            RegistryKey Classes = Software.OpenSubKey("Classes", true);
            if (Classes == null)
            {
                try
                {
                    Classes = Software.CreateSubKey("Classes", RegistryKeyPermissionCheck.ReadWriteSubTree);
                }
                catch (System.UnauthorizedAccessException e)
                {
                    Log.Error(e);
                    return false;
                }
            }

            RegistryKey key = Classes.OpenSubKey("Chummer", true) //open myApp protocol's subkey
                              //if the protocol is not registered yet...we register it
                              ?? Classes.CreateSubKey("Chummer", RegistryKeyPermissionCheck.ReadWriteSubTree);
            key.SetValue(string.Empty, "URL: Chummer Protocol");
            key.SetValue("URL Protocol", string.Empty);

            RegistryKey shell = key.OpenSubKey(@"shell\open\command", RegistryKeyPermissionCheck.ReadWriteSubTree)
                                ?? key.CreateSubKey(@"shell\open\command", RegistryKeyPermissionCheck.ReadWriteSubTree);
            shell.SetValue(string.Empty, myAppPath + " " + "%1");
            //%1 represents the argument - this tells windows to open this program with an argument / parameter
            shell.Close();
            key.Close();
            Classes.Close();
            Software.Close();
            Log.Info("Url Protocol Handler for Chummer registered!");
            return true;
        }

        public void Initialize()
        {
            try
            {
                RegisterChummerProtocol();
                if (GlobalOptions.Instance.PluginsEnabled == false)
                {
                    Log.Info("Plugins are globally disabled - exiting PluginControl.Initialize()");
                    return;
                }
                Log.Info("Plugins are globally enabled - entering PluginControl.Initialize()");

                string path = Path.Combine(AppDomain.CurrentDomain.BaseDirectory, "Plugins");
                if (!Directory.Exists(path))
                {
                    string msg = "Directory " + path + " not found. No Plugins will be available.";
                    MyPlugins = new List<IPlugin>();
                    throw new ArgumentException(msg);
                }
                catalog = new AggregateCatalog();

                var plugindirectories = Directory.GetDirectories(path);
                if (!plugindirectories.Any())
                {
                    throw new ArgumentException("No Plugin-Subdirectories in " + path + " !");
                }

                foreach (var plugindir in plugindirectories)
                {
                    Log.Trace("Searching in " + plugindir + " for plugin.txt or dlls containing the interface.");
                    //search for a textfile, that tells me what dll to parse
                    string infofile = Path.Combine(plugindir, "plugin.txt");
                    if (File.Exists(infofile))
                    {
                        Log.Trace(infofile +  " found: parsing it!");

                        System.IO.StreamReader file =
                            new System.IO.StreamReader(infofile);
                        string line;
                        while ((line = file.ReadLine()) != null)
                        {
                            string plugindll = Path.Combine(plugindir, line);
                            Log.Trace(infofile + " containes line: " + plugindll + " - trying to find it...");
                            if (File.Exists(plugindll))
                            {
                                FileInfo fi = new FileInfo(plugindll);
                                myDirectoryCatalog = new DirectoryCatalog(path: plugindir, searchPattern: fi.Name);
                                Log.Info("Searching for plugin-interface in dll: " + plugindll);
                                catalog.Catalogs.Add(myDirectoryCatalog);
                            }
                            else
                            {
                                Log.Warn("Could not find dll from " + infofile + ": " + plugindll); myDirectoryCatalog = new DirectoryCatalog(path: plugindir, searchPattern: "*.dll");
                                myDirectoryCatalog = new DirectoryCatalog(path: plugindir, searchPattern: "*.dll");
                                Log.Info("Searching for dlls in path " + myDirectoryCatalog?.FullPath);
                                catalog.Catalogs.Add(myDirectoryCatalog);
                            }
                        }
                        file.Close();
                    }
                    else
                    {
                        myDirectoryCatalog = new DirectoryCatalog(path: plugindir, searchPattern: "*.dll");
                        Log.Info("Searching for dlls in path " + myDirectoryCatalog?.FullPath);
                        catalog.Catalogs.Add(myDirectoryCatalog);
                    }
                    
                }

                container = new CompositionContainer(catalog);

                //Fill the imports of this object
                StartWatch();
                container.ComposeParts(this);

                Log.Info("Plugins found: " + MyPlugins.Count());
                if (!MyPlugins.Any())
                {
                    throw new ArgumentException("No plugins found in " + path + ".");
                }
                Log.Info("Plugins active: " + MyActivePlugins.Count());
                foreach (var plugin in MyActivePlugins)
                {
                    try
                    {
                        Log.Info("Initializing Plugin " + plugin.ToString());
                        plugin.SetIsUnitTest(Utils.IsUnitTest);
                        plugin.CustomInitialize(Program.MainForm);
                    }
                    catch (ApplicationException e)
                    {
                        throw;
                    }
                    catch (Exception e)
                    {
                        Log.Error(e);
                    }
                }
                Log.Info("Initializing Plugins finished.");
            }
            catch(System.Security.SecurityException e)
            {
                string msg = "Well, the Plugin wanted to do something that requires Admin rights. Let's just ignore this: " + Environment.NewLine + Environment.NewLine;
                msg += e.ToString();
                Log.Warn(e, msg);
            }
            catch (Exception e)
            {
                if (e is ApplicationException)
                    throw;
                Log.Fatal(e);
                throw;
            }
            
        }

        [ImportMany(typeof(IPlugin))]
        public IEnumerable<IPlugin> MyPlugins { get; set; }

        public IEnumerable<IPlugin> MyActivePlugins
        { get
          {
                List<IPlugin> result = new List<IPlugin>();
                if (GlobalOptions.Instance.PluginsEnabled == false)
                    return result;
                if (MyPlugins == null)
                    return result;
                var list = MyPlugins.ToList();
                foreach(var plugin in list)
                {
<<<<<<< HEAD
                    bool enabled = true;
                    GlobalOptions.Instance.PluginsEnabledDic.TryGetValue(plugin.ToString(), out enabled);
                    if (enabled)
=======
                    if (!GlobalOptions.PluginsEnabledDic.TryGetValue(plugin.ToString(), out bool enabled) || enabled)
>>>>>>> 98d229a0
                        result.Add(plugin);
                }
                return result;
          }
        }


        private static void StartWatch()
        {
            var watcher = new FileSystemWatcher() { Path = ".", NotifyFilter = NotifyFilters.LastWrite };
            watcher.Changed += (s, e) =>
            {
                string lName = e.Name.ToLower();
                if (lName.EndsWith(".dll") || lName.EndsWith(".exe"))
                    Refresh();
            };
            watcher.EnableRaisingEvents = true;
        }

        public static void Refresh()
        {
            foreach (DirectoryCatalog dCatalog in catalog.Catalogs.Cast<DirectoryCatalog>())
                dCatalog.Refresh();
        }

        internal void LoadPlugins(CustomActivity parentActivity)
        {
            try
            {
                using (var op_plugin = Timekeeper.StartSyncron("LoadPlugins", parentActivity,
                    CustomActivity.OperationType.DependencyOperation, myDirectoryCatalog?.FullPath))
                {
                    this.Initialize();
                }
            }
            catch (System.Security.SecurityException e)
            {
                string msg =
                    "Well, something went wrong probably because we are not Admins. Let's just ignore it and move on." +
                    Environment.NewLine + Environment.NewLine;
                Log.Warn(e, msg);
            }
            catch (ReflectionTypeLoadException e)
            {
                string msg = "Exception loading plugins: " + Environment.NewLine;
                foreach (var exp in e.LoaderExceptions)
                {
                    msg += exp.Message + Environment.NewLine;
                }

                msg += Environment.NewLine;
                msg += e.ToString();
                Log.Warn(e, msg);
            }
            catch (CompositionException e)
            {
                string msg = "Exception loading plugins: " + Environment.NewLine;

                foreach (var exp in e.Errors)
                {
                    msg += exp.Exception + Environment.NewLine;
                }

                msg += Environment.NewLine;
                msg += e.ToString();
                Log.Error(e, msg);
            }
            catch (ApplicationException e)
            {
                throw;
            }
            catch (Exception e)
            {
                string msg = "Exception loading plugins: " + Environment.NewLine;
                msg += Environment.NewLine;
                msg += e.ToString();
                Log.Error(e, msg);
            }
        }

        internal void CallPlugins(frmCareer frmCareer, CustomActivity parentActivity)
        {
            foreach(var plugin in MyActivePlugins)
            {
                using (var op_plugin = Timekeeper.StartSyncron("load_plugin_GetTabPage_Career_" + plugin.ToString(),
                    parentActivity, CustomActivity.OperationType.DependencyOperation, plugin.ToString()))
                {
                    var pages = plugin.GetTabPages(frmCareer);
                    if (pages == null)
                        continue;
                    foreach (TabPage page in pages)
                    {
                        if (page != null)
                        {
                            if (!frmCareer.TabCharacterTabs.TabPages.Contains(page))
                                frmCareer.TabCharacterTabs.TabPages.Add(page);
                        }
                    }
                }
            }
        }

        internal void CallPlugins(frmCreate frmCreate, CustomActivity parentActivity)
        {
            foreach (var plugin in MyActivePlugins)
            {
                using (var op_plugin = Timekeeper.StartSyncron("load_plugin_GetTabPage_Create_" + plugin.ToString(), parentActivity, CustomActivity.OperationType.DependencyOperation, plugin.ToString()))
                {
                    var pages = plugin.GetTabPages(frmCreate);
                    if (pages == null)
                        continue;
                    foreach (TabPage page in pages)
                    {
                        if (page != null)
                        {
                            if (!frmCreate.TabCharacterTabs.TabPages.Contains(page))
                                frmCreate.TabCharacterTabs.TabPages.Add(page);
                        }
                    }
                }
            }
        }

        internal void CallPlugins(ToolStripMenuItem menu, CustomActivity parentActivity)
        {
            foreach (var plugin in MyActivePlugins)
            {
                using (var op_plugin = Timekeeper.StartSyncron("load_plugin_GetMenuItems_" + plugin.ToString(),
                    parentActivity, CustomActivity.OperationType.DependencyOperation, plugin.ToString()))
                {
                    var menuitems = plugin.GetMenuItems(menu);
                    if (menuitems == null)
                        continue;
                    foreach (ToolStripMenuItem plugInMenu in menuitems)
                    {
                        if (plugInMenu != null)
                        {
                            if (!menu.DropDownItems.Contains(plugInMenu))
                                menu.DropDownItems.Add(plugInMenu);
                        }
                    }
                }
            }
        }


        public void Dispose()
        {
            foreach (var plugin in MyActivePlugins)
                plugin.Dispose();
        }
    }
}<|MERGE_RESOLUTION|>--- conflicted
+++ resolved
@@ -312,13 +312,9 @@
                 var list = MyPlugins.ToList();
                 foreach(var plugin in list)
                 {
-<<<<<<< HEAD
                     bool enabled = true;
                     GlobalOptions.Instance.PluginsEnabledDic.TryGetValue(plugin.ToString(), out enabled);
                     if (enabled)
-=======
-                    if (!GlobalOptions.PluginsEnabledDic.TryGetValue(plugin.ToString(), out bool enabled) || enabled)
->>>>>>> 98d229a0
                         result.Add(plugin);
                 }
                 return result;
