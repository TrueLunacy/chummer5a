<?xml version="1.0" encoding="utf-8"?>
<!--This file is part of Chummer5a.

    Chummer5a is free software: you can redistribute it and/or modify
    it under the terms of the GNU General Public License as published by
    the Free Software Foundation, either version 3 of the License, or
    (at your option) any later version.

    Chummer5a is distributed in the hope that it will be useful,
    but WITHOUT ANY WARRANTY; without even the implied warranty of
    MERCHANTABILITY or FITNESS FOR A PARTICULAR PURPOSE.  See the
    GNU General Public License for more details.

    You should have received a copy of the GNU General Public License
    along with Chummer5a.  If not, see <http://www.gnu.org/licenses/>.

    You can obtain the full source code for Chummer5a at
    https://github.com/chummer5a/chummer5a
-->
<chummer>
	<version>0</version>
	<categories>
    <category type="melee">Blades</category>
    <category type="melee">Clubs</category>
    <category type="melee">Improvised Weapons</category>
    <category type="melee">Exotic Melee Weapons</category>
		<category type="exotic">Exotic Ranged Weapons</category>
    <category type="melee">Bio-Weapon</category>
    <category type="melee">Cyberweapon</category>
		<category type="melee">Unarmed</category>
		<category type="bow">Bows</category>
		<category type="crossbow">Crossbows</category>
		<category type="taser">Tasers</category>
		<category type="gun">Holdouts</category>
		<category type="gun">Light Pistols</category>
    <category type="gun">Heavy Pistols</category>
    <category type="gun">Machine Pistols</category>
    <category type="gun">Submachine Guns</category>
    <category type="gun">Assault Rifles</category>
    <category type="gun">Sporting Rifles</category>
    <category type="gun">Sniper Rifles</category>
    <category type="gun">Shotguns</category>
    <category type="gun">Light Machine Guns</category>
    <category type="gun">Medium Machine Guns</category>
    <category type="gun">Heavy Machine Guns</category>
    <category type="gun">Underbarrel Weapons</category>
		<category type="cannon">Assault Cannons</category>
		<category type="flame">Flamethrowers</category>
		<category type="laser">Laser Weapons</category>
		<category type="glauncher">Grenade Launchers</category>
		<category type="mlauncher">Missile Launchers</category>
	</categories>
	<weapons>
		<!-- Region Shadowrun 5 -->
		<weapon>
			<id>e5ac06f4-3755-42a7-9da9-88de4b3b2ad8</id>
			<name>Ares Thunderstruck Gauss Rifle</name>
			<category>Assault Cannons</category>
			<type>Ranged</type>
			<conceal>6</conceal>
			<accuracy>7</accuracy>
			<reach>0</reach>
			<damage>15P</damage>
			<ap>-8</ap>
			<mode>SA</mode>
			<rc>0</rc>
			<ammo>10(c) + energy</ammo>
			<avail>24F</avail>
			<cost>26000</cost>
			<allowaccessory>true</allowaccessory>
			<accessorymounts>
				<mount>Stock</mount>
				<mount>Side</mount>
				<mount>Internal</mount>
				<mount>Barrel</mount>
				<mount>Top</mount>
				<mount>Under</mount>
			</accessorymounts>
			<accessories>
				<accessory>
					<name>Laser Sight</name>
				</accessory>
				<accessory>
					<name>Shock Pad</name>
				</accessory>
			</accessories>
			<source>RG</source>
			<page>45</page>
		</weapon>
		<weapon>
			<id>944dfbc8-5972-44f7-810e-039d9f7d98b7</id>
			<name>Ares Vigorous Assault Cannon</name>
			<category>Assault Cannons</category>
			<type>Ranged</type>
			<conceal>6</conceal>
			<accuracy>4</accuracy>
			<reach>0</reach>
			<damage>16P</damage>
			<ap>-6</ap>
			<mode>SS</mode>
			<rc>0</rc>
			<ammo>12(c)</ammo>
			<avail>18F</avail>
			<cost>24500</cost>
			<allowaccessory>true</allowaccessory>
			<accessorymounts>
				<mount>Stock</mount>
				<mount>Side</mount>
				<mount>Internal</mount>
				<mount>Barrel</mount>
				<mount>Top</mount>
				<mount>Under</mount>
			</accessorymounts>
			<source>RG</source>
			<page>46</page>
		</weapon>
		<weapon>
			<id>4a4810ca-4d11-49ee-8705-0411edc4d523</id>
			<name>Krime Bomb</name>
			<category>Assault Cannons</category>
			<type>Ranged</type>
			<conceal>6</conceal>
			<accuracy>6</accuracy>
			<reach>0</reach>
			<damage>16P</damage>
			<ap>-6</ap>
			<mode>SS</mode>
			<rc>0</rc>
			<ammo>4(m)</ammo>
			<avail>20F</avail>
			<cost>23000</cost>
			<allowaccessory>true</allowaccessory>
			<accessorymounts>
				<mount>Stock</mount>
				<mount>Side</mount>
				<mount>Internal</mount>
				<mount>Barrel</mount>
				<mount>Top</mount>
				<mount>Under</mount>
			</accessorymounts>
			<accessories>
				<accessory>
					<name>Laser Sight</name>
			</accessory>
				<accessory>
					<name>Slide Mount</name>
			</accessory>
			</accessories>
			<source>GH3</source>
			<page>35</page>
		</weapon>
		<weapon>
			<id>3320c670-23ae-4cce-9c2c-e59d2554ddd7</id>
			<name>Krime Cannon</name>
			<category>Assault Cannons</category>
			<type>Ranged</type>
			<conceal>6</conceal>
			<accuracy>4</accuracy>
			<reach>0</reach>
			<damage>16P</damage>
			<ap>-6</ap>
			<mode>SA</mode>
			<rc>1</rc>
			<ammo>6(m)</ammo>
			<avail>20F</avail>
			<cost>21000</cost>
			<allowaccessory>true</allowaccessory>
			<accessorymounts>
				<mount>Stock</mount>
				<mount>Side</mount>
				<mount>Internal</mount>
				<mount>Barrel</mount>
				<mount>Top</mount>
				<mount>Under</mount>
			</accessorymounts>
			<source>SR5</source>
			<page>431</page>
		</weapon>
		<weapon>
			<id>b59116dd-eeba-4091-ad87-a1216e7e52fe</id>
			<name>Ogre Hammer SWS Assault Cannon</name>
			<category>Assault Cannons</category>
			<type>Ranged</type>
			<conceal>6</conceal>
			<accuracy>6</accuracy>
			<reach>0</reach>
			<damage>16P</damage>
			<ap>-4</ap>
			<mode>SA</mode>
			<rc>0</rc>
			<ammo>6(c)</ammo>
			<avail>20F</avail>
			<cost>32000</cost>
			<allowaccessory>true</allowaccessory>
			<accessorymounts>
				<mount>Stock</mount>
				<mount>Side</mount>
				<mount>Internal</mount>
				<mount>Barrel</mount>
				<mount>Top</mount>
				<mount>Under</mount>
			</accessorymounts>
			<accessories>
				<accessory>
					<name>Advanced Safety System, Basic</name>
				</accessory>
				<accessory>
					<name>Weapon Commlink</name>
					<gears>
						<usegear rating="4">Ogre Hammer SWS Assault Cannon (Commlink)</usegear>
					</gears>
				</accessory>
				<accessory>
					<name>Imaging Scope</name>
					<gears>
						<usegear>Image Link</usegear>
						<usegear>Flare Compensation</usegear>
						<usegear>Low Light</usegear>
					</gears>
				</accessory>
			</accessories>
			<source>RG</source>
			<page>46</page>
		</weapon>
		<weapon>
			<id>8b7cce7a-6e85-4e37-b953-9f79a0ae77fe</id>
			<name>Panther XXL</name>
			<category>Assault Cannons</category>
			<type>Ranged</type>
			<conceal>6</conceal>
			<accuracy>5</accuracy>
			<reach>0</reach>
			<damage>17P</damage>
			<ap>-6</ap>
			<mode>SS</mode>
			<rc>0</rc>
			<ammo>15(c)</ammo>
			<avail>20F</avail>
			<cost>43000</cost>
			<allowaccessory>true</allowaccessory>
			<accessorymounts>
				<mount>Stock</mount>
				<mount>Side</mount>
				<mount>Internal</mount>
				<mount>Barrel</mount>
				<mount>Top</mount>
				<mount>Under</mount>
			</accessorymounts>
			<accessories>
				<accessory>
					<name>Smartgun System, Internal</name>
			</accessory>
			</accessories>
			<source>SR5</source>
			<page>431</page>
		</weapon>
		<weapon>
			<id>b625833a-88bc-4047-b3fc-bc432d96744b</id>
			<name>AK-97</name>
			<category>Assault Rifles</category>
			<type>Ranged</type>
			<conceal>6</conceal>
			<accuracy>5</accuracy>
			<reach>0</reach>
			<damage>10P</damage>
			<ap>-2</ap>
			<mode>SA/BF/FA</mode>
			<rc>0</rc>
			<ammo>38(c)</ammo>
			<avail>4R</avail>
			<cost>950</cost>
			<allowaccessory>true</allowaccessory>
			<accessorymounts>
				<mount>Stock</mount>
				<mount>Side</mount>
				<mount>Internal</mount>
				<mount>Barrel</mount>
				<mount>Top</mount>
				<mount>Under</mount>
			</accessorymounts>
			<source>SR5</source>
			<page>428</page>
		</weapon>
		<weapon>
			<id>1a5768a6-012a-4884-9bdd-4f3b32e86aa2</id>
			<name>AK-98</name>
			<category>Assault Rifles</category>
			<type>Ranged</type>
			<conceal>6</conceal>
			<accuracy>5</accuracy>
			<reach>0</reach>
			<damage>10P</damage>
			<ap>-2</ap>
			<mode>SA/BF/FA</mode>
			<rc>0</rc>
			<ammo>38(c)</ammo>
			<avail>8F</avail>
			<cost>1250</cost>
			<underbarrels>
				<underbarrel>AK-98 Grenade Launcher</underbarrel>
			</underbarrels>
			<allowaccessory>true</allowaccessory>
			<accessorymounts>
				<mount>Stock</mount>
				<mount>Side</mount>
				<mount>Internal</mount>
				<mount>Barrel</mount>
				<mount>Top</mount>
				<mount>Under</mount>
			</accessorymounts>
			<source>RG</source>
			<page>36</page>
		</weapon>
		<weapon>
			<id>3a7a90ce-fbb5-4599-a857-b9849eb9769c</id>
			<name>Ares Alpha</name>
			<category>Assault Rifles</category>
			<type>Ranged</type>
			<conceal>6</conceal>
			<accuracy>5</accuracy>
			<reach>0</reach>
			<damage>11P</damage>
			<ap>-2</ap>
			<mode>SA/BF/FA</mode>
			<rc>2</rc>
			<ammo>42(c)</ammo>
			<avail>11F</avail>
			<cost>2650</cost>
			<underbarrels>
				<underbarrel>Ares Alpha Grenade Launcher</underbarrel>
			</underbarrels>
			<allowaccessory>true</allowaccessory>
			<accessorymounts>
				<mount>Stock</mount>
				<mount>Side</mount>
				<mount>Internal</mount>
				<mount>Barrel</mount>
				<mount>Top</mount>
				<mount>Under</mount>
			</accessorymounts>
			<accessories>
				<accessory>
					<name>Smartgun System, Internal</name>
				</accessory>
			</accessories>
			<source>SR5</source>
			<page>428</page>
		</weapon>
		<weapon>
			<id>413200d1-fbd4-485f-8a18-152b60cfb290</id>
			<name>Ares HVAR</name>
			<category>Assault Rifles</category>
			<type>Ranged</type>
			<conceal>6</conceal>
			<accuracy>5</accuracy>
			<reach>0</reach>
			<damage>8P</damage>
			<ap>0</ap>
			<mode>SA/BF/FA</mode>
			<rc>3</rc>
			<ammo>50(c)</ammo>
			<avail>11F</avail>
			<cost>2400</cost>
			<allowaccessory>true</allowaccessory>
			<accessorymounts>
				<mount>Stock</mount>
				<mount>Side</mount>
				<mount>Internal</mount>
				<mount>Barrel</mount>
				<mount>Top</mount>
				<mount>Under</mount>
			</accessorymounts>
			<accessories>
				<accessory>
					<name>Shock Pad</name>
			</accessory>
				<accessory>
					<name>Smartgun System, Internal</name>
			</accessory>
			</accessories>
			<source>RG</source>
			<page>37</page>
		</weapon>
		<weapon>
			<id>6d99b7b6-7610-4ba0-833b-ecda09d83366</id>
			<name>Colt Inception</name>
			<category>Assault Rifles</category>
			<type>Ranged</type>
			<conceal>6</conceal>
			<accuracy>7</accuracy>
			<reach>0</reach>
			<damage>10P</damage>
			<ap>-1</ap>
			<mode>SA/BF</mode>
			<rc>1</rc>
			<ammo>36(c)</ammo>
			<avail>11R</avail>
			<cost>2250</cost>
			<allowaccessory>true</allowaccessory>
			<accessorymounts>
				<mount>Stock</mount>
				<mount>Side</mount>
				<mount>Internal</mount>
				<mount>Barrel</mount>
				<mount>Top</mount>
				<mount>Under</mount>
			</accessorymounts>
			<accessories>
				<accessory>
					<name>Bipod</name>
				</accessory>
				<accessory>
					<name>Electronic Firing</name>
				</accessory>
				<accessory>
					<name>Laser Sight</name>
				</accessory>
				<accessory>
					<name>Melee Hardening</name>
				</accessory>
			</accessories>
			<source>GH3</source>
			<page>14</page>
		</weapon>
		<weapon>
			<id>e27e14ac-01bb-46e0-8d63-62994052d92c</id>
			<name>Colt M23</name>
			<category>Assault Rifles</category>
			<type>Ranged</type>
			<conceal>6</conceal>
			<accuracy>4</accuracy>
			<reach>0</reach>
			<damage>9P</damage>
			<ap>-2</ap>
			<mode>SA/BF/FA</mode>
			<rc>0</rc>
			<ammo>40(c)</ammo>
			<avail>4R</avail>
			<cost>550</cost>
			<allowaccessory>true</allowaccessory>
			<accessorymounts>
				<mount>Stock</mount>
				<mount>Side</mount>
				<mount>Internal</mount>
				<mount>Barrel</mount>
				<mount>Top</mount>
				<mount>Under</mount>
			</accessorymounts>
			<source>SR5</source>
			<page>428</page>
		</weapon>
		<weapon>
			<id>e39c445a-9657-4e71-949e-a1ea093c3504</id>
			<name>FN HAR</name>
			<category>Assault Rifles</category>
			<type>Ranged</type>
			<conceal>6</conceal>
			<accuracy>5</accuracy>
			<reach>0</reach>
			<damage>10P</damage>
			<ap>-2</ap>
			<mode>SA/BF/FA</mode>
			<rc>0</rc>
			<ammo>35(c)</ammo>
			<avail>8R</avail>
			<cost>1500</cost>
			<allowaccessory>true</allowaccessory>
			<accessorymounts>
				<mount>Stock</mount>
				<mount>Side</mount>
				<mount>Internal</mount>
				<mount>Barrel</mount>
				<mount>Top</mount>
				<mount>Under</mount>
			</accessorymounts>
			<accessories>
				<accessory>
					<name>Laser Sight</name>
				</accessory>
				<accessory>
					<name>Gas-Vent 2 System</name>
				</accessory>
			</accessories>
			<source>SR5</source>
			<page>428</page>
		</weapon>
		<weapon>
			<id>5f512bfb-c620-491a-bef4-d7c1b1601035</id>
			<name>HK XM30</name>
			<category>Assault Rifles</category>
			<type>Ranged</type>
			<conceal>6</conceal>
			<accuracy>6</accuracy>
			<reach>0</reach>
			<damage>9P</damage>
			<ap>-2</ap>
			<mode>SA/BF/FA</mode>
			<rc>0</rc>
			<ammo>30(c)</ammo>
			<avail>15F</avail>
			<cost>4500</cost>
			<underbarrels>
			<underbarrel>HK XM30 Grenade Launcher</underbarrel>
			</underbarrels>
			<allowaccessory>true</allowaccessory>
			<accessorymounts>
				<mount>Stock</mount>
				<mount>Side</mount>
				<mount>Internal</mount>
				<mount>Barrel</mount>
				<mount>Top</mount>
				<mount>Under</mount>
			</accessorymounts>
			<accessories>
				<accessory>
					<name>Shock Pad</name>
				</accessory>
				<accessory>
					<name>Imaging Scope</name>
				</accessory>
				<accessory>
					<name>Smartgun System, Internal</name>
				</accessory>
			</accessories>
			<source>RG</source>
			<page>37</page>
		
		</weapon>
		<weapon>
			<id>cc446f64-1dbd-42dd-8fc4-ca17dc6bcf42</id>
			<name>HK XM30 Carbine</name>
			<category>Assault Rifles</category>
			<type>Ranged</type>
			<conceal>6</conceal>
			<spec>Submachine Guns</spec>
			<accuracy>6</accuracy>
			<reach>0</reach>
			<damage>9P</damage>
			<ap>-2</ap>
			<mode>SA/BF/FA</mode>
			<rc>0</rc>
			<ammo>30(c)</ammo>
			<avail>0</avail>
			<cost>0</cost>
			<allowaccessory>true</allowaccessory>
			<accessorymounts>
				<mount>Stock</mount>
				<mount>Side</mount>
				<mount>Internal</mount>
				<mount>Barrel</mount>
				<mount>Top</mount>
				<mount>Under</mount>
			</accessorymounts>
			<accessories>
				<accessory>
					<name>Shock Pad</name>
				</accessory>
				<accessory>
					<name>Imaging Scope</name>
				</accessory>
				<accessory>
					<name>Smartgun System, Internal</name>
				</accessory>
			</accessories>
			<useskill>Automatics</useskill>
			<range>Submachine Guns</range>
			<source>RG</source>
			<page>37</page>
		</weapon>
		<weapon>
			<id>1bdda305-3448-4419-871d-42bcd971751b</id>
			<name>HK XM30 LMG</name>
			<category>Assault Rifles</category>
			<type>Ranged</type>
			<conceal>6</conceal>
			<spec>Machine Guns</spec>
			<accuracy>6</accuracy>
			<reach>0</reach>
			<damage>9P</damage>
			<ap>-2</ap>
			<mode>BF/FA</mode>
			<rc>0</rc>
			<ammo>100(belt)</ammo>
			<avail>0</avail>
			<cost>0</cost>
			<allowaccessory>true</allowaccessory>
			<accessorymounts>
				<mount>Stock</mount>
				<mount>Side</mount>
				<mount>Internal</mount>
				<mount>Barrel</mount>
				<mount>Top</mount>
				<mount>Under</mount>
			</accessorymounts>
			<accessories>
				<accessory>
					<name>Bipod</name>
				</accessory>
				<accessory>
					<name>Shock Pad</name>
				</accessory>
				<accessory>
					<name>Imaging Scope</name>
				</accessory>
				<accessory>
					<name>Smartgun System, Internal</name>
				</accessory>
			</accessories>
			<useskill>Heavy Weapons</useskill>
			<range>Light Machine Guns</range>
			<source>RG</source>
			<page>37</page>
		</weapon>
		<weapon>
			<id>146d58e4-d705-41a0-bd92-c1901b71ffc0</id>
			<name>HK XM30 Shotgun</name>
			<category>Assault Rifles</category>
			<type>Ranged</type>
			<conceal>6</conceal>
			<spec>Shotguns</spec>
			<accuracy>3</accuracy>
			<reach>0</reach>
			<damage>10P</damage>
			<ap>-1</ap>
			<mode>SA</mode>
			<rc>0</rc>
			<ammo>10(c)</ammo>
			<avail>0</avail>
			<cost>0</cost>
			<allowaccessory>true</allowaccessory>
			<accessorymounts>
				<mount>Stock</mount>
				<mount>Side</mount>
				<mount>Internal</mount>
				<mount>Barrel</mount>
				<mount>Top</mount>
				<mount>Under</mount>
			</accessorymounts>
			<accessories>
				<accessory>
					<name>Shock Pad</name>
				</accessory>
				<accessory>
					<name>Imaging Scope</name>
				</accessory>
				<accessory>
					<name>Smartgun System, Internal</name>
				</accessory>
			</accessories>
			<useskill>Longarms</useskill>
			<range>Shotguns (flechette)</range>
			<source>RG</source>
			<page>37</page>
		</weapon>
		<weapon>
			<id>5d366d23-c0cd-4613-a035-f5a5378dcfa9</id>
			<name>HK XM30 Sniper</name>
			<category>Assault Rifles</category>
			<type>Ranged</type>
			<conceal>6</conceal>
			<spec>Sniper Rifles</spec>
			<accuracy>7</accuracy>
			<reach>0</reach>
			<damage>9P</damage>
			<ap>-2</ap>
			<mode>SA</mode>
			<rc>2</rc>
			<ammo>10(c)</ammo>
			<avail>0</avail>
			<cost>0</cost>
			<allowaccessory>true</allowaccessory>
			<accessorymounts>
				<mount>Stock</mount>
				<mount>Side</mount>
				<mount>Internal</mount>
				<mount>Barrel</mount>
				<mount>Top</mount>
				<mount>Under</mount>
			</accessorymounts>
			<accessories>
				<accessory>
					<name>Bipod</name>
				</accessory>
				<accessory>
					<name>Shock Pad</name>
				</accessory>
				<accessory>
					<name>Imaging Scope</name>
				</accessory>
				<accessory>
					<name>Smartgun System, Internal</name>
				</accessory>
			</accessories>
			<useskill>Longarms</useskill>
			<range>Sniper Rifles</range>
			<source>RG</source>
			<page>37</page>
		</weapon>
		<weapon>
			<id>2abf6c76-fe19-4678-b6a3-f0b8750ee61c</id>
			<name>Krupp Arms Kriegfaust</name>
			<category>Assault Rifles</category>
			<type>Ranged</type>
			<conceal>6</conceal>
			<accuracy>8</accuracy>
			<reach>0</reach>
			<damage>9P</damage>
			<ap>-1</ap>
			<mode>SA/BF</mode>
			<rc>1</rc>
			<ammo>25(d)</ammo>
			<avail>10R</avail>
			<cost>1300</cost>
			<allowaccessory>true</allowaccessory>
			<accessorymounts>
				<mount>Stock</mount>
				<mount>Side</mount>
				<mount>Internal</mount>
				<mount>Barrel</mount>
				<mount>Top</mount>
				<mount>Under</mount>
			</accessorymounts>
			<accessories>
				<accessory>
					<name>Imaging Scope</name>
					<gears>
						<usegear rating="1">Vision Enhancement</usegear>
					</gears>
				</accessory>
			</accessories>
			<source>GH3</source>
			<page>15</page>
		</weapon>
		<weapon>
			<id>fd7f400f-c8d5-4e8c-94aa-001109635f19</id>
			<name>Nissan Optimum II</name>
			<category>Assault Rifles</category>
			<type>Ranged</type>
			<conceal>6</conceal>
			<accuracy>5</accuracy>
			<reach>0</reach>
			<damage>9P</damage>
			<ap>-2</ap>
			<mode>SA/BF/FA</mode>
			<rc>0</rc>
			<ammo>30(c)</ammo>
			<avail>10F</avail>
			<cost>2300</cost>
			<underbarrels>
				<underbarrel>Nissan Optiumum II Shotgun</underbarrel>
			</underbarrels>
			<allowaccessory>true</allowaccessory>
			<accessorymounts>
				<mount>Stock</mount>
				<mount>Side</mount>
				<mount>Internal</mount>
				<mount>Barrel</mount>
				<mount>Top</mount>
				<mount>Under</mount>
			</accessorymounts>
			<accessories>
				<accessory>
					<name>Shock Pad</name>
				</accessory>
				<accessory>
					<name>Smartgun System, Internal</name>
				</accessory>
			</accessories>
			<source>RG</source>
			<page>38</page>
		</weapon>
		<weapon>
			<id>89396ad6-c605-4577-ad5b-6a18cf58d167</id>
			<name>SBd-44</name>
			<category>Assault Rifles</category>
			<type>Ranged</type>
			<conceal>6</conceal>
			<accuracy>3</accuracy>
			<reach>0</reach>
			<damage>10P</damage>
			<ap>-1</ap>
			<mode>SA/BF/FA</mode>
			<rc>0</rc>
			<ammo>32(c)</ammo>
			<avail>4R</avail>
			<cost>500</cost>
			<allowaccessory>true</allowaccessory>
			<accessorymounts>
				<mount>Stock</mount>
				<mount>Side</mount>
				<mount>Internal</mount>
				<mount>Barrel</mount>
				<mount>Top</mount>
				<mount>Under</mount>
			</accessorymounts>
			<accessories>
				<accessory>
					<name>Vintage</name>
				</accessory>
			</accessories>
			<source>GH3</source>
			<page>16</page>
		</weapon>
		<weapon>
			<id>23141cfc-e7c9-4af9-b4e0-a7f0443f1170</id>
			<name>Shiawase Arms Monsoon</name>
			<category>Assault Rifles</category>
			<type>Ranged</type>
			<conceal>6</conceal>
			<accuracy>5</accuracy>
			<reach>0</reach>
			<damage>10P</damage>
			<ap>-1</ap>
			<mode>SA/FA</mode>
			<rc>0</rc>
			<ammo>6x20(ml)</ammo>
			<avail>10F</avail>
			<cost>1900</cost>
			<allowaccessory>true</allowaccessory>
			<accessorymounts>
				<mount>Stock</mount>
				<mount>Side</mount>
				<mount>Internal</mount>
				<mount>Barrel</mount>
				<mount>Top</mount>
				<mount>Under</mount>
			</accessorymounts>
			<accessories>
				<accessory>
					<name>Electronic Firing</name>
				</accessory>
				<accessory>
					<name>Smartgun System, Internal</name>
			</accessory>
			</accessories>
			<source>GH3</source>
			<page>13</page>
		</weapon>
		<weapon>
			<id>40bf3eed-b239-4521-ac1d-80a4e472451e</id>
			<name>Ultimax Rain Forest Carbine</name>
			<category>Assault Rifles</category>
			<type>Ranged</type>
			<conceal>6</conceal>
			<accuracy>5</accuracy>
			<reach>0</reach>
			<damage>11P</damage>
			<ap>-2</ap>
			<mode>SA/BF</mode>
			<rc>0</rc>
			<ammo>18(c)</ammo>
			<avail>8R</avail>
			<cost>2800</cost>
			<allowaccessory>true</allowaccessory>
			<accessorymounts>
				<mount>Stock</mount>
				<mount>Side</mount>
				<mount>Internal</mount>
				<mount>Barrel</mount>
				<mount>Top</mount>
				<mount>Under</mount>
			</accessorymounts>
			<accessories>
				<accessory>
					<name>Imaging Scope</name>
					<gears>
						<usegear>Image Link</usegear>
						<usegear>Flare Compensation</usegear>
						<usegear>Low Light</usegear>
					</gears>
				</accessory>
				<accessory>
					<name>Folding Stock</name>
				</accessory>
			</accessories>
			<source>GH3</source>
			<page>32</page>
		</weapon>
		<weapon>
			<id>01e0eee7-452b-4fd5-abe1-29145da4a5e6</id>
			<name>Yamaha Raiden</name>
			<category>Assault Rifles</category>
			<type>Ranged</type>
			<conceal>6</conceal>
			<accuracy>6</accuracy>
			<reach>0</reach>
			<damage>11P</damage>
			<ap>-2</ap>
			<mode>BF/FA</mode>
			<rc>0</rc>
			<ammo>60(c)</ammo>
			<avail>14F</avail>
			<cost>2600</cost>
			<allowaccessory>true</allowaccessory>
			<accessorymounts>
				<mount>Stock</mount>
				<mount>Side</mount>
				<mount>Internal</mount>
				<mount>Barrel</mount>
				<mount>Top</mount>
				<mount>Under</mount>
			</accessorymounts>
			<accessories>
				<accessory>
					<name>Electronic Firing</name>
				</accessory>
				<accessory>
					<name>Sound Suppressor</name>
				</accessory>
				<accessory>
					<name>Smartgun System, Internal</name>
				</accessory>
			</accessories>
			<source>SR5</source>
			<page>428</page>
		</weapon>
		<weapon>
			<id>ad4a06e3-7f8e-4f05-a42e-5be2c875bb72</id>
			<name>Ares 'One' Monosword</name>
			<category>Blades</category>
			<type>Melee</type>
			<conceal>6</conceal>
			<spec>Swords</spec>
			<accuracy>5</accuracy>
			<reach>1</reach>
			<damage>(STR+3)P</damage>
			<ap>-3</ap>
			<mode>0</mode>
			<rc>0</rc>
			<ammo>0</ammo>
			<avail>8R</avail>
			<cost>900</cost>
			<allowaccessory>true</allowaccessory>
			<source>RG</source>
			<page>19</page>
		</weapon>
		<weapon>
			<id>7c59cf2f-87ea-4dca-95e7-ad17008386a0</id>
			<name>Combat Axe</name>
			<category>Blades</category>
			<type>Melee</type>
			<conceal>10</conceal>
			<spec>Axes</spec>
			<accuracy>4</accuracy>
			<reach>2</reach>
			<damage>(STR+5)P</damage>
			<ap>-4</ap>
			<mode>0</mode>
			<rc>0</rc>
			<ammo>0</ammo>
			<avail>12R</avail>
			<cost>4000</cost>
			<allowaccessory>true</allowaccessory>
			<source>SR5</source>
			<page>422</page>
		</weapon>
		<weapon>
			<id>656906d8-b6a4-47a2-9554-de365097eba0</id>
			<name>Combat Knife</name>
			<category>Blades</category>
			<type>Melee</type>
			<conceal>-2</conceal>
			<spec>Knives</spec>
			<accuracy>6</accuracy>
			<reach>0</reach>
			<damage>(STR+2)P</damage>
			<ap>-3</ap>
			<mode>0</mode>
			<rc>0</rc>
			<ammo>0</ammo>
			<avail>4</avail>
			<cost>300</cost>
			<allowaccessory>true</allowaccessory>
			<source>SR5</source>
			<page>422</page>
		</weapon>
		<weapon>
			<id>78bcb170-2292-4f90-af26-dd16ff303569</id>
			<name>Cougar Fineblade: Long</name>
			<category>Blades</category>
			<type>Melee</type>
			<conceal>2</conceal>
			<spec>Swords</spec>
			<accuracy>7</accuracy>
			<reach>0</reach>
			<damage>(STR+3)P</damage>
			<ap>-1</ap>
			<mode>0</mode>
			<rc>0</rc>
			<ammo>0</ammo>
			<avail>7R</avail>
			<cost>600</cost>
			<allowaccessory>true</allowaccessory>
			<source>RG</source>
			<page>20</page>
		</weapon>
		<weapon>
			<id>bb068078-540d-4c98-85fd-e526e381dec9</id>
			<name>Cougar Fineblade: Short</name>
			<category>Blades</category>
			<type>Melee</type>
			<conceal>0</conceal>
			<spec>Swords</spec>
			<accuracy>7</accuracy>
			<reach>0</reach>
			<damage>(STR+2)P</damage>
			<ap>-1</ap>
			<mode>0</mode>
			<rc>0</rc>
			<ammo>0</ammo>
			<avail>5R</avail>
			<cost>350</cost>
			<allowaccessory>true</allowaccessory>
			<source>RG</source>
			<page>20</page>
		</weapon>
		<weapon>
			<id>4ca64aa3-f172-4f0b-8c6d-954ddd1133b1</id>
			<name>Forearm Snap-Blades</name>
			<category>Blades</category>
			<type>Melee</type>
			<conceal>-2</conceal>
			<accuracy>4</accuracy>
			<reach>0</reach>
			<damage>(STR+2)P</damage>
			<ap>-2</ap>
			<mode>0</mode>
			<rc>0</rc>
			<ammo>0</ammo>
			<avail>7R</avail>
			<cost>200</cost>
			<allowaccessory>true</allowaccessory>
			<source>SR5</source>
			<page>422</page>
		</weapon>
		<weapon>
			<id>5ec246dc-c129-4e61-a27a-c4d82b223bea</id>
			<name>Hand Blade</name>
			<category>Blades</category>
			<hide>yes</hide>
			<type>Melee</type>
			<conceal>-2</conceal>
			<spec>Cyber Implants</spec>
			<accuracy>Physical</accuracy>
			<reach>0</reach>
			<damage>(STR+2)P</damage>
			<ap>-2</ap>
			<mode>0</mode>
			<rc>0</rc>
			<ammo>0</ammo>
			<avail>0</avail>
			<cost>0</cost>
			<cyberware>yes</cyberware>
			<allowaccessory>true</allowaccessory>
			<useskill>Unarmed Combat</useskill>
			<source>SR5</source>
			<page>458</page>
		</weapon>
		<weapon>
			<id>16fe95d3-9c66-4ac6-b4e3-562de5e5619e</id>
			<name>Hand Razors</name>
			<category>Blades</category>
			<hide>yes</hide>
			<type>Melee</type>
			<conceal>-2</conceal>
			<spec>Cyber Implants</spec>
			<accuracy>Physical</accuracy>
			<reach>0</reach>
			<damage>(STR+1)P</damage>
			<ap>-3</ap>
			<mode>0</mode>
			<rc>0</rc>
			<ammo>0</ammo>
			<avail>0</avail>
			<cost>0</cost>
			<cyberware>yes</cyberware>
			<allowaccessory>true</allowaccessory>
			<useskill>Unarmed Combat</useskill>
			<source>SR5</source>
			<page>458</page>
		</weapon>
		<weapon>
			<id>cae4ffe9-cf22-4917-92b1-57be89741f07</id>
			<name>Highland Forge Claymore</name>
			<category>Blades</category>
			<type>Melee</type>
			<conceal>10</conceal>
			<spec>Swords</spec>
			<accuracy>5</accuracy>
			<reach>2</reach>
			<damage>(STR+5)P</damage>
			<ap>-5</ap>
			<mode>0</mode>
			<rc>0</rc>
			<ammo>0</ammo>
			<avail>14R</avail>
			<cost>4500</cost>
			<allowaccessory>true</allowaccessory>
			<source>RG</source>
			<page>18</page>
		</weapon>
		<weapon>
			<id>2ac6ad2e-1252-4204-943e-7b65ffbe803f</id>
			<name>Horizon-Flynn Rapier</name>
			<category>Blades</category>
			<type>Melee</type>
			<conceal>4</conceal>
			<spec>Swords</spec>
			<accuracy>7</accuracy>
			<reach>1</reach>
			<damage>(STR+2)P</damage>
			<ap>-3</ap>
			<mode>0</mode>
			<rc>0</rc>
			<ammo>0</ammo>
			<avail>9R</avail>
			<cost>500</cost>
			<allowaccessory>true</allowaccessory>
			<source>RG</source>
			<page>18</page>
		</weapon>
		<weapon>
			<id>8f266b4c-4035-4ba3-aa89-3289d0f42ce1</id>
			<name>Katana</name>
			<category>Blades</category>
			<type>Melee</type>
			<conceal>6</conceal>
			<spec>Swords</spec>
			<accuracy>7</accuracy>
			<reach>1</reach>
			<damage>(STR+3)P</damage>
			<ap>-3</ap>
			<mode>0</mode>
			<rc>0</rc>
			<ammo>0</ammo>
			<avail>9R</avail>
			<cost>1000</cost>
			<allowaccessory>true</allowaccessory>
			<source>SR5</source>
			<page>422</page>
		</weapon>
		<weapon>
			<id>eb16de72-e646-4880-aa5b-21a5a0a2b342</id>
			<name>Knife</name>
			<category>Blades</category>
			<type>Melee</type>
			<conceal>-2</conceal>
			<spec>Knives</spec>
			<accuracy>5</accuracy>
			<reach>0</reach>
			<damage>(STR+1)P</damage>
			<ap>-1</ap>
			<mode>0</mode>
			<rc>0</rc>
			<ammo>0</ammo>
			<avail>0</avail>
			<cost>10</cost>
			<allowaccessory>true</allowaccessory>
			<source>SR5</source>
			<page>422</page>
		</weapon>
		<weapon>
			<id>60f52b1f-6376-49fc-a746-b811c54197e7</id>
			<name>Pole Arm</name>
			<category>Blades</category>
			<type>Melee</type>
			<conceal>10</conceal>
			<accuracy>5</accuracy>
			<reach>3</reach>
			<damage>(STR+3)P</damage>
			<ap>-2</ap>
			<mode>0</mode>
			<rc>0</rc>
			<ammo>0</ammo>
			<avail>6R</avail>
			<cost>1000</cost>
			<allowaccessory>true</allowaccessory>
			<source>SR5</source>
			<page>422</page>
		</weapon>
		<weapon>
			<id>fe835c72-a973-4976-bf5f-751aff1371d4</id>
			<name>Spurs</name>
			<category>Blades</category>
			<hide>yes</hide>
			<type>Melee</type>
			<conceal>0</conceal>
			<spec>Cyber Implants</spec>
			<accuracy>Physical</accuracy>
			<reach>0</reach>
			<damage>(STR+3)P</damage>
			<ap>-2</ap>
			<mode>0</mode>
			<rc>0</rc>
			<ammo>0</ammo>
			<avail>0</avail>
			<cost>0</cost>
			<cyberware>yes</cyberware>
			<allowaccessory>true</allowaccessory>
			<useskill>Unarmed Combat</useskill>
			<source>SR5</source>
			<page>458</page>
		</weapon>
		<weapon>
			<id>e5e5e025-8622-406c-a2bb-030ad5392d79</id>
			<name>Survival Knife</name>
			<category>Blades</category>
			<type>Melee</type>
			<conceal>-2</conceal>
			<spec>Knives</spec>
			<accuracy>5</accuracy>
			<reach>0</reach>
			<damage>(STR+2)P</damage>
			<ap>-1</ap>
			<mode>0</mode>
			<rc>0</rc>
			<ammo>0</ammo>
			<avail>0</avail>
			<cost>100</cost>
			<allowaccessory>true</allowaccessory>
			<source>SR5</source>
			<page>422</page>
		</weapon>
		<weapon>
			<id>95fd2fb9-f174-4f03-add9-80e1d947bd5b</id>
			<name>Sword</name>
			<category>Blades</category>
			<type>Melee</type>
			<conceal>4</conceal>
			<spec>Swords</spec>
			<accuracy>6</accuracy>
			<reach>1</reach>
			<damage>(STR+3)P</damage>
			<ap>-2</ap>
			<mode>0</mode>
			<rc>0</rc>
			<ammo>0</ammo>
			<avail>5R</avail>
			<cost>500</cost>
			<allowaccessory>true</allowaccessory>
			<source>SR5</source>
			<page>422</page>
		</weapon>
		<weapon>
			<id>dd817517-aa02-4035-9a3c-c0274f705822</id>
			<name>Victorinox Memory Blade: Dagger</name>
			<category>Blades</category>
			<type>Melee</type>
			<conceal>-2</conceal>
			<spec>Swords</spec>
			<accuracy>5</accuracy>
			<reach>0</reach>
			<damage>(STR+1)P</damage>
			<ap>-2</ap>
			<mode>0</mode>
			<rc>0</rc>
			<ammo>0</ammo>
			<avail>14R</avail>
			<cost>1250</cost>
			<allowaccessory>true</allowaccessory>
			<source>RG</source>
			<page>19</page>
		</weapon>
		<weapon>
			<id>47cb2812-b8dd-4f6d-8671-0f2736f29124</id>
			<name>Victorinox Memory Blade: Sword</name>
			<category>Blades</category>
			<type>Melee</type>
			<conceal>4</conceal>
			<spec>Swords</spec>
			<accuracy>5</accuracy>
			<reach>1</reach>
			<damage>(STR+2)P</damage>
			<ap>-2</ap>
			<mode>0</mode>
			<rc>0</rc>
			<ammo>0</ammo>
			<avail>14R</avail>
			<cost>1500</cost>
			<allowaccessory>true</allowaccessory>
			<source>RG</source>
			<page>19</page>
		</weapon>
		<weapon>
			<id>2d4e1dae-eedd-426c-84c2-2aba387d98d0</id>
			<name>Bow (Rating 1)</name>
			<category>Bows</category>
			<type>Ranged</type>
			<conceal>8</conceal>
			<spec>Bow</spec>
			<accuracy>6</accuracy>
			<reach>0</reach>
			<damage>3P</damage>
			<ap>-</ap>
			<mode>SS</mode>
			<rc>0</rc>
			<ammo>1</ammo>
			<avail>1</avail>
			<cost>100</cost>
			<allowaccessory>true</allowaccessory>
			<useskill>Archery</useskill>
			<source>SR5</source>
			<page>423</page>
		</weapon>
		<weapon>
			<id>01c3880f-d0a7-4cd5-8460-ba69fc36ae63</id>
			<name>Bow (Rating 10)</name>
			<category>Bows</category>
			<type>Ranged</type>
			<conceal>8</conceal>
			<spec>Bow</spec>
			<accuracy>6</accuracy>
			<reach>0</reach>
			<damage>12P</damage>
			<ap>-2</ap>
			<mode>SS</mode>
			<rc>0</rc>
			<ammo>1</ammo>
			<avail>10</avail>
			<cost>1000</cost>
			<allowaccessory>true</allowaccessory>
			<useskill>Archery</useskill>
			<source>SR5</source>
			<page>423</page>
		</weapon>
		<weapon>
			<id>ad373842-3031-4ecf-a985-d27f67f096d6</id>
			<name>Bow (Rating 2)</name>
			<category>Bows</category>
			<type>Ranged</type>
			<conceal>8</conceal>
			<spec>Bow</spec>
			<accuracy>6</accuracy>
			<reach>0</reach>
			<damage>4P</damage>
			<ap>-</ap>
			<mode>SS</mode>
			<rc>0</rc>
			<ammo>1</ammo>
			<avail>2</avail>
			<cost>200</cost>
			<allowaccessory>true</allowaccessory>
			<useskill>Archery</useskill>
			<source>SR5</source>
			<page>423</page>
		</weapon>
		<weapon>
			<id>9c17f382-b1c9-45e1-abe6-9644d477d258</id>
			<name>Bow (Rating 3)</name>
			<category>Bows</category>
			<type>Ranged</type>
			<conceal>8</conceal>
			<spec>Bow</spec>
			<accuracy>6</accuracy>
			<reach>0</reach>
			<damage>5P</damage>
			<ap>-</ap>
			<mode>SS</mode>
			<rc>0</rc>
			<ammo>1</ammo>
			<avail>3</avail>
			<cost>300</cost>
			<allowaccessory>true</allowaccessory>
			<useskill>Archery</useskill>
			<source>SR5</source>
			<page>423</page>
		</weapon>
		<weapon>
			<id>b6bf94d9-3513-409f-b5aa-29f415fe9fd7</id>
			<name>Bow (Rating 4)</name>
			<category>Bows</category>
			<type>Ranged</type>
			<conceal>8</conceal>
			<spec>Bow</spec>
			<accuracy>6</accuracy>
			<reach>0</reach>
			<damage>6P</damage>
			<ap>-1</ap>
			<mode>SS</mode>
			<rc>0</rc>
			<ammo>1</ammo>
			<avail>4</avail>
			<cost>400</cost>
			<allowaccessory>true</allowaccessory>
			<useskill>Archery</useskill>
			<source>SR5</source>
			<page>423</page>
		</weapon>
		<weapon>
			<id>47d48423-4042-416d-a9e8-f9b69b2dfa4f</id>
			<name>Bow (Rating 5)</name>
			<category>Bows</category>
			<type>Ranged</type>
			<conceal>8</conceal>
			<spec>Bow</spec>
			<accuracy>6</accuracy>
			<reach>0</reach>
			<damage>7P</damage>
			<ap>-1</ap>
			<mode>SS</mode>
			<rc>0</rc>
			<ammo>1</ammo>
			<avail>5</avail>
			<cost>500</cost>
			<allowaccessory>true</allowaccessory>
			<useskill>Archery</useskill>
			<source>SR5</source>
			<page>423</page>
		</weapon>
		<weapon>
			<id>48e0644a-9cdb-4dc6-8cca-c5ef08433177</id>
			<name>Bow (Rating 6)</name>
			<category>Bows</category>
			<type>Ranged</type>
			<conceal>8</conceal>
			<spec>Bow</spec>
			<accuracy>6</accuracy>
			<reach>0</reach>
			<damage>8P</damage>
			<ap>-1</ap>
			<mode>SS</mode>
			<rc>0</rc>
			<ammo>1</ammo>
			<avail>6</avail>
			<cost>600</cost>
			<allowaccessory>true</allowaccessory>
			<useskill>Archery</useskill>
			<source>SR5</source>
			<page>423</page>
		</weapon>
		<weapon>
			<id>a2445838-ebba-46f7-95a6-ed7e02f8373f</id>
			<name>Bow (Rating 7)</name>
			<category>Bows</category>
			<type>Ranged</type>
			<conceal>8</conceal>
			<spec>Bow</spec>
			<accuracy>6</accuracy>
			<reach>0</reach>
			<damage>9P</damage>
			<ap>-1</ap>
			<mode>SS</mode>
			<rc>0</rc>
			<ammo>1</ammo>
			<avail>7</avail>
			<cost>700</cost>
			<allowaccessory>true</allowaccessory>
			<useskill>Archery</useskill>
			<source>SR5</source>
			<page>423</page>
		</weapon>
		<weapon>
			<id>c28934c2-b82c-4a81-9964-999dc2a66ddd</id>
			<name>Bow (Rating 8)</name>
			<category>Bows</category>
			<type>Ranged</type>
			<conceal>8</conceal>
			<spec>Bow</spec>
			<accuracy>6</accuracy>
			<reach>0</reach>
			<damage>10P</damage>
			<ap>-2</ap>
			<mode>SS</mode>
			<rc>0</rc>
			<ammo>1</ammo>
			<avail>8</avail>
			<cost>800</cost>
			<allowaccessory>true</allowaccessory>
			<useskill>Archery</useskill>
			<source>SR5</source>
			<page>423</page>
		</weapon>
		<weapon>
			<id>82953b59-7e08-4abb-afe7-7b568d9a07d1</id>
			<name>Bow (Rating 9)</name>
			<category>Bows</category>
			<type>Ranged</type>
			<conceal>8</conceal>
			<spec>Bow</spec>
			<accuracy>6</accuracy>
			<reach>0</reach>
			<damage>11P</damage>
			<ap>-2</ap>
			<mode>SS</mode>
			<rc>0</rc>
			<ammo>1</ammo>
			<avail>9</avail>
			<cost>900</cost>
			<allowaccessory>true</allowaccessory>
			<useskill>Archery</useskill>
			<source>SR5</source>
			<page>423</page>
		</weapon>
		<weapon>
			<id>5af85697-7d67-4bf7-b539-dbd4e63a34d1</id>
			<name>Club</name>
			<category>Clubs</category>
			<type>Melee</type>
			<conceal>0</conceal>
			<accuracy>4</accuracy>
			<reach>1</reach>
			<damage>(STR+3)P</damage>
			<ap>-</ap>
			<mode>0</mode>
			<rc>0</rc>
			<ammo>0</ammo>
			<avail>0</avail>
			<cost>30</cost>
			<allowaccessory>true</allowaccessory>
			<source>SR5</source>
			<page>422</page>
		</weapon>
		<weapon>
			<id>2eccd04e-e85c-402e-8c3a-80686e9ec217</id>
			<name>Extendable Baton</name>
			<category>Clubs</category>
			<type>Melee</type>
			<conceal>0</conceal>
			<spec>Batons</spec>
			<accuracy>5</accuracy>
			<reach>1</reach>
			<damage>(STR+2)P</damage>
			<ap>-</ap>
			<mode>0</mode>
			<rc>0</rc>
			<ammo>0</ammo>
			<avail>4</avail>
			<cost>100</cost>
			<allowaccessory>true</allowaccessory>
			<source>SR5</source>
			<page>422</page>
		</weapon>
		<weapon>
			<id>94c29c4b-e4f4-493f-9155-447608e00874</id>
			<name>Nemesis Arms Maul Stun Staff</name>
			<category>Clubs</category>
			<type>Melee</type>
			<conceal>10</conceal>
			<accuracy>6</accuracy>
			<reach>2</reach>
			<damage>9S(e)</damage>
			<ap>-5</ap>
			<mode>0</mode>
			<rc>0</rc>
			<ammo>0</ammo>
			<avail>8R</avail>
			<cost>1000</cost>
			<allowaccessory>true</allowaccessory>
			<source>RG</source>
			<page>20</page>
		</weapon>
		<weapon>
			<id>e6d9f23b-f4a4-4ba8-86ea-b3811f87fc82</id>
			<name>Sap</name>
			<category>Clubs</category>
			<type>Melee</type>
			<conceal>0</conceal>
			<spec>Saps</spec>
			<accuracy>5</accuracy>
			<reach>0</reach>
			<damage>(STR+2)P</damage>
			<ap>-</ap>
			<mode>0</mode>
			<rc>0</rc>
			<ammo>0</ammo>
			<avail>2</avail>
			<cost>30</cost>
			<allowaccessory>true</allowaccessory>
			<source>SR5</source>
			<page>422</page>
		</weapon>
		<weapon>
			<id>73c71350-fafe-4f9e-af22-198727241a4d</id>
			<name>Staff</name>
			<category>Clubs</category>
			<type>Melee</type>
			<conceal>10</conceal>
			<spec>Staves</spec>
			<accuracy>6</accuracy>
			<reach>2</reach>
			<damage>(STR+3)P</damage>
			<ap>-</ap>
			<mode>0</mode>
			<rc>0</rc>
			<ammo>0</ammo>
			<avail>3</avail>
			<cost>100</cost>
			<allowaccessory>true</allowaccessory>
			<source>SR5</source>
			<page>422</page>
		</weapon>
		<weapon>
			<id>c0011883-a35b-4d32-94fd-dbb21e25882f</id>
			<name>Stun Baton</name>
			<category>Clubs</category>
			<type>Melee</type>
			<conceal>2</conceal>
			<spec>Batons</spec>
			<accuracy>4</accuracy>
			<reach>1</reach>
			<damage>9S(e)</damage>
			<ap>-5</ap>
			<mode>0</mode>
			<rc>0</rc>
			<ammo>10</ammo>
			<requireammo>false</requireammo>
			<avail>6R</avail>
			<cost>750</cost>
			<allowaccessory>true</allowaccessory>
			<source>SR5</source>
			<page>422</page>
		</weapon>
		<weapon>
			<id>b4b3a872-1532-4477-9bf3-76db34dc7bbf</id>
			<name>Telescoping Staff</name>
			<category>Clubs</category>
			<type>Melee</type>
			<conceal>0</conceal>
			<spec>Staves</spec>
			<accuracy>4</accuracy>
			<reach>2</reach>
			<damage>(STR+2)P</damage>
			<ap>-</ap>
			<mode>0</mode>
			<rc>0</rc>
			<ammo>0</ammo>
			<avail>4</avail>
			<cost>350</cost>
			<allowaccessory>true</allowaccessory>
			<source>SR5</source>
			<page>422</page>
		</weapon>
		<weapon>
			<id>b4b3a872-1532-4477-9bf3-76db34dc7bbf</id>
			<name>Stun Dongle</name>
			<category>Clubs</category>
			<type>Melee</type>
			<hide>yes</hide>
			<conceal>-4</conceal>
			<accuracy>4</accuracy>
			<reach>0</reach>
			<damage>8S(e)</damage>
			<ap>-5</ap>
			<mode>0</mode>
			<rc>0</rc>
			<ammo>3</ammo>
			<requireammo>false</requireammo>
			<avail>6R</avail>
			<cost>0</cost>
			<allowaccessory>true</allowaccessory>
			<source>DT</source>
			<page>62</page>
		</weapon>
		<weapon>
			<id>a20f44a1-ced0-4018-9522-8a0e7234c29d</id>
			<name>Aquadyne Shark-XS Harpoon Gun</name>
			<category>Crossbows</category>
			<type>Ranged</type>
			<conceal>6</conceal>
			<accuracy>5</accuracy>
			<reach>1</reach>
			<damage>9P</damage>
			<ap>-2</ap>
			<mode>SS</mode>
			<rc>0</rc>
			<ammo>5(m)</ammo>
			<avail>8R</avail>
			<cost>800</cost>
			<allowaccessory>true</allowaccessory>
			<range>Light Crossbows</range>
			<source>RG</source>
			<page>22</page>
		</weapon>
		<weapon>
			<id>437c30e5-580a-401a-8097-e9fab0dc2b57</id>
			<name>Ares Giantslayer Slingshot</name>
			<category>Crossbows</category>
			<type>Ranged</type>
			<conceal>6</conceal>
			<accuracy>7</accuracy>
			<reach>1</reach>
			<damage>2P</damage>
			<ap>0</ap>
			<mode>SS</mode>
			<rc>0</rc>
			<ammo>5(m)</ammo>
			<avail>0</avail>
			<cost>50</cost>
			<allowaccessory>true</allowaccessory>
			<range>Shuriken</range>
			<source>RG</source>
			<page>23</page>
		</weapon>
		<weapon>
			<id>db213a06-0430-4711-81a3-5790d5152ba3</id>
			<name>Heavy Crossbow</name>
			<category>Crossbows</category>
			<type>Ranged</type>
			<conceal>6</conceal>
			<accuracy>5</accuracy>
			<reach>0</reach>
			<damage>10P</damage>
			<ap>-3</ap>
			<mode>SS</mode>
			<rc>0</rc>
			<ammo>4</ammo>
			<avail>8R</avail>
			<cost>1000</cost>
			<allowaccessory>true</allowaccessory>
			<range>Heavy Crossbows</range>
			<source>SR5</source>
			<page>424</page>
		</weapon>
		<weapon>
			<id>bc9db3ec-6fa2-407d-ad76-e49daac3c06f</id>
			<name>Light Crossbow</name>
			<category>Crossbows</category>
			<type>Ranged</type>
			<conceal>2</conceal>
			<accuracy>7</accuracy>
			<reach>0</reach>
			<damage>5P</damage>
			<ap>-1</ap>
			<mode>SS</mode>
			<rc>0</rc>
			<ammo>4</ammo>
			<avail>2</avail>
			<cost>300</cost>
			<allowaccessory>true</allowaccessory>
			<range>Light Crossbows</range>
			<source>SR5</source>
			<page>424</page>
		</weapon>
		<weapon>
			<id>0df17331-7631-4f78-b857-0f3929678db2</id>
			<name>Medium Crossbow</name>
			<category>Crossbows</category>
			<type>Ranged</type>
			<conceal>4</conceal>
			<accuracy>6</accuracy>
			<reach>0</reach>
			<damage>7P</damage>
			<ap>-2</ap>
			<mode>SS</mode>
			<rc>0</rc>
			<ammo>4</ammo>
			<avail>4R</avail>
			<cost>500</cost>
			<allowaccessory>true</allowaccessory>
			<range>Medium Crossbows</range>
			<source>SR5</source>
			<page>424</page>
		</weapon>
		<weapon>
			<id>28072a3f-5153-444e-83e3-46129b9ff572</id>
			<name>Ranger Silver Pistol Crossbow</name>
			<category>Crossbows</category>
			<type>Ranged</type>
			<conceal>-4</conceal>
			<accuracy>7</accuracy>
			<reach>1</reach>
			<damage>4P</damage>
			<ap>0</ap>
			<mode>SS</mode>
			<rc>0</rc>
			<ammo>5(m)</ammo>
			<avail>6R</avail>
			<cost>300</cost>
			<allowaccessory>true</allowaccessory>
			<range>Heavy Pistols</range>
			<source>RG</source>
			<page>23</page>
		</weapon>
		<weapon>
			<id>d50f0212-490b-44ca-8365-09e62ea69697</id>
			<name>Standard Harpoon Gun</name>
			<category>Crossbows</category>
			<type>Ranged</type>
			<conceal>6</conceal>
			<accuracy>5</accuracy>
			<reach>1</reach>
			<damage>9P</damage>
			<ap>-2</ap>
			<mode>SS</mode>
			<rc>0</rc>
			<ammo>1</ammo>
			<avail>6R</avail>
			<cost>200</cost>
			<allowaccessory>true</allowaccessory>
			<range>Light Crossbows</range>
			<source>RG</source>
			<page>22</page>
		</weapon>
		<weapon>
			<id>a47e8191-869a-456e-b376-ed04ba7a59f0</id>
			<name>Ballistic Shield</name>
			<category>Exotic Melee Weapons</category>
			<hide>yes</hide>
			<type>Melee</type>
			<conceal>8</conceal>
			<spec>Shields</spec>
			<accuracy>4</accuracy>
			<reach>0</reach>
			<damage>(STR+2)S</damage>
			<ap>0</ap>
			<mode>0</mode>
			<rc>0</rc>
			<ammo>0</ammo>
			<avail>12R</avail>
			<cost>0</cost>
			<allowaccessory>true</allowaccessory>
			<source>SR5</source>
			<page>438</page>
		</weapon>
		<weapon>
			<id>1752def7-cfed-44d8-a79f-bc95f32c4c13</id>
			<name>Battering Ram, Fluid-Motion</name>
			<category>Exotic Melee Weapons</category>
			<type>Melee</type>
			<conceal>8</conceal>
			<spec>Battering Ram</spec>
			<accuracy>4</accuracy>
			<reach>0</reach>
			<damage>(STR+3)P</damage>
			<ap>-1</ap>
			<mode>0</mode>
			<rc>0</rc>
			<ammo>0</ammo>
			<avail>10R</avail>
			<cost>3500</cost>
			<allowaccessory>true</allowaccessory>
			<source>RG</source>
			<page>103</page>
		</weapon>
		<weapon>
			<id>375930d0-6a29-480e-a6d8-46fe4eaf2a16</id>
			<name>Battering Ram, Pneumatic</name>
			<category>Exotic Melee Weapons</category>
			<type>Melee</type>
			<conceal>8</conceal>
			<spec>Battering Ram</spec>
			<accuracy>4</accuracy>
			<reach>0</reach>
			<damage>16P</damage>
			<ap>-4</ap>
			<mode>0</mode>
			<rc>0</rc>
			<ammo>0</ammo>
			<avail>18R</avail>
			<cost>10000</cost>
			<allowaccessory>true</allowaccessory>
			<source>RG</source>
			<page>104</page>
		</weapon>
		<weapon>
			<id>c0e77aad-3ecb-4136-b39d-00e9db6e6407</id>
			<name>Battering Ram, Shock</name>
			<category>Exotic Melee Weapons</category>
			<type>Melee</type>
			<conceal>8</conceal>
			<spec>Battering Ram</spec>
			<accuracy>4</accuracy>
			<reach>1</reach>
			<damage>(STR+2)P + 12(e)</damage>
			<ap>-3</ap>
			<mode>0</mode>
			<rc>0</rc>
			<ammo>0</ammo>
			<avail>10R</avail>
			<cost>15000</cost>
			<allowaccessory>true</allowaccessory>
			<source>RG</source>
			<page>104</page>
		</weapon>
		<weapon>
			<id>5ed720a1-bfa5-4670-85a2-5867f5caafbf</id>
			<name>Battering Ram, Standard</name>
			<category>Exotic Melee Weapons</category>
			<type>Melee</type>
			<conceal>8</conceal>
			<spec>Battering Ram</spec>
			<accuracy>4</accuracy>
			<reach>0</reach>
			<damage>(STR+2)P</damage>
			<ap>-1</ap>
			<mode>0</mode>
			<rc>0</rc>
			<ammo>0</ammo>
			<avail>10R</avail>
			<cost>2000</cost>
			<allowaccessory>true</allowaccessory>
			<source>RG</source>
			<page>103</page>
		</weapon>
		<weapon>
			<id>ebbdbe5e-17da-4a97-8a65-9839513c91fe</id>
			<name>Blast Shield</name>
			<category>Exotic Melee Weapons</category>
			<type>Melee</type>
			<conceal>8</conceal>
			<spec>Shield</spec>
			<accuracy>4</accuracy>
			<reach>0</reach>
			<damage>20P</damage>
			<ap>-4</ap>
			<mode>0</mode>
			<rc>0</rc>
			<ammo>0</ammo>
			<avail>8R</avail>
			<cost>20000</cost>
			<allowaccessory>true</allowaccessory>
			<source>RG</source>
			<page>104</page>
		</weapon>
		<weapon>
			<id>fb814f8e-7284-4ae8-b362-63958d6a1921</id>
			<name>Monofilament Chainsaw</name>
			<category>Exotic Melee Weapons</category>
			<type>Melee</type>
			<conceal>8</conceal>
			<spec>Chainsaw</spec>
			<accuracy>3</accuracy>
			<reach>1</reach>
			<damage>8P</damage>
			<ap>-6</ap>
			<mode>0</mode>
			<rc>0</rc>
			<ammo>0</ammo>
			<avail>8</avail>
			<cost>500</cost>
			<allowaccessory>true</allowaccessory>
			<source>SR5</source>
			<page>448</page>
		</weapon>
		<weapon>
			<id>e66ab7ea-3408-4a3b-9ab9-7bc26a8e8a6e</id>
			<name>Riot Shield</name>
			<category>Exotic Melee Weapons</category>
			<hide>yes</hide>
			<type>Melee</type>
			<conceal>8</conceal>
			<spec>Shields</spec>
			<accuracy>4</accuracy>
			<reach>0</reach>
			<damage>9S(e)</damage>
			<ap>0</ap>
			<mode>0</mode>
			<rc>0</rc>
			<ammo>0</ammo>
			<avail>10R</avail>
			<cost>0</cost>
			<allowaccessory>true</allowaccessory>
			<source>SR5</source>
			<page>438</page>
		</weapon>
		<weapon>
			<id>c0f77a8a-6bda-489e-aea6-bd4d6b3efe33</id>
			<name>Ash Arms Combat Chainsaw</name>
			<category>Exotic Melee Weapons</category>
			<type>Melee</type>
			<conceal>8</conceal>
			<accuracy>5</accuracy>
			<reach>1</reach>
			<damage>8P</damage>
			<ap>-4</ap>
			<mode>0</mode>
			<rc>0</rc>
			<ammo>0</ammo>
			<avail>6R</avail>
			<cost>2000</cost>
			<allowaccessory>true</allowaccessory>
			<source>RG</source>
			<page>21</page>
		</weapon>
		<weapon>
			<id>05313081-d711-4af0-9a11-ebfbcdd4583f</id>
			<name>Ash Arms Monofilament Chainsaw</name>
			<category>Exotic Melee Weapons</category>
			<type>Melee</type>
			<conceal>8</conceal>
			<accuracy>5</accuracy>
			<reach>1</reach>
			<damage>12P</damage>
			<ap>-8</ap>
			<mode>0</mode>
			<rc>0</rc>
			<ammo>0</ammo>
			<avail>8R</avail>
			<cost>7500</cost>
			<allowaccessory>true</allowaccessory>
			<source>RG</source>
			<page>21</page>
		</weapon>
		<weapon>
			<id>e3f90df3-a19e-458a-a09f-01ee4cd04502</id>
			<name>Bullwhip</name>
			<category>Exotic Melee Weapons</category>
			<type>Melee</type>
			<conceal>2</conceal>
			<accuracy>6</accuracy>
			<reach>2</reach>
			<damage>(STR+1)P</damage>
			<ap>+3</ap>
			<mode>0</mode>
			<rc>0</rc>
			<ammo>0</ammo>
			<avail>6</avail>
			<cost>100</cost>
			<allowaccessory>true</allowaccessory>
			<source>RG</source>
			<page>20</page>
		</weapon>
		<weapon>
			<id>e9e5f7a1-a17f-4331-843d-c257af2130aa</id>
			<name>Garrote</name>
			<category>Exotic Melee Weapons</category>
			<type>Melee</type>
			<conceal>-4</conceal>
			<accuracy>5</accuracy>
			<reach>0</reach>
			<damage>(STR+4)S</damage>
			<ap>-6</ap>
			<mode>0</mode>
			<rc>0</rc>
			<ammo>0</ammo>
			<avail>0</avail>
			<cost>50</cost>
			<allowaccessory>true</allowaccessory>
			<source>RG</source>
			<page>20</page>
		</weapon>
		<weapon>
			<id>f2ac00fc-305c-4f2e-b48d-62f9daa528c7</id>
			<name>Monofilament Garrote</name>
			<category>Exotic Melee Weapons</category>
			<type>Melee</type>
			<conceal>-4</conceal>
			<accuracy>5</accuracy>
			<reach>0</reach>
			<damage>(STR+6)P</damage>
			<ap>-8</ap>
			<mode>0</mode>
			<rc>0</rc>
			<ammo>0</ammo>
			<avail>18F</avail>
			<cost>2000</cost>
			<allowaccessory>true</allowaccessory>
			<source>RG</source>
			<page>20</page>
		</weapon>
		<weapon>
			<id>c3ea1ed4-b117-4ba7-99eb-7d7b4b130b55</id>
			<name>Monofilament Whip</name>
			<category>Exotic Melee Weapons</category>
			<type>Melee</type>
			<conceal>-4</conceal>
			<accuracy>5</accuracy>
			<reach>2</reach>
			<damage>12P</damage>
			<ap>-8</ap>
			<mode>0</mode>
			<rc>0</rc>
			<ammo>0</ammo>
			<avail>12F</avail>
			<cost>10000</cost>
			<allowaccessory>true</allowaccessory>
			<source>SR5</source>
			<page>423</page>
		</weapon>
		<weapon>
			<id>9c267b03-103e-43f4-bfe8-986c69dc17d2</id>
			<name>Grapple Gun</name>
			<category>Exotic Ranged Weapons</category>
			<hide>yes</hide>
			<type>Ranged</type>
			<conceal>6</conceal>
			<spec>Grapple Gun</spec>
			<accuracy>3</accuracy>
			<reach>0</reach>
			<damage>7S</damage>
			<ap>-2</ap>
			<mode>SS</mode>
			<rc>0</rc>
			<ammo>1(ml)</ammo>
			<avail>0</avail>
			<cost>0</cost>
			<allowaccessory>true</allowaccessory>
			<range>Light Crossbows</range>
			<source>SR5</source>
			<page>449</page>
		</weapon>
		<weapon>
			<id>87a94632-b229-44b7-a150-9808388cfa20</id>
			<name>Hold-Fast Sprayer</name>
			<category>Exotic Ranged Weapons</category>
			<hide>yes</hide>
			<type>Ranged</type>
			<conceal>6</conceal>
			<spec>Sprayer</spec>
			<accuracy>2</accuracy>
			<reach>0</reach>
			<damage>Special</damage>
			<ap>-2</ap>
			<mode>SS</mode>
			<rc>0</rc>
			<ammo>10</ammo>
			<avail>0</avail>
			<cost>0</cost>
			<allowaccessory>true</allowaccessory>
			<range>Tasers</range>
			<source>RG</source>
			<page>104</page>
		</weapon>
		<weapon>
			<id>fac9d052-4f7d-43cd-a649-8703b4c0b9c2</id>
			<name>Micro Flare Launcher</name>
			<category>Exotic Ranged Weapons</category>
			<hide>yes</hide>
			<type>Ranged</type>
			<conceal>-2</conceal>
			<spec>Flare Launcher</spec>
			<accuracy>3</accuracy>
			<reach>0</reach>
			<damage>5P(fire)</damage>
			<ap>-5</ap>
			<mode>SS</mode>
			<rc>0</rc>
			<ammo>1(ml)</ammo>
			<avail>0</avail>
			<cost>0</cost>
			<allowaccessory>true</allowaccessory>
			<range>Tasers</range>
			<source>SR5</source>
			<page>449</page>
		</weapon>
		<weapon>
			<id>dd4a69d9-6861-41de-9557-83617a3fa904</id>
			<name>Shiawase Arms Incinerator</name>
			<category>Flamethrowers</category>
			<type>Ranged</type>
			<conceal>2</conceal>
			<accuracy>4</accuracy>
			<reach>0</reach>
			<damage>12P</damage>
			<ap>-6</ap>
			<mode>SS</mode>
			<rc>0</rc>
			<ammo>6(c)</ammo>
			<avail>12F</avail>
			<cost>10000</cost>
			<allowaccessory>true</allowaccessory>
      <accessorymounts>
        <mount>Under</mount>
      </accessorymounts>      
			<accessories>
				<accessory>
					<name>Slide Mount</name>
				</accessory>
			</accessories>
			<range>Light Pistols</range>
			<source>GH3</source>
			<page>36</page>
		</weapon>
		<weapon>
			<id>a9a07174-a498-4e91-95c9-b6604e03a02c</id>
			<name>Shiawase Blazer</name>
			<category>Flamethrowers</category>
			<type>Ranged</type>
			<conceal>6</conceal>
			<accuracy>6</accuracy>
			<reach>0</reach>
			<damage>10P</damage>
			<ap>-6</ap>
			<mode>SA/BF/FA</mode>
			<rc>0</rc>
			<ammo>4(c)</ammo>
			<avail>16F</avail>
			<cost>2200</cost>
			<allowaccessory>true</allowaccessory>
			<range>Tasers</range>
			<source>RG</source>
			<page>50</page>
		</weapon>
		<weapon>
			<id>6a8221c2-f926-4148-9349-4c16664630ae</id>
			<name>Boomerang</name>
			<category>Gear</category>
			<type>Ranged</type>
			<conceal>-2</conceal>
			<accuracy>Physical-1</accuracy>
			<reach>0</reach>
			<damage>(STR+2)P</damage>
			<ap>0</ap>
			<mode>0</mode>
			<rc>0</rc>
			<ammo>0</ammo>
			<avail>4</avail>
			<cost>50</cost>
			<allowaccessory>true</allowaccessory>
			<useskill>Throwing Weapons</useskill>
			<range>Aerodynamic Grenade</range>
			<source>RG</source>
			<page>24</page>
		</weapon>
		<weapon>
			<id>011493be-12eb-47ba-a445-f0c8cf139d4f</id>
			<name>Urban Tribe Tomahawk</name>
			<category>Gear</category>
			<type>Ranged</type>
			<conceal>-2</conceal>
			<accuracy>Physical+1</accuracy>
			<reach>0</reach>
			<damage>(STR+2)P</damage>
			<ap>-1</ap>
			<mode>0</mode>
			<rc>0</rc>
			<ammo>0</ammo>
			<avail>4</avail>
			<cost>200</cost>
			<allowaccessory>true</allowaccessory>
			<useskill>Throwing Weapons</useskill>
			<range>Aerodynamic Grenade</range>
			<source>RG</source>
			<page>25</page>
		</weapon>
		<weapon>
			<id>9629810f-8db3-44a4-afc4-97eb5b391fb5</id>
			<name>Grenade: Flash-Bang</name>
			<category>Gear</category>
			<type>Ranged</type>
			<conceal>0</conceal>
			<accuracy>Physical</accuracy>
			<reach>0</reach>
			<damage>10S (10m Radius)</damage>
			<ap>-4</ap>
			<mode>0</mode>
			<rc>0</rc>
			<ammo>0</ammo>
			<avail>6R</avail>
			<cost>100</cost>
			<allowaccessory>true</allowaccessory>
			<useskill>Throwing Weapons</useskill>
			<range>Standard Grenade</range>
			<source>SR5</source>
			<page>435</page>
		</weapon>
		<weapon>
			<id>fdee91ef-c382-49c4-87f6-b9166b9bd9fa</id>
			<name>Grenade: Flash-Pak</name>
			<category>Gear</category>
			<type>Ranged</type>
			<conceal>0</conceal>
			<accuracy>Physical</accuracy>
			<reach>0</reach>
			<damage>Special</damage>
			<ap>-</ap>
			<mode>0</mode>
			<rc>0</rc>
			<ammo>0</ammo>
			<avail>4</avail>
			<cost>125</cost>
			<allowaccessory>true</allowaccessory>
			<useskill>Throwing Weapons</useskill>
			<range>Standard Grenade</range>
			<source>SR5</source>
			<page>435</page>
		</weapon>
		<weapon>
			<id>c674a254-d47b-4215-a12d-e6dd3f0910af</id>
			<name>Grenade: Fragmentation</name>
			<category>Gear</category>
			<type>Ranged</type>
			<conceal>0</conceal>
			<accuracy>Physical</accuracy>
			<reach>0</reach>
			<damage>18P(f) (-1/m)</damage>
			<ap>+5</ap>
			<mode>0</mode>
			<rc>0</rc>
			<ammo>0</ammo>
			<avail>11F</avail>
			<cost>100</cost>
			<allowaccessory>true</allowaccessory>
			<useskill>Throwing Weapons</useskill>
			<range>Standard Grenade</range>
			<source>SR5</source>
			<page>435</page>
		</weapon>
		<weapon>
			<id>aecfccf7-d22e-4ead-abf9-e29f6dbf8550</id>
			<name>Grenade: Gas</name>
			<category>Gear</category>
			<type>Ranged</type>
			<conceal>0</conceal>
			<accuracy>Physical</accuracy>
			<reach>0</reach>
			<damage>Chemical (10m Radius)</damage>
			<ap>-</ap>
			<mode>0</mode>
			<rc>0</rc>
			<ammo>0</ammo>
			<avail>4R</avail>
			<cost>40</cost>
			<allowaccessory>true</allowaccessory>
			<useskill>Throwing Weapons</useskill>
			<range>Standard Grenade</range>
			<source>SR5</source>
			<page>435</page>
		</weapon>
		<weapon>
			<id>cbe5694e-9da3-4aad-a0a0-036087dbab55</id>
			<name>Grenade: High Explosive</name>
			<category>Gear</category>
			<type>Ranged</type>
			<conceal>0</conceal>
			<accuracy>Physical</accuracy>
			<reach>0</reach>
			<damage>16P (-2/m)</damage>
			<ap>-2</ap>
			<mode>0</mode>
			<rc>0</rc>
			<ammo>0</ammo>
			<avail>11F</avail>
			<cost>100</cost>
			<allowaccessory>true</allowaccessory>
			<useskill>Throwing Weapons</useskill>
			<range>Standard Grenade</range>
			<source>SR5</source>
			<page>435</page>
		</weapon>
		<weapon>
			<id>cbce4476-7c0b-448c-8e43-0d5c3293d25d</id>
			<name>Grenade: Paint</name>
			<category>Gear</category>
			<type>Ranged</type>
			<conceal>0</conceal>
			<accuracy>Physical</accuracy>
			<reach>0</reach>
			<damage>(10m Radius)</damage>
			<ap>-</ap>
			<mode>0</mode>
			<rc>0</rc>
			<ammo>0</ammo>
			<avail>8R</avail>
			<cost>100</cost>
			<allowaccessory>true</allowaccessory>
			<useskill>Throwing Weapons</useskill>
			<range>Standard Grenade</range>
			<source>RG</source>
			<page>102</page>
		</weapon>
		<weapon>
			<id>bb4e9274-2cf0-4c73-a312-f1b51649d1bc</id>
			<name>Smokebomb</name>
			<category>Gear</category>
			<type>Ranged</type>
			<conceal>0</conceal>
			<accuracy>Physical</accuracy>
			<reach>0</reach>
			<damage>(3m Radius)</damage>
			<ap>-</ap>
			<mode>0</mode>
			<rc>0</rc>
			<ammo>0</ammo>
			<avail>6</avail>
			<cost>25</cost>
			<allowaccessory>true</allowaccessory>
			<useskill>Throwing Weapons</useskill>
			<range>Standard Grenade</range>
			<source>HT</source>
			<page>187</page>
		</weapon>
		<weapon>
			<id>aab70ade-8586-4539-a184-99cb63e7bfab</id>
			<name>Grenade: Smoke</name>
			<category>Gear</category>
			<type>Ranged</type>
			<conceal>0</conceal>
			<accuracy>Physical</accuracy>
			<reach>0</reach>
			<damage>(10m Radius)</damage>
			<ap>-</ap>
			<mode>0</mode>
			<rc>0</rc>
			<ammo>0</ammo>
			<avail>4R</avail>
			<cost>40</cost>
			<allowaccessory>true</allowaccessory>
			<useskill>Throwing Weapons</useskill>
			<range>Standard Grenade</range>
			<source>SR5</source>
			<page>435</page>
		</weapon>
		<weapon>
			<id>691ba610-d99a-4a86-a010-e21fa17e924c</id>
			<name>Grenade: Thermal Smoke</name>
			<category>Gear</category>
			<type>Ranged</type>
			<conceal>0</conceal>
			<accuracy>Physical</accuracy>
			<reach>0</reach>
			<damage>(10m Radius)</damage>
			<ap>-</ap>
			<mode>0</mode>
			<rc>0</rc>
			<ammo>0</ammo>
			<avail>6R</avail>
			<cost>60</cost>
			<allowaccessory>true</allowaccessory>
			<useskill>Throwing Weapons</useskill>
			<range>Standard Grenade</range>
			<source>SR5</source>
			<page>435</page>
		</weapon>
		<weapon>
			<id>44eca724-0196-407c-820c-7631a6d4c981</id>
			<name>Harpoon</name>
			<category>Gear</category>
			<type>Ranged</type>
			<conceal>-2</conceal>
			<accuracy>Physical</accuracy>
			<reach>0</reach>
			<damage>(STR+3)P</damage>
			<ap>-1</ap>
			<mode>0</mode>
			<rc>0</rc>
			<ammo>0</ammo>
			<avail>6</avail>
			<cost>125</cost>
			<allowaccessory>true</allowaccessory>
			<useskill>Throwing Weapons</useskill>
			<range>Aerodynamic Grenade</range>
			<source>RG</source>
			<page>24</page>
		</weapon>
		<weapon>
			<id>184e07a0-fff1-4102-961c-02c8f53ac335</id>
			<name>Javelin</name>
			<category>Gear</category>
			<type>Ranged</type>
			<conceal>-2</conceal>
			<accuracy>Physical</accuracy>
			<reach>0</reach>
			<damage>(STR+3)P</damage>
			<ap>-1</ap>
			<mode>0</mode>
			<rc>0</rc>
			<ammo>0</ammo>
			<avail>6</avail>
			<cost>125</cost>
			<allowaccessory>true</allowaccessory>
			<useskill>Throwing Weapons</useskill>
			<range>Aerodynamic Grenade</range>
			<source>RG</source>
			<page>24</page>
		</weapon>
		<weapon>
			<id>a12169ea-a345-407f-96a3-32bf32449bf3</id>
			<name>Minigrenade: Flash-Bang</name>
			<category>Gear</category>
			<type>Ranged</type>
			<conceal>-2</conceal>
			<spec>Grenade Launcher</spec>
			<accuracy>0</accuracy>
			<reach>0</reach>
			<damage>10S (10m Radius)</damage>
			<ap>-4</ap>
			<mode>0</mode>
			<rc>0</rc>
			<ammo>0</ammo>
			<avail>6R</avail>
			<cost>100</cost>
			<allowaccessory>true</allowaccessory>
			<useskill>Heavy Weapons</useskill>
			<range>Grenade Launcher</range>
			<source>SR5</source>
			<page>435</page>
		</weapon>
		<weapon>
			<id>a4aa3021-b760-4531-96af-6dcc19b6018e</id>
			<name>Minigrenade: Flash-Pak</name>
			<category>Gear</category>
			<type>Ranged</type>
			<conceal>-2</conceal>
			<spec>Grenade Launcher</spec>
			<accuracy>0</accuracy>
			<reach>0</reach>
			<damage>Special</damage>
			<ap>-</ap>
			<mode>0</mode>
			<rc>0</rc>
			<ammo>0</ammo>
			<avail>4</avail>
			<cost>125</cost>
			<allowaccessory>true</allowaccessory>
			<useskill>Heavy Weapons</useskill>
			<range>Grenade Launcher</range>
			<source>SR5</source>
			<page>435</page>
		</weapon>
		<weapon>
			<id>dca59877-c9c9-4f53-81d2-9376c2b363cf</id>
			<name>Minigrenade: Fragmentation</name>
			<category>Gear</category>
			<type>Ranged</type>
			<conceal>-2</conceal>
			<spec>Grenade Launcher</spec>
			<accuracy>0</accuracy>
			<reach>0</reach>
			<damage>18P(f) (-1/m)</damage>
			<ap>+5</ap>
			<mode>0</mode>
			<rc>0</rc>
			<ammo>0</ammo>
			<avail>11F</avail>
			<cost>100</cost>
			<allowaccessory>true</allowaccessory>
			<useskill>Heavy Weapons</useskill>
			<range>Grenade Launcher</range>
			<source>SR5</source>
			<page>435</page>
		</weapon>
		<weapon>
			<id>e5ce47b1-f829-4ecf-ab68-471ab782bf7c</id>
			<name>Minigrenade: Gas</name>
			<category>Gear</category>
			<type>Ranged</type>
			<conceal>-2</conceal>
			<spec>Grenade Launcher</spec>
			<accuracy>0</accuracy>
			<reach>0</reach>
			<damage>Chemical (10m Radius)</damage>
			<ap>-</ap>
			<mode>0</mode>
			<rc>0</rc>
			<ammo>0</ammo>
			<avail>4R</avail>
			<cost>40</cost>
			<allowaccessory>true</allowaccessory>
			<useskill>Heavy Weapons</useskill>
			<range>Grenade Launcher</range>
			<source>SR5</source>
			<page>435</page>
		</weapon>
		<weapon>
			<id>d7c9b470-018c-4d49-b954-6fbe39e0499b</id>
			<name>Minigrenade: High Explosive</name>
			<category>Gear</category>
			<type>Ranged</type>
			<conceal>-2</conceal>
			<spec>Grenade Launcher</spec>
			<accuracy>0</accuracy>
			<reach>0</reach>
			<damage>16P (-2/m)</damage>
			<ap>-2</ap>
			<mode>0</mode>
			<rc>0</rc>
			<ammo>0</ammo>
			<avail>11F</avail>
			<cost>100</cost>
			<allowaccessory>true</allowaccessory>
			<useskill>Heavy Weapons</useskill>
			<range>Grenade Launcher</range>
			<source>SR5</source>
			<page>435</page>
		</weapon>
		<weapon>
			<id>38d67d7b-91b6-4b24-a936-d6ac49fdd6df</id>
			<name>Minigrenade: Smoke</name>
			<category>Gear</category>
			<type>Ranged</type>
			<conceal>-2</conceal>
			<spec>Grenade Launcher</spec>
			<accuracy>0</accuracy>
			<reach>0</reach>
			<damage>(10m Radius)</damage>
			<ap>-</ap>
			<mode>0</mode>
			<rc>0</rc>
			<ammo>0</ammo>
			<avail>4R</avail>
			<cost>40</cost>
			<allowaccessory>true</allowaccessory>
			<useskill>Heavy Weapons</useskill>
			<range>Grenade Launcher</range>
			<source>SR5</source>
			<page>435</page>
		</weapon>
		<weapon>
			<id>6247a897-218b-4488-bcd7-01c990703a9c</id>
			<name>Minigrenade: Thermal Smoke</name>
			<category>Gear</category>
			<type>Ranged</type>
			<conceal>-2</conceal>
			<spec>Grenade Launcher</spec>
			<accuracy>0</accuracy>
			<reach>0</reach>
			<damage>(10m Radius)</damage>
			<ap>-</ap>
			<mode>0</mode>
			<rc>0</rc>
			<ammo>0</ammo>
			<avail>6R</avail>
			<cost>60</cost>
			<allowaccessory>true</allowaccessory>
			<useskill>Heavy Weapons</useskill>
			<range>Grenade Launcher</range>
			<source>SR5</source>
			<page>435</page>
		</weapon>
		<weapon>
			<id>5f04a3bf-666e-4efd-a037-9cd053e6b1eb</id>
			<name>Missile: Anti-Vehicle</name>
			<category>Gear</category>
			<type>Ranged</type>
			<conceal>10</conceal>
			<accuracy>0</accuracy>
			<reach>0</reach>
			<damage>24P (-4/m)</damage>
			<ap>-4/-10</ap>
			<mode>0</mode>
			<rc>0</rc>
			<ammo>0</ammo>
			<avail>18F</avail>
			<cost>2800</cost>
			<allowaccessory>true</allowaccessory>
			<source>SR5</source>
			<page>436</page>
		</weapon>
		<weapon>
			<id>046241b3-d009-4bed-b68b-89a3fcdbf99b</id>
			<name>Missile: Fragmentation</name>
			<category>Gear</category>
			<type>Ranged</type>
			<conceal>10</conceal>
			<accuracy>0</accuracy>
			<reach>0</reach>
			<damage>23P(f) (-1/m)</damage>
			<ap>+5</ap>
			<mode>0</mode>
			<rc>0</rc>
			<ammo>0</ammo>
			<avail>12F</avail>
			<cost>2000</cost>
			<allowaccessory>true</allowaccessory>
			<source>SR5</source>
			<page>436</page>
		</weapon>
		<weapon>
			<id>034a4b54-02d3-4891-84fa-931f0124e260</id>
			<name>Missile: High Explosive</name>
			<category>Gear</category>
			<type>Ranged</type>
			<conceal>10</conceal>
			<accuracy>0</accuracy>
			<reach>0</reach>
			<damage>21P (-2/m)</damage>
			<ap>-2</ap>
			<mode>0</mode>
			<rc>0</rc>
			<ammo>0</ammo>
			<avail>18F</avail>
			<cost>2100</cost>
			<allowaccessory>true</allowaccessory>
			<source>SR5</source>
			<page>436</page>
		</weapon>
		<weapon>
			<id>e360eb17-5cf2-40c7-a65a-92d37f7c9511</id>
			<name>Net</name>
			<category>Gear</category>
			<type>Ranged</type>
			<conceal>-2</conceal>
			<accuracy>Physical-2</accuracy>
			<reach>0</reach>
			<damage>0</damage>
			<ap>0</ap>
			<mode>0</mode>
			<rc>0</rc>
			<ammo>0</ammo>
			<avail>6</avail>
			<cost>350</cost>
			<allowaccessory>true</allowaccessory>
			<useskill>Exotic Ranged Weapon</useskill>
			<range>Thrown Knife</range>
			<source>RG</source>
			<page>24</page>
		</weapon>
		<weapon>
			<id>469a2853-64ea-4701-8c63-dfa905f9c6fb</id>
			<name>Rocket: Anti-Vehicle</name>
			<category>Gear</category>
			<type>Ranged</type>
			<conceal>10</conceal>
			<accuracy>0</accuracy>
			<reach>0</reach>
			<damage>24P (-4/m)</damage>
			<ap>-4/-10</ap>
			<mode>0</mode>
			<rc>0</rc>
			<ammo>0</ammo>
			<avail>18F</avail>
			<cost>2800</cost>
			<allowaccessory>true</allowaccessory>
			<source>SR5</source>
			<page>436</page>
		</weapon>
		<weapon>
			<id>5f60fc01-7411-4e55-9227-968391430d1f</id>
			<name>Rocket: Fragmentation</name>
			<category>Gear</category>
			<type>Ranged</type>
			<conceal>10</conceal>
			<accuracy>0</accuracy>
			<reach>0</reach>
			<damage>23P(f) (-1/m)</damage>
			<ap>+5</ap>
			<mode>0</mode>
			<rc>0</rc>
			<ammo>0</ammo>
			<avail>12F</avail>
			<cost>2000</cost>
			<allowaccessory>true</allowaccessory>
			<source>SR5</source>
			<page>436</page>
		</weapon>
		<weapon>
			<id>0477cd16-a295-4ffa-b7ac-1f2c9471c5ed</id>
			<name>Rocket: High Explosive</name>
			<category>Gear</category>
			<type>Ranged</type>
			<conceal>10</conceal>
			<accuracy>0</accuracy>
			<reach>0</reach>
			<damage>21P (-2/m)</damage>
			<ap>-2</ap>
			<mode>0</mode>
			<rc>0</rc>
			<ammo>0</ammo>
			<avail>18F</avail>
			<cost>2100</cost>
			<allowaccessory>true</allowaccessory>
			<source>SR5</source>
			<page>436</page>
		</weapon>
		<weapon>
			<id>e3b33b2b-3cd4-408d-b579-3a9d73d387f7</id>
			<name>Shuriken</name>
			<category>Gear</category>
			<type>Ranged</type>
			<conceal>-2</conceal>
			<accuracy>Physical</accuracy>
			<reach>0</reach>
			<damage>(STR+1)P</damage>
			<ap>-1</ap>
			<mode>0</mode>
			<rc>0</rc>
			<ammo>0</ammo>
			<avail>4R</avail>
			<cost>25</cost>
			<allowaccessory>true</allowaccessory>
			<useskill>Throwing Weapons</useskill>
			<range>Thrown Knife</range>
			<source>SR5</source>
			<page>424</page>
		</weapon>
		<weapon>
			<id>AB91307F-B8D1-46E5-A3C1-9A0047F5B1EF</id>
			<name>Chakram</name>
			<category>Gear</category>
			<type>Ranged</type>
			<conceal>0</conceal>
			<accuracy>4</accuracy>
			<reach>0</reach>
			<damage>(STR)P</damage>
			<ap>0</ap>
			<mode>0</mode>
			<rc>0</rc>
			<ammo>0</ammo>
			<avail>8R</avail>
			<cost>750</cost>
			<allowaccessory>true</allowaccessory>
			<useskill>Throwing Weapons</useskill>
			<range>Thrown Knife</range>
			<source>RG</source>
			<page>20</page>
		</weapon>
		<weapon>
			<id>f096953c-1418-4dd3-887b-71c6a4436583</id>
			<name>Throwing Knife</name>
			<category>Gear</category>
			<type>Ranged</type>
			<conceal>-2</conceal>
			<accuracy>Physical</accuracy>
			<reach>0</reach>
			<damage>(STR+1)P</damage>
			<ap>-1</ap>
			<mode>0</mode>
			<rc>0</rc>
			<ammo>0</ammo>
			<avail>4R</avail>
			<cost>25</cost>
			<allowaccessory>true</allowaccessory>
			<useskill>Throwing Weapons</useskill>
			<range>Thrown Knife</range>
			<source>SR5</source>
			<page>424</page>
		</weapon>
		<weapon>
			<id>504cba24-2141-4879-8062-782332e83386</id>
			<name>Ares Antioch-2</name>
			<category>Grenade Launchers</category>
			<type>Ranged</type>
			<conceal>8</conceal>
			<accuracy>4</accuracy>
			<reach>0</reach>
			<damage>Grenade</damage>
			<ap>-</ap>
			<mode>SS</mode>
			<rc>0</rc>
			<ammo>8(m)</ammo>
			<avail>8F</avail>
			<cost>3200</cost>
			<allowaccessory>true</allowaccessory>
			<accessorymounts>
				<mount>Stock</mount>
				<mount>Side</mount>
				<mount>Internal</mount>
				<mount>Barrel</mount>
				<mount>Top</mount>
				<mount>Under</mount>
			</accessorymounts>
			<accessories>
				<accessory>
					<name>Smartgun System, Internal</name>
			</accessory>
			</accessories>
			<source>SR5</source>
			<page>430</page>
		</weapon>
		<weapon>
			<id>5b98b55d-c87c-453a-ad87-9b34c8cbf04b</id>
			<name>ArmTech MGL-12</name>
			<category>Grenade Launchers</category>
			<type>Ranged</type>
			<conceal>8</conceal>
			<accuracy>4</accuracy>
			<reach>0</reach>
			<damage>Grenade</damage>
			<ap>-</ap>
			<mode>SA</mode>
			<rc>0</rc>
			<ammo>12(c)</ammo>
			<avail>10F</avail>
			<cost>5000</cost>
			<allowaccessory>true</allowaccessory>
			<accessorymounts>
				<mount>Stock</mount>
				<mount>Side</mount>
				<mount>Internal</mount>
				<mount>Barrel</mount>
				<mount>Top</mount>
				<mount>Under</mount>
			</accessorymounts>
			<source>SR5</source>
			<page>431</page>
		</weapon>
		<weapon>
			<id>5fe3a884-8213-4fe3-a538-750eba3bda27</id>
			<name>Cyber Microgrenade Launcher</name>
			<category>Grenade Launchers</category>
			<hide>yes</hide>
			<type>Ranged</type>
			<conceal>8</conceal>
			<accuracy>4</accuracy>
			<reach>0</reach>
			<damage>As Grenade</damage>
			<ap>As Grenade</ap>
			<mode>SS</mode>
			<rc>0</rc>
			<ammo>2(m)/6(c)</ammo>
			<avail>0</avail>
			<cost>0</cost>
			<cyberware>yes</cyberware>
			<allowaccessory>true</allowaccessory>
			<accessories>
				<accessory>
					<name>Smartgun System, Internal</name>
			</accessory>
			</accessories>
			<source>SR5</source>
			<page>458</page>
		</weapon>
		<weapon>
			<id>bcaa065e-3a38-4c14-9839-a24d3aef2cc3</id>
			<name>RPK HMG</name>
			<category>Heavy Machine Guns</category>
			<type>Ranged</type>
			<conceal>10</conceal>
			<spec>Machine Guns</spec>
			<accuracy>5</accuracy>
			<reach>0</reach>
			<damage>12P</damage>
			<ap>-4</ap>
			<mode>FA</mode>
			<rc>0</rc>
			<ammo>50(c) or 100(belt)</ammo>
			<avail>16F</avail>
			<cost>16300</cost>
			<allowaccessory>true</allowaccessory>
			<accessorymounts>
				<mount>Stock</mount>
				<mount>Side</mount>
				<mount>Internal</mount>
				<mount>Barrel</mount>
				<mount>Top</mount>
				<mount>Under</mount>
			</accessorymounts>
			<accessories>
				<accessory>
					<name>Tripod</name>
			</accessory>
			</accessories>
			<range>Medium/Heavy Machinegun</range>
			<source>SR5</source>
			<page>430</page>
		</weapon>
		<weapon>
			<id>d13da888-212b-4eff-9d1d-7d02419250e9</id>
			<name>Ruhrmetall SF-20</name>
			<category>Heavy Machine Guns</category>
			<type>Ranged</type>
			<conceal>10</conceal>
			<spec>Machine Guns</spec>
			<accuracy>5</accuracy>
			<reach>0</reach>
			<damage>12P</damage>
			<ap>-4</ap>
			<mode>FA</mode>
			<rc>0</rc>
			<ammo>50(c) or 100(belt)</ammo>
			<avail>18F</avail>
			<cost>19600</cost>
			<allowaccessory>true</allowaccessory>
			<accessorymounts>
				<mount>Stock</mount>
				<mount>Side</mount>
				<mount>Internal</mount>
				<mount>Barrel</mount>
				<mount>Top</mount>
				<mount>Under</mount>
			</accessorymounts>
			<accessories>
				<accessory>
					<name>Hip Pad Bracing System</name>
				</accessory>
				<accessory>
					<name>Laser Sight</name>
				</accessory>
				<accessory>
					<name>Gas-Vent 3 System</name>
				</accessory>
			</accessories>
			<range>Medium/Heavy Machinegun</range>
			<source>RG</source>
			<page>44</page>
		</weapon>
		<weapon>
			<id>c0857027-d3b2-4677-bc97-3f98bcc6f80f</id>
			<name>Ultamax HMG-2</name>
			<category>Heavy Machine Guns</category>
			<type>Ranged</type>
			<conceal>10</conceal>
			<spec>Machine Guns</spec>
			<accuracy>4</accuracy>
			<reach>0</reach>
			<damage>11P</damage>
			<ap>-4</ap>
			<mode>FA</mode>
			<rc>0</rc>
			<ammo>50(c) or 100(belt)</ammo>
			<avail>16F</avail>
			<cost>16000</cost>
			<allowaccessory>true</allowaccessory>
			<accessorymounts>
				<mount>Stock</mount>
				<mount>Side</mount>
				<mount>Internal</mount>
				<mount>Barrel</mount>
				<mount>Top</mount>
				<mount>Under</mount>
			</accessorymounts>
			<accessories>
				<accessory>
					<name>Tripod</name>
				</accessory>
				<accessory>
					<name>Laser Sight</name>
				</accessory>
			</accessories>
			<range>Medium/Heavy Machinegun</range>
			<source>RG</source>
			<page>45</page>
		</weapon>
		<weapon>
			<id>971c711b-db32-4339-9203-865ef38f350e</id>
			<name>Ares Predator V</name>
			<category>Heavy Pistols</category>
			<type>Ranged</type>
			<conceal>0</conceal>
			<spec>Semi-Automatics</spec>
			<accuracy>5</accuracy>
			<reach>0</reach>
			<damage>8P</damage>
			<ap>-1</ap>
			<mode>SA</mode>
			<rc>0</rc>
			<ammo>15(c)</ammo>
			<avail>5R</avail>
			<cost>725</cost>
			<allowaccessory>true</allowaccessory>
			<accessorymounts>
				<mount>Barrel</mount>
				<mount>Top</mount>
				<mount>Stock</mount>
				<mount>Side</mount>
			</accessorymounts>
			<accessories>
				<accessory>
					<name>Smartgun System, Internal</name>
			</accessory>
			</accessories>
			<source>SR5</source>
			<page>426</page>
		</weapon>
		<weapon>
			<id>b6078372-786c-4aa0-9d16-38541b403730</id>
			<name>Ares Viper Slivergun</name>
			<category>Heavy Pistols</category>
			<type>Ranged</type>
			<conceal>0</conceal>
			<spec>Semi-Automatics</spec>
			<accuracy>4</accuracy>
			<reach>0</reach>
			<damage>9P(f)</damage>
			<ap>+4</ap>
			<mode>SA/BF</mode>
			<rc>0</rc>
			<ammo>30(c)</ammo>
			<avail>8F</avail>
			<cost>380</cost>
			<allowaccessory>true</allowaccessory>
			<accessorymounts>
				<mount>Barrel</mount>
				<mount>Top</mount>
				<mount>Stock</mount>
				<mount>Side</mount>
			</accessorymounts>
			<accessories>
				<accessory>
					<name>Sound Suppressor</name>
			</accessory>
			</accessories>
			<source>SR5</source>
			<page>426</page>
		</weapon>
		<weapon>
			<id>6fb39402-3ae3-4a21-9ed1-50b2c2e1b2c8</id>
			<name>Browning Ultra-Power</name>
			<category>Heavy Pistols</category>
			<type>Ranged</type>
			<conceal>0</conceal>
			<spec>Semi-Automatics</spec>
			<accuracy>5</accuracy>
			<reach>0</reach>
			<damage>8P</damage>
			<ap>-1</ap>
			<mode>SA</mode>
			<rc>0</rc>
			<ammo>10(c)</ammo>
			<avail>4R</avail>
			<cost>640</cost>
			<allowaccessory>true</allowaccessory>
			<accessorymounts>
				<mount>Barrel</mount>
				<mount>Top</mount>
				<mount>Stock</mount>
				<mount>Side</mount>
			</accessorymounts>
			<accessories>
				<accessory>
					<name>Laser Sight</name>
			</accessory>
			</accessories>
			<source>SR5</source>
			<page>426</page>
		</weapon>
		<weapon>
			<id>4fcefd61-567a-4f26-a041-d000a07c96d1</id>
			<name>Cavalier Deputy</name>
			<category>Heavy Pistols</category>
			<type>Ranged</type>
			<conceal>0</conceal>
			<spec>Revolvers</spec>
			<accuracy>6</accuracy>
			<reach>0</reach>
			<damage>7P</damage>
			<ap>-1</ap>
			<mode>SA</mode>
			<rc>0</rc>
			<ammo>7(cy)</ammo>
			<avail>3R</avail>
			<cost>225</cost>
			<allowaccessory>true</allowaccessory>
			<accessorymounts>
				<mount>Barrel</mount>
				<mount>Top</mount>
				<mount>Stock</mount>
				<mount>Side</mount>
			</accessorymounts>
			<source>RG</source>
			<page>32</page>
		</weapon>
		<weapon>
			<id>36957626-3c6f-4e15-a3ee-dce8c82e2c94</id>
			<name>Colt Future Frontier</name>
			<category>Heavy Pistols</category>
			<type>Ranged</type>
			<conceal>0</conceal>
			<spec>Revolvers</spec>
			<accuracy>5</accuracy>
			<reach>0</reach>
			<damage>8P</damage>
			<ap>-1</ap>
			<mode>SS</mode>
			<rc>0</rc>
			<ammo>7(cy)</ammo>
			<avail>6R</avail>
			<cost>500</cost>
			<allowaccessory>true</allowaccessory>
			<accessorymounts>
				<mount>Barrel</mount>
				<mount>Top</mount>
				<mount>Stock</mount>
				<mount>Side</mount>
			</accessorymounts>
			<source>GH3</source>
			<page>6</page>
		</weapon>
		<weapon>
			<id>6366691e-c1e0-4d5e-b7a6-1c0371708714</id>
			<name>Colt Government 2066</name>
			<category>Heavy Pistols</category>
			<type>Ranged</type>
			<conceal>0</conceal>
			<spec>Semi-Automatics</spec>
			<accuracy>6</accuracy>
			<reach>0</reach>
			<damage>7P</damage>
			<ap>-1</ap>
			<mode>SA</mode>
			<rc>0</rc>
			<ammo>14(c)</ammo>
			<avail>7R</avail>
			<cost>425</cost>
			<allowaccessory>true</allowaccessory>
			<accessorymounts>
				<mount>Barrel</mount>
				<mount>Top</mount>
				<mount>Stock</mount>
				<mount>Side</mount>
			</accessorymounts>
			<source>SR5</source>
			<page>426</page>
		</weapon>
		<weapon>
			<id>158224db-e409-407f-b2f0-4617886ad80f</id>
			<name>Heavy Cyber Pistol</name>
			<category>Heavy Pistols</category>
			<hide>yes</hide>
			<type>Ranged</type>
			<conceal>0</conceal>
			<spec>Semi-Automatics</spec>
			<accuracy>4</accuracy>
			<reach>0</reach>
			<damage>7P</damage>
			<ap>-1</ap>
			<mode>SA</mode>
			<rc>0</rc>
			<ammo>8(m)/12(c)</ammo>
			<avail>0</avail>
			<cost>0</cost>
			<cyberware>yes</cyberware>
			<allowaccessory>true</allowaccessory>
			<accessories>
				<accessory>
					<name>Smartgun System, Internal</name>
			</accessory>
			</accessories>
			<source>SR5</source>
			<page>458</page>
		</weapon>
		<weapon>
			<id>0158c348-b0e0-41e1-a171-1a34af39f0e5</id>
			<name>Onotari Arms Violator</name>
			<category>Heavy Pistols</category>
			<type>Ranged</type>
			<conceal>0</conceal>
			<spec>Semi-Automatics</spec>
			<accuracy>5</accuracy>
			<reach>0</reach>
			<damage>7P</damage>
			<ap>-1</ap>
			<mode>SA</mode>
			<rc>1</rc>
			<ammo>10(c)</ammo>
			<avail>7R</avail>
			<cost>550</cost>
			<allowaccessory>true</allowaccessory>
			<accessorymounts>
				<mount>Barrel</mount>
				<mount>Top</mount>
				<mount>Stock</mount>
				<mount>Side</mount>
			</accessorymounts>
			<accessories>
				<accessory>
					<name>Smartgun System, Internal</name>
			</accessory>
				<accessory>
					<name>Safe Target System, Base</name>
			</accessory>
				<accessory>
					<name>Advanced Safety System, Basic</name>
			</accessory>
			</accessories>
			<source>RG</source>
			<page>33</page>
		</weapon>
		<weapon>
			<id>43103267-c408-4499-92da-602f70ccb24e</id>
			<name>PSK-3 Collapsible Heavy Pistol</name>
			<category>Heavy Pistols</category>
			<type>Ranged</type>
			<conceal>0</conceal>
			<spec>Semi-Automatics</spec>
			<accuracy>4</accuracy>
			<reach>0</reach>
			<damage>8P</damage>
			<ap>-1</ap>
			<mode>SA</mode>
			<rc>0</rc>
			<ammo>10(c)</ammo>
			<avail>16F</avail>
			<cost>1050</cost>
			<allowaccessory>true</allowaccessory>
			<accessorymounts>
				<mount>Barrel</mount>
				<mount>Top</mount>
				<mount>Stock</mount>
				<mount>Side</mount>
			</accessorymounts>
			<source>RG</source>
			<page>32</page>
		</weapon>
		<weapon>
			<id>c6c02391-12b5-4361-bc24-e1b5afc1ec6e</id>
			<name>Remington Roomsweeper</name>
			<category>Heavy Pistols</category>
			<type>Ranged</type>
			<conceal>0</conceal>
			<spec>Semi-Automatics</spec>
			<accuracy>4</accuracy>
			<reach>0</reach>
			<damage>7P</damage>
			<ap>-1</ap>
			<mode>SA</mode>
			<rc>0</rc>
			<ammo>8(m)</ammo>
			<avail>6R</avail>
			<cost>250</cost>
			<allowaccessory>true</allowaccessory>
			<accessorymounts>
				<mount>Barrel</mount>
				<mount>Top</mount>
				<mount>Stock</mount>
				<mount>Side</mount>
			</accessorymounts>
			<source>SR5</source>
			<page>426</page>
		</weapon>
		<weapon>
			<id>61c59a89-3c51-46b7-880a-933b29394315</id>
			<name>Ruger Super Warhawk</name>
			<category>Heavy Pistols</category>
			<type>Ranged</type>
			<conceal>0</conceal>
			<spec>Revolvers</spec>
			<accuracy>5</accuracy>
			<reach>0</reach>
			<damage>9P</damage>
			<ap>-2</ap>
			<mode>SS</mode>
			<rc>0</rc>
			<ammo>6(cy)</ammo>
			<avail>4R</avail>
			<cost>400</cost>
			<allowaccessory>true</allowaccessory>
			<accessorymounts>
				<mount>Barrel</mount>
				<mount>Top</mount>
				<mount>Stock</mount>
				<mount>Side</mount>
			</accessorymounts>
			<source>SR5</source>
			<page>427</page>
		</weapon>
		<weapon>
			<id>54a29917-7a30-4e21-b577-e0324b860501</id>
			<name>Savalette Guardian</name>
			<category>Heavy Pistols</category>
			<type>Ranged</type>
			<conceal>0</conceal>
			<spec>Semi-Automatics</spec>
			<accuracy>5</accuracy>
			<reach>0</reach>
			<damage>8P</damage>
			<ap>-1</ap>
			<mode>SA/BF</mode>
			<rc>1</rc>
			<ammo>12(c)</ammo>
			<avail>6R</avail>
			<cost>870</cost>
			<allowaccessory>true</allowaccessory>
			<accessorymounts>
				<mount>Barrel</mount>
				<mount>Top</mount>
				<mount>Stock</mount>
				<mount>Side</mount>
			</accessorymounts>
			<accessories>
				<accessory>
					<name>Smartgun System, Internal</name>
			</accessory>
			</accessories>
			<source>RG</source>
			<page>33</page>
		</weapon>
		<weapon>
			<id>c87b03f7-403d-4db9-987a-022ab525b4be</id>
			<name>Cyber Hold-Out</name>
			<category>Holdouts</category>
			<hide>yes</hide>
			<type>Ranged</type>
			<conceal>-4</conceal>
			<spec>Semi-Automatics</spec>
			<accuracy>4</accuracy>
			<reach>0</reach>
			<damage>6P</damage>
			<ap>-</ap>
			<mode>SA</mode>
			<rc>0</rc>
			<ammo>2(m)/6(c)</ammo>
			<avail>0</avail>
			<cost>0</cost>
			<cyberware>yes</cyberware>
			<allowaccessory>true</allowaccessory>
			<accessories>
				<accessory>
					<name>Smartgun System, Internal</name>
				</accessory>
			</accessories>
			<source>SR5</source>
			<page>458</page>
		</weapon>
		<weapon>
			<id>71655ecf-6cb5-4adb-ac96-583b57fa6e9a</id>
			<name>Fichetti Tiffani Needler</name>
			<category>Holdouts</category>
			<type>Ranged</type>
			<conceal>-4</conceal>
			<accuracy>5</accuracy>
			<reach>0</reach>
			<damage>8P(f)</damage>
			<ap>+5</ap>
			<mode>SA</mode>
			<rc>0</rc>
			<ammo>4(c)</ammo>
			<avail>5R</avail>
			<cost>1000</cost>
			<allowaccessory>true</allowaccessory>
			<source>SR5</source>
			<page>425</page>
		</weapon>
		<weapon>
			<id>1f122193-a0f5-4f4d-b4bf-6cfc7455ce3b</id>
			<name>Fichetti Tiffani Self-Defender</name>
			<category>Holdouts</category>
			<type>Ranged</type>
			<conceal>-4</conceal>
			<accuracy>4</accuracy>
			<reach>0</reach>
			<damage>6P</damage>
			<ap>0</ap>
			<mode>SS</mode>
			<rc>0</rc>
			<ammo>4(c)</ammo>
			<avail>3R</avail>
			<cost>350</cost>
			<allowaccessory>true</allowaccessory>
			<source>RG</source>
			<page>30</page>
		</weapon>
		<weapon>
			<id>f5497ad2-f4aa-4b84-9d1d-a9d2dfe90bfc</id>
			<name>Streetline Special</name>
			<category>Holdouts</category>
			<type>Ranged</type>
			<conceal>-4</conceal>
			<accuracy>4</accuracy>
			<reach>0</reach>
			<damage>6P</damage>
			<ap>-</ap>
			<mode>SA</mode>
			<rc>0</rc>
			<ammo>6(c)</ammo>
			<avail>4R</avail>
			<cost>120</cost>
			<allowaccessory>true</allowaccessory>
			<source>SR5</source>
			<page>425</page>
		</weapon>
		<weapon>
			<id>0b4c00be-d7bb-4480-b9f4-6300abde27c4</id>
			<name>Walther Palm Pistol</name>
			<category>Holdouts</category>
			<type>Ranged</type>
			<conceal>-4</conceal>
			<accuracy>4</accuracy>
			<reach>0</reach>
			<damage>7P</damage>
			<ap>-</ap>
			<mode>SS/BF</mode>
			<rc>0</rc>
			<ammo>2(b)</ammo>
			<avail>4R</avail>
			<cost>180</cost>
			<allowaccessory>true</allowaccessory>
			<source>SR5</source>
			<page>425</page>
		</weapon>
		<weapon>
			<id>07ce89c6-7c69-45a4-91a9-3375847c878a</id>
			<name>Bottle (broken, after first hit)</name>
			<category>Improvised Weapons</category>
			<type>Melee</type>
			<conceal>-4</conceal>
			<accuracy>3</accuracy>
			<reach>0</reach>
			<damage>(STR)P</damage>
			<ap>0</ap>
			<mode>0</mode>
			<rc>0</rc>
			<ammo>0</ammo>
			<avail>0</avail>
			<cost>0</cost>
			<allowaccessory>false</allowaccessory>
			<useskill>Clubs</useskill>
			<source>RG</source>
			<page>22</page>
		</weapon>
		<weapon>
			<id>4c1d521e-bc16-4b6f-9f54-f92e8f957ef4</id>
			<name>Bottle (unbroken)</name>
			<category>Improvised Weapons</category>
			<type>Melee</type>
			<conceal>-4</conceal>
			<accuracy>3</accuracy>
			<reach>0</reach>
			<damage>(STR+1)S</damage>
			<ap>0</ap>
			<mode>0</mode>
			<rc>0</rc>
			<ammo>0</ammo>
			<avail>0</avail>
			<cost>0</cost>
			<useskill>Clubs</useskill>
			<source>RG</source>
			<page>22</page>
		</weapon>
		<weapon>
			<id>0e43cd31-af94-44aa-9916-bddd579e602e</id>
			<name>Chain</name>
			<category>Improvised Weapons</category>
			<type>Melee</type>
			<conceal>2</conceal>
			<accuracy>4</accuracy>
			<reach>2</reach>
			<damage>(STR+1)P</damage>
			<ap>0</ap>
			<mode>0</mode>
			<rc>0</rc>
			<ammo>0</ammo>
			<avail>0</avail>
			<cost>10</cost>
			<allowaccessory>true</allowaccessory>
			<useskill>Exotic Melee Weapon</useskill>
			<source>RG</source>
			<page>22</page>
		</weapon>
		<weapon>
			<id>fe954a0e-2d54-4bd4-9ea2-f1fc2c5bac58</id>
			<name>Chair</name>
			<category>Improvised Weapons</category>
			<type>Melee</type>
			<conceal>10</conceal>
			<accuracy>3</accuracy>
			<reach>2</reach>
			<damage>(STR+2)S</damage>
			<ap>0</ap>
			<mode>0</mode>
			<rc>0</rc>
			<ammo>0</ammo>
			<avail>0</avail>
			<cost>30</cost>
			<allowaccessory>true</allowaccessory>
			<useskill>Clubs</useskill>
			<source>RG</source>
			<page>22</page>
		</weapon>
		<weapon>
			<id>a9d3f2e3-256b-4557-8c06-3821d9d9b370</id>
			<name>Fork</name>
			<category>Improvised Weapons</category>
			<type>Melee</type>
			<conceal>-4</conceal>
			<accuracy>4</accuracy>
			<reach>0</reach>
			<damage>(STR-1)P</damage>
			<ap>+1</ap>
			<mode>0</mode>
			<rc>0</rc>
			<ammo>0</ammo>
			<avail>0</avail>
			<cost>0</cost>
			<allowaccessory>true</allowaccessory>
			<useskill>Blades</useskill>
			<source>RG</source>
			<page>22</page>
		</weapon>
		<weapon>
			<id>7b6f0b51-e218-4f67-9ca4-99cdf6990535</id>
			<name>Frying Pan</name>
			<category>Improvised Weapons</category>
			<type>Melee</type>
			<conceal>0</conceal>
			<accuracy>3</accuracy>
			<reach>2</reach>
			<damage>(STR+1)P</damage>
			<ap>0</ap>
			<mode>0</mode>
			<rc>0</rc>
			<ammo>0</ammo>
			<avail>0</avail>
			<cost>20</cost>
			<allowaccessory>true</allowaccessory>
			<useskill>Clubs</useskill>
			<source>RG</source>
			<page>22</page>
		</weapon>
		<weapon>
			<id>9442e7c1-01ca-4331-831e-9ad2209fceb1</id>
			<name>Hammer</name>
			<category>Improvised Weapons</category>
			<type>Melee</type>
			<conceal>-2</conceal>
			<accuracy>4</accuracy>
			<reach>0</reach>
			<damage>(STR+1)P</damage>
			<ap>-1/-2</ap>
			<mode>0</mode>
			<rc>0</rc>
			<ammo>0</ammo>
			<avail>0</avail>
			<cost>30</cost>
			<allowaccessory>true</allowaccessory>
			<useskill>Clubs</useskill>
			<spec>Hammers</spec>
			<source>RG</source>
			<page>22</page>
		</weapon>
		<weapon>
			<id>639651f0-a8bf-4884-ab73-0d78affa1a22</id>
			<name>Pistol</name>
			<category>Improvised Weapons</category>
			<type>Melee</type>
			<conceal>0</conceal>
			<accuracy>4</accuracy>
			<reach>0</reach>
			<damage>(STR+1)P</damage>
			<ap>0</ap>
			<mode>0</mode>
			<rc>0</rc>
			<ammo>0</ammo>
			<avail>As weapon</avail>
			<cost>As weapon</cost>
			<allowaccessory>true</allowaccessory>
			<useskill>Clubs</useskill>
			<source>RG</source>
			<page>22</page>
		</weapon>
		<weapon>
			<id>040a6dd5-e786-4196-8312-c1cb04505336</id>
			<name>Pool Cue</name>
			<category>Improvised Weapons</category>
			<type>Melee</type>
			<conceal>10</conceal>
			<accuracy>4</accuracy>
			<reach>0</reach>
			<damage>(STR)P</damage>
			<ap>+1</ap>
			<mode>0</mode>
			<rc>0</rc>
			<ammo>0</ammo>
			<avail>0</avail>
			<cost>45</cost>
			<allowaccessory>true</allowaccessory>
			<useskill>Clubs</useskill>
			<spec>Staves</spec>
			<source>RG</source>
			<page>22</page>
		</weapon>
		<weapon>
			<id>9dfa8458-d544-4b31-924e-9439478d9d27</id>
			<name>Rifle Butt</name>
			<category>Improvised Weapons</category>
			<type>Melee</type>
			<conceal>6</conceal>
			<accuracy>3</accuracy>
			<reach>0</reach>
			<damage>(STR+3)S</damage>
			<ap>0</ap>
			<mode>0</mode>
			<rc>0</rc>
			<ammo>0</ammo>
			<avail>As weapon</avail>
			<cost>As weapon</cost>
			<allowaccessory>true</allowaccessory>
			<useskill>Clubs</useskill>
			<source>RG</source>
			<page>22</page>
		</weapon>
		<weapon>
			<id>6fc16aa4-f093-4677-a257-4649fd4280fa</id>
			<name>Sledge Hammer</name>
			<category>Improvised Weapons</category>
			<type>Melee</type>
			<conceal>10</conceal>
			<accuracy>3</accuracy>
			<reach>1</reach>
			<damage>(STR+4)P</damage>
			<ap>0</ap>
			<mode>0</mode>
			<rc>0</rc>
			<ammo>0</ammo>
			<avail>1</avail>
			<cost>40</cost>
			<allowaccessory>true</allowaccessory>
			<useskill>Clubs</useskill>
			<spec>Hammers</spec>
			<source>RG</source>
			<page>22</page>
		</weapon>
		<weapon>
			<id>df5d5c83-ddf8-4ec2-8a6f-28c61ec7325a</id>
			<name>Ares Archon Heavy MP Laser</name>
			<category>Laser Weapons</category>
			<type>Ranged</type>
			<conceal>10</conceal>
			<accuracy>7</accuracy>
			<reach>0</reach>
			<damage>10P</damage>
			<ap>-10</ap>
			<mode>SA</mode>
			<rc>0</rc>
			<ammo>Internal source</ammo>
			<avail>24F</avail>
			<cost>35000</cost>
			<allowaccessory>true</allowaccessory>
      <useskill>Exotic Ranged Weapons</useskill>
			<accessorymounts>
				<mount>Top</mount>
				<mount>Under</mount>
			</accessorymounts>
			<accessories>
				<accessory>
					<name>Bipod</name>
				</accessory>
			</accessories>
			<range>Sniper Rifle</range>
			<source>RG</source>
			<page>49</page>
		</weapon>
		<weapon>
			<id>d6c4ff4a-5fbb-4885-9220-a784e2bff4f4</id>
			<name>Ares Lancer MP Laser</name>
			<category>Laser Weapons</category>
			<type>Ranged</type>
			<conceal>6</conceal>
			<accuracy>7</accuracy>
			<reach>0</reach>
			<damage>7P</damage>
			<ap>-10</ap>
			<mode>SA</mode>
			<rc>0</rc>
			<ammo>2x10(c) or Internal source</ammo>
			<avail>18F</avail>
			<cost>16000</cost>
			<allowaccessory>true</allowaccessory>
      <useskill>Exotic Ranged Weapons</useskill>
			<accessorymounts>
				<mount>Top</mount>
				<mount>Under</mount>
			</accessorymounts>
			<range>Assault Rifles</range>
			<source>RG</source>
			<page>48</page>
		</weapon>
		<weapon>
			<id>78293136-5bd0-49ac-aa9b-7c291f94c7a4</id>
			<name>Ares Redline</name>
			<category>Laser Weapons</category>
			<type>Ranged</type>
			<conceal>2</conceal>
			<accuracy>9</accuracy>
			<reach>0</reach>
			<damage>5P</damage>
			<ap>-10</ap>
			<mode>SA</mode>
			<rc>0</rc>
			<ammo>10(c) or Internal source</ammo>
			<avail>14F</avail>
			<cost>7500</cost>
			<allowaccessory>true</allowaccessory>
      <useskill>Exotic Ranged Weapons</useskill>
			<accessorymounts>
				<mount>Top</mount>
				<mount>Under</mount>
			</accessorymounts>
			<range>Submachine Guns</range>
			<source>RG</source>
			<page>48</page>
		</weapon>
		<weapon>
			<id>df19a07f-cc04-44b6-b9b2-6d4fe73062e4</id>
			<name>GE Vindicator Mini-Gun</name>
			<category>Light Machine Guns</category>
			<type>Ranged</type>
			<conceal>10</conceal>
			<spec>Machine Guns</spec>
			<accuracy>4</accuracy>
			<reach>0</reach>
			<damage>9P</damage>
			<ap>-4</ap>
			<mode>FA</mode>
			<rc>2</rc>
			<ammo>200(belt)</ammo>
			<avail>24F</avail>
			<cost>6000</cost>
			<allowaccessory>true</allowaccessory>
			<accessorymounts>
				<mount>Stock</mount>
				<mount>Side</mount>
				<mount>Internal</mount>
				<mount>Barrel</mount>
				<mount>Top</mount>
				<mount>Under</mount>
			</accessorymounts>
			<accessories>
				<accessory>
					<name>Slide Mount</name>
				</accessory>
				<accessory>
					<name>Slide Mount</name>
				</accessory>
				<accessory>
					<name>Smartgun System, Internal</name>
				</accessory>
			</accessories>
			<source>RG</source>
			<page>42</page>
		</weapon>
		<weapon>
			<id>cb04b4c1-97ff-4984-9bc8-943e5f3ac557</id>
			<name>Ingram Valiant</name>
			<category>Light Machine Guns</category>
			<type>Ranged</type>
			<conceal>10</conceal>
			<spec>Machine Guns</spec>
			<accuracy>5</accuracy>
			<reach>0</reach>
			<damage>9P</damage>
			<ap>-2</ap>
			<mode>BF/FA</mode>
			<rc>0</rc>
			<ammo>50(c) or 100(belt)</ammo>
			<avail>12F</avail>
			<cost>5800</cost>
			<allowaccessory>true</allowaccessory>
			<accessorymounts>
				<mount>Stock</mount>
				<mount>Side</mount>
				<mount>Internal</mount>
				<mount>Barrel</mount>
				<mount>Top</mount>
				<mount>Under</mount>
			</accessorymounts>
			<accessories>
				<accessory>
					<name>Shock Pad</name>
				</accessory>
				<accessory>
					<name>Laser Sight</name>
				</accessory>
				<accessory>
					<name>Gas-Vent 2 System</name>
				</accessory>
			</accessories>
			<source>SR5</source>
			<page>430</page>
		</weapon>
		<weapon>
			<id>ba34be4c-2dff-439a-8b7e-942f71bb4942</id>
			<name>Krime Wave</name>
			<category>Light Machine Guns</category>
			<type>Ranged</type>
			<conceal>10</conceal>
			<spec>Machine Guns</spec>
			<accuracy>5</accuracy>
			<reach>0</reach>
			<damage>10P</damage>
			<ap>-2</ap>
			<mode>FA</mode>
			<rc>0</rc>
			<ammo>50(c) or 100(belt)</ammo>
			<avail>11F</avail>
			<cost>2000</cost>
			<allowaccessory>true</allowaccessory>
			<accessorymounts>
				<mount>Stock</mount>
				<mount>Side</mount>
				<mount>Internal</mount>
				<mount>Barrel</mount>
				<mount>Top</mount>
				<mount>Under</mount>
			</accessorymounts>
			<accessories>
				<accessory>
					<name>Bipod</name>
				</accessory>
			</accessories>
			<source>GH3</source>
			<page>34</page>
		</weapon>
		<weapon>
			<id>b2b51722-5c37-43ce-9b08-646b8f1a51eb</id>
			<name>Shiawase Armaments Nemesis</name>
			<category>Light Machine Guns</category>
			<type>Ranged</type>
			<conceal>10</conceal>
			<spec>Machine Guns</spec>
			<accuracy>5</accuracy>
			<reach>0</reach>
			<damage>9P</damage>
			<ap>-2</ap>
			<mode>BF/FA</mode>
			<rc>0</rc>
			<ammo>50(c) or 100(belt)</ammo>
			<avail>16F</avail>
			<cost>6500</cost>
			<allowaccessory>true</allowaccessory>
			<accessorymounts>
				<mount>Stock</mount>
				<mount>Side</mount>
				<mount>Internal</mount>
				<mount>Barrel</mount>
				<mount>Top</mount>
				<mount>Under</mount>
			</accessorymounts>
			<accessories>
				<accessory>
					<name>Gas-Vent 2 System</name>
				</accessory>
				<accessory>
					<name>Safe Target System, Base</name>
				</accessory>
				<accessory>
					<name>Safe Target System, Additional set of RFID or GPS data (10 data sets)</name>
				</accessory>
				<accessory>
					<name>Smartgun System, Internal</name>
				</accessory>
			</accessories>
			<source>RG</source>
			<page>43</page>
		</weapon>
		<weapon>
			<id>67474de7-d29b-4b31-a6ae-1e2e981fa5d2</id>
			<name>Ares Light Fire 70</name>
			<category>Light Pistols</category>
			<type>Ranged</type>
			<conceal>-2</conceal>
			<spec>Semi-Automatics</spec>
			<accuracy>7</accuracy>
			<reach>0</reach>
			<damage>6P</damage>
			<ap>-</ap>
			<mode>SA</mode>
			<rc>0</rc>
			<ammo>16(c)</ammo>
			<avail>3R</avail>
			<cost>200</cost>
			<allowaccessory>true</allowaccessory>
			<accessorymounts>
				<mount>Barrel</mount>
				<mount>Top</mount>
				<mount>Stock</mount>
				<mount>Side</mount>
			</accessorymounts>
			<source>SR5</source>
			<page>425</page>
		</weapon>
		<weapon>
			<id>93722378-dcb6-4988-ba4e-54ce545644fe</id>
			<name>Ares Light Fire 75</name>
			<category>Light Pistols</category>
			<type>Ranged</type>
			<conceal>-2</conceal>
			<spec>Semi-Automatics</spec>
			<accuracy>6</accuracy>
			<reach>0</reach>
			<damage>6P</damage>
			<ap>-</ap>
			<mode>SA</mode>
			<rc>0</rc>
			<ammo>16(c)</ammo>
			<avail>6F</avail>
			<cost>1250</cost>
			<allowaccessory>true</allowaccessory>
			<accessorymounts>
				<mount>Barrel</mount>
				<mount>Top</mount>
				<mount>Stock</mount>
				<mount>Side</mount>
			</accessorymounts>
			<accessories>
				<accessory>
					<name>Smartgun System, Internal</name>
				</accessory>
				<accessory>
					<name>Silencer, Ares Light Fire 70</name>
				</accessory>
			</accessories>
			<source>SR5</source>
			<page>425</page>
		</weapon>
		<weapon>
			<id>cbff618e-6a12-4bab-aaeb-2453706bf42e</id>
			<name>Beretta 201T</name>
			<category>Light Pistols</category>
			<type>Ranged</type>
			<conceal>-2</conceal>
			<spec>Semi-Automatics</spec>
			<accuracy>6</accuracy>
			<reach>0</reach>
			<damage>6P</damage>
			<ap>-</ap>
			<mode>SA/BF</mode>
			<rc>0</rc>
			<ammo>21(c)</ammo>
			<avail>7R</avail>
			<cost>210</cost>
			<allowaccessory>true</allowaccessory>
			<accessorymounts>
				<mount>Barrel</mount>
				<mount>Top</mount>
				<mount>Stock</mount>
				<mount>Side</mount>
			</accessorymounts>
			<accessories>
				<accessory><name>Stock</name></accessory>
			</accessories>
			<source>SR5</source>
			<page>425</page>
		</weapon>
		<weapon>
			<id>21ddd00b-0e30-4fc0-97c0-14db61af24ad</id>
			<name>Colt Agent Special</name>
			<category>Light Pistols</category>
			<type>Ranged</type>
			<conceal>-2</conceal>
			<spec>Semi-Automatics</spec>
			<accuracy>5</accuracy>
			<reach>0</reach>
			<damage>8P</damage>
			<ap>0</ap>
			<mode>SA</mode>
			<rc>0</rc>
			<ammo>8(c)</ammo>
			<ammocategory>Heavy Pistols</ammocategory>
			<avail>5R</avail>
			<cost>250</cost>
			<allowaccessory>true</allowaccessory>
			<accessorymounts>
				<mount>Barrel</mount>
				<mount>Top</mount>
				<mount>Stock</mount>
				<mount>Side</mount>
			</accessorymounts>
			<range>Tasers</range>
			<source>GH3</source>
			<page>5</page>
		</weapon>
		<weapon>
			<id>676660a2-3320-4b4a-acaf-f645f2ba6cd7</id>
			<name>Colt America L36</name>
			<category>Light Pistols</category>
			<type>Ranged</type>
			<conceal>-2</conceal>
			<spec>Semi-Automatics</spec>
			<accuracy>7</accuracy>
			<reach>0</reach>
			<damage>7P</damage>
			<ap>-</ap>
			<mode>SA</mode>
			<rc>0</rc>
			<ammo>11(c)</ammo>
			<avail>4R</avail>
			<cost>320</cost>
			<allowaccessory>true</allowaccessory>
			<accessorymounts>
				<mount>Barrel</mount>
				<mount>Top</mount>
				<mount>Stock</mount>
				<mount>Side</mount>
			</accessorymounts>
			<source>SR5</source>
			<page>425</page>
		</weapon>
		<weapon>
			<id>305a23ec-098f-47c9-898f-ca28016846d1</id>
			<name>Colt New Model Revolver</name>
			<category>Holdouts</category>
			<type>Ranged</type>
			<conceal>-4</conceal>
			<spec>Revolvers</spec>
			<accuracy>6</accuracy>
			<reach>0</reach>
			<damage>5P</damage>
			<ap>-</ap>
			<mode>SA</mode>
			<rc>0</rc>
			<ammo>5(cy)</ammo>
			<avail>4R</avail>
			<cost>180</cost>
			<allowaccessory>true</allowaccessory>
			<accessorymounts>
				<mount>Barrel</mount>
				<mount>Top</mount>
				<mount>Stock</mount>
				<mount>Side</mount>
			</accessorymounts>
			<source>GH3</source>
			<page>4</page>
		</weapon>
		<weapon>
			<id>35f168ec-cc4d-4dd5-bc3e-e1e3f8376dc4</id>
			<name>Fichetti Executive Action</name>
			<category>Light Pistols</category>
			<type>Ranged</type>
			<conceal>-2</conceal>
			<spec>Semi-Automatics</spec>
			<accuracy>6</accuracy>
			<reach>0</reach>
			<damage>7P</damage>
			<ap>-</ap>
			<mode>SA/BF</mode>
			<rc>0</rc>
			<ammo>18(c)</ammo>
			<avail>10R</avail>
			<cost>300</cost>
			<allowaccessory>true</allowaccessory>
			<accessorymounts>
				<mount>Barrel</mount>
				<mount>Top</mount>
				<mount>Stock</mount>
				<mount>Side</mount>
			</accessorymounts>
			<source>RG</source>
			<page>30</page>
		</weapon>
		<weapon>
			<id>7dff8ab0-c659-4901-ac3b-cb8b4f3839bf</id>
			<name>Fichetti Security 600</name>
			<category>Light Pistols</category>
			<type>Ranged</type>
			<conceal>-2</conceal>
			<spec>Semi-Automatics</spec>
			<accuracy>6</accuracy>
			<reach>0</reach>
			<damage>7P</damage>
			<ap>-</ap>
			<mode>SA</mode>
			<rc>0</rc>
			<ammo>30(c)</ammo>
			<avail>6R</avail>
			<cost>350</cost>
			<allowaccessory>true</allowaccessory>
			<accessorymounts>
				<mount>Barrel</mount>
				<mount>Top</mount>
				<mount>Stock</mount>
				<mount>Side</mount>
			</accessorymounts>
			<accessories>
				<accessory>
					<name>Folding Stock</name>
			</accessory>
				<accessory>
					<name>Laser Sight</name></accessory>
			</accessories>
			<source>SR5</source>
			<page>426</page>
		</weapon>
		<weapon>
			<id>261165ce-6111-4a51-9519-46c41edac9b0</id>
			<name>Light Cyber Pistol</name>
			<category>Light Pistols</category>
			<hide>yes</hide>
			<type>Ranged</type>
			<conceal>-2</conceal>
			<spec>Semi-Automatics</spec>
			<accuracy>6</accuracy>
			<reach>0</reach>
			<damage>7P</damage>
			<ap>-</ap>
			<mode>SA</mode>
			<rc>0</rc>
			<ammo>10(m)/15(c)</ammo>
			<avail>0</avail>
			<cost>0</cost>
			<cyberware>yes</cyberware>
			<allowaccessory>true</allowaccessory>
			<accessories>
				<accessory>
					<name>Smartgun System, Internal</name>
				</accessory>
			</accessories>
			<source>SR5</source>
			<page>458</page>
		</weapon>
		<weapon>
			<id>8a6d3d73-2091-4bc1-9a16-b42aa9b159e6</id>
			<name>Nitama Sporter</name>
			<category>Light Pistols</category>
			<type>Ranged</type>
			<conceal>-2</conceal>
			<spec>Semi-Automatics</spec>
			<accuracy>6</accuracy>
			<reach>0</reach>
			<damage>6P</damage>
			<ap>-</ap>
			<mode>SA</mode>
			<rc>0</rc>
			<ammo>5(m)</ammo>
			<avail>4R</avail>
			<cost>270</cost>
			<allowaccessory>true</allowaccessory>
			<accessorymounts>
				<mount>Barrel</mount>
				<mount>Top</mount>
				<mount>Stock</mount>
				<mount>Side</mount>
			</accessorymounts>
			<accessories>
				<accessory>
					<name>Laser Sight</name>
				</accessory>
			</accessories>
			<range>Heavy Pistols</range>
			<source>RG</source>
			<page>31</page>
		</weapon>
		<weapon>
			<id>274585e0-7e3c-44fd-88f3-287c12c90173</id>
			<name>Shiawase Armaments Puzzler</name>
			<category>Light Pistols</category>
			<type>Ranged</type>
			<conceal>-2</conceal>
			<spec>Semi-Automatics</spec>
			<accuracy>4</accuracy>
			<reach>0</reach>
			<damage>6P</damage>
			<ap>-</ap>
			<mode>SA</mode>
			<rc>0</rc>
			<ammo>12(c)</ammo>
			<avail>14R</avail>
			<cost>900</cost>
			<allowaccessory>true</allowaccessory>
			<accessorymounts>
				<mount>Barrel</mount>
				<mount>Top</mount>
				<mount>Stock</mount>
				<mount>Side</mount>
			</accessorymounts>
			<source>RG</source>
			<page>31</page>
		</weapon>
		<weapon>
			<id>66955e6e-0b77-4ce0-9e24-6bb637a36541</id>
			<name>Taurus Omni-6</name>
			<category>Light Pistols</category>
			<type>Ranged</type>
			<conceal>-2</conceal>
			<spec>Semi-Automatics</spec>
			<spec2>Revolvers</spec2>
			<accuracy>5</accuracy>
			<reach>0</reach>
			<damage>6P</damage>
			<ap>-</ap>
			<mode>SA</mode>
			<rc>0</rc>
			<ammo>6(cy)</ammo>
			<avail>3R</avail>
			<cost>300</cost>
			<allowaccessory>true</allowaccessory>
			<accessorymounts>
				<mount>Barrel</mount>
				<mount>Top</mount>
				<mount>Stock</mount>
				<mount>Side</mount>
			</accessorymounts>
			<accessories>
				<accessory>
					<name>Laser Sight</name>
				</accessory>
			</accessories>
			<source>SR5</source>
			<page>426</page>
		</weapon>
		<weapon>
			<id>cb2afbcc-a1bf-465b-9fc2-c91e1ddfb100</id>
			<name>Ares Crusader II</name>
			<category>Machine Pistols</category>
			<type>Ranged</type>
			<conceal>0</conceal>
			<spec>Semi-Automatics</spec>
			<accuracy>5</accuracy>
			<reach>0</reach>
			<damage>7P</damage>
			<ap>-</ap>
			<mode>SA/BF</mode>
			<rc>0</rc>
			<ammo>40(c)</ammo>
			<avail>9R</avail>
			<cost>830</cost>
			<allowaccessory>true</allowaccessory>
			<accessorymounts>
				<mount>Stock</mount>
				<mount>Side</mount>
				<mount>Internal</mount>
				<mount>Barrel</mount>
				<mount>Top</mount>
				<mount>Under</mount>
			</accessorymounts>
			<accessories>
				<accessory><name>Smartgun System, Internal</name></accessory>
				<accessory>
					<name>Gas-Vent 2 System</name>
			</accessory>
			</accessories>
			<source>SR5</source>
			<page>427</page>
		</weapon>
		<weapon>
			<id>a68fe409-bebb-4c72-941c-0fce94048fec</id>
			<name>Cavalier Evanator</name>
			<category>Machine Pistols</category>
			<type>Ranged</type>
			<conceal>0</conceal>
			<spec>Semi-Automatics</spec>
			<accuracy>5</accuracy>
			<reach>0</reach>
			<damage>6P</damage>
			<ap>0</ap>
			<mode>BF/FA</mode>
			<rc>0</rc>
			<ammo>20(c)</ammo>
			<avail>8R</avail>
			<cost>775</cost>
			<allowaccessory>true</allowaccessory>
			<accessorymounts>
				<mount>Stock</mount>
				<mount>Side</mount>
				<mount>Internal</mount>
				<mount>Barrel</mount>
				<mount>Top</mount>
				<mount>Under</mount>
			</accessorymounts>
			<accessories>
				<accessory><name>Folding Stock</name></accessory>
				<accessory><name>Laser Sight</name></accessory>
			</accessories>
			<source>GH3</source>
			<page>8</page>
		</weapon>
		<weapon>
			<id>0c8076a9-97e3-4583-8385-c32266c25190</id>
			<name>Ceska Black Scorpion</name>
			<category>Machine Pistols</category>
			<type>Ranged</type>
			<conceal>0</conceal>
			<spec>Semi-Automatics</spec>
			<accuracy>5</accuracy>
			<reach>0</reach>
			<damage>6P</damage>
			<ap>-</ap>
			<mode>SA/BF</mode>
			<rc>0</rc>
			<ammo>35(c)</ammo>
			<avail>6R</avail>
			<cost>270</cost>
			<allowaccessory>true</allowaccessory>
			<accessorymounts>
				<mount>Stock</mount>
				<mount>Side</mount>
				<mount>Internal</mount>
				<mount>Barrel</mount>
				<mount>Top</mount>
				<mount>Under</mount>
			</accessorymounts>
			<accessories>
				<accessory><name>Folding Stock</name></accessory>
			</accessories>
			<source>SR5</source>
			<page>427</page>
		</weapon>
		<weapon>
			<id>496e4b81-8437-41fb-adf5-2e4709df656e</id>
			<name>Cyber Machine Pistol</name>
			<category>Machine Pistols</category>
			<hide>yes</hide>
			<type>Ranged</type>
			<conceal>0</conceal>
			<spec>Semi-Automatics</spec>
			<accuracy>4</accuracy>
			<reach>0</reach>
			<damage>6P</damage>
			<ap>-</ap>
			<mode>SA/BF</mode>
			<rc>1</rc>
			<ammo>18(m)/32(c)</ammo>
			<avail>0</avail>
			<cost>0</cost>
			<cyberware>yes</cyberware>
			<allowaccessory>true</allowaccessory>
			<accessories>
				<accessory>
					<name>Smartgun System, Internal</name>
				</accessory>
			</accessories>
			<source>SR5</source>
			<page>458</page>
		</weapon>
		<weapon>
			<id>5563a612-bf02-4fd9-b942-2400bbd1eb70</id>
			<name>Fianchetti Military 100</name>
			<category>Machine Pistols</category>
			<type>Ranged</type>
			<conceal>0</conceal>
			<spec>Semi-Automatics</spec>
			<accuracy>5</accuracy>
			<reach>0</reach>
			<damage>6P</damage>
			<ap>0</ap>
			<mode>SA/BF/FA</mode>
			<rc>0</rc>
			<ammo>20(c)</ammo>
			<avail>8R</avail>
			<cost>850</cost>
			<allowaccessory>true</allowaccessory>
			<accessorymounts>
				<mount>Stock</mount>
				<mount>Side</mount>
				<mount>Internal</mount>
				<mount>Barrel</mount>
				<mount>Top</mount>
				<mount>Under</mount>
			</accessorymounts>
			<accessories>
				<accessory>
					<name>Smartgun System, Internal</name>
				</accessory>
			</accessories>
			<source>GH3</source>
			<page>7</page>
		</weapon>
		<weapon>
			<id>404c20aa-8c02-4fcd-a37e-ba63b3e3553f</id>
			<name>Onotari Arms Equalizer</name>
			<category>Machine Pistols</category>
			<type>Ranged</type>
			<conceal>0</conceal>
			<spec>Semi-Automatics</spec>
			<accuracy>4</accuracy>
			<reach>0</reach>
			<damage>7P</damage>
			<ap>-</ap>
			<mode>BF/FA</mode>
			<rc>0</rc>
			<ammo>12(c)</ammo>
			<avail>7R</avail>
			<cost>750</cost>
			<allowaccessory>true</allowaccessory>
			<accessorymounts>
				<mount>Stock</mount>
				<mount>Side</mount>
				<mount>Internal</mount>
				<mount>Barrel</mount>
				<mount>Top</mount>
				<mount>Under</mount>
			</accessorymounts>
			<accessories>
				<accessory><name>Folding Stock</name></accessory>
				<accessory><name>Laser Sight</name></accessory>
			</accessories>
			<source>RG</source>
			<page>34</page>
		</weapon>
		<weapon>
			<id>38e9682d-d679-47a4-97a1-7161cba07cd2</id>
			<name>PPSK-4 Collapsible Machine Pistol</name>
			<category>Machine Pistols</category>
			<type>Ranged</type>
			<conceal>0</conceal>
			<spec>Semi-Automatics</spec>
			<accuracy>5</accuracy>
			<reach>0</reach>
			<damage>6P</damage>
			<ap>-</ap>
			<mode>SA/BF</mode>
			<rc>0</rc>
			<ammo>30(c)</ammo>
			<avail>17F</avail>
			<cost>2800</cost>
			<accessorymounts>
				<mount>Stock</mount>
				<mount>Side</mount>
				<mount>Internal</mount>
				<mount>Barrel</mount>
				<mount>Top</mount>
				<mount>Under</mount>
			</accessorymounts>
			<accessories>
				<accessory>
					<name>Collapsed Frame</name>
				</accessory>
				<accessory><name>Folding Stock</name></accessory>
				<accessory><name>Laser Sight</name></accessory>
			</accessories>
			<source>RG</source>
			<page>34</page>
		</weapon>
		<weapon>
			<id>6596b05e-d51b-4388-b57a-950d9b5a96ac</id>
			<name>Remington Suppressor</name>
			<category>Machine Pistols</category>
			<type>Ranged</type>
			<conceal>0</conceal>
			<spec>Semi-Automatics</spec>
			<accuracy>6</accuracy>
			<reach>0</reach>
			<damage>7P</damage>
			<ap>-1</ap>
			<mode>SA/BF</mode>
			<rc>0</rc>
			<ammo>15(c)</ammo>
			<avail>6R</avail>
			<cost>700</cost>
			<allowaccessory>true</allowaccessory>
			<accessorymounts>
				<mount>Stock</mount>
				<mount>Side</mount>
				<mount>Internal</mount>
				<mount>Barrel</mount>
				<mount>Top</mount>
				<mount>Under</mount>
			</accessorymounts>
			<accessories>
				<accessory>
					<name>Sound Suppressor</name>
				</accessory>
			</accessories>
			<source>GH3</source>
			<page>9</page>
		</weapon>
		<weapon>
			<id>c8e3d921-45df-4850-8619-7fcca279d774</id>
			<name>Steyr TMP</name>
			<category>Machine Pistols</category>
			<type>Ranged</type>
			<conceal>0</conceal>
			<spec>Semi-Automatics</spec>
			<accuracy>4</accuracy>
			<reach>0</reach>
			<damage>7P</damage>
			<ap>-</ap>
			<mode>SA/BF/FA</mode>
			<rc>0</rc>
			<ammo>30(c)</ammo>
			<avail>8R</avail>
			<cost>350</cost>
			<allowaccessory>true</allowaccessory>
			<accessorymounts>
				<mount>Stock</mount>
				<mount>Side</mount>
				<mount>Internal</mount>
				<mount>Barrel</mount>
				<mount>Top</mount>
				<mount>Under</mount>
			</accessorymounts>
			<accessories>
				<accessory><name>Laser Sight</name></accessory>
			</accessories>
			<source>SR5</source>
			<page>427</page>
		</weapon>
		<weapon>
			<id>060cbbd5-3413-4e57-8c7a-5ee3d2e94945</id>
			<name>Ultimax 70</name>
			<category>Machine Pistols</category>
			<type>Ranged</type>
			<conceal>0</conceal>
			<spec>Semi-Automatics</spec>
			<accuracy>5</accuracy>
			<reach>0</reach>
			<damage>6P</damage>
			<ap>-</ap>
			<mode>BF/FA</mode>
			<rc>0</rc>
			<ammo>15(c)</ammo>
			<avail>7R</avail>
			<cost>800</cost>
			<allowaccessory>true</allowaccessory>
			<accessorymounts>
				<mount>Stock</mount>
				<mount>Side</mount>
				<mount>Internal</mount>
				<mount>Barrel</mount>
				<mount>Top</mount>
				<mount>Under</mount>
			</accessorymounts>
			<accessories>
				<accessory>
					<name>Gas-Vent 2 System</name>
				</accessory>
				<accessory>
					<name>Laser Sight</name>
				</accessory>
			</accessories>
			<source>RG</source>
			<page>35</page>
		</weapon>
		<weapon>
			<id>091c2e28-94fb-4357-9eb9-bcfa2ca5d8ed</id>
			<name>FN MAG-5</name>
			<category>Medium Machine Guns</category>
			<type>Ranged</type>
			<conceal>10</conceal>
			<spec>Machine Guns</spec>
			<accuracy>4</accuracy>
			<reach>0</reach>
			<damage>11P</damage>
			<ap>-3</ap>
			<mode>FA</mode>
			<rc>0</rc>
			<ammo>50(c) or 100(belt)</ammo>
			<avail>18F</avail>
			<cost>8500</cost>
			<allowaccessory>true</allowaccessory>
			<accessorymounts>
				<mount>Stock</mount>
				<mount>Side</mount>
				<mount>Internal</mount>
				<mount>Barrel</mount>
				<mount>Top</mount>
				<mount>Under</mount>
			</accessorymounts>
			<accessories>
				<accessory>
					<name>Gas-Vent 2 System</name>
				</accessory>
				<accessory>
					<name>Laser Sight</name>
				</accessory>
				<accessory>
					<name>Tripod</name>
			</accessory>
			</accessories>
			<range>Medium/Heavy Machinegun</range>
			<source>RG</source>
			<page>43</page>
		</weapon>
		<weapon>
			<id>a95df82f-4c48-43b1-8cfe-58d9aedb0b07</id>
			<name>Stoner-Ares M202</name>
			<category>Medium Machine Guns</category>
			<type>Ranged</type>
			<conceal>10</conceal>
			<spec>Machine Guns</spec>
			<accuracy>5</accuracy>
			<reach>0</reach>
			<damage>10P</damage>
			<ap>-3</ap>
			<mode>FA</mode>
			<rc>0</rc>
			<ammo>50(c) or 100(belt)</ammo>
			<avail>12F</avail>
			<cost>7000</cost>
			<allowaccessory>true</allowaccessory>
			<accessorymounts>
				<mount>Stock</mount>
				<mount>Side</mount>
				<mount>Internal</mount>
				<mount>Barrel</mount>
				<mount>Top</mount>
				<mount>Under</mount>
			</accessorymounts>
			<range>Medium/Heavy Machinegun</range>
			<source>SR5</source>
			<page>430</page>
		</weapon>
		<weapon>
			<id>08e04ae5-ee6f-451d-8dc9-7873b6f9d3a5</id>
			<name>Ultamax MMG</name>
			<category>Medium Machine Guns</category>
			<type>Ranged</type>
			<conceal>10</conceal>
			<spec>Machine Guns</spec>
			<accuracy>5</accuracy>
			<reach>0</reach>
			<damage>10P</damage>
			<ap>-2</ap>
			<mode>FA</mode>
			<rc>0</rc>
			<ammo>50(c) or 100(belt)</ammo>
			<avail>16F</avail>
			<cost>7600</cost>
			<allowaccessory>true</allowaccessory>
			<accessorymounts>
				<mount>Stock</mount>
				<mount>Side</mount>
				<mount>Internal</mount>
				<mount>Barrel</mount>
				<mount>Top</mount>
				<mount>Under</mount>
			</accessorymounts>
			<accessories>
				<accessory>
					<name>Foregrip</name>
				</accessory>
				<accessory>
					<name>Laser Sight</name>
				</accessory>
				<accessory>
					<name>Tripod</name>
				</accessory>
			</accessories>
			<range>Medium/Heavy Machinegun</range>
			<source>RG</source>
			<page>44</page>
		</weapon>
		<weapon>
			<id>c6410d5f-def3-4dc6-b5d6-68fff704f7f2</id>
			<name>Aztechnology Striker</name>
			<category>Missile Launchers</category>
			<type>Ranged</type>
			<conceal>10</conceal>
			<accuracy>5</accuracy>
			<reach>0</reach>
			<damage>Missile</damage>
			<ap>-</ap>
			<mode>SS</mode>
			<rc>0</rc>
			<ammo>1(ml)</ammo>
			<avail>10F</avail>
			<cost>1200</cost>
			<allowaccessory>true</allowaccessory>
			<source>SR5</source>
			<page>431</page>
		</weapon>
		<weapon>
			<id>41eb651e-3efc-4978-9318-7ece7f151eef</id>
			<name>Mitsubishi Yakusoku MRL</name>
			<category>Missile Launchers</category>
			<type>Ranged</type>
			<conceal>10</conceal>
			<accuracy>Missile</accuracy>
			<reach>0</reach>
			<damage>Missile</damage>
			<ap>Missile</ap>
			<mode>SA/BF</mode>
			<rc>0</rc>
			<ammo>4x2(m)</ammo>
			<avail>20F</avail>
			<cost>14000</cost>
			<allowaccessory>true</allowaccessory>
			<source>RG</source>
			<page>47</page>
		</weapon>
		<weapon>
			<id>b4e80557-89cc-40ef-ab2d-8970b818fae9</id>
			<name>Onotari Arms Ballista MML</name>
			<category>Missile Launchers</category>
			<type>Ranged</type>
			<conceal>10</conceal>
			<accuracy>Missile</accuracy>
			<reach>0</reach>
			<damage>Missile</damage>
			<ap>Missile</ap>
			<mode>SS</mode>
			<rc>0</rc>
			<ammo>4(m)</ammo>
			<avail>19F</avail>
			<cost>7500</cost>
			<allowaccessory>true</allowaccessory>
			<source>RG</source>
			<page>46</page>
		</weapon>
		<weapon>
			<id>6753f5f1-72c5-41fb-beb6-6c1a37b82f5e</id>
			<name>Onotari Interceptor</name>
			<category>Missile Launchers</category>
			<type>Ranged</type>
			<conceal>10</conceal>
			<accuracy>4</accuracy>
			<reach>0</reach>
			<damage>Missile</damage>
			<ap>-</ap>
			<mode>SS</mode>
			<rc>0</rc>
			<ammo>2(ml)</ammo>
			<avail>18F</avail>
			<cost>14000</cost>
			<allowaccessory>true</allowaccessory>
			<accessories>
				<accessory><name>Smartgun System, Internal</name></accessory>
			</accessories>
			<source>SR5</source>
			<page>431</page>
		</weapon>
		<weapon>
			<id>923ba564-7883-49e8-82a2-415cbfa96685</id>
			<name>Auto-Assault 16</name>
			<category>Shotguns</category>
			<type>Ranged</type>
			<conceal>6</conceal>
			<accuracy>4</accuracy>
			<reach>0</reach>
			<damage>13P</damage>
			<ap>-1</ap>
			<mode>SA/BF/FA</mode>
			<rc>2</rc>
			<ammo>10(c) or 32(d)</ammo>
			<avail>18F</avail>
			<cost>1800</cost>
			<allowaccessory>true</allowaccessory>
			<accessorymounts>
				<mount>Stock</mount>
				<mount>Side</mount>
				<mount>Internal</mount>
				<mount>Barrel</mount>
				<mount>Top</mount>
				<mount>Under</mount>
			</accessorymounts>
			<source>RG</source>
			<page>40</page>
		</weapon>
		<weapon>
			<id>31269939-24bb-405a-aa5e-a1b77458a1df</id>
			<name>Cavalier Falchion</name>
			<category>Shotguns</category>
			<type>Ranged</type>
			<conceal>6</conceal>
			<accuracy>5</accuracy>
			<reach>0</reach>
			<damage>12P</damage>
			<ap>-1</ap>
			<mode>SS</mode>
			<rc>0</rc>
			<ammo>8(m)</ammo>
			<avail>9R</avail>
			<cost>1200</cost>
			<allowaccessory>true</allowaccessory>
			<accessorymounts>
				<mount>Stock</mount>
				<mount>Side</mount>
				<mount>Internal</mount>
				<mount>Barrel</mount>
				<mount>Top</mount>
				<mount>Under</mount>
			</accessorymounts>
			<accessories>
				<accessory>
					<name>Advanced Safety System, Basic</name>
				</accessory>
				<accessory>
					<name>Smartgun System, Internal</name>
				</accessory>
				<accessory>
					<name>Melee Hardening</name>
				</accessory>
				<accessory>
					<name>Trigger Removal</name>
				</accessory>
			</accessories>
			<source>GH3</source>
			<page>22</page>
		</weapon>
		<weapon>
			<id>97cab27f-620b-45d7-8da4-3136c1e69f2b</id>
			<name>Cyber Shotgun</name>
			<category>Shotguns</category>
			<hide>yes</hide>
			<type>Ranged</type>
			<conceal>6</conceal>
			<accuracy>4</accuracy>
			<reach>0</reach>
			<damage>10P</damage>
			<ap>-1</ap>
			<mode>SA</mode>
			<rc>0</rc>
			<ammo>4(m)/10(c)</ammo>
			<avail>0</avail>
			<cost>0</cost>
			<cyberware>yes</cyberware>
			<allowaccessory>true</allowaccessory>
			<accessories>
				<accessory><name>Smartgun System, Internal</name></accessory>
			</accessories>
			<source>SR5</source>
			<page>458</page>
		</weapon>
		<weapon>
			<id>c2c0e756-a099-4f9d-b6bb-18f412d670a3</id>
			<name>Defiance T-250</name>
			<category>Shotguns</category>
			<type>Ranged</type>
			<conceal>6</conceal>
			<accuracy>4</accuracy>
			<reach>0</reach>
			<damage>10P</damage>
			<ap>-1</ap>
			<mode>SS/SA</mode>
			<rc>0</rc>
			<ammo>5(m)</ammo>
			<avail>4R</avail>
			<cost>450</cost>
			<allowaccessory>true</allowaccessory>
			<accessorymounts>
				<mount>Stock</mount>
				<mount>Side</mount>
				<mount>Internal</mount>
				<mount>Barrel</mount>
				<mount>Top</mount>
				<mount>Under</mount>
			</accessorymounts>
			<source>SR5</source>
			<page>429</page>
		</weapon>
		<weapon>
			<id>5011b79e-8594-4dbe-9768-0db4d11ead2b</id>
			<name>Defiance T-250, Short-Barrel</name>
			<category>Shotguns</category>
			<type>Ranged</type>
			<conceal>4</conceal>
			<accuracy>4</accuracy>
			<reach>0</reach>
			<damage>9P</damage>
			<ap>-1</ap>
			<mode>SS/SA</mode>
			<rc>0</rc>
			<ammo>5(m)</ammo>
			<avail>3R</avail>
			<cost>475</cost>
			<allowaccessory>true</allowaccessory>
			<accessorymounts>
				<mount>Stock</mount>
				<mount>Side</mount>
				<mount>Internal</mount>
				<mount>Barrel</mount>
				<mount>Top</mount>
				<mount>Under</mount>
			</accessorymounts>
			<range>Heavy Pistols</range>
			<source>SR5</source>
			<page>429</page>
		</weapon>
		<weapon>
			<id>622bd915-0e0c-431b-9da5-e0c0c31e2122</id>
			<name>Enfield AS-7</name>
			<category>Shotguns</category>
			<type>Ranged</type>
			<conceal>6</conceal>
			<accuracy>4</accuracy>
			<reach>0</reach>
			<damage>13P</damage>
			<ap>-1</ap>
			<mode>SA/BF</mode>
			<rc>0</rc>
			<ammo>10(c) or 24(d)</ammo>
			<avail>12F</avail>
			<cost>1100</cost>
			<allowaccessory>true</allowaccessory>
			<accessorymounts>
				<mount>Stock</mount>
				<mount>Side</mount>
				<mount>Internal</mount>
				<mount>Barrel</mount>
				<mount>Top</mount>
				<mount>Under</mount>
			</accessorymounts>
			<accessories>
				<accessory><name>Laser Sight</name></accessory>
			</accessories>
			<source>SR5</source>
			<page>429</page>
		</weapon>
		<weapon>
			<id>76e0ae30-a3cf-4d4f-b278-ad49a10df4d2</id>
			<name>Franchi SPAS-24</name>
			<category>Shotguns</category>
			<type>Ranged</type>
			<conceal>6</conceal>
			<accuracy>4</accuracy>
			<reach>0</reach>
			<damage>12P</damage>
			<ap>-1</ap>
			<mode>SA/BF</mode>
			<rc>0</rc>
			<ammo>10(c)</ammo>
			<avail>12F</avail>
			<cost>1050</cost>
			<allowaccessory>true</allowaccessory>
			<accessorymounts>
				<mount>Stock</mount>
				<mount>Side</mount>
				<mount>Internal</mount>
				<mount>Barrel</mount>
				<mount>Top</mount>
				<mount>Under</mount>
			</accessorymounts>
			<accessories>
				<accessory><name>Shock Pad</name></accessory>
				<accessory><name>Smartgun System, Internal</name></accessory>
			</accessories>
			<source>RG</source>
			<page>41</page>
		</weapon>
		<weapon>
			<id>8818b584-e084-4fcb-94b8-632728015c6f</id>
			<name>Krime Boss</name>
			<category>Shotguns</category>
			<type>Ranged</type>
			<conceal>6</conceal>
			<accuracy>3</accuracy>
			<reach>0</reach>
			<damage>13P</damage>
			<ap>-1</ap>
			<mode>SA</mode>
			<rc>1</rc>
			<ammo>15(d)</ammo>
			<avail>11R</avail>
			<cost>600</cost>
			<allowaccessory>true</allowaccessory>
			<accessorymounts>
				<mount>Stock</mount>
				<mount>Side</mount>
				<mount>Internal</mount>
				<mount>Barrel</mount>
				<mount>Top</mount>
				<mount>Under</mount>
			</accessorymounts>
			<source>GH3</source>
			<page>17</page>
		</weapon>
		<weapon>
			<id>228a2a5d-01e5-4f58-90bf-1d61602ad1c5</id>
			<name>Mossberg AM-CMDT</name>
			<category>Shotguns</category>
			<type>Ranged</type>
			<conceal>6</conceal>
			<accuracy>5</accuracy>
			<reach>0</reach>
			<damage>12P</damage>
			<ap>-1</ap>
			<mode>SA/BF/FA</mode>
			<rc>0</rc>
			<ammo>10(c)</ammo>
			<avail>12F</avail>
			<cost>1400</cost>
			<allowaccessory>true</allowaccessory>
			<accessorymounts>
				<mount>Stock</mount>
				<mount>Side</mount>
				<mount>Internal</mount>
				<mount>Barrel</mount>
				<mount>Top</mount>
				<mount>Under</mount>
			</accessorymounts>
			<accessories>
				<accessory><name>Smartgun System, Internal</name></accessory>
			</accessories>
			<source>RG</source>
			<page>41</page>
		</weapon>
		<weapon>
			<id>62221199-7958-4a76-a538-0c8e0a516608</id>
			<name>PJSS Model 55</name>
			<category>Shotguns</category>
			<type>Ranged</type>
			<conceal>6</conceal>
			<accuracy>6</accuracy>
			<reach>0</reach>
			<damage>11P</damage>
			<ap>-1</ap>
			<mode>SS</mode>
			<rc>0</rc>
			<ammo>2(b)</ammo>
			<avail>9R</avail>
			<cost>1000</cost>
			<allowaccessory>true</allowaccessory>
			<accessorymounts>
				<mount>Stock</mount>
				<mount>Side</mount>
				<mount>Internal</mount>
				<mount>Barrel</mount>
				<mount>Top</mount>
				<mount>Under</mount>
			</accessorymounts>
			<accessories>
				<accessory><name>Shock Pad</name></accessory>
			</accessories>
			<source>SR5</source>
			<page>429</page>
		</weapon>
		<weapon>
			<id>67f18a4a-e516-4946-984a-5254b3ba850f</id>
			<name>Remington 990</name>
			<category>Shotguns</category>
			<type>Ranged</type>
			<conceal>6</conceal>
			<accuracy>4</accuracy>
			<reach>0</reach>
			<damage>11P</damage>
			<ap>-1</ap>
			<mode>SA</mode>
			<rc>0</rc>
			<ammo>8(c)</ammo>
			<avail>6R</avail>
			<cost>950</cost>
			<allowaccessory>true</allowaccessory>
			<accessorymounts>
				<mount>Stock</mount>
				<mount>Side</mount>
				<mount>Internal</mount>
				<mount>Barrel</mount>
				<mount>Top</mount>
				<mount>Under</mount>
			</accessorymounts>
			<accessories>
				<accessory><name>Slide Mount</name></accessory>
				<accessory><name>Slide Mount</name></accessory>
			</accessories>
			<source>RG</source>
			<page>42</page>
		</weapon>
		<weapon>
			<id>3af9c1f7-8582-4849-8b1e-b49dd14c207f</id>
			<name>Shiawase Arms Rain</name>
			<category>Shotguns</category>
			<type>Ranged</type>
			<conceal>6</conceal>
			<accuracy>4</accuracy>
			<reach>0</reach>
			<damage>10P</damage>
			<ap>-1</ap>
			<mode>SA</mode>
			<rc>0</rc>
			<ammo>5(ml)</ammo>
			<avail>4R</avail>
			<cost>450</cost>
			<allowaccessory>true</allowaccessory>
			<accessorymounts>
				<mount>Stock</mount>
				<mount>Side</mount>
				<mount>Internal</mount>
				<mount>Barrel</mount>
				<mount>Top</mount>
				<mount>Under</mount>
			</accessorymounts>
			<accessories>
				<accessory><name>Folding Stock</name></accessory>
			</accessories>
			<source>GH3</source>
			<page>21</page>
		</weapon>
		<weapon>
			<id>eaef40ea-c1ff-4f64-a4fe-31720b250860</id>
			<name>Winchester Model 201</name>
			<category>Shotguns</category>
			<type>Ranged</type>
			<conceal>6</conceal>
			<accuracy>8</accuracy>
			<reach>0</reach>
			<damage>11P</damage>
			<ap>-1</ap>
			<mode>SA</mode>
			<rc>0</rc>
			<ammo>2(b)</ammo>
			<avail>8R</avail>
			<cost>1300</cost>
			<allowaccessory>true</allowaccessory>
			<accessorymounts>
				<mount>Stock</mount>
				<mount>Side</mount>
				<mount>Internal</mount>
				<mount>Barrel</mount>
				<mount>Top</mount>
				<mount>Under</mount>
			</accessorymounts>
			<source>GH3</source>
			<page>18</page>
		</weapon>
		<weapon>
			<id>93869598-2945-412f-8b42-90764ddc1e59</id>
			<name>Winchester Model 2054</name>
			<category>Shotguns</category>
			<type>Ranged</type>
			<conceal>6</conceal>
			<accuracy>4</accuracy>
			<reach>0</reach>
			<damage>11P</damage>
			<ap>-1</ap>
			<mode>SA</mode>
			<rc>0</rc>
			<ammo>7(m)</ammo>
			<avail>6R</avail>
			<cost>900</cost>
			<allowaccessory>true</allowaccessory>
			<accessorymounts>
				<mount>Stock</mount>
				<mount>Side</mount>
				<mount>Internal</mount>
				<mount>Barrel</mount>
				<mount>Top</mount>
				<mount>Under</mount>
			</accessorymounts>
			<accessories>
				<accessory><name>Folding Stock</name></accessory>
				<accessory><name>Laser Sight</name></accessory>
			</accessories>
			<source>GH3</source>
			<page>20</page>
		</weapon>
		<weapon>
			<id>afee8d53-f1da-4500-ab6c-8e22b9c57c3e</id>
			<name>Winchester Model 2066</name>
			<category>Shotguns</category>
			<type>Ranged</type>
			<conceal>6</conceal>
			<accuracy>4</accuracy>
			<reach>0</reach>
			<damage>11P</damage>
			<ap>-1</ap>
			<mode>SS</mode>
			<rc>0</rc>
			<ammo>5(m)</ammo>
			<avail>4R</avail>
			<cost>1000</cost>
			<allowaccessory>true</allowaccessory>
			<accessorymounts>
				<mount>Stock</mount>
				<mount>Side</mount>
				<mount>Internal</mount>
				<mount>Barrel</mount>
				<mount>Top</mount>
				<mount>Under</mount>
			</accessorymounts>
			<source>GH3</source>
			<page>19</page>
		</weapon>
		<weapon>
			<id>50cec60d-a421-4edd-9baa-d10bfbc08e70</id>
			<name>Ares Desert Strike</name>
			<category>Sniper Rifles</category>
			<type>Ranged</type>
			<conceal>8</conceal>
			<accuracy>7</accuracy>
			<reach>0</reach>
			<damage>13P</damage>
			<ap>-4</ap>
			<mode>SA</mode>
			<rc>0</rc>
			<ammo>14(c)</ammo>
			<avail>10F</avail>
			<cost>17500</cost>
			<allowaccessory>true</allowaccessory>
			<accessorymounts>
				<mount>Stock</mount>
				<mount>Side</mount>
				<mount>Internal</mount>
				<mount>Barrel</mount>
				<mount>Top</mount>
				<mount>Under</mount>
			</accessorymounts>
			<accessories>
				<accessory><name>Shock Pad</name></accessory>
				<accessory><name>Imaging Scope</name></accessory>
			</accessories>
			<source>SR5</source>
			<page>428</page>
		</weapon>
		<weapon>
			<id>ffc2ae2b-fbaa-4d65-9456-c6433f3d53e8</id>
			<name>Barret Model 122</name>
			<category>Sniper Rifles</category>
			<type>Ranged</type>
			<conceal>8</conceal>
			<accuracy>7</accuracy>
			<reach>0</reach>
			<damage>14P</damage>
			<ap>-6</ap>
			<mode>SA</mode>
			<rc>0</rc>
			<ammo>14(c)</ammo>
			<avail>20F</avail>
			<cost>38500</cost>
			<allowaccessory>true</allowaccessory>
			<accessorymounts>
				<mount>Stock</mount>
				<mount>Side</mount>
				<mount>Internal</mount>
				<mount>Barrel</mount>
				<mount>Top</mount>
				<mount>Under</mount>
			</accessorymounts>
			<accessories>
				<accessory><name>Bipod</name></accessory>
				<accessory><name>Smartgun System, Internal</name></accessory>
				<accessory>
					<name>Sound Suppressor</name>
				</accessory>
			</accessories>
			<source>RG</source>
			<page>40</page>
		</weapon>
		<weapon>
			<id>8c22582e-56ff-4a44-9358-487d8a594833</id>
			<name>Cavalier Arms Crockett EBR</name>
			<category>Sniper Rifles</category>
			<type>Ranged</type>
			<conceal>8</conceal>
			<accuracy>6</accuracy>
			<reach>0</reach>
			<damage>12P</damage>
			<ap>-3</ap>
			<mode>SA/BF</mode>
			<rc>0</rc>
			<ammo>20(c)</ammo>
			<avail>12F</avail>
			<cost>10300</cost>
			<allowaccessory>true</allowaccessory>
			<accessorymounts>
				<mount>Stock</mount>
				<mount>Side</mount>
				<mount>Internal</mount>
				<mount>Barrel</mount>
				<mount>Top</mount>
				<mount>Under</mount>
			</accessorymounts>
			<accessories>
				<accessory><name>Shock Pad</name></accessory>
				<accessory><name>Imaging Scope</name></accessory>
			</accessories>
			<source>SR5</source>
			<page>428</page>
		</weapon>
		<weapon>
			<id>8524048e-6c2c-414c-91e8-5d4bca711957</id>
			<name>Onotari Arms JP-K50</name>
			<category>Sniper Rifles</category>
			<type>Ranged</type>
			<conceal>8</conceal>
			<accuracy>7</accuracy>
			<reach>0</reach>
			<damage>12P</damage>
			<ap>-3</ap>
			<mode>SA/BF</mode>
			<rc>1</rc>
			<ammo>25(c)</ammo>
			<avail>13F</avail>
			<cost>12500</cost>
			<allowaccessory>true</allowaccessory>
			<accessorymounts>
				<mount>Stock</mount>
				<mount>Side</mount>
				<mount>Internal</mount>
				<mount>Barrel</mount>
				<mount>Top</mount>
				<mount>Under</mount>
			</accessorymounts>
			<accessories>
				<accessory><name>Shock Pad</name></accessory>
			</accessories>
			<source>RG</source>
			<page>39</page>
		</weapon>
		<weapon>
			<id>cf9d0938-73e5-4e40-9a50-003ded439586</id>
			<name>Pioneer 60</name>
			<category>Sniper Rifles</category>
			<type>Ranged</type>
			<conceal>8</conceal>
			<accuracy>5</accuracy>
			<reach>0</reach>
			<damage>10P</damage>
			<ap>-1</ap>
			<mode>SS</mode>
			<rc>0</rc>
			<ammo>5(m)</ammo>
			<avail>2R</avail>
			<cost>500</cost>
			<allowaccessory>true</allowaccessory>
			<accessorymounts>
				<mount>Stock</mount>
				<mount>Side</mount>
				<mount>Internal</mount>
				<mount>Barrel</mount>
				<mount>Top</mount>
				<mount>Under</mount>
			</accessorymounts>
			<accessories>
				<accessory><name>Shock Pad</name></accessory>
			</accessories>
			<source>RG</source>
			<page>39</page>
		</weapon>
		<weapon>
			<id>e2649ef2-c9a8-43ac-9f6c-9279e7be2f67</id>
			<name>Ranger Arms SM-5</name>
			<category>Sniper Rifles</category>
			<type>Ranged</type>
			<conceal>8</conceal>
			<accuracy>8</accuracy>
			<reach>0</reach>
			<damage>14P</damage>
			<ap>-5</ap>
			<mode>SA</mode>
			<rc>0</rc>
			<ammo>15(c)</ammo>
			<avail>16F</avail>
			<cost>28000</cost>
			<allowaccessory>true</allowaccessory>
			<accessorymounts>
				<mount>Stock</mount>
				<mount>Side</mount>
				<mount>Internal</mount>
				<mount>Barrel</mount>
				<mount>Top</mount>
				<mount>Under</mount>
			</accessorymounts>
			<accessories>
				<accessory><name>Silencer</name></accessory>
				<accessory><name>Imaging Scope</name></accessory>
				<accessory><name>Shock Pad</name></accessory>
			</accessories>
			<source>SR5</source>
			<page>429</page>
		</weapon>
		<weapon>
			<id>01d7b203-e57e-4cbd-9f68-a2134683e178</id>
			<name>Remington 950</name>
			<category>Sniper Rifles</category>
			<type>Ranged</type>
			<conceal>8</conceal>
			<accuracy>7</accuracy>
			<reach>0</reach>
			<damage>12P</damage>
			<ap>-4</ap>
			<mode>SS</mode>
			<rc>0</rc>
			<ammo>5(m)</ammo>
			<avail>4R</avail>
			<cost>2100</cost>
			<allowaccessory>true</allowaccessory>
			<accessorymounts>
				<mount>Barrel</mount>
				<mount>Top</mount>
				<mount>Stock</mount>
				<mount>Side</mount>
			</accessorymounts>
			<accessories>
				<accessory><name>Imaging Scope</name></accessory>
			</accessories>
			<source>SR5</source>
			<page>429</page>
		</weapon>
		<weapon>
			<id>6098fea5-3069-42b8-9405-80d07578b660</id>
			<name>Ruger 101</name>
			<category>Sniper Rifles</category>
			<type>Ranged</type>
			<conceal>8</conceal>
			<accuracy>6</accuracy>
			<reach>0</reach>
			<damage>11P</damage>
			<ap>-3</ap>
			<mode>SA</mode>
			<rc>0</rc>
			<ammo>8(m)</ammo>
			<avail>4R</avail>
			<cost>1300</cost>
			<allowaccessory>true</allowaccessory>
			<accessorymounts>
				<mount>Stock</mount>
				<mount>Side</mount>
				<mount>Internal</mount>
				<mount>Barrel</mount>
				<mount>Top</mount>
				<mount>Under</mount>
			</accessorymounts>
			<accessories>
				<accessory><name>Imaging Scope</name></accessory>
				<accessory><name>Shock Pad</name></accessory>
			</accessories>
			<source>SR5</source>
			<page>429</page>
		</weapon>
		<weapon>
			<id>e238d380-5e5f-499c-9d33-548d02b50076</id>
			<name>SVD</name>
			<category>Sniper Rifles</category>
			<type>Ranged</type>
			<conceal>8</conceal>
			<accuracy>6</accuracy>
			<reach>0</reach>
			<damage>10P</damage>
			<ap>-2</ap>
			<mode>SA</mode>
			<rc>0</rc>
			<ammo>10(c)</ammo>
			<avail>6R</avail>
			<cost>800</cost>
			<allowaccessory>true</allowaccessory>
			<accessorymounts>
				<mount>Stock</mount>
				<mount>Side</mount>
				<mount>Internal</mount>
				<mount>Barrel</mount>
				<mount>Top</mount>
				<mount>Under</mount>
			</accessorymounts>
			<source>AP</source>
			<page>11</page>
		</weapon>
		<weapon>
			<id>8d2c12e7-e08d-4c7a-907a-b5bc178ce9e3</id>
			<name>Terracotta Arms AM-47</name>
			<category>Sniper Rifles</category>
			<type>Ranged</type>
			<conceal>8</conceal>
			<accuracy>7</accuracy>
			<reach>0</reach>
			<damage>15P</damage>
			<ap>-4</ap>
			<mode>SA</mode>
			<rc>1</rc>
			<ammo>18(c)</ammo>
			<avail>14F</avail>
			<cost>35000</cost>
			<allowaccessory>true</allowaccessory>
			<accessorymounts>
				<mount>Stock</mount>
				<mount>Side</mount>
				<mount>Internal</mount>
				<mount>Barrel</mount>
				<mount>Top</mount>
				<mount>Under</mount>
			</accessorymounts>
			<accessories>
				<accessory>
					<name>Bipod</name>
				</accessory>
				<accessory>
					<name>Weapon Commlink</name>
					<gears>
						<usegear rating="5">Terracotta Arms AM-47 (Commlink)</usegear>
					</gears>
				</accessory>
				<accessory>
					<name>Smartgun System, Internal</name>
				</accessory>
				<accessory>
					<name>Imaging Scope</name>
					<gears>
						<usegear>Image Link</usegear>
						<usegear>Low Light</usegear>
					</gears>
				</accessory>
				<accessory>
					<name>Underbarrel Weight</name>
				</accessory>
				<accessory>
					<name>Safe Target System, Base</name>
				</accessory>
			</accessories>
			<source>RG</source>
			<page>38</page>
		</weapon>
		<weapon>
			<id>15ec7fbb-4c22-4cae-a7cd-d2c580a6b447</id>
			<name>Ares S-III Super Squirt</name>
			<category>Exotic Ranged Weapons</category>
			<type>Ranged</type>
			<conceal>6</conceal>
			<accuracy>3</accuracy>
			<reach>0</reach>
			<damage>Chemical</damage>
			<ap>-</ap>
			<mode>SA</mode>
			<rc>0</rc>
			<ammo>20(c)</ammo>
			<avail>7R</avail>
			<cost>950</cost>
			<allowaccessory>true</allowaccessory>
			<accessorymounts>
				<mount>Top</mount>
				<mount>Under</mount>
				<mount>Stock</mount>
				<mount>Side</mount>
			</accessorymounts>
			<useskill>Exotic Ranged Weapon</useskill>
			<range>Light Pistols</range>
			<source>SR5</source>
			<page>429</page>
		</weapon>
		<weapon>
			<id>e85d55b3-06f1-48e0-bbe1-14b833ac4181</id>
			<name>Ares Screech Sonic Rifle</name>
			<category>Exotic Ranged Weapons</category>
			<type>Ranged</type>
			<conceal>6</conceal>
			<accuracy>6</accuracy>
			<reach>0</reach>
			<damage>7S</damage>
			<ap>-</ap>
			<mode>SS</mode>
			<rc>0</rc>
			<ammo>10(c)</ammo>
			<avail>16R</avail>
			<cost>8000</cost>
			<allowaccessory>true</allowaccessory>
			<accessorymounts>
				<mount>Top</mount>
				<mount>Under</mount>
				<mount>Stock</mount>
				<mount>Side</mount>
			</accessorymounts>
			<useskill>Exotic Ranged Weapon</useskill>
			<range>Shotguns</range>
			<source>RG</source>
			<page>26</page>
		</weapon>
		<weapon>
			<id>92b11d6e-8dbb-448a-95a9-e72d11527fe5</id>
			<name>Blowgun</name>
			<category>Exotic Ranged Weapons</category>
			<type>Ranged</type>
			<conceal>4</conceal>
			<accuracy>8</accuracy>
			<reach>0</reach>
			<damage>1P</damage>
			<ap>-</ap>
			<mode>SS</mode>
			<rc>0</rc>
			<ammo>1(ml)</ammo>
			<avail>4</avail>
			<cost>15</cost>
			<allowaccessory>true</allowaccessory>
			<useskill>Exotic Ranged Weapon</useskill>
			<range>Tasers</range>
			<source>RG</source>
			<page>26</page>
		</weapon>
		<weapon>
			<id>07200c8e-d3f3-4ec1-8911-11be322c6d5f</id>
			<name>Bola</name>
			<category>Exotic Ranged Weapons</category>
			<type>Ranged</type>
			<conceal>-2</conceal>
			<accuracy>Physical</accuracy>
			<reach>0</reach>
			<damage>(STR+3)S</damage>
			<ap>+4</ap>
			<mode>SS</mode>
			<rc>0</rc>
			<ammo>1</ammo>
			<avail>6</avail>
			<cost>75</cost>
			<allowaccessory>true</allowaccessory>
			<useskill>Exotic Ranged Weapon</useskill>
			<range>Shuriken</range>
			<source>RG</source>
			<page>26</page>
		</weapon>
		<weapon>
			<id>a836fc0b-a1e1-491d-ad8d-7f803c88acdc</id>
			<name>FN-AAL Gyrojet Pistol</name>
			<category>Exotic Ranged Weapons</category>
			<type>Ranged</type>
			<conceal>+0</conceal>
			<accuracy>5</accuracy>
			<reach>0</reach>
			<damage>10P</damage>
			<ap>-2</ap>
			<mode>SA</mode>
			<rc>0</rc>
			<ammo>10(c)</ammo>
			<avail>12F</avail>
			<cost>2000</cost>
			<allowaccessory>true</allowaccessory>
			<accessorymounts>
				<mount>Top</mount>
				<mount>Barrel</mount>
				<mount>Stock</mount>
				<mount>Side</mount>
			</accessorymounts>
			<useskill>Exotic Ranged Weapon</useskill>
			<range>Heavy Pistols</range>
			<source>RG</source>
			<page>26</page>
		</weapon>
		<weapon>
			<id>c884cf55-9a96-459d-a764-f223e1853149</id>
			<name>Fichetti Pain Inducer</name>
			<category>Exotic Ranged Weapons</category>
			<type>Ranged</type>
			<conceal>-2</conceal>
			<accuracy>3</accuracy>
			<reach>0</reach>
			<damage>Special</damage>
			<ap/>
			<mode>SS</mode>
			<rc>0</rc>
			<ammo>Special</ammo>
			<avail>11R</avail>
			<cost>5000</cost>
			<allowaccessory>true</allowaccessory>
			<accessorymounts>
				<mount>Top</mount>
				<mount>Under</mount>
				<mount>Stock</mount>
				<mount>Side</mount>
			</accessorymounts>
			<useskill>Exotic Ranged Weapon</useskill>
			<range>Submachine Guns</range>
			<source>SR5</source>
			<page>430</page>
		</weapon>
		<weapon>
			<id>da91e16e-df0f-475e-9a41-c342c59540ab</id>
			<name>Knockoff Gun Cane</name>
			<category>Exotic Ranged Weapons</category>
			<type>Ranged</type>
			<conceal>4</conceal>
			<accuracy>5</accuracy>
			<reach>0</reach>
			<damage>9P</damage>
			<ap/>
			<mode>SS</mode>
			<rc>0</rc>
			<ammo>1(b)</ammo>
			<avail>6R</avail>
			<cost>150</cost>
			<allowaccessory>true</allowaccessory>
			<useskill>Exotic Ranged Weapon</useskill>
			<range>Heavy Pistols</range>
			<source>RG</source>
			<page>27</page>
		</weapon>
		<weapon>
			<id>04fd6c88-6d3c-4e5e-8490-4cf422f3e02e</id>
			<name>Monofilament Bola</name>
			<category>Exotic Ranged Weapons</category>
			<type>Ranged</type>
			<conceal>-2</conceal>
			<accuracy>Physical</accuracy>
			<reach>0</reach>
			<damage>(STR+3)S/12P</damage>
			<ap>+4/-8</ap>
			<mode>SS</mode>
			<rc>0</rc>
			<ammo>1</ammo>
			<avail>18F</avail>
			<cost>4000</cost>
			<allowaccessory>true</allowaccessory>
			<useskill>Exotic Ranged Weapon</useskill>
			<range>Shuriken</range>
			<source>RG</source>
			<page>26</page>
		</weapon>
		<weapon>
			<id>eb9c657d-d98d-476e-8a86-40d83d8cb821</id>
			<name>Mortimer of London 'Trafalger' Gun Cane</name>
			<category>Exotic Ranged Weapons</category>
			<type>Ranged</type>
			<conceal>4</conceal>
			<accuracy>6</accuracy>
			<reach>0</reach>
			<damage>7P</damage>
			<ap/>
			<mode>SS</mode>
			<rc>0</rc>
			<ammo>1(b)</ammo>
			<avail>9R</avail>
			<cost>750</cost>
			<allowaccessory>true</allowaccessory>
			<useskill>Exotic Ranged Weapon</useskill>
			<range>Heavy Pistols</range>
			<source>RG</source>
			<page>27</page>
		</weapon>
		<weapon>
			<id>9c3d9b2e-336e-4c37-b05d-07bea9ae9c3f</id>
			<name>Parashield Dart Pistol</name>
			<category>Exotic Ranged Weapons</category>
			<type>Ranged</type>
			<conceal>0</conceal>
			<accuracy>5</accuracy>
			<reach>0</reach>
			<damage>As Drug/Toxin</damage>
			<ap>0</ap>
			<mode>SA</mode>
			<rc>0</rc>
			<ammo>5(c)</ammo>
			<avail>4R</avail>
			<cost>600</cost>
			<allowaccessory>true</allowaccessory>
			<accessorymounts>
				<mount>Top</mount>
				<mount>Stock</mount>
				<mount>Side</mount>
			</accessorymounts>
			<useskill>Exotic Ranged Weapon</useskill>
			<range>Heavy Pistols</range>
			<source>SR5</source>
			<page>430</page>
		</weapon>
		<weapon>
			<id>8432b006-0496-4930-b966-25ab56feb7e2</id>
			<name>Parashield Dart Rifle</name>
			<category>Exotic Ranged Weapons</category>
			<type>Ranged</type>
			<conceal>6</conceal>
			<accuracy>6</accuracy>
			<reach>0</reach>
			<damage>As Drug/Toxin</damage>
			<ap>0</ap>
			<mode>SA</mode>
			<rc>0</rc>
			<ammo>6(m)</ammo>
			<avail>6R</avail>
			<cost>1200</cost>
			<allowaccessory>true</allowaccessory>
			<accessorymounts>
				<mount>Top</mount>
				<mount>Under</mount>
				<mount>Stock</mount>
				<mount>Side</mount>
			</accessorymounts>
			<useskill>Exotic Ranged Weapon</useskill>
			<range>Sniper Rifles</range>
			<source>SR5</source>
			<page>430</page>
		</weapon>
		<weapon>
			<id>61555ac9-9925-4252-bc25-92c948eb9dfd</id>
			<name>SA Retarius Net Gun</name>
			<category>Exotic Ranged Weapons</category>
			<type>Ranged</type>
			<conceal>6</conceal>
			<accuracy>5</accuracy>
			<reach>0</reach>
			<damage>0</damage>
			<ap>0</ap>
			<mode>SA</mode>
			<rc>0</rc>
			<ammo>4(b)</ammo>
			<avail>9</avail>
			<cost>750</cost>
			<allowaccessory>true</allowaccessory>
			<useskill>Exotic Ranged Weapon</useskill>
			<range>Light Pistols</range>
			<source>RG</source>
			<page>28</page>
		</weapon>
		<weapon>
			<id>a4dda50f-fec2-4142-bc19-49bcc3a13516</id>
			<name>SA Retarius Net Gun XL</name>
			<category>Exotic Ranged Weapons</category>
			<type>Ranged</type>
			<conceal>6</conceal>
			<accuracy>5</accuracy>
			<reach>0</reach>
			<damage>0</damage>
			<ap>0</ap>
			<mode>SA</mode>
			<rc>0</rc>
			<ammo>2(b)</ammo>
			<avail>9</avail>
			<cost>1000</cost>
			<allowaccessory>true</allowaccessory>
			<useskill>Exotic Ranged Weapon</useskill>
			<range>Light Pistols</range>
			<source>RG</source>
			<page>28</page>
		</weapon>
		<weapon>
			<id>a130db89-380f-49f8-b9f4-6cfd66cbc4fe</id>
			<name>Tiffani Elegance Shooting Bracers</name>
			<category>Exotic Ranged Weapons</category>
			<type>Ranged</type>
			<conceal>-5</conceal>
			<accuracy>6</accuracy>
			<reach>0</reach>
			<damage>7P</damage>
			<ap>0</ap>
			<mode>SS</mode>
			<rc>0</rc>
			<ammo>1(b)</ammo>
			<avail>10R</avail>
			<cost>1250</cost>
			<allowaccessory>true</allowaccessory>
			<useskill>Exotic Ranged Weapon</useskill>
			<range>Tasers</range>
			<source>RG</source>
			<page>28</page>
		</weapon>
		<weapon>
			<id>b312c6dd-56db-4569-b96d-32a9e290e78b</id>
			<name>M1 Garand</name>
			<category>Sporting Rifles</category>
			<type>Ranged</type>
			<conceal>8</conceal>
			<accuracy>5</accuracy>
			<reach>0</reach>
			<damage>12P</damage>
			<ap>-1</ap>
			<mode>SA</mode>
			<rc>0</rc>
			<ammo>8(c)</ammo>
			<avail>3R</avail>
			<cost>1100</cost>
			<allowaccessory>true</allowaccessory>
			<accessorymounts>
				<mount>Stock</mount>
				<mount>Side</mount>
				<mount>Internal</mount>
				<mount>Barrel</mount>
				<mount>Top</mount>
				<mount>Under</mount>
			</accessorymounts>
			<accessories>
				<accessory><name>Vintage</name></accessory>
			</accessories>
			<source>GH3</source>
			<page>27</page>
		</weapon>
		<weapon>
			<id>1a1a3b5f-064a-4626-8ddb-efc015187236</id>
			<name>Marlin 3041 BL</name>
			<category>Sporting Rifles</category>
			<type>Ranged</type>
			<conceal>8</conceal>
			<accuracy>5</accuracy>
			<reach>0</reach>
			<damage>10P</damage>
			<ap>-3</ap>
			<mode>SA</mode>
			<rc>0</rc>
			<ammo>6(m)</ammo>
			<avail>5R</avail>
			<cost>1100</cost>
			<allowaccessory>true</allowaccessory>
			<accessorymounts>
				<mount>Stock</mount>
				<mount>Side</mount>
				<mount>Internal</mount>
				<mount>Barrel</mount>
				<mount>Top</mount>
				<mount>Under</mount>
			</accessorymounts>
			<accessories>
				<accessory><name>Imaging Scope</name></accessory>
			</accessories>
			<source>GH3</source>
			<page>29</page>
		</weapon>
		<weapon>
			<id>afbb08e1-9362-46c6-b890-9dbd3cd26d2d</id>
			<name>Marlin 3468SS</name>
			<category>Sporting Rifles</category>
			<type>Ranged</type>
			<conceal>8</conceal>
			<accuracy>4</accuracy>
			<reach>0</reach>
			<damage>13P</damage>
			<ap>-1</ap>
			<mode>SS</mode>
			<rc>0</rc>
			<ammo>4(m)</ammo>
			<avail>6R</avail>
			<cost>1000</cost>
			<allowaccessory>true</allowaccessory>
			<accessorymounts>
				<mount>Stock</mount>
				<mount>Side</mount>
				<mount>Internal</mount>
				<mount>Barrel</mount>
				<mount>Top</mount>
				<mount>Under</mount>
			</accessorymounts>
			<source>GH3</source>
			<page>25</page>
		</weapon>
		<weapon>
			<id>c4cb38e3-3748-41ad-82e9-56abc111fafe</id>
			<name>Marlin 79S</name>
			<category>Sporting Rifles</category>
			<type>Ranged</type>
			<conceal>8</conceal>
			<accuracy>4</accuracy>
			<reach>0</reach>
			<damage>6P</damage>
			<ap>-</ap>
			<mode>SA</mode>
			<rc>0</rc>
			<ammo>10(c)</ammo>
			<avail>3R</avail>
			<cost>300</cost>
			<allowaccessory>true</allowaccessory>
			<accessorymounts>
				<mount>Stock</mount>
				<mount>Side</mount>
				<mount>Internal</mount>
				<mount>Barrel</mount>
				<mount>Top</mount>
				<mount>Under</mount>
			</accessorymounts>
			<source>GH3</source>
			<page>31</page>
		</weapon>
		<weapon>
			<id>2082a58b-e94d-4911-a486-1ad33ac8e3b8</id>
			<name>Marlin X71</name>
			<category>Sporting Rifles</category>
			<type>Ranged</type>
			<conceal>8</conceal>
			<accuracy>5</accuracy>
			<reach>0</reach>
			<damage>12P</damage>
			<ap>-4</ap>
			<mode>SS</mode>
			<rc>0</rc>
			<ammo>5(m)</ammo>
			<avail>6R</avail>
			<cost>1500</cost>
			<allowaccessory>true</allowaccessory>
			<accessorymounts>
				<mount>Stock</mount>
				<mount>Side</mount>
				<mount>Internal</mount>
				<mount>Barrel</mount>
				<mount>Top</mount>
				<mount>Under</mount>
			</accessorymounts>
			<accessories>
				<accessory>
					<name>Imaging Scope</name>
					<gears>
						<usegear>Low Light</usegear>
						<usegear rating="2">Vision Enhancement</usegear>
					</gears>
				</accessory>
				<accessory>
					<name>Extreme Environment Modification</name>
					<rating>1</rating>
				</accessory>
			</accessories>
			<source>GH3</source>
			<page>30</page>
		</weapon>
		<weapon>
			<id>c571ea1e-dfd8-4c4e-84d8-9355f24874b0</id>
			<name>Springfield 2003</name>
			<category>Sporting Rifles</category>
			<type>Ranged</type>
			<conceal>8</conceal>
			<accuracy>9</accuracy>
			<reach>0</reach>
			<damage>12P</damage>
			<ap>-2</ap>
			<mode>SS</mode>
			<rc>0</rc>
			<ammo>5(m)</ammo>
			<avail>4R</avail>
			<cost>3600</cost>
			<allowaccessory>true</allowaccessory>
			<accessorymounts>
				<mount>Stock</mount>
				<mount>Side</mount>
				<mount>Internal</mount>
				<mount>Barrel</mount>
				<mount>Top</mount>
				<mount>Under</mount>
			</accessorymounts>
			<accessories>
				<accessory><name>Vintage</name></accessory>
			</accessories>
			<source>GH3</source>
			<page>23</page>
		</weapon>
		<weapon>
			<id>72659b65-56ab-4629-be63-d82549edb0b4</id>
			<name>Springfield M1A</name>
			<category>Sporting Rifles</category>
			<type>Ranged</type>
			<conceal>8</conceal>
			<accuracy>6</accuracy>
			<reach>0</reach>
			<damage>12P</damage>
			<ap>-1</ap>
			<mode>SA</mode>
			<rc>0</rc>
			<ammo>20(c)</ammo>
			<avail>6R</avail>
			<cost>1700</cost>
			<allowaccessory>true</allowaccessory>
			<accessorymounts>
				<mount>Stock</mount>
				<mount>Side</mount>
				<mount>Internal</mount>
				<mount>Barrel</mount>
				<mount>Top</mount>
				<mount>Under</mount>
			</accessorymounts>
			<accessories>
				<accessory>
					<name>Imaging Scope</name>
					<gears>
						<usegear>Image Link</usegear>
						<usegear rating="1">Vision Enhancement</usegear>
					</gears>
				</accessory>
			</accessories>
			<source>GH3</source>
			<page>26</page>
		</weapon>
		<weapon>
			<id>c154d964-599f-41bd-9b20-3b63dcbb213d</id>
			<name>Springfield Model 1855 Reproduction</name>
			<category>Sporting Rifles</category>
			<type>Ranged</type>
			<conceal>8</conceal>
			<accuracy>2</accuracy>
			<reach>0</reach>
			<damage>10P</damage>
			<ap>0</ap>
			<mode>SS</mode>
			<rc>0</rc>
			<ammo>1(cb)</ammo>
			<avail>4R</avail>
			<cost>850</cost>
			<allowaccessory>true</allowaccessory>
			<accessorymounts>
				<mount>Stock</mount>
				<mount>Side</mount>
				<mount>Internal</mount>
				<mount>Barrel</mount>
				<mount>Top</mount>
				<mount>Under</mount>
			</accessorymounts>
			<accessories>
				<accessory><name>Vintage</name></accessory>
			</accessories>
			<source>GH3</source>
			<page>28</page>
		</weapon>
		<weapon>
			<id>a6afb306-df84-4d99-8f62-1b9a988bea07</id>
			<name>Winchester Model 2024</name>
			<category>Sporting Rifles</category>
			<type>Ranged</type>
			<conceal>8</conceal>
			<accuracy>6</accuracy>
			<reach>0</reach>
			<damage>12P</damage>
			<ap>-</ap>
			<mode>SA</mode>
			<rc>0</rc>
			<ammo>7(m)</ammo>
			<avail>4R</avail>
			<cost>1800</cost>
			<allowaccessory>true</allowaccessory>
			<accessorymounts>
				<mount>Stock</mount>
				<mount>Side</mount>
				<mount>Internal</mount>
				<mount>Barrel</mount>
				<mount>Top</mount>
				<mount>Under</mount>
			</accessorymounts>
			<accessories>
				<accessory><name>Imaging Scope</name></accessory>
			</accessories>
			<source>GH3</source>
			<page>24</page>
		</weapon>
		<weapon>
			<id>7aa7ed5d-b094-45c9-9275-974e8aeb4de8</id>
			<name>Winchester Model 2067</name>
			<category>Sporting Rifles</category>
			<type>Ranged</type>
			<conceal>8</conceal>
			<accuracy>5</accuracy>
			<reach>0</reach>
			<damage>8P</damage>
			<ap>-1</ap>
			<mode>SA</mode>
			<rc>0</rc>
			<ammo>15(m)</ammo>
			<avail>4R</avail>
			<cost>650</cost>
			<allowaccessory>true</allowaccessory>
			<accessorymounts>
				<mount>Stock</mount>
				<mount>Side</mount>
				<mount>Internal</mount>
				<mount>Barrel</mount>
				<mount>Top</mount>
				<mount>Under</mount>
			</accessorymounts>
			<accessories>
				<accessory><name>Vintage</name></accessory>
			</accessories>
			<range>Submachine Guns</range>
			<source>GH3</source>
			<page>33</page>
		</weapon>
		<weapon>
			<id>c9ae9813-cf66-4435-82c5-a5f28c441d5d</id>
			<name>Ares Executioner</name>
			<category>Submachine Guns</category>
			<type>Ranged</type>
			<conceal>2</conceal>
			<accuracy>6</accuracy>
			<reach>0</reach>
			<damage>7P</damage>
			<ap>-</ap>
			<mode>SA/BF/FA</mode>
			<rc>0</rc>
			<ammo>30(c)</ammo>
			<avail>14F</avail>
			<cost>1000</cost>
			<allowaccessory>true</allowaccessory>
			<accessorymounts>
				<mount>Barrel</mount>
				<mount>Top</mount>
				<mount>Stock</mount>
				<mount>Side</mount>
			</accessorymounts>
			<accessories>
				<accessory><name>Folding Stock</name></accessory>
				<accessory><name>Sound Suppressor</name></accessory>
			</accessories>
			<source>RG</source>
			<page>35</page>
		</weapon>
		<weapon>
			<id>53393829-2f6d-445d-b3d4-325aabec7cba</id>
			<name>Ares SIGMA 3</name>
			<category>Submachine Guns</category>
			<type>Ranged</type>
			<conceal>2</conceal>
			<accuracy>4</accuracy>
			<reach>0</reach>
			<damage>8P</damage>
			<ap>-</ap>
			<mode>SA/BF/FA</mode>
			<rc>0</rc>
			<ammo>50(d)</ammo>
			<avail>7R</avail>
			<cost>1000</cost>
			<allowaccessory>true</allowaccessory>
			<accessorymounts>
				<mount>Stock</mount>
				<mount>Side</mount>
				<mount>Internal</mount>
				<mount>Barrel</mount>
				<mount>Top</mount>
				<mount>Under</mount>
			</accessorymounts>
			<accessories>
				<accessory><name>Folding Stock</name></accessory>
				<accessory><name>Slide Mount</name></accessory>
				<accessory><name>Slide Mount</name></accessory>
				<accessory>
					<name>Foregrip</name>
				</accessory>
				<accessory><name>Smartgun System, Internal</name></accessory>
			</accessories>
			<source>GH3</source>
			<page>11</page>
		</weapon>
		<weapon>
			<id>1603b758-f59c-4288-937a-8d7467b9ed33</id>
			<name>Cavalier Arms Gladius</name>
			<category>Submachine Guns</category>
			<type>Ranged</type>
			<conceal>2</conceal>
			<accuracy>3</accuracy>
			<reach>0</reach>
			<damage>7P</damage>
			<ap>-</ap>
			<mode>BF/FA</mode>
			<rc>1</rc>
			<ammo>32(c)</ammo>
			<avail>6R</avail>
			<cost>400</cost>
			<allowaccessory>true</allowaccessory>
			<accessorymounts>
				<mount>Stock</mount>
				<mount>Side</mount>
				<mount>Internal</mount>
				<mount>Barrel</mount>
				<mount>Top</mount>
				<mount>Under</mount>
			</accessorymounts>
			<accessories>
				<accessory><name>Folding Stock</name></accessory>
				<accessory><name>Laser Sight</name></accessory>
			</accessories>
			<source>GH3</source>
			<page>12</page>
		</weapon>
		<weapon>
			<id>b2eefb04-0e33-4faa-8e92-5c4bcbfc3f16</id>
			<name>Colt Cobra TZ-120</name>
			<category>Submachine Guns</category>
			<type>Ranged</type>
			<conceal>2</conceal>
			<accuracy>4</accuracy>
			<reach>0</reach>
			<damage>7P</damage>
			<ap>-</ap>
			<mode>SA/BF/FA</mode>
			<rc>0</rc>
			<ammo>32(c)</ammo>
			<avail>5R</avail>
			<cost>660</cost>
			<allowaccessory>true</allowaccessory>
			<accessorymounts>
				<mount>Barrel</mount>
				<mount>Top</mount>
				<mount>Stock</mount>
				<mount>Side</mount>
			</accessorymounts>
			<accessories>
				<accessory><name>Folding Stock</name></accessory>
				<accessory><name>Laser Sight</name></accessory>
				<accessory><name>Gas-Vent 2 System</name></accessory>
			</accessories>
			<source>SR5</source>
			<page>427</page>
		</weapon>
		<weapon>
			<id>95295a59-46b3-4cc0-8a1d-ac869cf9912c</id>
			<name>Cyber Submachine Gun</name>
			<category>Submachine Guns</category>
			<hide>yes</hide>
			<type>Ranged</type>
			<conceal>2</conceal>
			<accuracy>4</accuracy>
			<reach>0</reach>
			<damage>7P</damage>
			<ap>-</ap>
			<mode>SA/BF</mode>
			<rc>2</rc>
			<ammo>18(m)/32(c)</ammo>
			<avail>0</avail>
			<cost>0</cost>
			<cyberware>yes</cyberware>
			<allowaccessory>true</allowaccessory>
			<accessories>
				<accessory><name>Smartgun System, Internal</name></accessory>
			</accessories>
			<source>SR5</source>
			<page>458</page>
		</weapon>
		<weapon>
			<id>de333a81-b997-4b17-ae0d-c221d22a28c7</id>
			<name>FN P93 Praetor</name>
			<category>Submachine Guns</category>
			<type>Ranged</type>
			<conceal>2</conceal>
			<accuracy>6</accuracy>
			<reach>0</reach>
			<damage>8P</damage>
			<ap>-</ap>
			<mode>SA/BF/FA</mode>
			<rc>1</rc>
			<ammo>50(c)</ammo>
			<avail>11F</avail>
			<cost>900</cost>
			<allowaccessory>true</allowaccessory>
			<accessorymounts>
				<mount>Barrel</mount>
				<mount>Top</mount>
				<mount>Stock</mount>
				<mount>Side</mount>
			</accessorymounts>
			<accessories>
				<accessory><name>Stock</name></accessory>
				<accessory><name>Flashlight, Standard</name></accessory>
			</accessories>
			<source>SR5</source>
			<page>427</page>
		</weapon>
		<weapon>
			<id>f9ff7bf6-3ed4-41bd-b934-34e751ecf266</id>
			<name>HK 227</name>
			<category>Submachine Guns</category>
			<type>Ranged</type>
			<conceal>2</conceal>
			<accuracy>5</accuracy>
			<reach>0</reach>
			<damage>7P</damage>
			<ap>-</ap>
			<mode>SA/BF/FA</mode>
			<rc>0</rc>
			<ammo>28(c)</ammo>
			<avail>8R</avail>
			<cost>730</cost>
			<allowaccessory>true</allowaccessory>
			<accessorymounts>
				<mount>Barrel</mount>
				<mount>Top</mount>
				<mount>Stock</mount>
				<mount>Side</mount>
			</accessorymounts>
			<accessories>
				<accessory><name>Folding Stock</name></accessory>
				<accessory><name>Smartgun System, Internal</name></accessory>
				<accessory><name>Sound Suppressor</name></accessory>
			</accessories>
			<source>SR5</source>
			<page>427</page>
		</weapon>
		<weapon>
			<id>7bf032e5-7e53-4dbd-b5c8-8c57d6c4c9ba</id>
			<name>HK Urban Combat</name>
			<category>Submachine Guns</category>
			<type>Ranged</type>
			<conceal>2</conceal>
			<accuracy>7</accuracy>
			<reach>0</reach>
			<damage>8P</damage>
			<ap>-</ap>
			<mode>SA/BF/FA</mode>
			<rc>2</rc>
			<ammo>36(c)</ammo>
			<avail>16F</avail>
			<cost>2300</cost>
			<allowaccessory>true</allowaccessory>
			<accessorymounts>
				<mount>Barrel</mount>
				<mount>Top</mount>
				<mount>Stock</mount>
				<mount>Side</mount>
			</accessorymounts>
			<accessories>
				<accessory><name>Smartgun System, Internal</name></accessory>
				<accessory><name>Sound Suppressor</name></accessory>
			</accessories>
			<source>RG</source>
			<page>36</page>
		</weapon>
		<weapon>
			<id>017d8327-3bce-420a-af24-a2bed3ab0e83</id>
			<name>Ingram Smartgun X</name>
			<category>Submachine Guns</category>
			<type>Ranged</type>
			<conceal>2</conceal>
			<accuracy>4</accuracy>
			<reach>0</reach>
			<damage>8P</damage>
			<ap>-</ap>
			<mode>BF/FA</mode>
			<rc>0</rc>
			<ammo>32(c)</ammo>
			<avail>6R</avail>
			<cost>800</cost>
			<allowaccessory>true</allowaccessory>
			<accessorymounts>
				<mount>Barrel</mount>
				<mount>Top</mount>
				<mount>Stock</mount>
				<mount>Side</mount>
			</accessorymounts>
			<accessories>
				<accessory><name>Smartgun System, Internal</name></accessory>
				<accessory><name>Sound Suppressor</name></accessory>
				<accessory><name>Gas-Vent 2 System</name></accessory>
			</accessories>
			<source>SR5</source>
			<page>427</page>
		</weapon>
		<weapon>
			<id>980bc771-06f2-41b5-8879-c609bd80254f</id>
			<name>Krime Spree</name>
			<category>Submachine Guns</category>
			<type>Ranged</type>
			<conceal>2</conceal>
			<accuracy>4</accuracy>
			<reach>0</reach>
			<damage>7P</damage>
			<ap>-</ap>
			<mode>FA</mode>
			<rc>1</rc>
			<ammo>30(c)</ammo>
			<avail>6R</avail>
			<cost>425</cost>
			<allowaccessory>true</allowaccessory>
			<accessorymounts>
				<mount>Stock</mount>
				<mount>Side</mount>
				<mount>Internal</mount>
				<mount>Barrel</mount>
				<mount>Top</mount>
				<mount>Under</mount>
			</accessorymounts>
			<source>GH3</source>
			<page>10</page>
		</weapon>
		<weapon>
			<id>be17251c-109c-4fbb-93e6-b59226592536</id>
			<name>SCK Model 100</name>
			<category>Submachine Guns</category>
			<type>Ranged</type>
			<conceal>2</conceal>
			<accuracy>5</accuracy>
			<reach>0</reach>
			<damage>8P</damage>
			<ap>-</ap>
			<mode>SA/BF</mode>
			<rc>0</rc>
			<ammo>30(c)</ammo>
			<avail>6R</avail>
			<cost>875</cost>
			<allowaccessory>true</allowaccessory>
			<accessorymounts>
				<mount>Barrel</mount>
				<mount>Top</mount>
				<mount>Stock</mount>
				<mount>Side</mount>
			</accessorymounts>
			<accessories>
				<accessory><name>Folding Stock</name></accessory>
				<accessory><name>Smartgun System, Internal</name></accessory>
			</accessories>
			<source>SR5</source>
			<page>428</page>
		</weapon>
		<weapon>
			<id>e80cca4e-3210-4e38-b333-6c1cd42d6b54</id>
			<name>Uzi IV</name>
			<category>Submachine Guns</category>
			<type>Ranged</type>
			<conceal>2</conceal>
			<accuracy>4</accuracy>
			<reach>0</reach>
			<damage>7P</damage>
			<ap>-</ap>
			<mode>BF</mode>
			<rc>0</rc>
			<ammo>24(c)</ammo>
			<avail>4R</avail>
			<cost>450</cost>
			<allowaccessory>true</allowaccessory>
			<accessorymounts>
				<mount>Barrel</mount>
				<mount>Top</mount>
				<mount>Stock</mount>
				<mount>Side</mount>
			</accessorymounts>
			<accessories>
				<accessory><name>Folding Stock</name></accessory>
				<accessory><name>Laser Sight</name></accessory>
			</accessories>
			<source>SR5</source>
			<page>428</page>
		</weapon>
		<weapon>
			<id>74475182-fc21-4583-b9b9-84db8af29328</id>
			<name>Cavalier Safeguard</name>
			<category>Tasers</category>
			<type>Ranged</type>
			<conceal>-2</conceal>
			<accuracy>5</accuracy>
			<reach>0</reach>
			<damage>6S(e)</damage>
			<ap>-5</ap>
			<mode>SA</mode>
			<rc>0</rc>
			<ammo>6(m)</ammo>
			<avail>0</avail>
			<cost>275</cost>
			<allowaccessory>true</allowaccessory>
			<accessorymounts>
				<mount>Top</mount>
				<mount>Stock</mount>
				<mount>Side</mount>
			</accessorymounts>
			<accessories>
				<accessory><name>Laser Sight</name></accessory>
			</accessories>
			<source>RG</source>
			<page>29</page>
		</weapon>
		<weapon>
			<id>7d5bcc0b-9ec2-4c87-aaa7-a4d531d7974e</id>
			<name>Defiance EX Shocker</name>
			<category>Tasers</category>
			<type>Ranged</type>
			<conceal>-2</conceal>
			<accuracy>4</accuracy>
			<reach>0</reach>
			<damage>9S(e)</damage>
			<ap>-5</ap>
			<mode>SS</mode>
			<rc>0</rc>
			<ammo>4(m)</ammo>
			<avail>0</avail>
			<cost>250</cost>
			<underbarrels>
				<underbarrel>Defiance EX Shocker (Melee Contacts)</underbarrel>
			</underbarrels>
			<allowaccessory>true</allowaccessory>
			<accessorymounts>
				<mount>Top</mount>
				<mount>Stock</mount>
				<mount>Side</mount>
			</accessorymounts>
			<source>SR5</source>
			<page>424</page>
		</weapon>
		<weapon>
			<id>3b12990b-afcb-4e0c-943d-ee215ffcfde1</id>
			<name>Defiance EX Shocker (Melee Contacts)</name>
			<category>Clubs</category>
			<hide>yes</hide>
			<avail>0</avail>
			<type>Melee</type>
			<conceal>-2</conceal>
			<accuracy>3</accuracy>
			<reach>0</reach>
			<damage>8S(e)</damage>
			<ap>-5</ap>
			<mode>0</mode>
			<rc>0</rc>
			<ammo>10</ammo>
			<requireammo>false</requireammo>
			<source>SR5</source>
			<page>424</page>
		</weapon>
		<weapon>
			<id>3540d227-3288-410f-aa11-5048179ab322</id>
			<name>Tiffani-Defiance Protector</name>
			<category>Tasers</category>
			<type>Ranged</type>
			<conceal>-2</conceal>
			<accuracy>5</accuracy>
			<reach>0</reach>
			<damage>7S(e)</damage>
			<ap>-5</ap>
			<mode>SA</mode>
			<rc>0</rc>
			<ammo>3(m)</ammo>
			<avail>0</avail>
			<cost>300</cost>
			<allowaccessory>true</allowaccessory>
			<accessorymounts>
				<mount>Top</mount>
				<mount>Stock</mount>
				<mount>Side</mount>
			</accessorymounts>
			<accessories>
				<accessory><name>Laser Sight</name></accessory>
				<accessory><name>Gecko Grip</name></accessory>
			</accessories>
			<source>RG</source>
			<page>29</page>
		</weapon>
		<weapon>
			<id>21628e04-95d0-4ba4-bc66-fcbed5a1bf8e</id>
			<name>Yamaha Pulsar</name>
			<category>Tasers</category>
			<type>Ranged</type>
			<conceal>-2</conceal>
			<accuracy>5</accuracy>
			<reach>0</reach>
			<damage>7S(e)</damage>
			<ap>-5</ap>
			<mode>SA</mode>
			<rc>0</rc>
			<ammo>4(m)</ammo>
			<avail>0</avail>
			<cost>180</cost>
			<allowaccessory>true</allowaccessory>
			<accessorymounts>
				<mount>Top</mount>
				<mount>Stock</mount>
				<mount>Side</mount>
			</accessorymounts>
			<source>SR5</source>
			<page>425</page>
		</weapon>
		<weapon>
			<id>168c2aa5-c4d9-4fd7-a629-fc70c6720d03</id>
			<name>Knucks</name>
			<category>Unarmed</category>
			<type>Melee</type>
			<conceal>0</conceal>
			<accuracy>Physical</accuracy>
			<reach>0</reach>
			<damage>(STR+1)P</damage>
			<ap>-</ap>
			<mode>0</mode>
			<rc>0</rc>
			<ammo>0</ammo>
			<avail>2R</avail>
			<cost>100</cost>
			<allowaccessory>true</allowaccessory>
			<useskill>Unarmed Combat</useskill>
			<source>SR5</source>
			<page>422</page>
		</weapon>
		<weapon>
			<id>e789ce47-f1bf-4c08-88b8-3295dddd03b1</id>
			<name>Shock Gloves</name>
			<category>Unarmed</category>
			<type>Melee</type>
			<conceal>0</conceal>
			<accuracy>Physical</accuracy>
			<reach>0</reach>
			<damage>8S(e)</damage>
			<ap>-5</ap>
			<mode>0</mode>
			<rc>0</rc>
			<ammo>0</ammo>
			<avail>6R</avail>
			<cost>550</cost>
			<allowaccessory>true</allowaccessory>
			<useskill>Unarmed Combat</useskill>
			<source>SR5</source>
			<page>423</page>
		</weapon>
		<weapon>
			<id>fec4a4f8-4432-4bdc-b3b9-83c032d71d63</id>
			<name>Shock Hand</name>
			<category>Unarmed</category>
			<hide>yes</hide>
			<type>Melee</type>
			<conceal>0</conceal>
			<spec>Cyber Implants</spec>
			<accuracy>Physical</accuracy>
			<reach>0</reach>
			<damage>9S(e)</damage>
			<ap>-5</ap>
			<mode>0</mode>
			<rc>0</rc>
			<ammo>0</ammo>
			<avail>0</avail>
			<cost>0</cost>
			<cyberware>yes</cyberware>
			<allowaccessory>true</allowaccessory>
			<useskill>Unarmed Combat</useskill>
			<source>SR5</source>
			<page>458</page>
		</weapon>
		<weapon>
			<id>63dcfdb6-bbd9-4a58-bbf4-cd35f7614fdc</id>
			<name>Unarmed Attack</name>
			<category>Unarmed</category>
			<type>Melee</type>
			<conceal>0</conceal>
			<accuracy>Physical</accuracy>
			<reach>0</reach>
			<damage>(STR)S</damage>
			<ap>-</ap>
			<mode>0</mode>
			<rc>0</rc>
			<ammo>0</ammo>
			<avail>0</avail>
			<cost>0</cost>
			<allowaccessory>true</allowaccessory>
			<source>SR5</source>
			<page>132</page>
		</weapon>
		<weapon>
			<id>ae58f859-37ee-4fac-befa-365acd3c7da7</id>
			<name>AK-98 Grenade Launcher</name>
			<category>Underbarrel Weapons</category>
			<hide>yes</hide>
			<type>Ranged</type>
			<conceal>6</conceal>
			<accuracy>3</accuracy>
			<reach>0</reach>
			<damage>Grenade</damage>
			<ap>-</ap>
			<mode>SS</mode>
			<rc>0</rc>
			<ammo>6(m)</ammo>
			<ammocategory>Grenade Launchers</ammocategory>
			<avail>0</avail>
			<cost>0</cost>
			<allowaccessory>true</allowaccessory>
			<accessorymounts>
				<mount>Stock</mount>
				<mount>Side</mount>
				<mount>Internal</mount>
				<mount>Barrel</mount>
				<mount>Top</mount>
				<mount>Under</mount>
			</accessorymounts>
			<useskill>Heavy Weapons</useskill>
			<range>Grenade Launchers</range>
			<source>SR5</source>
			<page>428</page>
		</weapon>
		<weapon>
			<id>e9bea546-f35d-4ecc-9d15-8b30df9bdb28</id>
			<name>Ares Alpha Grenade Launcher</name>
			<category>Underbarrel Weapons</category>
			<hide>yes</hide>
			<type>Ranged</type>
			<conceal>6</conceal>
			<accuracy>6</accuracy>
			<reach>0</reach>
			<damage>Grenade</damage>
			<ap>-</ap>
			<mode>SS</mode>
			<rc>0</rc>
			<ammo>6(c)</ammo>
			<ammocategory>Grenade Launchers</ammocategory>
			<avail>0</avail>
			<cost>0</cost>
			<allowaccessory>true</allowaccessory>
			<accessorymounts>
				<mount>Stock</mount>
				<mount>Side</mount>
				<mount>Internal</mount>
				<mount>Barrel</mount>
				<mount>Top</mount>
				<mount>Under</mount>
			</accessorymounts>
			<useskill>Heavy Weapons</useskill>
			<range>Grenade Launchers</range>
			<source>SR5</source>
			<page>428</page>
		</weapon>
		<!-- End Region -->
		<!-- Region Run and Gun -->
		<weapon>
			<id>74e0b1e5-2449-4075-9b0d-eb0d8383033b</id>
			<name>HK XM30 Grenade Launcher</name>
			<category>Underbarrel Weapons</category>
			<hide>yes</hide>
			<type>Ranged</type>
			<conceal>6</conceal>
			<spec>Grenade Launchers</spec>
			<accuracy>4</accuracy>
			<reach>0</reach>
			<damage>Grenade</damage>
			<ap>-</ap>
			<mode>SS</mode>
			<rc>0</rc>
			<ammo>6(c)</ammo>
			<ammocategory>Grenade Launchers</ammocategory>
			<avail>0</avail>
			<cost>0</cost>
			<allowaccessory>true</allowaccessory>
			<accessorymounts>
				<mount>Stock</mount>
				<mount>Side</mount>
				<mount>Internal</mount>
				<mount>Barrel</mount>
				<mount>Top</mount>
				<mount>Under</mount>
			</accessorymounts>
			<accessories>
				<accessory><name>Shock Pad</name></accessory>
				<accessory><name>Imaging Scope</name></accessory>
				<accessory><name>Smartgun System, Internal</name></accessory>
			</accessories>
			<useskill>Heavy Weapons</useskill>
			<range>Grenade Launchers</range>
			<source>RG</source>
			<page>37</page>
		</weapon>
		<weapon>
			<id>232dfc49-21ad-4b90-b05f-e5523b3ee142</id>
			<name>Nissan Optiumum II Shotgun</name>
			<category>Underbarrel Weapons</category>
			<hide>yes</hide>
			<type>Ranged</type>
			<conceal>6</conceal>
			<spec>Shotguns</spec>
			<accuracy>4</accuracy>
			<reach>0</reach>
			<damage>10P</damage>
			<ap>-1</ap>
			<mode>SA</mode>
			<rc>0</rc>
			<ammo>5(m)</ammo>
			<ammocategory>Shotguns</ammocategory>
			<avail>0</avail>
			<cost>0</cost>
			<allowaccessory>true</allowaccessory>
			<accessorymounts>
				<mount>Stock</mount>
				<mount>Side</mount>
				<mount>Internal</mount>
				<mount>Barrel</mount>
				<mount>Top</mount>
				<mount>Under</mount>
			</accessorymounts>
			<accessories>
				<accessory><name>Shock Pad</name></accessory>
				<accessory><name>Smartgun System, Internal</name></accessory>
			</accessories>
			<useskill>Longarms</useskill>
			<range>Shotguns</range>
			<source>RG</source>
			<page>38</page>
		</weapon>
		<!-- End Region -->
		<!-- Region Sail Away, Sweet Sister -->
		<weapon>
			<id>3a91672e-0588-45a6-b225-149624e813ac</id>
			<name>Ares Predator III</name>
			<category>Heavy Pistols</category>
			<type>Ranged</type>
			<conceal>0</conceal>
			<spec>Semi-Automatics</spec>
			<accuracy>5</accuracy>
			<reach>0</reach>
			<damage>7P</damage>
			<ap>-1</ap>
			<mode>SA</mode>
			<rc>0</rc>
			<ammo>15(c)</ammo>
			<avail>6R</avail>
			<cost>600</cost>
			<allowaccessory>true</allowaccessory>
			<accessorymounts>
				<mount>Barrel</mount>
				<mount>Top</mount>
				<mount>Stock</mount>
				<mount>Side</mount>
			</accessorymounts>
			<source>SASS</source>
			<page>31</page>
		</weapon>
		<weapon>
			<id>793034c5-61b9-4a91-beea-eb7c671ee956</id>
			<name>Vibro Knife</name>
			<category>Blades</category>
			<type>Melee</type>
			<conceal>-2</conceal>
			<spec>Knives</spec>
			<accuracy>5</accuracy>
			<reach>0</reach>
			<damage>(STR+2)P</damage>
			<ap>-2</ap>
			<mode>0</mode>
			<rc>0</rc>
			<ammo>0</ammo>
			<avail>6R</avail>
			<cost>1000</cost>
			<allowaccessory>true</allowaccessory>
			<source>SASS</source>
			<page>31</page>
		</weapon>
		<weapon>
			<id>a5a300fd-d9fa-41dc-a792-2f96015cbe8a</id>
			<name>Vibro Sword</name>
			<category>Blades</category>
			<type>Melee</type>
			<conceal>6</conceal>
			<spec>Swords</spec>
			<accuracy>6</accuracy>
			<reach>1</reach>
			<damage>(STR+4)P</damage>
			<ap>-2</ap>
			<mode>0</mode>
			<rc>0</rc>
			<ammo>0</ammo>
			<avail>8F</avail>
			<cost>2000</cost>
			<allowaccessory>true</allowaccessory>
			<source>SASS</source>
			<page>31</page>
		</weapon>
		<!-- End Region -->
		<!-- Region Run Faster -->
		<!-- Region Metagenetic Weapons -->
		<weapon>
			<id>4b987699-ed39-479d-a02c-046ff7d05a9b</id>
			<name>Digging Claws</name>
			<category>Quality</category>
			<type>Melee</type>
			<conceal>0</conceal>
      <hide>yes</hide>
			<accuracy>Physical</accuracy>
			<reach>0</reach>
			<damage>(STR)P</damage>
			<ap>+1</ap>
			<mode>0</mode>
			<rc>0</rc>
			<ammo>0</ammo>
			<avail>0</avail>
			<cost>0</cost>
			<allowaccessory>false</allowaccessory>
			<useskill>Unarmed Combat</useskill>
			<source>RF</source>
			<page>113</page>
		</weapon>
		<weapon>
			<id>18f07622-bdb4-4008-832e-be988fa0a5cd</id>
			<name>Razor Claws</name>
			<category>Quality</category>
			<type>Melee</type>
      <hide>yes</hide>
			<conceal>0</conceal>
			<accuracy>Physical</accuracy>
			<reach>0</reach>
			<damage>(STR+1)P</damage>
			<ap>-1</ap>
			<mode>0</mode>
			<rc>0</rc>
			<ammo>0</ammo>
			<avail>0</avail>
			<cost>0</cost>
			<allowaccessory>false</allowaccessory>
			<useskill>Unarmed Combat</useskill>
			<source>RF</source>
			<page>113</page>
		</weapon>
		<weapon>
			<id>28652d27-e400-4764-acde-36746b5b3ef1</id>
			<name>Retractable Claws</name>
			<category>Quality</category>
			<type>Melee</type>
      <hide>yes</hide>
			<conceal>0</conceal>
			<accuracy>Physical</accuracy>
			<reach>0</reach>
			<damage>(STR+1)P</damage>
			<ap>-1</ap>
			<mode>0</mode>
			<rc>0</rc>
			<ammo>0</ammo>
			<avail>0</avail>
			<cost>0</cost>
			<allowaccessory>false</allowaccessory>
			<useskill>Unarmed Combat</useskill>
			<source>RF</source>
			<page>113</page>
		</weapon>
		<weapon>
			<id>d8ce8d26-bccb-4107-aa90-3dd88af14d41</id>
			<name>Raptor Beak</name>
			<category>Quality</category>
			<type>Melee</type>
      <hide>yes</hide>
			<conceal>0</conceal>
			<accuracy>Physical</accuracy>
			<reach>0</reach>
			<damage>(STR+2)P</damage>
			<ap>-2</ap>
			<mode>0</mode>
			<rc>0</rc>
			<ammo>0</ammo>
			<avail>0</avail>
			<cost>0</cost>
			<allowaccessory>false</allowaccessory>
			<useskill>Unarmed Combat</useskill>
			<source>RF</source>
			<page>112</page>
		</weapon>
		<weapon>
			<id>847c2843-717f-4192-bad9-df21ffd4083b</id>
			<name>Fangs</name>
			<category>Quality</category>
			<type>Melee</type>
      <hide>yes</hide>
			<conceal>0</conceal>
			<accuracy>Physical</accuracy>
			<reach>-1</reach>
			<damage>(STR+1)P</damage>
			<ap>-</ap>
			<mode>0</mode>
			<rc>0</rc>
			<ammo>0</ammo>
			<avail>0</avail>
			<cost>0</cost>
			<allowaccessory>false</allowaccessory>
			<useskill>Unarmed Combat</useskill>
			<source>RF</source>
			<page>115</page>
		</weapon>
		<weapon>
			<id>63bb72d2-977f-4ea3-b119-898186d2c299</id>
			<name>Functional Tail (Thagomizer)</name>
			<category>Quality</category>
			<type>Melee</type>
      <hide>yes</hide>
			<conceal>0</conceal>
			<accuracy>Physical</accuracy>
			<reach>1</reach>
			<damage>(STR+3)P</damage>
			<ap>-1</ap>
			<mode>0</mode>
			<rc>0</rc>
			<ammo>0</ammo>
			<avail>0</avail>
			<cost>0</cost>
			<allowaccessory>false</allowaccessory>
			<useskill>Exotic Melee Weapon</useskill>
			<source>RF</source>
			<page>115</page>
		</weapon>
		<weapon>
			<id>c847a859-8a72-4a1b-acb5-201ddc66fe73</id>
			<name>Goring Horns</name>
			<category>Quality</category>
			<type>Melee</type>
      <hide>yes</hide>
			<conceal>0</conceal>
			<accuracy>Physical</accuracy>
			<reach>0</reach>
			<damage>(STR+2)P</damage>
			<ap>-1</ap>
			<mode>0</mode>
			<rc>0</rc>
			<ammo>0</ammo>
			<avail>0</avail>
			<cost>0</cost>
			<allowaccessory>false</allowaccessory>
			<useskill>Exotic Melee Weapon</useskill>
			<source>RF</source>
			<page>115</page>
		</weapon>	
		<weapon>
			<id>54048c9d-854e-41b5-b493-6aa863da8fbd</id>
			<name>Larger Tusks</name>
			<category>Quality</category>
			<type>Melee</type>
      <hide>yes</hide>
			<conceal>0</conceal>
			<accuracy>Physical</accuracy>
			<reach>0</reach>
			<damage>(STR+2)P</damage>
			<ap>-</ap>
			<mode>0</mode>
			<rc>0</rc>
			<ammo>0</ammo>
			<avail>0</avail>
			<cost>0</cost>
			<allowaccessory>false</allowaccessory>
			<useskill>Unarmed Combat</useskill>
			<source>RF</source>
			<page>115</page>
		</weapon>	
		<weapon>
			<id>1cdc0732-eb63-42c4-b8f4-cdf0e2d7c67c</id>
			<name>Proboscis</name>
			<category>Quality</category>
			<type>Melee</type>
      <hide>yes</hide>
			<conceal>0</conceal>
			<accuracy>Physical</accuracy>
			<reach>0</reach>
			<damage>(STR-1)P</damage>
			<ap>+1</ap>
			<mode>0</mode>
			<rc>0</rc>
			<ammo>0</ammo>
			<avail>0</avail>
			<cost>0</cost>
			<allowaccessory>false</allowaccessory>
			<useskill>Unarmed Combat</useskill>
			<source>RF</source>
			<page>118</page>
		</weapon>	
		<weapon>
			<id>e4124dde-69f2-4322-884a-620ba7792b82</id>
			<name>Kick (Centaur)</name>
			<category>Quality</category>
			<type>Melee</type>
      <hide>yes</hide>
			<conceal>0</conceal>
			<accuracy>Physical</accuracy>
			<reach>1</reach>
			<damage>(STR+2)P</damage>
			<ap>+1</ap>
			<mode>0</mode>
			<rc>0</rc>
			<ammo>0</ammo>
			<avail>0</avail>
			<cost>0</cost>
			<allowaccessory>false</allowaccessory>
			<useskill>Unarmed Combat</useskill>
			<source>RF</source>
			<page>105</page>
		</weapon>
		<weapon>
			<id>e9dd389a-df19-4b1f-981f-342d23f2e506</id>
			<name>Bite (Infected)</name>
			<category>Quality</category>
			<type>Melee</type>
      <hide>yes</hide>
			<conceal>0</conceal>
			<accuracy>Physical</accuracy>
			<reach>-1</reach>
			<damage>(STR+1)P</damage>
			<ap>-1</ap>
			<mode>0</mode>
			<rc>0</rc>
			<ammo>0</ammo>
			<avail>0</avail>
			<cost>0</cost>
			<allowaccessory>false</allowaccessory>
			<useskill>Unarmed Combat</useskill>
			<source>RF</source>
			<page>137</page>
		</weapon>
		<weapon>
			<id>e9dd389a-df19-4b1f-981f-342d23f2e506</id>
			<name>Bite (Naga)</name>
			<category>Quality</category>
			<type>Melee</type>
      <hide>yes</hide>
			<conceal>0</conceal>
			<accuracy>Physical</accuracy>
			<reach>-1</reach>
			<damage>(STR+1)P</damage>
			<ap>-2</ap>
			<mode>0</mode>
			<rc>0</rc>
			<ammo>0</ammo>
			<avail>0</avail>
			<cost>0</cost>
			<allowaccessory>false</allowaccessory>
			<useskill>Unarmed Combat</useskill>
			<source>RF</source>
			<page>105</page>
		</weapon>
		<weapon>
			<id>30e8dab2-f435-4169-be3c-7e53a7840010</id>
			<name>Claws (Sasquatch)</name>
			<category>Quality</category>
			<type>Melee</type>
      <hide>yes</hide>
			<conceal>0</conceal>
			<accuracy>Physical</accuracy>
			<reach>1</reach>
			<damage>(STR+1)P</damage>
			<ap>0</ap>
			<mode>0</mode>
			<rc>0</rc>
			<ammo>0</ammo>
			<avail>0</avail>
			<cost>0</cost>
			<allowaccessory>false</allowaccessory>
			<useskill>Unarmed Combat</useskill>
			<source>RF</source>
			<page>105</page>
		</weapon>
		<!--End Region -->
		<!--End Region -->
		<!-- Region Chrome Flesh-->
		<!-- Region Chrome Flesh Cyber-Weapons -->
		<weapon>
			<id>0b43e7a8-892d-403a-a0e2-0d015556b1af</id>
			<name>Oral Slasher</name>
			<category>Cyberweapon</category>
			<hide>yes</hide>
			<type>Melee</type>
			<conceal>-4</conceal>
			<accuracy>Physical</accuracy>
			<reach>1</reach>
			<damage>6P</damage>
			<ap>-3</ap>
			<mode>0</mode>
			<rc>0</rc>
			<ammo>0</ammo>
			<avail>12R</avail>
			<cost>0</cost>
			<cyberware>yes</cyberware>
			<allowaccessory>true</allowaccessory>
			<useskill>Exotic Melee Weapon</useskill>
			<source>CF</source>
			<page>92</page>
		</weapon>
		<weapon>
			<id>a67facdd-fbd1-48dd-bb10-e5eaca69ec3d</id>
			<name>Flametosser</name>
			<category>Flamethrowers</category>
			<type>Ranged</type>
			<hide>yes</hide>
			<conceal>2</conceal>
			<accuracy>4</accuracy>
			<reach>0</reach>
			<damage>6P</damage>
			<ap>-6</ap>
			<mode>SA/BF</mode>
			<rc>0</rc>
			<ammo>5(m)</ammo>
			<avail>12F</avail>
			<cost>0</cost>
			<cyberware>yes</cyberware>
			<allowaccessory>true</allowaccessory>
			<useskill>Exotic Ranged Weapon</useskill>
			<range>Light Pistols</range>
			<source>CF</source>
			<page>91</page>
		</weapon>
		<weapon>
			<id>8a842089-5a2c-43ee-9613-7f3db793fa71</id>
			<name>Cyberfangs</name>
			<category>Cyberweapon</category>
			<type>Melee</type>
			<hide>yes</hide>
			<conceal>-4</conceal>
			<accuracy>Physical-2</accuracy>
			<reach>0</reach>
			<damage>(STR)P</damage>
			<ap>0</ap>
			<mode>0</mode>
			<rc>0</rc>
			<ammo>0</ammo>
			<avail>0</avail>
			<cost>0</cost>
			<cyberware>yes</cyberware>
			<allowaccessory>true</allowaccessory>
			<useskill>Unarmed Combat</useskill>
			<source>CF</source>
			<page>91</page>
		</weapon>
		<weapon>
			<id>D82CFA4C-DBEB-4CEA-977C-8849E97C0438</id>
			<name>Extreme Cyberimplant</name>
			<category>Cyberweapon</category>
			<type>Melee</type>
			<hide>yes</hide>
			<conceal>0</conceal>
			<accuracy>Physical</accuracy>
			<reach>0</reach>
			<damage>(STR+5)P</damage>
			<ap>0</ap>
			<mode>0</mode>
			<rc>0</rc>
			<ammo>0</ammo>
			<avail>0</avail>
			<cost>0</cost>
			<cyberware>yes</cyberware>
			<allowaccessory>true</allowaccessory>
			<useskill>Unarmed Combat</useskill>
			<source>CF</source>
			<page>91</page>
		</weapon>
		<weapon>
			<id>D82CFA4C-DBEB-4CEA-977C-8849E97C0438</id>
			<name>Junkyard Jaw</name>
			<category>Cyberweapon</category>
			<type>Melee</type>
			<hide>yes</hide>
			<conceal>0</conceal>
			<accuracy>Physical</accuracy>
			<reach>0</reach>
			<damage>(STR+3)P</damage>
			<ap>-6</ap>
			<mode>0</mode>
			<rc>0</rc>
			<ammo>0</ammo>
			<avail>0</avail>
			<cost>0</cost>
			<cyberware>yes</cyberware>
			<allowaccessory>true</allowaccessory>
			<useskill>Unarmed Combat</useskill>
			<source>CF</source>
			<page>91</page>
		</weapon>
		<!-- End Region -->
    <!--Region Chrome Flesh Bio-Weapons -->
		<weapon>
			<id>458A2ECB-725D-414B-B033-23C18C62E61B</id>
			<name>Claws (Bio-Weapon)</name>
			<category>Bio-Weapon</category>
			<hide>yes</hide>
			<type>Melee</type>
			<conceal>0</conceal>
			<accuracy>Physical</accuracy>
			<reach>0</reach>
			<damage>(STR+1)P</damage>
			<ap>-3</ap>
			<mode>0</mode>
			<rc>0</rc>
			<ammo>0</ammo>
			<avail>0</avail>
			<cost>0</cost>
			<allowaccessory>false</allowaccessory>
			<useskill>Unarmed Combat</useskill>
			<source>CF</source>
			<page>121</page>
		</weapon>
		<weapon>
			<id>458A2ECB-725D-414B-B033-23C18C62E61B</id>
			<name>Retractable Claws (Bio-Weapon)</name>
			<category>Bio-Weapon</category>
			<hide>yes</hide>
			<type>Melee</type>
			<conceal>0</conceal>
			<accuracy>Physical</accuracy>
			<reach>0</reach>
			<damage>(STR+1)P</damage>
			<ap>-3</ap>
			<mode>0</mode>
			<rc>0</rc>
			<ammo>0</ammo>
			<avail>0</avail>
			<cost>0</cost>
			<allowaccessory>false</allowaccessory>
			<useskill>Unarmed Combat</useskill>
			<source>CF</source>
			<page>121</page>
		</weapon>
		<weapon>
			<id>458A2ECB-725D-414B-B033-23C18C62E61B</id>
			<name>Electrical Discharge</name>
			<category>Bio-Weapon</category>
			<hide>yes</hide>
			<type>Melee</type>
			<conceal>0</conceal>
			<accuracy>Physical</accuracy>
			<reach>0</reach>
			<damage>1-8S(e) (Special)</damage>
			<ap>-4</ap>
			<mode>0</mode>
			<rc>0</rc>
			<ammo>0</ammo>
			<avail>0</avail>
			<cost>0</cost>
			<allowaccessory>false</allowaccessory>
			<useskill>Unarmed Combat</useskill>
			<source>CF</source>
			<page>122</page>
		</weapon>
		<weapon>
			<id>458A2ECB-725D-414B-B033-23C18C62E61B</id>
			<name>Fangs (Bio-Weapon)</name>
			<category>Bio-Weapon</category>
			<hide>yes</hide>
			<type>Melee</type>
			<conceal>0</conceal>
			<accuracy>3</accuracy>
			<reach>0</reach>
			<damage>(STR+2)P</damage>
			<ap>-4</ap>
			<mode>0</mode>
			<rc>0</rc>
			<ammo>0</ammo>
			<avail>0</avail>
			<cost>0</cost>
			<allowaccessory>false</allowaccessory>
			<useskill>Unarmed Combat</useskill>
			<source>CF</source>
			<page>121</page>
		</weapon>
    <weapon>
      <id>576770af-b5da-4b76-afdf-5559e7401e2d</id>
      <name>Retractable Fangs (Bio-Weapon)</name>
      <category>Bio-Weapon</category>
      <hide>yes</hide>
      <type>Melee</type>
			<conceal>0</conceal>
			<accuracy>3</accuracy>
			<reach>0</reach>
			<damage>(STR+2)P</damage>
			<ap>-4</ap>
			<mode>0</mode>
			<rc>0</rc>
			<ammo>0</ammo>
      <avail>0</avail>
      <cost>0</cost>
      <allowaccessory>false</allowaccessory>
      <useskill>Unarmed Combat</useskill>
      <source>CF</source>
      <page>121</page>
    </weapon>
		<weapon>
			<id>458A2ECB-725D-414B-B033-23C18C62E61B</id>
			<name>Horns (Bio-Weapon)</name>
			<category>Bio-Weapon</category>
			<hide>yes</hide>
			<type>Melee</type>
			<conceal>0</conceal>
			<accuracy>4</accuracy>
			<reach>0</reach>
			<damage>(STR+1)P</damage>
			<ap>-4</ap>
			<mode>0</mode>
			<rc>0</rc>
			<ammo>0</ammo>
			<avail>0</avail>
			<cost>0</cost>
			<allowaccessory>false</allowaccessory>
			<useskill>Unarmed Combat</useskill>
			<source>CF</source>
			<page>121</page>
		</weapon>
		<weapon>
			<id>458A2ECB-725D-414B-B033-23C18C62E61B</id>
			<name>Large Stinger</name>
			<category>Bio-Weapon</category>
			<hide>yes</hide>
			<type>Melee</type>
			<conceal>0</conceal>
			<accuracy>Physical</accuracy>
			<reach>1</reach>
			<damage>(STR+3)P</damage>
			<ap>-4</ap>
			<mode>0</mode>
			<rc>0</rc>
			<ammo>0</ammo>
			<avail>0</avail>
			<cost>0</cost>
			<allowaccessory>false</allowaccessory>
			<useskill>Unarmed Combat</useskill>
			<source>CF</source>
			<page>121</page>
		</weapon>
		<weapon>
			<id>458A2ECB-725D-414B-B033-23C18C62E61B</id>
			<name>Medium Stinger</name>
			<category>Bio-Weapon</category>
			<hide>yes</hide>
			<type>Melee</type>
			<conceal>0</conceal>
			<accuracy>Physical</accuracy>
			<reach>1</reach>
			<damage>(STR+2)P</damage>
			<ap>-2</ap>
			<mode>0</mode>
			<rc>0</rc>
			<ammo>0</ammo>
			<avail>0</avail>
			<cost>0</cost>
			<allowaccessory>false</allowaccessory>
			<useskill>Unarmed Combat</useskill>
			<source>CF</source>
			<page>121</page>
		</weapon>
		<weapon>
			<id>458A2ECB-725D-414B-B033-23C18C62E61B</id>
			<name>Horns (Bio-Weapon)</name>
			<category>Bio-Weapon</category>
			<hide>yes</hide>
			<type>Melee</type>
			<conceal>0</conceal>
			<accuracy>4</accuracy>
			<reach>0</reach>
			<damage>(STR+1)P</damage>
			<ap>-2</ap>
			<mode>0</mode>
			<rc>0</rc>
			<ammo>0</ammo>
			<avail>0</avail>
			<cost>0</cost>
			<allowaccessory>false</allowaccessory>
			<useskill>Unarmed Combat</useskill>
			<source>CF</source>
			<page>121</page>
		</weapon>
		<weapon>
			<id>458A2ECB-725D-414B-B033-23C18C62E61B</id>
			<name>Medium Tusk(s)</name>
			<category>Bio-Weapon</category>
			<hide>yes</hide>
			<type>Melee</type>
			<conceal>0</conceal>
			<accuracy>4</accuracy>
			<reach>0</reach>
			<damage>(STR)P</damage>
			<ap>-1</ap>
			<mode>0</mode>
			<rc>0</rc>
			<ammo>0</ammo>
			<avail>0</avail>
			<cost>0</cost>
			<allowaccessory>false</allowaccessory>
			<useskill>Unarmed Combat</useskill>
			<source>CF</source>
			<page>121</page>
		</weapon>
		<weapon>
			<id>458A2ECB-725D-414B-B033-23C18C62E61B</id>
			<name>Large Tusk(s)</name>
			<category>Bio-Weapon</category>
			<hide>yes</hide>
			<type>Melee</type>
			<conceal>0</conceal>
			<accuracy>4</accuracy>
			<reach>0</reach>
			<damage>(STR+1)P</damage>
			<ap>-2</ap>
			<mode>0</mode>
			<rc>0</rc>
			<ammo>0</ammo>
			<avail>0</avail>
			<cost>0</cost>
			<allowaccessory>false</allowaccessory>
			<useskill>Unarmed Combat</useskill>
			<source>CF</source>
			<page>121</page>
		</weapon>
		<weapon>
			<id>458A2ECB-725D-414B-B033-23C18C62E61B</id>
			<name>Raptor Foot</name>
			<category>Bio-Weapon</category>
			<hide>yes</hide>
			<type>Melee</type>
			<conceal>0</conceal>
			<accuracy>Physical-1</accuracy>
			<reach>0</reach>
			<damage>(STR+2)P</damage>
			<ap>-3</ap>
			<mode>0</mode>
			<rc>0</rc>
			<ammo>0</ammo>
			<avail>0</avail>
			<cost>0</cost>
			<allowaccessory>false</allowaccessory>
			<useskill>Unarmed Combat</useskill>
			<source>CF</source>
			<page>90</page>
		</weapon>
		<weapon>
			<id>458A2ECB-725D-414B-B033-23C18C62E61B</id>
			<name>Grapple Fist</name>
			<category>Bio-Weapon</category>
			<hide>yes</hide>
			<type>Ranged</type>
			<conceal>0</conceal>
			<spec>Grapple Gun</spec>
			<accuracy>3</accuracy>
			<reach>0</reach>
			<damage>7S</damage>
			<ap>-2</ap>
			<mode>SS</mode>
			<rc>0</rc>
			<ammo>1(ml)</ammo>
			<avail>0</avail>
			<cost>0</cost>
			<allowaccessory>False</allowaccessory>
			<useskill>Exotic Ranged Weapon</useskill>
			<range>Light Crossbows</range>
			<source>CF</source>
			<page>90</page>
		</weapon>
		<!-- End Region -->
		<!-- End Region-->
		<!-- Region Hard Targets -->
		<weapon>
			<id>3a60c3ee-9f6f-46cb-be2f-bec0bccc3318</id>
			<name>Tactical Grapple Gun</name>
			<category>Exotic Ranged Weapons</category>
			<type>Ranged</type>
			<conceal>6</conceal>
			<spec>Grapple Gun</spec>
			<accuracy>4</accuracy>
			<reach>0</reach>
			<damage>9S</damage>
			<ap>-2</ap>
			<mode>SS</mode>
			<rc>0</rc>
			<ammo>1(b)</ammo>
			<avail>15F</avail>
			<cost>10000</cost>
			<allowaccessory>true</allowaccessory>
			<accessories>
				<accessory>
					<name>Smartgun System, Internal</name>
				</accessory>
			</accessories>
			<range>Heavy Crossbows</range>
			<source>HT</source>
			<page>187</page>
		</weapon>
		<weapon>
			<id>a68d164d-4b79-47b9-ac89-4985ae18e882</id>
			<name>Sapphire Knife</name>
			<category>Blades</category>
			<type>Melee</type>
			<conceal>-2</conceal>
			<spec>Knives</spec>
			<accuracy>5</accuracy>
			<reach>0</reach>
			<damage>(STR+2)P</damage>
			<ap>-3</ap>
			<mode>0</mode>
			<rc>0</rc>
			<ammo>0</ammo>
			<avail>6R</avail>
			<cost>900</cost>
			<allowaccessory>true</allowaccessory>
			<source>HT</source>
			<page>179</page>
		</weapon>
		<weapon>
			<id>cbc5270f-5848-41cd-a723-e86a7f48cfb4</id>
			<name>Ceramic/Plasteel Knife</name>
			<category>Blades</category>
			<type>Melee</type>
			<conceal>-2</conceal>
			<spec>Knives</spec>
			<accuracy>5</accuracy>
			<reach>0</reach>
			<damage>(STR+1)P</damage>
			<ap>-1</ap>
			<mode>0</mode>
			<rc>0</rc>
			<ammo>0</ammo>
			<avail>4</avail>
			<cost>75</cost>
			<allowaccessory>true</allowaccessory>
			<source>HT</source>
			<page>179</page>
		</weapon>
		<weapon>
			<id>d036885b-4238-4ed7-ae9d-5dba97071e19</id>
			<name>Foot Blade</name>
			<category>Blades</category>
			<hide>yes</hide>
			<type>Melee</type>
			<conceal>0</conceal>
			<spec>Cyber Implants</spec>
			<accuracy>Physical</accuracy>
			<reach>0</reach>
			<damage>(STR+2)P</damage>
			<ap>0</ap>
			<mode>0</mode>
			<rc>0</rc>
			<ammo>0</ammo>
			<avail>0</avail>
			<cost>0</cost>
			<cyberware>yes</cyberware>
			<allowaccessory>true</allowaccessory>
			<useskill>Unarmed Combat</useskill>
			<source>HT</source>
			<page>185</page>
		</weapon>
		<weapon>
			<id>7b928bc3-c44e-4002-b8ac-17a2bdd01d5a</id>
			<name>Bone Spike I</name>
			<category>Blades</category>
			<hide>yes</hide>
			<type>Melee</type>
			<conceal>0</conceal>
			<spec>Cyber Implants</spec>
			<accuracy>Physical</accuracy>
			<reach>0</reach>
			<damage>(STR+2)P</damage>
			<ap>0</ap>
			<mode>0</mode>
			<rc>0</rc>
			<ammo>0</ammo>
			<avail>0</avail>
			<cost>0</cost>
			<cyberware>yes</cyberware>
			<allowaccessory>true</allowaccessory>
			<useskill>Unarmed Combat</useskill>
			<source>HT</source>
			<page>185</page>
		</weapon>
		<weapon>
			<id>2ef46f42-8890-48fd-bb94-67c34c12f0fb</id>
			<name>Bone Spike II</name>
			<category>Blades</category>
			<hide>yes</hide>
			<type>Melee</type>
			<conceal>0</conceal>
			<spec>Cyber Implants</spec>
			<accuracy>Physical</accuracy>
			<reach>0</reach>
			<damage>(STR+3)P</damage>
			<ap>0</ap>
			<mode>0</mode>
			<rc>0</rc>
			<ammo>0</ammo>
			<avail>0</avail>
			<cost>0</cost>
			<cyberware>yes</cyberware>
			<allowaccessory>true</allowaccessory>
			<useskill>Unarmed Combat</useskill>
			<source>HT</source>
			<page>185</page>
		</weapon>
		<weapon>
			<id>3babb9d3-a3bb-4c8f-96ce-73f27b6ec7a6</id>
			<name>Bone Spike III</name>
			<category>Blades</category>
			<hide>yes</hide>
			<type>Melee</type>
			<conceal>0</conceal>
			<spec>Cyber Implants</spec>
			<accuracy>Physical</accuracy>
			<reach>0</reach>
			<damage>(STR+4)P</damage>
			<ap>0</ap>
			<mode>0</mode>
			<rc>0</rc>
			<ammo>0</ammo>
			<avail>0</avail>
			<cost>0</cost>
			<cyberware>yes</cyberware>
			<allowaccessory>true</allowaccessory>
			<useskill>Unarmed Combat</useskill>
			<source>HT</source>
			<page>185</page>
		</weapon>
		<weapon>
			<id>9434fb76-1d7f-463e-b377-b7c07e2a18e2</id>
			<name>Cougar Collapsible Spear</name>
			<category>Blades</category>
			<type>Melee</type>
			<conceal>4</conceal>
			<spec>Swords</spec>
			<accuracy>5</accuracy>
			<reach>3</reach>
			<damage>(STR+3)P</damage>
			<ap>-2</ap>
			<mode>0</mode>
			<rc>0</rc>
			<ammo>0</ammo>
			<avail>14R</avail>
			<cost>1250</cost>
			<allowaccessory>true</allowaccessory>
			<source>HT</source>
			<page>180</page>
		</weapon>
		<weapon>
			<id>6967eea2-01f8-4931-a59f-d2cd64419561</id>
			<name>Collapsible Scythe</name>
			<category>Blades</category>
			<type>Melee</type>
			<conceal>4</conceal>
			<spec>Swords</spec>
			<accuracy>5</accuracy>
			<reach>2</reach>
			<damage>(STR+2)P</damage>
			<ap>-2</ap>
			<mode>0</mode>
			<rc>0</rc>
			<ammo>0</ammo>
			<avail>16R</avail>
			<cost>2350</cost>
			<allowaccessory>true</allowaccessory>
			<source>HT</source>
			<page>183</page>
		</weapon>
		<weapon>
			<id>023bb6db-4c14-470b-a063-9df1adf31a00</id>
			<name>Victorinox Collapsible Hatchet</name>
			<category>Blades</category>
			<type>Melee</type>
			<conceal>4</conceal>
			<spec>Swords</spec>
			<accuracy>5</accuracy>
			<reach>1</reach>
			<damage>(STR+2)P</damage>
			<ap>-1</ap>
			<mode>0</mode>
			<rc>0</rc>
			<ammo>0</ammo>
			<avail>4</avail>
			<cost>250</cost>
			<allowaccessory>true</allowaccessory>
			<source>HT</source>
			<page>179</page>
		</weapon>
		<weapon>
			<id>4225b0c1-2da0-4dd9-9c98-2136a57946cf</id>
			<name>Throwing Syringe</name>
			<category>Gear</category>
			<type>Ranged</type>
			<conceal>-2</conceal>
			<accuracy>Physical</accuracy>
			<reach>0</reach>
			<damage>(STR-2)P</damage>
			<ap>-1</ap>
			<mode>0</mode>
			<rc>0</rc>
			<ammo>0</ammo>
			<avail>6F</avail>
			<cost>40</cost>
			<allowaccessory>true</allowaccessory>
			<useskill>Exotic Ranged Weapons</useskill>
			<range>Aerodynamic Grenade</range>
			<source>HT</source>
			<page>183</page>
		</weapon>
		<weapon>
			<id>1c738c1d-7abc-4756-a683-f5bf92902671</id>
			<name>Cavalier Arms Adder Silvergun</name>
			<category>Light Pistols</category>
			<type>Ranged</type>
			<conceal>-2</conceal>
			<spec>Semi-Automatics</spec>
			<accuracy>5</accuracy>
			<reach>0</reach>
			<damage>8P(f)</damage>
			<ap>+5</ap>
			<mode>SA</mode>
			<rc>0</rc>
			<ammo>20(c)</ammo>
			<avail>7F</avail>
			<cost>320</cost>
			<allowaccessory>true</allowaccessory>
			<accessorymounts>
				<mount>Barrel</mount>
				<mount>Top</mount>
				<mount>Stock</mount>
				<mount>Side</mount>
			</accessorymounts>
			<source>HT</source>
			<page>178</page>
		</weapon>
		<weapon>
			<id>a1b5cec9-e14d-4b4d-8377-436af40b09cd</id>
			<name>Flame Bracer</name>
			<category>Exotic Ranged Weapons</category>
			<type>Ranged</type>
			<conceal>-5</conceal>
			<accuracy>4</accuracy>
			<reach>0</reach>
			<damage>6P(fire)</damage>
			<ap>-6</ap>
			<mode>SS</mode>
			<rc>0</rc>
			<ammo>2(c)</ammo>
			<avail>8F</avail>
			<cost>775</cost>
			<allowaccessory>true</allowaccessory>
			<useskill>Exotic Ranged Weapon</useskill>
			<range>Tasers</range>
			<source>HT</source>
			<page>184</page>
		</weapon>
		<weapon>
			<id>82aa8d25-179a-4c21-9a3c-61a171705f65</id>
			<name>Shiawase Arms Simoom</name>
			<category>Exotic Ranged Weapons</category>
			<hide>yes</hide>
			<type>Ranged</type>
			<conceal>-4</conceal>
			<accuracy>5</accuracy>
			<reach>0</reach>
			<damage>6P</damage>
			<ap>0</ap>
			<mode>SA/FA</mode>
			<rc>0</rc>
			<ammo>6(ml)</ammo>
			<avail>14R</avail>
			<cost>0</cost>
			<allowaccessory>true</allowaccessory>
			<useskill>Exotic Ranged Weapon</useskill>
			<range>Light Pistols</range>
			<source>HT</source>
			<page>184</page>
		</weapon>
		<weapon>
			<id>176ab92a-0c00-48fe-a994-668903407fbf</id>
			<name>Ares Armatus</name>
			<category>Exotic Ranged Weapons</category>
			<type>Ranged</type>
			<conceal>+4</conceal>
			<accuracy>5</accuracy>
			<reach>0</reach>
			<damage>6P</damage>
			<ap>-5</ap>
			<mode>SA</mode>
			<rc>0</rc>
			<ammo>10(c)</ammo>
			<avail>20F</avail>
			<cost>19000</cost>
			<allowaccessory>true</allowaccessory>
			<accessorymounts>
				<mount>Top</mount>
				<mount>Under</mount>
			</accessorymounts>
			<useskill>Exotic Ranged Weapon</useskill>
			<range>Shotgun</range>
			<source>HT</source>
			<page>184</page>
		</weapon>
		<weapon>
			<id>7aa56de0-e709-4a0e-aadb-fbcdd2fcfeb0</id>
			<name>Plasteel Toe Boots</name>
			<category>Unarmed</category>
			<type>Melee</type>
			<conceal>0</conceal>
			<accuracy>Physical</accuracy>
			<reach>0</reach>
			<damage>(STR+1)P</damage>
			<ap>-</ap>
			<mode>0</mode>
			<rc>0</rc>
			<ammo>0</ammo>
			<avail>2</avail>
			<cost>200</cost>
			<allowaccessory>true</allowaccessory>
			<useskill>Unarmed Combat</useskill>
			<source>HT</source>
			<page>179</page>
		</weapon>
		<weapon>
			<id>431b07eb-8eb8-4091-a47c-5ffe8736bb50</id>
			<name>Colt Manhunter</name>
			<category>Heavy Pistols</category>
			<type>Ranged</type>
			<conceal>0</conceal>
			<spec>Semi-Automatics</spec>
			<accuracy>5</accuracy>
			<reach>0</reach>
			<damage>8P</damage>
			<ap>-1</ap>
			<mode>SA</mode>
			<rc>0</rc>
			<ammo>16(c)</ammo>
			<avail>5R</avail>
			<cost>700</cost>
			<allowaccessory>true</allowaccessory>
			<accessorymounts>
				<mount>Barrel</mount>
				<mount>Top</mount>
				<mount>Stock</mount>
				<mount>Side</mount>
			</accessorymounts>
			<accessories>
				<accessory>
					<name>Holographic Sight</name>
				</accessory>
			</accessories>
			<source>HT</source>
			<page>178</page>
		</weapon>
		<weapon>
			<id>d36e75cc-73bc-4de3-9d9c-a236284e9d76</id>
			<name>Lemat 2072</name>
			<category>Heavy Pistols</category>
			<type>Ranged</type>
			<conceal>0</conceal>
			<spec>Semi-Automatics</spec>
			<accuracy>5</accuracy>
			<reach>0</reach>
			<damage>8P</damage>
			<ap>-1</ap>
			<mode>SA</mode>
			<rc>0</rc>
			<ammo>9(cy)</ammo>
			<avail>8R</avail>
			<cost>1080</cost>
			<allowaccessory>true</allowaccessory>
			<underbarrels>
				<underbarrel>Lemat 2072 (Shotgun Barrel)</underbarrel>
			</underbarrels>
			<accessorymounts>
				<mount>Barrel</mount>
				<mount>Top</mount>
				<mount>Stock</mount>
				<mount>Side</mount>
			</accessorymounts>
			<accessories>
				<accessory>
					<name>Ammo Skip</name>
				</accessory>
			</accessories>
			<source>HT</source>
			<page>178</page>
		</weapon>
		<weapon>
			<id>e6c0ceab-ac8f-4b69-bb00-8f6e05396a64</id>
			<name>Lemat 2072 (Shotgun Barrel)</name>
			<category>Heavy Pistols</category>
			<hide>yes</hide>
			<type>Ranged</type>
			<conceal>0</conceal>
			<spec>Semi-Automatics</spec>
			<accuracy>5</accuracy>
			<reach>0</reach>
			<damage>10P(f)</damage>
			<ap>+4</ap>
			<mode>SS</mode>
			<rc>0</rc>
			<ammo>1(b)</ammo>
			<avail>0</avail>
			<cost>0</cost>
			<allowaccessory>false</allowaccessory>
			<accessorymounts />
			<source>HT</source>
			<page>178</page>
		</weapon>
		<!-- End Region -->
		<!-- Region Boston Lockdown-->
		<weapon>
			<id>21fb8d4f-5958-4fd9-996f-7e88ee0282c2</id>
			<name>Microwave Gun, High Frequency</name>
			<category>Exotic Ranged Weapons</category>
			<type>Ranged</type>
			<conceal>4</conceal>
			<spec>Microwave</spec>
			<accuracy>6</accuracy>
			<reach>0</reach>
			<damage>7P</damage>
			<ap>-6</ap>
			<mode>SS</mode>
			<rc>0</rc>
			<ammo>Internal source</ammo>
			<avail>20R</avail>
			<cost>1000000</cost>
			<allowaccessory>False</allowaccessory>
			<range>Light Pistols</range>
			<source>LCD</source>
			<page>209</page>
		</weapon>
		<weapon>
			<id>10fb69db-efd0-4f63-80a7-bda5ef0480a4</id>
			<name>Microwave Gun, Low Frequency</name>
			<category>Exotic Ranged Weapons</category>
			<type>Ranged</type>
			<conceal>4</conceal>
			<spec>Microwave</spec>
			<accuracy>4</accuracy>
			<reach>0</reach>
			<damage>10P</damage>
			<ap>0</ap>
			<mode>SS</mode>
			<rc>0</rc>
			<ammo>Internal source</ammo>
			<avail>20R</avail>
			<cost>1000000</cost>
			<allowaccessory>False</allowaccessory>
			<range>Light Pistols</range>
			<source>LCD</source>
			<page>209</page>
		</weapon>
		<weapon>
			<id>bb17f788-f4d2-4a32-a758-2ed47a1beb63</id>
			<name>Repeating Laser</name>
			<category>Laser Weapons</category>
			<type>Ranged</type>
			<conceal>6</conceal>
			<accuracy>7</accuracy>
			<reach>0</reach>
			<damage>7P</damage>
			<ap>-8</ap>
			<mode>SA/BF/FA</mode>
			<rc>0</rc>
			<ammo>10(c) or Internal source</ammo>
			<avail>16F</avail>
			<cost>1000000</cost>
			<allowaccessory>true</allowaccessory>
			<accessorymounts>
				<mount>Top</mount>
				<mount>Under</mount>
			</accessorymounts>
			<range>Submachine Guns</range>
			<source>LCD</source>
			<page>209</page>
		</weapon>
		<!-- End Region -->
		<!-- Region Shadows in Focus -->
		<!-- Region San Fancisco -->
		<weapon>
			<id>581fed02-2312-4a75-95ba-25215b12ab5f</id>
			<name>Colt Manhunter</name>
			<category>Heavy Pistols</category>
			<type>Ranged</type>
			<conceal>0</conceal>
			<spec>Semi-Automatics</spec>
			<accuracy>5</accuracy>
			<reach>0</reach>
			<damage>8P</damage>
			<ap>-1</ap>
			<mode>SA</mode>
			<rc>0</rc>
			<ammo>16(c)</ammo>
			<avail>5R</avail>
			<cost>700</cost>
			<allowaccessory>true</allowaccessory>
			<accessorymounts>
				<mount>Barrel</mount>
				<mount>Top</mount>
				<mount>Stock</mount>
				<mount>Side</mount>
			</accessorymounts>
			<accessories>
				<accessory>
					<name>Laser Sight</name>
				</accessory>
			</accessories>
			<source>SFM</source>
			<page>18</page>
		</weapon>
		<!-- End Region -->
		<!-- End Region -->
		<!-- Region Schattenhandbuch -->
		<weapon>
			<id>bb650f05-87ea-45de-bce4-ba1c4f9e98ed</id>
			<name>Mannlicher Marpingen Pro D (Shotgun Barrels)</name>
			<category>Shotguns</category>
			<hide>yes</hide>
			<type>Ranged</type>
			<conceal>6</conceal>
			<spec>Shotguns</spec>
			<accuracy>3</accuracy>
			<reach>0</reach>
			<damage>10P</damage>
			<ap>-1</ap>
			<mode>SS</mode>
			<rc>0</rc>
			<ammo>10(c)</ammo>
			<avail>0</avail>
			<cost>0</cost>
			<allowaccessory>false</allowaccessory>
			<accessorymounts />
			<accessories />
			<useskill>Longarms</useskill>
			<range>Shotguns (flechette)</range>
			<source>SHB</source>
			<page>0</page>
		</weapon>
		<weapon>
			<id>026343e0-f47d-4c5a-905d-bbbc2411b5da</id>
			<name>Mannlicher Marpingen Pro D</name>
			<category>Sporting Rifles</category>
			<type>Ranged</type>
			<conceal>6</conceal>
			<spec>Sporting Rifles</spec>
			<accuracy>3</accuracy>
			<reach>0</reach>
			<damage>11P</damage>
			<ap>-4</ap>
			<mode>SA</mode>
			<rc>1</rc>
			<ammo>6(m)</ammo>
			<avail>5R</avail>
			<cost>1800</cost>
			<underbarrels>
				<underbarrel>Mannlicher Marpingen Pro D (Shotgun Barrels)</underbarrel>
			</underbarrels>
			<allowaccessory>true</allowaccessory>
			<accessorymounts>
				<mount>Stock</mount>
				<mount>Side</mount>
				<mount>Internal</mount>
				<mount>Barrel</mount>
				<mount>Top</mount>
				<mount>Under</mount>
			</accessorymounts>
			<accessories>
				<accessory>
					<name>Slide Mount</name>
				</accessory>
			</accessories>
			<useskill>Longarms</useskill>
			<range>Sniper Rifles</range>
			<source>SHB</source>
			<page>0</page>
		</weapon>
		<weapon>
			<id>5c04009f-7858-4c9a-bc9e-d21880e420cf</id>
			<name>HK MP75</name>
			<category>Submachine Guns</category>
			<type>Ranged</type>
			<conceal>6</conceal>
			<accuracy>6</accuracy>
			<reach>0</reach>
			<damage>9P</damage>
			<ap>-1</ap>
			<mode>SA/BF/FA</mode>
			<rc>2</rc>
			<ammo>30(c)</ammo>
			<avail>12F</avail>
			<cost>1000</cost>
			<allowaccessory>true</allowaccessory>
			<accessorymounts>
				<mount>Stock</mount>
				<mount>Side</mount>
				<mount>Internal</mount>
				<mount>Barrel</mount>
				<mount>Top</mount>
				<mount>Under</mount>
			</accessorymounts>
			<accessories>
				<accessory>
					<name>Smartgun System, Internal</name>
				</accessory>
				<accessory>
					<name>Advanced Safety System, Basic</name>
				</accessory>
				<accessory>
					<name>Gas-Vent 2 System</name>
				</accessory>
				<useskill>Pistols</useskill>
				<range>Light Pistols</range>
			</accessories>
			<source>SHB</source>
			<page>0</page>
		</weapon>
		<weapon>
			<id>e8324402-ac55-49c8-8286-40486a5ec8b6</id>
			<name>Mannlicher Dirmingen SX BD: Shotgun Barrel</name>
			<category>Shotguns</category>
			<hide>yes</hide>
			<type>Ranged</type>
			<conceal>6</conceal>
			<spec>Shotguns</spec>
			<accuracy>3</accuracy>
			<reach>0</reach>
			<damage>13P</damage>
			<ap>0</ap>
			<mode>SS</mode>
			<rc>1</rc>
			<ammo>1(b)</ammo>
			<avail>0</avail>
			<cost>0</cost>
			<allowaccessory>false</allowaccessory>
			<accessorymounts />
			<useskill>Longarms</useskill>
			<range>Shotguns (flechette)</range>
			<source>SHB</source>
			<page>0</page>
		</weapon>
		<weapon>
			<id>4dee0b90-b3d0-41a8-a784-8c3342a69719</id>
			<name>Mannlicher Dirmingen SX BD</name>
			<category>Sporting Rifles</category>
			<type>Ranged</type>
			<conceal>6</conceal>
			<spec>Sporting Rifles</spec>
			<accuracy>3</accuracy>
			<reach>0</reach>
			<damage>11P</damage>
			<ap>-4</ap>
			<mode>SA</mode>
			<rc>1</rc>
			<ammo>6(m)</ammo>
			<avail>5R</avail>
			<cost>1800</cost>
			<underbarrels>
				<underbarrel>Mannlicher Dirmingen SX BD: Shotgun Barrel</underbarrel>
				<underbarrel>Mannlicher Dirmingen SX BD: Small Caliber</underbarrel>
			</underbarrels>
			<allowaccessory>true</allowaccessory>
			<accessorymounts>
				<mount>Stock</mount>
				<mount>Side</mount>
				<mount>Internal</mount>
				<mount>Barrel</mount>
				<mount>Top</mount>
				<mount>Under</mount>
			</accessorymounts>
			<useskill>Longarms</useskill>
			<range>Shotguns</range>
			<source>SHB</source>
			<page>0</page>
		</weapon>
		<weapon>
			<id>deaf5a3d-7428-4a58-be14-c8447716b0f8</id>
			<name>Mannlicher Dirmingen SX BD: Small Caliber</name>
			<category>Sporting Rifles</category>
			<hide>yes</hide>
			<type>Ranged</type>
			<conceal>6</conceal>
			<spec>Sporting Rifles</spec>
			<accuracy>3</accuracy>
			<reach>0</reach>
			<damage>11P</damage>
			<ap>-4</ap>
			<mode>SA</mode>
			<rc>1</rc>
			<ammo>6(m)</ammo>
			<avail>0</avail>
			<cost>0</cost>
			<allowaccessory>false</allowaccessory>
			<accessorymounts />
			<useskill>Longarms</useskill>
			<range>Light Pistols</range>
			<source>SHB</source>
			<page>0</page>
		</weapon>
		<weapon>
			<id>581ed592-9caa-41ea-aaf2-55cee20c94e7e</id>
			<name>Walther PP110</name>
			<category>Light Pistols</category>
			<type>Ranged</type>
			<conceal>0</conceal>
			<spec>Semi-Automatics</spec>
			<accuracy>5</accuracy>
			<reach>0</reach>
			<damage>8P</damage>
			<ap>-1</ap>
			<mode>SA</mode>
			<rc>0</rc>
			<ammo>16(c)</ammo>
			<avail>7R</avail>
			<cost>325</cost>
			<allowaccessory>true</allowaccessory>
			<accessorymounts>
				<mount>Barrel</mount>
				<mount>Top</mount>
				<mount>Stock</mount>
				<mount>Side</mount>
			</accessorymounts>
			<accessories>
				<accessory>
					<name>Flashlight, Standard</name>
				</accessory>
				<accessory>
					<name>Advanced Safety System, Basic</name>
				</accessory>
			</accessories>
			<useskill>Pistols</useskill>
			<range>Light Pistols</range>
			<source>SHB</source>
			<page>0</page>
		</weapon>
		<!-- End Region -->
	</weapons>
	<accessories>
		<!-- Region Shadowrun 5 -->
		<accessory>
			<id>d34a93a8-b695-4c46-8e34-0948df68d44f</id>
			<name>Silencer, Ares Light Fire 70</name>
			<mount>Barrel</mount>
			<rating>0</rating>
			<avail>6F</avail>
			<cost>750</cost>
			<required>
				<weapondetails>
					<name>Ares Light Fire 70</name>
				</weapondetails>
			</required>
			<source>SR5</source>
			<page>425</page>
		</accessory>
		<accessory>
			<id>4026650e-ecd3-4514-b2c6-d03dc1d466b5</id>
			<name>Silencer, Ares Light Fire 75</name>
			<mount>Barrel</mount>
			<rating>0</rating>
			<avail>6F</avail>
			<cost>0</cost>
			<required>
				<weapondetails>
					<name>Ares Light Fire 75</name>
				</weapondetails>
			</required>
			<source>SR5</source>
			<page>425</page>
		</accessory>
		<accessory>
			<id>294a6b30-6e1c-4b7d-8e93-10964647c2dd</id>
			<name>Airburst Link</name>
			<mount/>
			<rating>0</rating>
			<avail>6R</avail>
			<cost>600</cost>
			<required>
				<weapondetails>
					<OR>
						<category>Grenade Launchers</category>
						<spec>Grenade Launchers</spec>
						<spec2>Grenade Launchers</spec2>
						<ammocategory>Grenade Launchers</ammocategory>
						<category>Missile Launchers</category>
						<spec>Missile Launchers</spec>
						<spec2>Missile Launchers</spec2>
						<ammocategory>Missile Launchers</ammocategory>
					</OR>
				</weapondetails>
			</required>
			<source>SR5</source>
			<page>431</page>
		</accessory>
		<accessory>
			<id>6e06df00-95b8-450f-9f2a-4a86c582d342</id>
			<name>Bipod</name>
			<mount>Under</mount>
			<rc>2</rc>
			<rating>0</rating>
			<rcgroup>1</rcgroup>
			<avail>2</avail>
			<cost>200</cost>
			<source>SR5</source>
			<page>431</page>
		</accessory>
		<accessory>
			<id>7f66a669-917a-4423-bd83-cf0e0a1fb2a8</id>
			<name>Concealable Holster</name>
			<mount/>
			<rating>0</rating>
			<conceal>-1</conceal>
			<avail>2</avail>
			<cost>150</cost>
			<required>
				<weapondetails>
					<conceal operation="lessthanequals">0</conceal>
				</weapondetails>
			</required>
			<source>SR5</source>
			<page>431</page>
		</accessory>
		<accessory>
			<id>f46b623b-75b5-4947-a3e4-baa2930749bf</id>
			<name>Gas-Vent 1 System</name>
			<mount>Barrel</mount>
			<rc>1</rc>
			<rating>0</rating>
			<avail>3R</avail>
			<cost>200</cost>
			<source>SR5</source>
			<page>431</page>
		</accessory>
		<accessory>
			<id>b3827611-f631-461e-8660-e744593ba2d2</id>
			<name>Gas-Vent 2 System</name>
			<mount>Barrel</mount>
			<rc>2</rc>
			<rating>0</rating>
			<avail>6R</avail>
			<cost>400</cost>
			<source>SR5</source>
			<page>431</page>
		</accessory>
		<accessory>
			<id>6b06cf52-04fa-4034-bb10-2bcdd58c4bfb</id>
			<name>Gas-Vent 3 System</name>
			<mount>Barrel</mount>
			<rc>3</rc>
			<rating>0</rating>
			<avail>9R</avail>
			<cost>600</cost>
			<source>SR5</source>
			<page>431</page>
		</accessory>
		<accessory>
			<id>baecb236-6b4a-4f7d-b9c4-25212f115d4a</id>
			<name>Gyro Mount</name>
			<mount>Under</mount>
			<rc>6</rc>
			<rating>0</rating>
			<rcgroup>1</rcgroup>
			<avail>7</avail>
			<cost>1400</cost>
			<source>SR5</source>
			<page>432</page>
		</accessory>
		<accessory>
			<id>7ca0c689-a05e-4377-ae44-3dc15abe2ee2</id>
			<name>Hidden Gun Arm Slide</name>
			<mount/>
			<rating>0</rating>
			<conceal>-1</conceal>
			<avail>4R</avail>
			<cost>350</cost>
			<required>
				<weapondetails>
					<conceal operation="lessthanequals">-2</conceal>
				</weapondetails>
			</required>
			<source>SR5</source>
			<page>432</page>
		</accessory>
		<accessory>
			<id>2905095e-937e-4dbc-aa56-3b66676e1559</id>
			<name>Imaging Scope</name>
			<mount>Top</mount>
			<rating>0</rating>
			<avail>2</avail>
			<cost>300</cost>
			<gears>
				<usegear>Camera, Micro</usegear>
				<usegear>Vision Magnification</usegear>
			</gears>
			<allowgear>
				<gearcategory>Vision Enhancements</gearcategory>
			</allowgear>
			<source>SR5</source>
			<page>432</page>
		</accessory>
		<accessory>
			<id>521f9c2e-dfb2-42a6-b707-9808ae4885de</id>
			<name>Laser Sight</name>
			<mount>Top/Under</mount>
			<accuracy>1</accuracy>
			<rating>0</rating>
			<avail>2</avail>
			<cost>125</cost>
			<source>SR5</source>
			<page>432</page>
		</accessory>
		<accessory>
			<id>12e3bb7f-0058-4c9f-ba36-3a865d52b5a0</id>
			<name>Periscope</name>
			<mount>Top</mount>
			<rating>0</rating>
			<avail>3</avail>
			<cost>70</cost>
			<source>SR5</source>
			<page>432</page>
		</accessory>
		<accessory>
			<id>18e18bbc-f287-4455-bedf-ba349779a4cb</id>
			<name>Quick-Draw Holster</name>
			<mount/>
			<rating>0</rating>
			<avail>4</avail>
			<cost>175</cost>
			<required>
				<weapondetails>
					<conceal operation="lessthanequals">0</conceal>
				</weapondetails>
			</required>
			<source>SR5</source>
			<page>432</page>
		</accessory>
		<accessory>
			<id>46596db4-6f25-4990-80cc-c4102eaf80f7</id>
			<name>Shock Pad</name>
			<mount/>
			<rcdeployable>True</rcdeployable>
			<rc>1</rc>
			<rating>0</rating>
			<rcgroup>2</rcgroup>
			<avail>2</avail>
			<cost>50</cost>
			<source>SR5</source>
			<page>432</page>
		</accessory>
		<accessory>
			<id>0da6149e-982f-4051-825b-52c1b79c7e52</id>
			<name>Silencer</name>
			<mount>Barrel</mount>
			<rating>0</rating>
			<avail>9F</avail>
			<cost>500</cost>
			<forbidden>
				<weapondetails>
					<OR>
						<ammo operation="contains">(cy)</ammo>
						<spec>Revolvers</spec>
						<spec2>Revolvers</spec2>
						<category>Shotguns</category>
						<spec>Shotguns</spec>
						<spec2>Shotguns</spec2>
						<ammocategory>Shotguns</ammocategory>
						<name>PSK-3 Collapsible Heavy Pistol</name>
					</OR>
				</weapondetails>
			</forbidden>
			<source>SR5</source>
			<page>432</page>
		</accessory>
		<accessory>
			<id>3c329adb-7c13-4d2c-b25c-49be89173fa1</id>
			<name>Sound Suppressor</name>
			<mount>Barrel</mount>
			<rating>0</rating>
			<avail>9F</avail>
			<cost>500</cost>
			<forbidden>
				<weapondetails>
					<OR>
						<ammo operation="contains">(cy)</ammo>
						<spec>Revolvers</spec>
						<spec2>Revolvers</spec2>
						<category>Shotguns</category>
						<spec>Shotguns</spec>
						<spec2>Shotguns</spec2>
						<ammocategory>Shotguns</ammocategory>
						<name>PSK-3 Collapsible Heavy Pistol</name>
					</OR>
				</weapondetails>
			</forbidden>
			<source>SR5</source>
			<page>432</page>
		</accessory>
		<accessory>
			<id>7e25eb59-3ce1-44d8-8367-527fd8c8bc1d</id>
			<name>Smart Firing Platform</name>
			<mount>Under</mount>
			<rating>0</rating>
			<avail>12F</avail>
			<cost>2000</cost>
			<source>SR5</source>
			<page>433</page>
		</accessory>
		<accessory>
			<id>d57d2c64-1f61-4f5f-a465-8ce0dfacec6a</id>
			<name>Smartgun System, Internal</name>
			<mount/>
			<forbidden>
				<oneof>
					<accessory>Ceramic/Plasteel Components</accessory>
				</oneof>
			</forbidden>
			<accuracy>2</accuracy>
			<rating>0</rating>
			<avail>+2R</avail>
			<cost>Weapon Cost</cost>
			<gears>
				<usegear>Laser Range Finder</usegear>
				<usegear>Camera, Micro</usegear>
			</gears>
			<source>SR5</source>
			<page>433</page>
		</accessory>
		<accessory>
			<id>b3562903-b1c6-4300-9f6e-25e0102aa69b</id>
			<name>Smartgun System, External</name>
			<mount>Top/Under</mount>
			<forbidden>
				<oneof>
					<accessory>Ceramic/Plasteel Components</accessory>
				</oneof>
			</forbidden>
			<accuracy>2</accuracy>
			<rating>0</rating>
			<avail>4R</avail>
			<cost>200</cost>
			<gears>
				<usegear>Laser Range Finder</usegear>
				<usegear>Camera, Micro</usegear>
			</gears>
			<source>SR5</source>
			<page>433</page>
		</accessory>
		<accessory>
			<id>4ed24342-276e-4455-acba-22b551e4d775</id>
			<name>Spare Clip</name>
			<ammoslots>1</ammoslots>
			<mount/>
			<rating>0</rating>
			<avail>4</avail>
			<cost>5</cost>
			<required>
				<weapondetails>
					<OR>
						<ammo operation="contains">(c)</ammo>
						<ammo operation="contains">(d)</ammo>
					</OR>
				</weapondetails>
			</required>
			<source>SR5</source>
			<page>433</page>
		</accessory>
		<accessory>
			<id>4c47baf0-6b34-4e00-8627-a0f605f84ba0</id>
			<name>Speed Loader</name>
			<ammoslots>1</ammoslots>
			<mount/>
			<rating>0</rating>
			<avail>2</avail>
			<cost>25</cost>
			<required>
				<weapondetails>
					<ammo operation="contains">(cy)</ammo>
				</weapondetails>
			</required>
			<source>SR5</source>
			<page>433</page>
		</accessory>
		<accessory>
			<id>28936368-9e16-498f-b028-92ec31e89a00</id>
			<name>Tripod</name>
			<mount>Under</mount>
			<rcdeployable>True</rcdeployable>
			<rc>6</rc>
			<rating>0</rating>
			<rcgroup>1</rcgroup>
			<avail>4</avail>
			<cost>500</cost>
			<source>SR5</source>
			<page>433</page>
		</accessory>
		<!-- End Region-->
		<!-- Region Run and Gun-->
		<accessory>
			<id>06e128ee-00fd-4992-8bf5-4be35815fd11</id>
			<name>Advanced Safety System, Basic</name>
			<mount/>
			<forbidden>
				<oneof>
					<accessory>Advanced Safety System, Immobilization</accessory>
					<accessory>Advanced Safety System, Self Destruct</accessory>
					<accessory>Advanced Safety System, Explosive Self Destruct</accessory>
					<accessory>Advanced Safety System, Electro Shocker</accessory>
				</oneof>
			</forbidden>
			<rating>0</rating>
			<avail>4</avail>
			<cost>600</cost>
			<source>RG</source>
			<page>50</page>
		</accessory>
		<accessory>
			<id>7898e7dc-3ee6-46a9-83d7-d3ec54a456fb</id>
			<name>Silencer, PSK-3 Collapsible Heavy Pistol</name>
			<mount>Barrel</mount>
			<rating>0</rating>
			<avail>6F</avail>
			<cost>700</cost>
			<required>
				<weapondetails>
					<name>PSK-3 Collapsible Heavy Pistol</name>
				</weapondetails>
			</required>
			<source>RG</source>
			<page>32</page>
		</accessory>
		<accessory>
			<id>90804D8B-16CA-4A6F-81E6-454F71768DCE</id>
			<name>Collapsed Frame</name>
			<mount>Internal</mount>
			<rating>0</rating>
			<conceal>-6</conceal>
			<avail>0</avail>
			<cost>0</cost>
			<required>
				<weapondetails>
					<name>PPSK-4 Collapsible Machine Pistol</name>
				</weapondetails>
			</required>
			<source>RG</source>
			<page>34</page>
		</accessory>
		<accessory>
			<id>b895c431-3fb0-49b7-a3fc-ddb4e54b69ee</id>
			<name>Extra Case, Ares Executioner</name>
			<mount/>
			<rating>0</rating>
			<avail>0</avail>
			<cost>400</cost>
			<required>
				<weapondetails>
					<name>Ares Executioner</name>
				</weapondetails>
			</required>
			<source>RG</source>
			<page>35</page>
		</accessory>
		<accessory>
			<id>2fa27223-dd56-4520-b26b-a112e8733320</id>
			<name>Vindicator 200-Round Belt</name>
			<mount/>
			<rating>0</rating>
			<avail>4</avail>
			<cost>100</cost>
			<required>
				<weapondetails>
					<name>GE Vindicator Mini-Gun</name>
				</weapondetails>
			</required>
			<source>RG</source>
			<page>42</page>
		</accessory>
		<accessory>
			<id>fad8757c-622f-41ce-8412-8bbb6fbf6445</id>
			<name>Advanced Safety System, Immobilization</name>
			<mount/>
			<forbidden>
				<oneof>
					<accessory>Advanced Safety System, Basic</accessory>
					<accessory>Advanced Safety System, Self Destruct</accessory>
					<accessory>Advanced Safety System, Explosive Self Destruct</accessory>
					<accessory>Advanced Safety System, Electro Shocker</accessory>
				</oneof>
			</forbidden>
			<rating>0</rating>
			<avail>6</avail>
			<cost>700</cost>
			<source>RG</source>
			<page>50</page>
		</accessory>
		<accessory>
			<id>c9739e50-bbaf-47e7-a19b-c3d7fd2b95af</id>
			<name>Advanced Safety System, Self Destruct</name>
			<mount/>
			<forbidden>
				<oneof>
					<accessory>Advanced Safety System, Immobilization</accessory>
					<accessory>Advanced Safety System, Basic</accessory>
					<accessory>Advanced Safety System, Explosive Self Destruct</accessory>
					<accessory>Advanced Safety System, Electro Shocker</accessory>
				</oneof>
			</forbidden>
			<rating>0</rating>
			<avail>6</avail>
			<cost>800</cost>
			<source>RG</source>
			<page>50</page>
		</accessory>
		<accessory>
			<id>25b695f8-ed5a-4b75-baf0-164dcde74f2d</id>
			<name>Advanced Safety System, Explosive Self Destruct</name>
			<mount/>
			<forbidden>
				<oneof>
					<accessory>Advanced Safety System, Immobilization</accessory>
					<accessory>Advanced Safety System, Self Destruct</accessory>
					<accessory>Advanced Safety System, Basic</accessory>
					<accessory>Advanced Safety System, Electro Shocker</accessory>
				</oneof>
			</forbidden>
			<rating>0</rating>
			<avail>11F</avail>
			<cost>1000</cost>
			<source>RG</source>
			<page>50</page>
		</accessory>
		<accessory>
			<id>b64d5256-0c24-4842-b05d-25ee735c9b6a</id>
			<name>Advanced Safety System, Electro Shocker</name>
			<mount/>
			<forbidden>
				<oneof>
					<accessory>Advanced Safety System, Immobilization</accessory>
					<accessory>Advanced Safety System, Self Destruct</accessory>
					<accessory>Advanced Safety System, Explosive Self Destruct</accessory>
					<accessory>Advanced Safety System, Basic</accessory>
				</oneof>
			</forbidden>
			<rating>0</rating>
			<avail>6R</avail>
			<cost>950</cost>
			<source>RG</source>
			<page>50</page>
		</accessory>
		<accessory>
			<id>dc859601-1271-4f5d-ac37-e389c95f052a</id>
			<name>Bayonet</name>
			<mount>Top/Under</mount>
			<rating>0</rating>
			<avail>4R</avail>
			<cost>50</cost>
			<required>
				<weapondetails>
					<conceal operation="greaterthan">0</conceal>
				</weapondetails>
			</required>
			<source>RG</source>
			<page>50</page>
		</accessory>
		<accessory>
			<id>ea64527d-0e1e-4248-957b-7c02d79dad30</id>
			<name>Concealed Quick-Draw Holster</name>
			<mount/>
			<rating>0</rating>
			<conceal>-1</conceal>
			<avail>6</avail>
			<cost>275</cost>
			<source>RG</source>
			<page>51</page>
		</accessory>
		<accessory>
			<id>381dd922-19af-46fd-9999-0202c85574de</id>
			<name>Extreme Environment Modification</name>
			<mount/>
			<rating>2</rating>
			<avail>8</avail>
			<cost>Rating * 1500</cost>
			<source>RG</source>
			<page>51</page>
		</accessory>
		<accessory>
			<id>41ca17be-6fe4-469f-9a66-7345263c4733</id>
			<name>Flashlight, Standard</name>
			<mount>Top/Under/Side</mount>
			<rating>0</rating>
			<avail>2</avail>
			<cost>50</cost>
			<source>RG</source>
			<page>51</page>
		</accessory>
		<accessory>
			<id>487ae8d8-f45b-4133-a79f-c831a6b6a651</id>
			<name>Flashlight, Low Light</name>
			<mount>Top/Under/Side</mount>
			<rating>0</rating>
			<avail>4</avail>
			<cost>200</cost>
			<source>RG</source>
			<page>51</page>
		</accessory>
		<accessory>
			<id>fa873465-a678-4077-888f-f7a1fb792d47</id>
			<name>Flashlight, Infrared</name>
			<mount>Top/Under/Side</mount>
			<rating>0</rating>
			<avail>6</avail>
			<cost>400</cost>
			<source>RG</source>
			<page>51</page>
		</accessory>
		<accessory>
			<id>f8090e1f-424a-4298-a5d9-f2e6d650ef39</id>
			<name>Folding Stock</name>
			<mount>Stock</mount>
			<rcdeployable>True</rcdeployable>
			<rc>1</rc>
			<rating>0</rating>
			<rcgroup>2</rcgroup>
			<avail>2</avail>
			<cost>30</cost>
			<source>RG</source>
			<page>51</page>
		</accessory>
		<accessory>
			<id>27de824f-d5e4-43fd-abaa-e42da6023569</id>
			<name>Stock</name>
			<mount>Stock</mount>
			<rc>1</rc>
			<rating>0</rating>
			<rcgroup>2</rcgroup>
			<avail>2</avail>
			<cost>30</cost>
			<source>RG</source>
			<page>51</page>
		</accessory>
		<accessory>
			<id>8eec5df1-88e2-4822-b156-9c2340a33efc</id>
			<name>Foregrip</name>
			<mount>Under/Barrel</mount>
			<rc>1</rc>
			<rating>0</rating>
			<rcgroup>1</rcgroup>
			<conceal>1</conceal>
			<avail>2</avail>
			<cost>100</cost>
			<forbidden>
				<weapondetails>
					<OR>
						<useskill>Pistols</useskill>
						<AND>
							<useskill NOT="" operation="exists" />
							<OR>
								<category>Tasers</category>
								<category>Holdouts</category>
								<category>Light Pistols</category>
								<category>Heavy Pistols</category>
							</OR>
						</AND>
						<category>Machine Pistols</category>
						<conceal operation="lessthanequals">0</conceal>
					</OR>
				</weapondetails>
			</forbidden>
			<source>RG</source>
			<page>52</page>
		</accessory>
		<accessory>
			<id>627f212a-ac15-4739-afbc-f44676dfe508</id>
			<name>Gecko Grip (for Weapon with No Stock Slot)</name>
			<mount/>
			<rating>0</rating>
			<avail>6</avail>
			<cost>100</cost>
			<forbidden>
				<weapondetails>
					<accessorymounts>
						<mount>Stock</mount>
					</accessorymounts>
				</weapondetails>
			</forbidden>
			<source>RG</source>
			<page>52</page>
		</accessory>
		<accessory>
			<id>bf18c385-77bf-4f45-a51c-c17fd702526f</id>
			<name>Gecko Grip</name>
			<mount>Stock</mount>
			<rating>0</rating>
			<avail>6</avail>
			<cost>100</cost>
			<required>
				<weapondetails>
					<accessorymounts>
						<mount>Stock</mount>
					</accessorymounts>
				</weapondetails>
			</required>
			<source>RG</source>
			<page>52</page>
		</accessory>
		<accessory>
			<id>9a27efa9-f3f4-4e47-9165-76e8adbad4ba</id>
			<name>Guncam</name>
			<mount>Top/Under/Barrel/Side/Internal</mount>
			<rating>0</rating>
			<avail>4</avail>
			<cost>350</cost>
			<source>RG</source>
			<page>52</page>
		</accessory>
		<accessory>
			<id>71a37dd2-d162-4829-a233-5afdd954691d</id>
			<name>Hip Pad Bracing System</name>
			<mount>Stock</mount>
			<rc>1</rc>
			<rating>0</rating>
			<rcgroup>2</rcgroup>
			<avail>4</avail>
			<cost>250</cost>
			<source>RG</source>
			<page>52</page>
		</accessory>
		<accessory>
			<id>21bc8b85-3fd7-4bde-ac8d-35e1fa099f21</id>
			<name>Improved Range Finder</name>
			<mount>Top/Under/Barrel/Side/Internal</mount>
			<rating>0</rating>
			<avail>6</avail>
			<cost>2000</cost>
			<source>RG</source>
			<page>52</page>
		</accessory>
		<accessory>
			<id>06af1f95-772c-457d-9287-489cf1b0286d</id>
			<name>Peak-Discharge Battery Pack, Power Clip</name>
			<ammoslots>1</ammoslots>
			<ammoreplace>10</ammoreplace>
			<mount/>
			<rating>0</rating>
			<avail>14F</avail>
			<cost>400</cost>
			<source>RG</source>
			<page>52</page>
		</accessory>
		<accessory>
			<id>dda0b64a-6fa5-4e61-8631-f662f7066756</id>
			<name>Peak-Discharge Battery Pack, Satchel Power Pack</name>
			<ammoslots>1</ammoslots>
			<ammoreplace>20</ammoreplace>
			<mount/>
			<rating>0</rating>
			<avail>16F</avail>
			<cost>900</cost>
			<source>RG</source>
			<page>52</page>
		</accessory>
		<accessory>
			<id>5a7459f5-2d95-4866-a855-110c0bc4f158</id>
			<name>Peak-Discharge Battery Pack, Power Backpack</name>
			<ammoslots>1</ammoslots>
			<ammoreplace>30</ammoreplace>
			<mount/>
			<rating>0</rating>
			<avail>20F</avail>
			<cost>2500</cost>
			<source>RG</source>
			<page>52</page>
		</accessory>
		<accessory>
			<id>51740a3d-4464-4a38-8e2e-8858b3c1481e</id>
			<name>Safe Target System, Base</name>
			<mount>Top/Under/Barrel/Side/Internal</mount>
			<rating>0</rating>
			<avail>6</avail>
			<cost>750</cost>
			<source>RG</source>
			<page>52</page>
		</accessory>
		<accessory>
			<id>fbf1ac2e-b131-499c-809e-c2c93c5ec286</id>
			<name>Safe Target System, Additional set of RFID or GPS data (10 data sets)</name>
			<mount/>
			<required>
				<oneof>
					<accessory>Safe Target System, Base</accessory>
				</oneof>
			</required>
			<rating>0</rating>
			<avail>6</avail>
			<cost>25</cost>
			<source>RG</source>
			<page>52</page>
		</accessory>
		<accessory>
			<id>9147a5ee-fba6-4915-9123-709df5835998</id>
			<name>Safe Target System, Image Recognition Capabilities</name>
			<mount/>
			<required>
				<oneof>
					<accessory>Safe Target System, Base</accessory>
				</oneof>
			</required>
			<rating>0</rating>
			<avail>8</avail>
			<cost>300</cost>
			<source>RG</source>
			<page>52</page>
		</accessory>
		<accessory>
			<id>69e7431a-cf62-4712-8e71-728297385d20</id>
			<name>Safe Target System, Extra image profiles (10 profiles)</name>
			<mount/>
			<required>
				<oneof>
					<accessory>Safe Target System, Base</accessory>
				</oneof>
			</required>
			<rating>0</rating>
			<avail>8</avail>
			<cost>25</cost>
			<source>RG</source>
			<page>52</page>
		</accessory>
		<accessory>
			<id>de62b79f-2864-4023-a286-6c1f270aade3</id>
			<name>Slide Mount</name>
			<mount>Top/Under/Side</mount>
			<rating>0</rating>
			<avail>4</avail>
			<cost>500</cost>
			<source>RG</source>
			<page>52</page>
		</accessory>
		<accessory>
			<id>a1865555-8ad5-43ec-a30e-b7d77e804fab</id>
			<name>Sling</name>
			<mount/>
			<rating>0</rating>
			<avail>0</avail>
			<cost>15</cost>
			<source>RG</source>
			<page>52</page>
		</accessory>
		<accessory>
			<id>324ee965-d210-4768-a282-aa3180588fc7</id>
			<name>Tracker</name>
			<mount/>
			<rating>0</rating>
			<avail>4</avail>
			<cost>150</cost>
			<source>RG</source>
			<page>53</page>
		</accessory>
		<accessory>
			<id>dd786d50-9f42-406e-82d6-359213c086cc</id>
			<name>Underbarrel Bola Launcher</name>
			<mount>Under</mount>
			<rating>0</rating>
			<avail>8R</avail>
			<cost>350</cost>
			<required>
				<weapondetails>
					<conceal operation="greaterthan">0</conceal>
				</weapondetails>
			</required>
			<source>RG</source>
			<page>53</page>
		</accessory>
		<accessory>
			<id>2ce42c74-5129-4b33-b829-aa392c8eb392</id>
			<name>Underbarrel Chainsaw</name>
			<mount>Under</mount>
			<rating>0</rating>
			<avail>10R</avail>
			<cost>500</cost>
			<required>
				<weapondetails>
					<conceal operation="greaterthan">0</conceal>
				</weapondetails>
			</required>
			<source>RG</source>
			<page>53</page>
		</accessory>
		<accessory>
			<id>c0191eaa-058c-437c-9e10-141785fc7bc8</id>
			<name>Underbarrel Flamethrower</name>
			<mount>Under</mount>
			<rating>0</rating>
			<avail>2</avail>
			<cost>200</cost>
			<required>
				<weapondetails>
					<conceal operation="greaterthan">0</conceal>
				</weapondetails>
			</required>
			<source>RG</source>
			<page>53</page>
		</accessory>
		<accessory>
			<id>b479bb05-3b39-4d1f-a4b2-65da27335f18</id>
			<name>Underbarrel Grapple Gun</name>
			<mount>Under</mount>
			<rating>0</rating>
			<avail>8R</avail>
			<cost>600</cost>
			<required>
				<weapondetails>
					<conceal operation="greaterthan">0</conceal>
				</weapondetails>
			</required>
			<source>RG</source>
			<page>53</page>
		</accessory>
		<accessory>
			<id>25691076-94be-4869-a067-34e7657285b7</id>
			<name>Underbarrel Grenade Launcher</name>
			<mount>Under</mount>
			<rating>0</rating>
			<avail>10F</avail>
			<cost>3500</cost>
			<required>
				<weapondetails>
					<conceal operation="greaterthan">0</conceal>
				</weapondetails>
			</required>
			<source>RG</source>
			<page>53</page>
		</accessory>
		<accessory>
			<id>9dc660bb-a0b2-4b14-8c43-f5893b174265</id>
			<name>Underbarrel Weight</name>
			<mount>Under</mount>
			<rc>1</rc>
			<rating>0</rating>
			<rcgroup>1</rcgroup>
			<avail>0</avail>
			<cost>0</cost>
			<source>RG</source>
			<page>53</page>
		</accessory>
		<accessory>
			<id>6c703f4e-fade-4045-9d88-ea636e1266f6</id>
			<name>Weapon Commlink</name>
			<mount/>
			<rating>0</rating>
			<avail>0</avail>
			<cost>200</cost>
			<allowgear>
				<gearcategory>Commlinks</gearcategory>
			</allowgear>
			<source>RG</source>
			<page>53</page>
		</accessory>
		<accessory>
			<id>e09095d7-72b5-44ef-b52a-aa2de172da2f</id>
			<name>Weapon Personality</name>
			<mount/>
			<rating>0</rating>
			<avail>8</avail>
			<cost>250</cost>
			<source>RG</source>
			<page>53</page>
		</accessory>
		<!-- End Region-->
		<!-- Region Gun H(e)aven 3 -->
		<accessory>
			<id>4821b29d-55cd-4cb1-a6e2-c51e9d3a95a1</id>
			<name>Vintage</name>
			<mount/>
			<rating>0</rating>
			<avail>0</avail>
			<cost>0</cost>
			<source>GH3</source>
			<page>3</page>
		</accessory>
		<!-- End Region -->
		<!-- Region Chrome Flesh -->
		<accessory>
			<id>ca3f4cb7-6c0e-4736-8a7c-339d00f03567</id>
			<name>Cyberimplanted</name>
			<mount/>
			<rating>0</rating>
			<avail>+4</avail>
			<cost>0</cost>
			<source>CF</source>
			<page>90</page>
		</accessory>		
		<!-- End Region -->
		<!-- Region Hard Targets -->
		<accessory>
			<id>0c315fd8-3a1a-4748-8359-cb6a04436fbd</id>
			<name>Ammo Skip</name>
			<mount>Under</mount>
			<rating>0</rating>
			<avail>8R</avail>
			<cost>250</cost>
			<required>
				<weapondetails>
					<OR>
						<ammo operation="contains">(cy)</ammo>
						<ammo operation="contains">(d)</ammo>
					</OR>
				</weapondetails>
			</required>
			<source>HT</source>
			<page>180</page>
		</accessory>
		<accessory>
			<id>5157f235-47c7-4121-aebb-d76709c4b6f8</id>
			<name>Explosive Magazine</name>
			<ammoslots>1</ammoslots>
			<mount />
			<rating>0</rating>
			<avail>2F</avail>
			<cost>20</cost>
			<ammobonus>-2</ammobonus>
			<required>
				<weapondetails>
					<OR>
						<ammo operation="contains">(c)</ammo>
						<ammo operation="contains">(d)</ammo>
					</OR>
				</weapondetails>
			</required>
			<source>HT</source>
			<page>180</page>
		</accessory>
		<accessory>
			<id>d40d2fc6-3aad-4793-843d-20e3597b2365</id>
			<name>Extended Clip</name>
			<ammoslots>1</ammoslots>
			<mount />
			<rating>2</rating>
			<conceal>Rating</conceal>
			<avail>6R</avail>
			<cost>35</cost>
			<required>
				<weapondetails>
					<ammo operation="contains">(c)</ammo>
				</weapondetails>
			</required>
			<forbidden>
				<weapondetails>
					<OR>
						<name>Ares Crusader II</name>
						<name>Ceska Black Scorpion</name>
						<name>PPSK-4 Collapsible Machine Pistol</name>
						<name>Steyr TMP</name>
					</OR>
				</weapondetails>
			</forbidden>
			<source>HT</source>
			<page>180</page>
		</accessory>
		<accessory>
			<id>5f672085-49f9-4fed-9a1f-4bebfea82e8d</id>
			<name>Extended Clip (Large Ammo Machine Pistols)</name>
			<ammoslots>1</ammoslots>
			<mount />
			<rating>1</rating>
			<conceal>2</conceal>
			<avail>6R</avail>
			<cost>35</cost>
			<required>
				<weapondetails>
					<OR>
						<name>Ares Crusader II</name>
						<name>Ceska Black Scorpion</name>
						<name>PPSK-4 Collapsible Machine Pistol</name>
						<name>Steyr TMP</name>
					</OR>
				</weapondetails>
			</required>
			<source>HT</source>
			<page>180</page>
		</accessory>
		<accessory>
			<id>5d819147-d262-48c2-bb0e-80e0049c67ed</id>
			<name>Ceramic/Plasteel Components</name>
			<mount />
			<forbidden>
				<oneof>
					<accessory>Smartgun System, Internal</accessory>
					<accessory>Smartgun System, External</accessory>
					<accessory>Chameleon Coating (Pistol)</accessory>
					<accessory>Chameleon Coating (Rifle)</accessory>
				</oneof>
			</forbidden>
			<rating>6</rating>
			<avail>12 + Rating</avail>
			<cost>Weapon Cost * Rating</cost>
			<source>HT</source>
			<page>180</page>
		</accessory>
		<accessory>
			<id>5cc39a55-3973-4368-81ee-c7a5c0432323</id>
			<name>Chameleon Coating (Pistol)</name>
			<mount>Side</mount>
			<forbidden>
				<oneof>
					<accessory>Ceramic/Plasteel Components</accessory>
				</oneof>
			</forbidden>
			<required>
				<weapondetails>
					<conceal operation="lessthanequals">0</conceal>
				</weapondetails>
			</required>
			<rating>0</rating>
			<conceal>-2</conceal>
			<avail>10R</avail>
			<cost>1000</cost>
			<source>HT</source>
			<page>180</page>
		</accessory>
		<accessory>
			<id>98c9ed33-2636-40bb-a455-334e8fb8e65f</id>
			<name>Chameleon Coating (Rifle)</name>
			<mount>Side</mount>
			<forbidden>
				<oneof>
					<accessory>Ceramic/Plasteel Components</accessory>
				</oneof>
			</forbidden>
			<required>
				<weapondetails>
					<conceal operation="greaterthan">0</conceal>
				</weapondetails>
			</required>
			<rating>0</rating>
			<conceal>-1</conceal>
			<avail>10R</avail>
			<cost>1000</cost>
			<source>HT</source>
			<page>180</page>
		</accessory>
		<accessory>
			<id>4e54b271-2617-44b5-a70f-ab389890dda8</id>
			<name>Holographic Sight</name>
			<mount>Top</mount>
			<accuracy>1</accuracy>
			<rating>0</rating>
			<avail>2</avail>
			<cost>125</cost>
			<source>HT</source>
			<page>181</page>
		</accessory>
		<accessory>
			<id>d5abeadd-fba4-47f9-ac35-bfbb31ce34be</id>
			<name>Long Barrel</name>
			<mount>Barrel</mount>
			<accuracy>1</accuracy>
			<rating>0</rating>
			<conceal>+1</conceal>
			<avail>8R</avail>
			<cost>Weapon Cost</cost>
			<source>HT</source>
			<page>181</page>
		</accessory>
		<accessory>
			<id>806bfacc-095e-448d-a5b2-c271c569ae51</id>
			<name>Melee Hardening</name>
			<mount />
			<rating>0</rating>
			<avail>6</avail>
			<cost>500</cost>
			<source>HT</source>
			<page>181</page>
		</accessory>
		<accessory>
			<id>83902f51-5f87-444f-a3ff-a74ce865e1af</id>
			<name>Easy Breakdown (Unpowered)</name>
			<mount>Side</mount>
			<rating>0</rating>
			<avail>8R</avail>
			<cost>750</cost>
			<source>HT</source>
			<page>180</page>
		</accessory>
		<accessory>
			<id>f27402fa-2845-4314-a97d-2747b3263e0d</id>
			<name>Easy Breakdown (Powered)</name>
			<mount>Side</mount>
			<rating>0</rating>
			<avail>10R</avail>
			<cost>1250</cost>
			<source>HT</source>
			<page>180</page>
		</accessory>
		<accessory>
			<id>2da4f104-cf0c-4e0c-a001-4a6da4c2b46b</id>
			<name>Electronic Firing</name>
			<mount>Barrel</mount>
			<rc>1</rc>
			<rating>0</rating>
			<avail>10R</avail>
			<cost>1000</cost>
			<source>HT</source>
			<page>180</page>
		</accessory>
		<accessory>
			<id>a2e4fcc6-cc21-4fc8-bbdf-efb489e9c377</id>
			<name>Mounted Crossbow</name>
			<mount>Under/Barrel</mount>
			<extramount>Under/Barrel</extramount>
			<rating>0</rating>
			<avail>8R</avail>
			<cost>1000</cost>
			<required>
				<OR>
					<category>Assault Rifles</category>
          <category>Sniper Rifles</category>
          <category>Sporting Rifles</category>
					<useskill>Longarms</useskill>
					<AND>
						<useskill NOT="" operation="exists" />
						<OR>
							<category>Shotguns</category>
							<category>Sporting Rifles</category>
							<category>Sniper Rifles</category>
						</OR>
					</AND>
				</OR>
			</required>
			<source>HT</source>
			<page>182</page>
		</accessory>
		<accessory>
			<id>b83d5f60-7be2-4991-a518-775f6ae49207</id>
			<name>Underbarrel Laser</name>
			<mount>Under/Side</mount>
			<extramount>Under/Side</extramount>
			<rating>0</rating>
			<avail>16F</avail>
			<cost>22000</cost>
			<source>HT</source>
			<page>182</page>
		</accessory>
		<accessory>
			<id>13d90aa2-6a67-47e5-a211-89aabea5f837</id>
			<name>Underbarrel Shotgun</name>
			<mount>Under</mount>
			<rating>0</rating>
			<avail>5R</avail>
			<cost>600</cost>
			<required>
				<OR>
					<category>Assault Rifles</category>
          <category>Sniper Rifles</category>
          <category>Sporting Rifles</category>
					<useskill>Longarms</useskill>
					<useskill>Heavy Weapons</useskill>
					<AND>
						<useskill NOT="" operation="exists" />
						<OR>
							<category>Shotguns</category>
							<category>Sporting Rifles</category>
							<category>Sniper Rifles</category>
							<category>Light Machine Guns</category>
							<category>Medium Machine Guns</category>
							<category>Heavy Machine Guns</category>
							<category>Assault Cannons</category>
							<category>Grenade Launchers</category>
							<category>Missile Launchers</category>
						</OR>
					</AND>
				</OR>
			</required>
      <addunderbarrels>
        <weapon>Underbarrel Shotgun</weapon>
      </addunderbarrels>
			<source>HT</source>
			<page>182</page>
		</accessory>
		<accessory>
			<id>b8c019cc-5772-43b0-8ba8-a08581bab406</id>
			<name>Overclocked</name>
			<mount />
			<damage>-2</damage>
			<damagetype>P</damagetype>
			<rating>0</rating>
			<avail>6F</avail>
			<cost>200</cost>
			<required>
				<weapondetails>
					<type>Melee</type>
					<damage operation="contains">S(e)</damage>
				</weapondetails>
			</required>
			<source>HT</source>
			<page>182</page>
		</accessory>
		<accessory>
			<id>b83bfd3a-8011-4a8e-8e76-033dbd6a79c1</id>
			<name>Retractable Bayonet</name>
			<mount>Under</mount>
			<rating>0</rating>
			<avail>6R</avail>
			<cost>200</cost>
			<source>HT</source>
			<page>182</page>
		</accessory>
		<accessory>
			<id>d67f3194-61f3-4440-b02c-e5f173532b01</id>
			<name>Custom Look</name>
			<mount />
			<rating>0</rating>
			<avail>2</avail>
			<cost>300</cost>
			<source>HT</source>
			<page>180</page>
		</accessory>
		<accessory>
			<id>225d5411-953e-4537-9e97-40bced059bd3</id>
			<name>Sawed Off/Shortbarrel</name>
			<mount>Barrel</mount>
			<forbidden>
				<oneof>
					<accessory>Stock Removal</accessory>
					<accessory>Sawed Off/Shortbarrel and Stock Removal</accessory>
				</oneof>
			</forbidden>
			<required>
				<weapondetails>
					<OR>
						<category>Heavy Pistols</category>
						<category>Assault Rifles</category>
            <category>Shotguns</category>
            <category>Sniper Rifles</category>
            <category>Sporting Rifles</category>
						<useskill>Longarms</useskill>
						<AND>
							<useskill NOT="" operation="exists" />
							<OR>
								<category>Shotguns</category>
								<category>Sporting Rifles</category>
								<category>Sniper Rifles</category>
							</OR>
						</AND>
					</OR>
				</weapondetails>
			</required>
			<damage>-1</damage>
			<rating>0</rating>
			<conceal>-1</conceal>
			<avail>4R</avail>
			<cost>20</cost>
			<source>HT</source>
			<page>182</page>
		</accessory>
		<accessory>
			<id>88d0e08b-1ac2-442e-8f2f-dfaeb9cda9ab</id>
			<name>Stock Removal</name>
			<mount>Stock</mount>
			<rating>0</rating>
			<forbidden>
				<oneof>
					<accessory>Sawed Off/Shortbarrel</accessory>
					<accessory>Sawed Off/Shortbarrel and Stock Removal</accessory>
				</oneof>
			</forbidden>
			<required>
				<weapondetails>
					<conceal operation="greaterthan">0</conceal>
				</weapondetails>
			</required>
			<conceal>-1</conceal>
			<avail>2</avail>
			<cost>20</cost>
			<source>HT</source>
			<page>182</page>
		</accessory>
		<accessory>
			<id>01bb2926-c25f-4eba-acfc-aa4b14019607</id>
			<name>Sawed Off/Shortbarrel and Stock Removal</name>
			<mount>Stock</mount>
			<forbidden>
				<oneof>
					<accessory>Stock Removal</accessory>
					<accessory>Sawed Off/Shortbarrel</accessory>
				</oneof>
			</forbidden>
			<required>
				<weapondetails>
					<OR>
						<category>Heavy Pistols</category>
						<category>Assault Rifles</category>
<<<<<<< HEAD
						<useskill>Longarms</useskill>
						<AND>
							<useskill NOT="" operation="exists" />
							<OR>
								<category>Shotguns</category>
								<category>Sporting Rifles</category>
								<category>Sniper Rifles</category>
							</OR>
						</AND>
=======
            <category>Shotguns</category>
            <category>Sniper Rifles</category>
            <category>Sporting Rifles</category>
            <useskill>Longarms</useskill>
>>>>>>> a5ed2e32
					</OR>
					<conceal operation="greaterthan">0</conceal>
				</weapondetails>
			</required>
			<extramount>Barrel</extramount>
			<rating>0</rating>
			<accuracy>-1</accuracy>
			<damage>-1</damage>
			<conceal>-2</conceal>
			<avail>2</avail>
			<cost>20</cost>
			<source>HT</source>
			<page>182</page>
		</accessory>
		<accessory>
			<id>f2eee4ed-d0cb-4163-84d9-91e537cd13d9</id>
			<name>Trigger Removal</name>
			<mount />
			<accuracy>1</accuracy>
			<rating>0</rating>
			<avail>2</avail>
			<cost>50</cost>
			<source>HT</source>
			<page>182</page>
		</accessory>
		<accessory>
			<id>85b01b5c-c788-4b43-8190-9e0c18391436</id>
			<name>Personalized Grip</name>
			<mount/>
			<accuracy>1</accuracy>
			<rating>0</rating>
			<avail>2</avail>
			<cost>100</cost>
			<source>HT</source>
			<page>182</page>
		</accessory>
		<!-- End Region -->
	</accessories>
</chummer><|MERGE_RESOLUTION|>--- conflicted
+++ resolved
@@ -9726,7 +9726,6 @@
 					<OR>
 						<category>Heavy Pistols</category>
 						<category>Assault Rifles</category>
-<<<<<<< HEAD
 						<useskill>Longarms</useskill>
 						<AND>
 							<useskill NOT="" operation="exists" />
@@ -9736,12 +9735,6 @@
 								<category>Sniper Rifles</category>
 							</OR>
 						</AND>
-=======
-            <category>Shotguns</category>
-            <category>Sniper Rifles</category>
-            <category>Sporting Rifles</category>
-            <useskill>Longarms</useskill>
->>>>>>> a5ed2e32
 					</OR>
 					<conceal operation="greaterthan">0</conceal>
 				</weapondetails>
