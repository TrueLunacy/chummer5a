/*  This file is part of Chummer5a.
 *
 *  Chummer5a is free software: you can redistribute it and/or modify
 *  it under the terms of the GNU General Public License as published by
 *  the Free Software Foundation, either version 3 of the License, or
 *  (at your option) any later version.
 *
 *  Chummer5a is distributed in the hope that it will be useful,
 *  but WITHOUT ANY WARRANTY; without even the implied warranty of
 *  MERCHANTABILITY or FITNESS FOR A PARTICULAR PURPOSE.  See the
 *  GNU General Public License for more details.
 *
 *  You should have received a copy of the GNU General Public License
 *  along with Chummer5a.  If not, see <http://www.gnu.org/licenses/>.
 *
 *  You can obtain the full source code for Chummer5a at
 *  https://github.com/chummer5a/chummer5a
 */
using Newtonsoft.Json;
using System;
using System.Collections.Concurrent;
using System.Collections.Generic;
using System.Collections.ObjectModel;
using System.ComponentModel;
using System.Drawing;
using System.Drawing.Imaging;
using System.IO;
using System.Linq;
using System.Runtime.Serialization;
using System.Text;
using System.Threading.Tasks;
using System.Windows.Forms;
using System.Xml;
using System.Xml.Serialization;
using System.Xml.XPath;
using Chummer.Plugins;
using NLog;

namespace Chummer
{
    public partial class frmCharacterRoster : Form
    {
        private Logger Log = NLog.LogManager.GetCurrentClassLogger();
        //private readonly ConcurrentDictionary<string, CharacterCache> _lstCharacterCache = new ConcurrentDictionary<string, CharacterCache>();

        //public ConcurrentDictionary<string, CharacterCache> MyCharacterCacheDic { get { return _lstCharacterCache; } }

        private readonly FileSystemWatcher watcherCharacterRosterFolder;
        private bool _blnSkipUpdate;

        public frmCharacterRoster()
        {
            InitializeComponent();
            LanguageManager.TranslateWinForm(GlobalOptions.Language, this);

            

            if(!string.IsNullOrEmpty(GlobalOptions.Instance.CharacterRosterPath) && Directory.Exists(GlobalOptions.Instance.CharacterRosterPath))
            {
                watcherCharacterRosterFolder = new FileSystemWatcher(GlobalOptions.Instance.CharacterRosterPath, "*.chum5");
            }
        }

        public void SetMyEventHandlers(bool deleteThem = false)
        {
            if(!deleteThem)
            {
                GlobalOptions.Instance.MRUChanged += PopulateCharacterList;
                treCharacterList.ItemDrag += treCharacterList_OnDefaultItemDrag;
                treCharacterList.DragEnter += treCharacterList_OnDefaultDragEnter;
                treCharacterList.DragDrop += treCharacterList_OnDefaultDragDrop;
                treCharacterList.DragOver += treCharacterList_OnDefaultDragOver;
                OnMyMouseDown += OnDefaultMouseDown;

                if(watcherCharacterRosterFolder != null)
                {
                    watcherCharacterRosterFolder.Changed += RefreshWatchListOnly;
                    watcherCharacterRosterFolder.Created += RefreshWatchListOnly;
                    watcherCharacterRosterFolder.Deleted += RefreshWatchListOnly;
                    watcherCharacterRosterFolder.Renamed += RefreshWatchListOnly;
                }
            }
            else
            {
                GlobalOptions.Instance.MRUChanged -= PopulateCharacterList;
                treCharacterList.ItemDrag -= treCharacterList_OnDefaultItemDrag;
                treCharacterList.DragEnter -= treCharacterList_OnDefaultDragEnter;
                treCharacterList.DragDrop -= treCharacterList_OnDefaultDragDrop;
                treCharacterList.DragOver -= treCharacterList_OnDefaultDragOver;
                OnMyMouseDown -= OnDefaultMouseDown;

                if(watcherCharacterRosterFolder != null)
                {
                    watcherCharacterRosterFolder.Changed -= RefreshWatchListOnly;
                    watcherCharacterRosterFolder.Created -= RefreshWatchListOnly;
                    watcherCharacterRosterFolder.Deleted -= RefreshWatchListOnly;
                    watcherCharacterRosterFolder.Renamed -= RefreshWatchListOnly;
                }
            }
        }

        private void frmCharacterRoster_Load(object sender, EventArgs e)
        {
            SetMyEventHandlers();
            LoadCharacters();
            UpdateCharacter(null);
        }

        private void frmCharacterRoster_FormClosing(object sender, FormClosingEventArgs e)
        {
            SetMyEventHandlers(true);
        }

        public void RefreshWatchListOnly(object sender, EventArgs e)
        {
            if(_blnSkipUpdate)
                return;

            SuspendLayout();
            LoadCharacters(false, false, true, false);
            ResumeLayout();
        }

        public void PopulateCharacterList(object sender, TextEventArgs e)
        {
            if(_blnSkipUpdate)
                return;

            SuspendLayout();
            if(e?.Text != "mru")
            {
                try
                {
                    treCharacterList.Nodes.Clear();
                    LoadCharacters(true, true, true, false);
                    GC.Collect();
                }
                catch (ObjectDisposedException)
                {
                    //swallow this
                }
            }
            else
            {
                LoadCharacters(false, true, true, false);
            }
            ResumeLayout();
        }

        public void RefreshNodes()
        {
            foreach(TreeNode objTypeNode in treCharacterList.Nodes)
            {
                foreach(TreeNode objCharacterNode in objTypeNode.Nodes)
                {
                    CharacterCache objCache = objCharacterNode.Tag as CharacterCache;
                    if (objCache != null)
                    {
                        objCharacterNode.Text = objCache.CalculatedName();
                        objCharacterNode.ToolTipText = objCache.FilePath.CheapReplace(Utils.GetStartupPath,
                            () => '<' + Application.ProductName + '>');
                        if (!string.IsNullOrEmpty(objCache.ErrorText))
                        {
                            objCharacterNode.ForeColor = Color.Red;
                            objCharacterNode.ToolTipText += Environment.NewLine + Environment.NewLine
                                                                                + LanguageManager.GetString(
                                                                                    "String_Error",
                                                                                    GlobalOptions.Language) +
                                                                                LanguageManager.GetString(
                                                                                    "String_Colon",
                                                                                    GlobalOptions.Language)
                                                                                + Environment.NewLine +
                                                                                objCache.ErrorText;
                        }
                        else
                            objCharacterNode.ForeColor = SystemColors.WindowText;
                    }
                }
            }
        }

        public void LoadCharacters(bool blnRefreshFavorites = true, bool blnRefreshRecents = true, bool blnRefreshWatch = true, bool blnRefreshPlugins = true)
        {
            ReadOnlyObservableCollection<string> lstFavorites = new ReadOnlyObservableCollection<string>(GlobalOptions.Instance.FavoritedCharacters);
<<<<<<< HEAD
            bool blnAddFavouriteNode = false;
            TreeNode objFavouriteNode = null;
=======
            bool blnAddFavoriteNode = false;
            TreeNode objFavoriteNode = null;
>>>>>>> 34005183
            TreeNode[] lstFavoritesNodes = null;
            if(blnRefreshFavorites)
            {
                objFavoriteNode = treCharacterList.FindNode("Favorite", false);
                if(objFavoriteNode == null)
                {
                    objFavoriteNode = new TreeNode(LanguageManager.GetString("Treenode_Roster_FavoriteCharacters", GlobalOptions.Language)) { Tag = "Favorite" };
                    blnAddFavoriteNode = true;
                }

                lstFavoritesNodes = new TreeNode[lstFavorites.Count];
            }

            IList<string> lstRecents = new List<string>(GlobalOptions.Instance.MostRecentlyUsedCharacters);

            List<string> lstWatch = new List<string>();
            if(!string.IsNullOrEmpty(GlobalOptions.Instance.CharacterRosterPath) && Directory.Exists(GlobalOptions.Instance.CharacterRosterPath))
            {
                string[] objFiles = Directory.GetFiles(GlobalOptions.Instance.CharacterRosterPath, "*.chum5");
                for(int i = 0; i < objFiles.Length; ++i)
                {
                    string strFile = objFiles[i];
                    // Make sure we're not loading a character that was already loaded by the MRU list.
                    if(lstFavorites.Contains(strFile) ||
                        lstRecents.Contains(strFile))
                        continue;

                    lstWatch.Add(strFile);
                }
            }

            bool blnAddWatchNode = false;
            TreeNode objWatchNode = null;
            TreeNode[] lstWatchNodes = null;
            if(blnRefreshWatch)
            {
                objWatchNode = treCharacterList.FindNode("Watch", false);
                if(objWatchNode == null && lstWatch.Count > 0)
                {
                    objWatchNode = new TreeNode(LanguageManager.GetString("Treenode_Roster_WatchFolder", GlobalOptions.Language)) { Tag = "Watch" };
                    blnAddWatchNode = true;
                }

                lstWatchNodes = new TreeNode[lstWatch.Count];
            }

            bool blnAddRecentNode = false;
            TreeNode objRecentNode = null;
            TreeNode[] lstRecentsNodes = null;
            if(blnRefreshRecents)
            {
                // Add any characters that are open to the displayed list so we can have more than 10 characters listed
                foreach(CharacterShared objCharacterForm in Program.MainForm.OpenCharacterForms)
                {
                    string strFile = objCharacterForm.CharacterObject.FileName;
                    // Make sure we're not loading a character that was already loaded by the MRU list.
                    if(lstFavorites.Contains(strFile) ||
                        lstRecents.Contains(strFile) ||
                        lstWatch.Contains(strFile))
                        continue;

                    lstRecents.Add(strFile);
                }

                foreach(string strFavorite in lstFavorites)
                    lstRecents.Remove(strFavorite);

                objRecentNode = treCharacterList.FindNode("Recent", false);
                if(objRecentNode == null && lstRecents.Count > 0)
                {
                    objRecentNode = new TreeNode(LanguageManager.GetString("Treenode_Roster_RecentCharacters", GlobalOptions.Language)) { Tag = "Recent" };
                    blnAddRecentNode = true;
                }

                lstRecentsNodes = new TreeNode[lstRecents.Count];
            }
            Parallel.Invoke(
                () => {
                    if(objFavoriteNode != null && lstFavoritesNodes != null)
                    {
                        object lstFavoritesNodesLock = new object();

                        Parallel.For(0, lstFavorites.Count, i =>
                        {
                            string strFile = lstFavorites[i];
                            TreeNode objNode = CacheCharacter(strFile);
                            lock(lstFavoritesNodesLock)
                                lstFavoritesNodes[i] = objNode;
                        });

                        if(blnAddFavoriteNode)
                        {
                            for(int i = 0; i < lstFavoritesNodes.Length; i++)
                            {
                                TreeNode objNode = lstFavoritesNodes[i];
                                if(objNode != null)
                                    objFavoriteNode.Nodes.Add(objNode);
                            }
                        }
                    }
                },
                () => {
                    if(objRecentNode != null && lstRecentsNodes != null)
                    {
                        object lstRecentsNodesLock = new object();

                        Parallel.For(0, lstRecents.Count, i =>
                        {
                            string strFile = lstRecents[i];
                            TreeNode objNode = CacheCharacter(strFile);
                            lock(lstRecentsNodesLock)
                                lstRecentsNodes[i] = objNode;
                        });

                        if(blnAddRecentNode)
                        {
                            for(int i = 0; i < lstRecentsNodes.Length; i++)
                            {
                                TreeNode objNode = lstRecentsNodes[i];
                                if(objNode != null)
                                    objRecentNode.Nodes.Add(objNode);
                            }
                        }
                    }
                },
                () =>
                {
                    if(objWatchNode != null && lstWatchNodes != null)
                    {
                        object lstWatchNodesLock = new object();

                        Parallel.For(0, lstWatch.Count, i =>
                        {
                            string strFile = lstWatch[i];
                            TreeNode objNode = CacheCharacter(strFile);
                            lock(lstWatchNodesLock)
                                lstWatchNodes[i] = objNode;
                        });

                        if(blnAddWatchNode)
                        {
                            for(int i = 0; i < lstWatchNodes.Length; i++)
                            {
                                TreeNode objNode = lstWatchNodes[i];
                                if(objNode != null)
                                    objWatchNode.Nodes.Add(objNode);
                            }
                        }
                    }
                },
                () =>
                {
                    foreach(var plugin in Program.PluginLoader.MyActivePlugins)
                    {
                        var t = Task.Factory.StartNew<IEnumerable<List<TreeNode>>>(() =>
                        {
                             Log.Info("Starting new Task to get CharacterRosterTreeNodes for plugin:" + plugin.ToString());
                            var result = new List<List<TreeNode>>();
                            var task = plugin.GetCharacterRosterTreeNode(this, blnRefreshPlugins);
                            if(task.Result != null)
                            {
                                result.Add(task.Result.OrderBy(a => a.Text).ToList());
                            }
                            return result;
                        });
                        t.ContinueWith((nodestask) =>
                        {
                            foreach(var nodelist in nodestask.Result)
                            {
                                foreach(var node in nodelist)
                                {
                                    var querycoll = treCharacterList.Nodes.Cast<TreeNode>().ToList();
                                    var found = (from a in querycoll
                                                where a.Text == node.Text && a.Tag == node.Tag
                                                select a).ToList();
                                    Program.MainForm.DoThreadSafe(() =>
                                    {
                                        try
                                        {
                                            if (found.Any() == true)
                                            {
                                                treCharacterList.Nodes.Remove(found.FirstOrDefault());
                                            }

                                            if ((node.Nodes.Count > 0 || !String.IsNullOrEmpty(node.ToolTipText))
                                                || (node.Tag != null))
                                            {
                                                if (treCharacterList.IsDisposed)
                                                    return;
                                                if (treCharacterList.Nodes.ContainsKey(node.Name))
                                                    treCharacterList.Nodes.RemoveByKey(node.Name);
                                                treCharacterList.Nodes.Insert(1, node);
                                            }

                                            node.Expand();
                                        }
                                        catch (ObjectDisposedException e)
                                        {
                                            Log.Trace(e);
                                        }
                                        catch (InvalidAsynchronousStateException e)
                                        {
                                            Log.Trace(e);
                                        }
                                        catch (ArgumentException e)
                                        {
                                            Log.Trace(e);
                                        }
                                        catch (Exception e)
                                        {
                                            Log.Warn(e);
                                        }
                                        
                                    });
                                }
                            }
                            Log.Info("Task to get and add CharacterRosterTreeNodes for plugin " + plugin.ToString() + " finished.");
                        });
                    }
                });
            Log.Info("Populating CharacterRosterTreeNode (MainThread).");
            if(objFavoriteNode != null)
            {
                if(blnAddFavoriteNode)
                {
                    treCharacterList.Nodes.Add(objFavoriteNode);
                    objFavoriteNode.Expand();
                }
                else
                {
                    objFavoriteNode.Nodes.Clear();
                    for(int i = 0; i < lstFavoritesNodes.Length; i++)
                    {
                        TreeNode objNode = lstFavoritesNodes[i];
                        if(objNode != null)
                            objFavoriteNode.Nodes.Add(objNode);
                    }
                }
            }

            if(objRecentNode != null)
            {
                if(blnAddRecentNode)
                {
                    treCharacterList.Nodes.Add(objRecentNode);
                    objRecentNode.Expand();
                }
                else
                {
                    try
                    {
                        objRecentNode.Nodes.Clear();
                        for (int i = 0; i < lstRecentsNodes.Length; i++)
                        {
                            TreeNode objNode = lstRecentsNodes[i];
                            if (objNode != null)
                                objRecentNode.Nodes.Add(objNode);
                        }
                    }
                    catch (ObjectDisposedException e)
                    {
                        //just swallow this
                        Log.Trace(e, "ObjectDisposedException can be ignored here.");
                    }
                }
            }
            if(objWatchNode != null)
            {
                if(blnAddWatchNode)
                {
                    treCharacterList.Nodes.Add(objWatchNode);
                    objWatchNode.Expand();
                }
                else
                {
                    objWatchNode.Nodes.Clear();
                    for(int i = 0; i < lstWatchNodes.Length; i++)
                    {
                        TreeNode objNode = lstWatchNodes[i];
                        if(objNode != null)
                            objWatchNode.Nodes.Add(objNode);
                    }
                }
            }
            treCharacterList.ExpandAll();
            UpdateCharacter(treCharacterList.SelectedNode?.Tag as CharacterCache);
        }

        /// <summary>
        /// Generates a character cache, which prevents us from repeatedly loading XmlNodes or caching a full character.
        /// </summary>
        /// <param name="strFile"></param>
        private TreeNode CacheCharacter(string strFile)
        {
            CharacterCache objCache = new CharacterCache(strFile);
            TreeNode objNode = new TreeNode
            {
                Text = objCache.CalculatedName(),
                ToolTipText = objCache.FilePath.CheapReplace(Utils.GetStartupPath, () => '<' + Application.ProductName + '>'),
                Tag = objCache
            };
            if (!string.IsNullOrEmpty(objCache.ErrorText))
            {
                objNode.ForeColor = Color.Red;
                objNode.ToolTipText += Environment.NewLine + Environment.NewLine + LanguageManager.GetString("String_Error", GlobalOptions.Language)
                                       + LanguageManager.GetString("String_Colon", GlobalOptions.Language) + Environment.NewLine + objCache.ErrorText;
            }
            return objNode;
        }



        /// <summary>
        /// Update the labels and images based on the selected treenode.
        /// </summary>
        /// <param name="objCache"></param>
        public void UpdateCharacter(CharacterCache objCache)
        {
            if(objCache != null)
            {
                string strUnknown = LanguageManager.GetString("String_Unknown", GlobalOptions.Language);
                string strNone = LanguageManager.GetString("String_None", GlobalOptions.Language);
                txtCharacterBio.Text = objCache.Description;
                txtCharacterBackground.Text = objCache.Background;
                txtCharacterNotes.Text = objCache.CharacterNotes;
                txtGameNotes.Text = objCache.GameNotes;
                txtCharacterConcept.Text = objCache.Concept;
                lblCareerKarma.Text = objCache.Karma;
                if(string.IsNullOrEmpty(lblCareerKarma.Text) || lblCareerKarma.Text == "0")
                    lblCareerKarma.Text = strNone;
                lblPlayerName.Text = objCache.PlayerName;
                if(string.IsNullOrEmpty(lblPlayerName.Text))
                    lblPlayerName.Text = strUnknown;
                lblCharacterName.Text = objCache.CharacterName;
                if(string.IsNullOrEmpty(lblCharacterName.Text))
                    lblCharacterName.Text = strUnknown;
                lblCharacterAlias.Text = objCache.CharacterAlias;
                if(string.IsNullOrEmpty(lblCharacterAlias.Text))
                    lblCharacterAlias.Text = strUnknown;
                lblEssence.Text = objCache.Essence;
                if(string.IsNullOrEmpty(lblEssence.Text))
                    lblEssence.Text = strUnknown;
                lblFilePath.Text = objCache.FileName;
                if(string.IsNullOrEmpty(lblFilePath.Text))
                    lblFilePath.Text = LanguageManager.GetString("MessageTitle_FileNotFound", GlobalOptions.Language);
                lblSettings.Text = objCache.SettingsFile;
                if(string.IsNullOrEmpty(lblSettings.Text))
                    lblSettings.Text = strUnknown;
                lblFilePath.SetToolTip(objCache.FilePath.CheapReplace(Utils.GetStartupPath, () => '<' + Application.ProductName + '>'));
                picMugshot.Image = objCache.Mugshot;

                // Populate character information fields.
                XmlDocument objMetatypeDoc = XmlManager.Load("metatypes.xml");
                if (objCache.Metatype != null)
                {
                    XmlNode objMetatypeNode = objMetatypeDoc.SelectSingleNode("/chummer/metatypes/metatype[name = " + objCache.Metatype?.CleanXPath() + "]");
                    if (objMetatypeNode == null)
                    {
                        objMetatypeDoc = XmlManager.Load("critters.xml");
                        objMetatypeNode = objMetatypeDoc.SelectSingleNode("/chummer/metatypes/metatype[name = " + objCache.Metatype?.CleanXPath() + "]");
                    }

                    string strMetatype = objMetatypeNode?["translate"]?.InnerText ?? objCache.Metatype;

                    if (!string.IsNullOrEmpty(objCache.Metavariant) && objCache.Metavariant != "None")
                    {
                        objMetatypeNode = objMetatypeNode?.SelectSingleNode("metavariants/metavariant[name = " + objCache.Metavariant.CleanXPath() + "]");

                        strMetatype += LanguageManager.GetString("String_Space", GlobalOptions.Language) + '(' + (objMetatypeNode?["translate"]?.InnerText ?? objCache.Metavariant) + ')';
                    }
                    lblMetatype.Text = strMetatype;
                }
                else
                    lblMetatype.Text = "Error loading metatype!";
                tabCharacterText.Visible = true;
                if (!String.IsNullOrEmpty(objCache.ErrorText))
                {
                    txtCharacterBio.Text = objCache.ErrorText;
                    txtCharacterBio.ForeColor = Color.Red;
                    txtCharacterBio.BringToFront();                    
                }
            }
            else
            {
                tabCharacterText.Visible = false;
                txtCharacterBio.Text = string.Empty;
                txtCharacterBackground.Text = string.Empty;
                txtCharacterNotes.Text = string.Empty;
                txtGameNotes.Text = string.Empty;
                txtCharacterConcept.Text = string.Empty;
                lblCareerKarma.Text = string.Empty;
                lblMetatype.Text = string.Empty;
                lblPlayerName.Text = string.Empty;
                lblCharacterName.Text = string.Empty;
                lblCharacterAlias.Text = string.Empty;
                lblEssence.Text = string.Empty;
                lblFilePath.Text = string.Empty;
                lblFilePath.SetToolTip(string.Empty);
                lblSettings.Text = string.Empty;
                picMugshot.Image = null;
            }
            lblCareerKarmaLabel.Visible = !string.IsNullOrEmpty(lblCareerKarma.Text);
            lblMetatypeLabel.Visible = !string.IsNullOrEmpty(lblMetatype.Text);
            lblPlayerNameLabel.Visible = !string.IsNullOrEmpty(lblPlayerName.Text);
            lblCharacterNameLabel.Visible = !string.IsNullOrEmpty(lblCharacterName.Text);
            lblCharacterAliasLabel.Visible = !string.IsNullOrEmpty(lblCharacterAlias.Text);
            lblEssenceLabel.Visible = !string.IsNullOrEmpty(lblEssence.Text);
            lblFilePathLabel.Visible = !string.IsNullOrEmpty(lblFilePath.Text);
            lblSettingsLabel.Visible = !string.IsNullOrEmpty(lblSettings.Text);
            ProcessMugshotSizeMode();

        }

        #region Form Methods

        private void treCharacterList_AfterSelect(object sender, TreeViewEventArgs e)
        {
            CharacterCache objCache = null;
            TreeNode objSelectedNode = treCharacterList.SelectedNode;
            if (objSelectedNode == null)
                return;
            objCache = objSelectedNode.Tag as CharacterCache;
            objCache?.OnMyAfterSelect(sender, e);
            UpdateCharacter(objCache);
            treCharacterList.ClearNodeBackground(treCharacterList.SelectedNode);
        }

        private void treCharacterList_DoubleClick(object sender, EventArgs e)
        {
            TreeNode objSelectedNode = treCharacterList.SelectedNode;
            if(objSelectedNode != null && objSelectedNode.Level > 0)
            {
                if (objSelectedNode.Tag == null) return;
                if(objSelectedNode.Tag is CharacterCache objCache)
                {
                    try
                    {
                        objCache.OnMyDoubleClick(sender, e);
                        objSelectedNode.Text = objCache.CalculatedName();
                        Cursor = Cursors.WaitCursor;
                    }
                    finally
                    {
                        Cursor = Cursors.Default;
                    }

                }
            }
        }
        private void treCharacterList_OnDefaultKeyDown(object sender, KeyEventArgs e)
        {

            TreeNode t = treCharacterList.SelectedNode;

            var objCache = t?.Tag as CharacterCache;
            objCache?.OnMyKeyDown(sender, new Tuple<KeyEventArgs, TreeNode>(e, t));

        }

        private void treCharacterList_OnDefaultDragEnter(object sender, DragEventArgs e)
        {
            e.Effect = DragDropEffects.Move;
        }

        private void treCharacterList_OnDefaultDragOver(object sender, DragEventArgs e)
        {
            if(!(sender is TreeView treSenderView))
                return;
            Point pt = treSenderView.PointToClient(new Point(e.X, e.Y));
            TreeNode objNode = treSenderView.GetNodeAt(pt);
            if(objNode != null)
            {
                if(objNode.Parent != null)
                    objNode = objNode.Parent;
                if(objNode.Tag?.ToString() != "Watch")
                {
                    objNode.BackColor = SystemColors.ControlDark;
                }
            }

            // Clear the background colour for all other Nodes.
            treCharacterList.ClearNodeBackground(objNode);
        }

        private void treCharacterList_OnDefaultDragDrop(object sender, DragEventArgs e)
        {
            // Do not allow the root element to be moved.
            if(treCharacterList.SelectedNode == null || treCharacterList.SelectedNode.Level == 0 || treCharacterList.SelectedNode.Parent?.Tag?.ToString() == "Watch")
                return;

            if(e.Data.GetDataPresent("System.Windows.Forms.TreeNode", false))
            {
                if(!(sender is TreeView treSenderView))
                    return;
                Point pt = treSenderView.PointToClient(new Point(e.X, e.Y));
                TreeNode nodDestinationNode = treSenderView.GetNodeAt(pt);
                if (nodDestinationNode?.Level > 0)
                    nodDestinationNode = nodDestinationNode.Parent;
                string strDestinationNode = nodDestinationNode?.Tag?.ToString();
                if(strDestinationNode != "Watch")
                {
                    if(!(e.Data.GetData("System.Windows.Forms.TreeNode") is TreeNode nodNewNode))
                        return;

                    if(nodNewNode.Level == 0 || nodNewNode.Parent == nodDestinationNode)
                        return;
                    if (nodNewNode.Tag is CharacterCache objCache)
                    {
                        switch(strDestinationNode)
                        {
                            case "Recent":
                                GlobalOptions.Instance.FavoritedCharacters.Remove(objCache.FilePath);
                                GlobalOptions.Instance.MostRecentlyUsedCharacters.Insert(0, objCache.FilePath);
<<<<<<< HEAD
                                break;
                            case "Favourite":
                                GlobalOptions.Instance.FavoritedCharacters.Add(objCache.FilePath);
=======
                                break;
                            case "Favorite":
                                GlobalOptions.Instance.FavoritedCharacters.Add(objCache.FilePath);
                                break;
                            default:
>>>>>>> 34005183
                                break;
                        }
                    }
                }

                IPlugin plugintag = null;
                while (nodDestinationNode?.Tag != null && plugintag == null)
                {
                    if (nodDestinationNode.Tag is IPlugin temp)
                        plugintag = temp;
                    nodDestinationNode = nodDestinationNode.Parent;
                }
                plugintag?.DoCharacterList_DragDrop(sender, e, treCharacterList);
            }
        }

        private void treCharacterList_OnDefaultItemDrag(object sender, ItemDragEventArgs e)
        {
            DoDragDrop(e.Item, DragDropEffects.Move);
        }

        private void picMugshot_SizeChanged(object sender, EventArgs e)
        {
            ProcessMugshotSizeMode();
        }

        private void ProcessMugshotSizeMode()
        {
            picMugshot.SizeMode = picMugshot.Image != null && picMugshot.Height >= picMugshot.Image.Height && picMugshot.Width >= picMugshot.Image.Width
                ? PictureBoxSizeMode.CenterImage
                : PictureBoxSizeMode.Zoom;
        }
        #endregion
        #region Classes
        /// <summary>
        /// Caches a subset of a full character's properties for loading purposes.
        /// </summary>
        public class CharacterCache
        {

            public string FilePath { get; set; }
            public string FileName { get; set; }
            public string ErrorText { get; set; }
            public string Description { get; set; }
            public string Background { get; set; }
            public string GameNotes { get; set; }
            public string CharacterNotes { get; set; }
            public string Concept { get; set; }
            public string Karma { get; set; }
            public string Metatype { get; set; }
            public string Metavariant { get; set; }
            public string PlayerName { get; set; }
            public string CharacterName { get; set; }
            public string CharacterAlias { get; set; }
            public string BuildMethod { get; set; }
            public string Essence { get; set; }
            public override string ToString()
            {
                return this.FilePath;
            }
            
            [JsonIgnore]
            [XmlIgnore]
            [IgnoreDataMember]
            public Image Mugshot
            {
                get => MugshotBase64.ToImage();
                set => MugshotBase64 = value.ToBase64String();
            }

            public string MugshotBase64 { get; set; } = String.Empty;

            public bool Created { get; set; }
            public string SettingsFile { get; set; }


            [JsonIgnore]
            [XmlIgnore]
            [IgnoreDataMember]
            public Dictionary<string, object> MyPluginDataDic { get; set; }

            public Task<string> DownLoadRunning { get; set; }

            public CharacterCache()
            {
                SetDefaultEventHandlers();
                HandlePlugins();

            }

            private void SetDefaultEventHandlers()
            {
                OnMyDoubleClick += OnDefaultDoubleClick;
                OnMyAfterSelect += OnDefaultAfterSelect;
                OnMyKeyDown += OnDefaultKeyDown;
                OnMyContextMenuDeleteClick += OnDefaultContextMenuDeleteClick;
            }

            [JsonIgnore]
            [XmlIgnore]
            [IgnoreDataMember]
            public EventHandler OnMyDoubleClick;

            [JsonIgnore]
            [XmlIgnore]
            [IgnoreDataMember]
            public EventHandler OnMyContextMenuDeleteClick;

            [JsonIgnore]
            [XmlIgnore]
            [IgnoreDataMember]
            public EventHandler<TreeViewEventArgs> OnMyAfterSelect;

            [JsonIgnore]
            [XmlIgnore]
            [IgnoreDataMember]
            public EventHandler<Tuple<KeyEventArgs, TreeNode>> OnMyKeyDown;


            private void HandlePlugins()
            {
                MyPluginDataDic = new Dictionary<string, object>();

            }

            public async void OnDefaultDoubleClick(object sender, EventArgs e)
            {
                Character objOpenCharacter = Program.MainForm.OpenCharacters.FirstOrDefault(x => x.FileName == this.FileName);

                if(objOpenCharacter == null || !Program.MainForm.SwitchToOpenCharacter(objOpenCharacter, true))
                {
                    objOpenCharacter = await Program.MainForm.LoadCharacter(this.FilePath);
                    Program.MainForm.OpenCharacter(objOpenCharacter);
                }
            }

            
            public async void OnDefaultContextMenuDeleteClick(object sender, EventArgs e)
            {
                var t = sender as TreeNode;
                if (t != null)
                {
                    switch (t.Parent.Tag?.ToString())
                    {
                        case "Recent":
                            GlobalOptions.Instance.MostRecentlyUsedCharacters.Remove(this.FilePath);
                            break;
                        case "Favorite":
                            GlobalOptions.Instance.FavoritedCharacters.Remove(this.FilePath);
                            break;
                    }
                }
            }

            public CharacterCache(string strFile)
            {
                DownLoadRunning = null;
                SetDefaultEventHandlers();
                string strErrorText = string.Empty;
                XPathNavigator xmlSourceNode;
                if(!File.Exists(strFile))
                {
                    xmlSourceNode = null;
                    strErrorText = LanguageManager.GetString("MessageTitle_FileNotFound", GlobalOptions.Language);
                }
                else
                {
                    // If we run into any problems loading the character cache, fail out early.
                    try
                    {
                        using(StreamReader objStreamReader = new StreamReader(strFile, Encoding.UTF8, true))
                        {
                            XmlDocument xmlDoc = new XmlDocument();
                            xmlDoc.Load(objStreamReader);
                            xmlSourceNode = xmlDoc.CreateNavigator().SelectSingleNode("/character");
                        }
                    }
                    catch(Exception ex)
                    {
                        xmlSourceNode = null;
                        strErrorText = ex.ToString();
                    }
                }

                if(xmlSourceNode != null)
                {
                    Description = xmlSourceNode.SelectSingleNode("description")?.Value;
                    BuildMethod = xmlSourceNode.SelectSingleNode("buildmethod")?.Value;
                    Background = xmlSourceNode.SelectSingleNode("background")?.Value;
                    CharacterNotes = xmlSourceNode.SelectSingleNode("notes")?.Value;
                    GameNotes = xmlSourceNode.SelectSingleNode("gamenotes")?.Value;
                    Concept = xmlSourceNode.SelectSingleNode("concept")?.Value;
                    Karma = xmlSourceNode.SelectSingleNode("totalkarma")?.Value;
                    Metatype = xmlSourceNode.SelectSingleNode("metatype")?.Value;
                    Metavariant = xmlSourceNode.SelectSingleNode("metavariant")?.Value;
                    PlayerName = xmlSourceNode.SelectSingleNode("playername")?.Value;
                    CharacterName = xmlSourceNode.SelectSingleNode("name")?.Value;
                    CharacterAlias = xmlSourceNode.SelectSingleNode("alias")?.Value;
                    Created = xmlSourceNode.SelectSingleNode("created")?.Value == bool.TrueString;
                    Essence = xmlSourceNode.SelectSingleNode("totaless")?.Value;
                    string strSettings = xmlSourceNode.SelectSingleNode("settings")?.Value ?? string.Empty;
                    SettingsFile = !File.Exists(Path.Combine(Utils.GetStartupPath, "settings", strSettings)) ? LanguageManager.GetString("MessageTitle_FileNotFound", GlobalOptions.Language) : strSettings;
                    MugshotBase64 = xmlSourceNode.SelectSingleNode("mugshot")?.Value ?? string.Empty;
                    if(string.IsNullOrEmpty(MugshotBase64))
                    {
                        XPathNavigator xmlMainMugshotIndex = xmlSourceNode.SelectSingleNode("mainmugshotindex");
                        if (xmlMainMugshotIndex != null && int.TryParse(xmlMainMugshotIndex.Value, out int intMainMugshotIndex) && intMainMugshotIndex >= 0)
                        {
                            XPathNodeIterator xmlMugshotList = xmlSourceNode.Select("mugshots/mugshot");
                            if (xmlMugshotList.Count > intMainMugshotIndex)
                            {
                                int intIndex = 0;
                                foreach (XPathNavigator xmlMugshot in xmlMugshotList)
                                {
                                    if (intMainMugshotIndex == intIndex)
                                    {
                                        MugshotBase64 = xmlMugshot.Value;
                                        break;
                                    }

                                    intIndex += 1;
                                }
                            }
                        }
                    }
                }
                else
                {
                    ErrorText = strErrorText;
                }

                FilePath = strFile;
                if (!String.IsNullOrEmpty(strFile))
                {
                    int last = strFile.LastIndexOf(Path.DirectorySeparatorChar) + 1;
                    if (strFile.Length > last)
                        FileName = strFile.Substring(last);
                }

                HandlePlugins();
            }

            /// <summary>
            /// Generates a name for the treenode based on values contained in the CharacterCache object.
            /// </summary>
            /// <param name="objCache">Cache from which to generate name.</param>
            /// <param name="blnAddMarkerIfOpen">Whether to add an asterisk to the beginning of the name if the character is open.</param>
            /// <returns></returns>
            public string CalculatedName(bool blnAddMarkerIfOpen = true)
            {
                string strReturn;
                if(!string.IsNullOrEmpty(this.ErrorText))
                {
                    strReturn = Path.GetFileNameWithoutExtension(this.FileName) + LanguageManager.GetString("String_Space", GlobalOptions.Language) + '(' + LanguageManager.GetString("String_Error", GlobalOptions.Language) + ')';
                }
                else
                {
                    strReturn = this.CharacterAlias;
                    if(string.IsNullOrEmpty(strReturn))
                    {
                        strReturn = this.CharacterName;
                        if(string.IsNullOrEmpty(strReturn))
                            strReturn = LanguageManager.GetString("String_UnnamedCharacter", GlobalOptions.Language);
                    }

                    string strBuildMethod = LanguageManager.GetString("String_" + this.BuildMethod, GlobalOptions.Language, false);
                    if(string.IsNullOrEmpty(strBuildMethod))
                        strBuildMethod = LanguageManager.GetString("String_Unknown", GlobalOptions.Language);
                    string strCreated = LanguageManager.GetString(this.Created ? "Title_CareerMode" : "Title_CreateMode", GlobalOptions.Language);
                    strReturn += $" ({strBuildMethod} - {strCreated})";
                }
                if(blnAddMarkerIfOpen && Program.MainForm.OpenCharacterForms.Any(x => x.CharacterObject.FileName == this.FilePath))
                    strReturn = "* " + strReturn;
                return strReturn;
            }

            public void OnDefaultAfterSelect(object sender, TreeViewEventArgs e)
            {
                return;
            }

            public void OnDefaultKeyDown(object sender, Tuple<KeyEventArgs, TreeNode> args)
            {
                if(args.Item1.KeyCode == Keys.Delete)
                {
                    switch(args.Item2.Parent.Tag.ToString())
                    {
                        case "Recent":
                            GlobalOptions.Instance.MostRecentlyUsedCharacters.Remove(this.FilePath);
                            break;
<<<<<<< HEAD
                        case "Favourite":
=======
                        case "Favorite":
>>>>>>> 34005183
                            GlobalOptions.Instance.FavoritedCharacters.Remove(this.FilePath);
                            break;
                    }
                }
            }
        }
        #endregion

        public void tsDelete_Click(object sender, EventArgs e)
        {
            TreeNode t = treCharacterList.SelectedNode;

            if (t?.Tag is CharacterCache objCache)
            {
                objCache.OnMyContextMenuDeleteClick(t, e);
            }
        }

        private void tsSort_Click(object sender, EventArgs e)
        {
            TreeNode t = treCharacterList.SelectedNode;
            
            if (t?.Tag is CharacterCache)
            {
                switch (t.Parent.Tag.ToString())
                {
                    case "Recent":
<<<<<<< HEAD
                        GlobalOptions.Instance.MostRecentlyUsedCharacters.Remove(objCache.FilePath);
                        break;
                    case "Favourite":
                        GlobalOptions.Instance.FavoritedCharacters.Remove(objCache.FilePath);
=======
                        GlobalOptions.Instance.MostRecentlyUsedCharacters.Sort();
                        break;
                    case "Favorite":
                        GlobalOptions.Instance.FavoritedCharacters.Sort();
>>>>>>> 34005183
                        break;
                }
            }
            else
            {
                switch (t.Tag.ToString())
                {
                    case "Recent":
                        GlobalOptions.Instance.MostRecentlyUsedCharacters.Sort();
                        break;
                    case "Favorite":
                        GlobalOptions.Instance.FavoritedCharacters.Sort();
                        break;
                }
            }
            treCharacterList.SelectedNode = t;
        }

        //private void tsSort_Click(object sender, EventArgs e)
        //{
        //    TreeNode t = treCharacterList.SelectedNode;

        //    if(t != null)
        //    {
        //        if (t?.Tag is CharacterCache objCache)
        //        {
        //            switch(t.Parent.Tag.ToString())
        //            {
        //                case "Recent":
        //                    {
        //                        _blnSkipUpdate = true;
        //                        SuspendLayout();

        //                        List<Tuple<string, string>> lstSorted = new List<Tuple<string, string>>();
        //                        for(int i = 0; i < GlobalOptions.Instance.MostRecentlyUsedCharacters.Count; ++i)
        //                        {
        //                            string strLoopFile = GlobalOptions.Instance.MostRecentlyUsedCharacters[i];

        //                            if(_lstCharacterCache.TryGetValue(strLoopFile, out CharacterCache objLoopCache) && objLoopCache != null)
        //                                lstSorted.Add(new Tuple<string, string>(objLoopCache.CalculatedName(false), strLoopFile));
        //                            else
        //                                lstSorted.Add(new Tuple<string, string>(Path.GetFileNameWithoutExtension(strLoopFile), strLoopFile));
        //                        }

        //                        lstSorted.Sort();
        //                        for(int i = 0; i < lstSorted.Count; ++i)
        //                            GlobalOptions.Instance.MostRecentlyUsedCharacters.Move(GlobalOptions.Instance.MostRecentlyUsedCharacters.IndexOf(lstSorted[i].Item2), i);

        //                        LoadCharacters(false, true, false);
        //                        ResumeLayout();
        //                        treCharacterList.SelectedNode = treCharacterList.FindNode(strSelectedTag);
        //                        break;
        //                    }
        //                case "Favourite":
        //                    {
        //                        _blnSkipUpdate = true;
        //                        SuspendLayout();

        //                        List<Tuple<string, string>> lstSorted = new List<Tuple<string, string>>();
        //                        for(int i = 0; i < GlobalOptions.Instance.FavoritedCharacters.Count; ++i)
        //                        {
        //                            string strLoopFile = GlobalOptions.Instance.FavoritedCharacters[i];
        //                            if(_lstCharacterCache.TryGetValue(strLoopFile, out CharacterCache objLoopCache) && objLoopCache != null)
        //                                lstSorted.Add(new Tuple<string, string>(objLoopCache.CalculatedName(false), strLoopFile));
        //                            else
        //                                lstSorted.Add(new Tuple<string, string>(Path.GetFileNameWithoutExtension(strLoopFile), strLoopFile));
        //                        }

        //                        lstSorted.Sort();
        //                        for(int i = 0; i < lstSorted.Count; ++i)
        //                            GlobalOptions.Instance.FavoritedCharacters.Move(GlobalOptions.Instance.FavoritedCharacters.IndexOf(lstSorted[i].Item2), i);

        //                        _blnSkipUpdate = false;

        //                        LoadCharacters(true, false, false);
        //                        ResumeLayout();
        //                        treCharacterList.SelectedNode = treCharacterList.FindNode(strSelectedTag);
        //                        break;
        //                    }
        //            }
        //        }
        //    }
        //}

        private void tsToggleFav_Click(object sender, EventArgs e)
        {
            TreeNode t = treCharacterList.SelectedNode;

            if(t?.Tag is CharacterCache objCache)
            {
                switch(t.Parent.Tag.ToString())
                {
                    case "Recent":
                        GlobalOptions.Instance.FavoritedCharacters.Add(objCache.FilePath);
                        break;
<<<<<<< HEAD
                    case "Favourite":
=======
                    case "Favorite":
>>>>>>> 34005183
                        GlobalOptions.Instance.FavoritedCharacters.Remove(objCache.FilePath);
                        GlobalOptions.Instance.MostRecentlyUsedCharacters.Insert(0, objCache.FilePath);
                        break;
                    case "Watch":
                        GlobalOptions.Instance.FavoritedCharacters.Add(objCache.FilePath);
                        break;
                }
                treCharacterList.SelectedNode = t;
            }
        }


        [JsonIgnore]
        [XmlIgnore]
        [IgnoreDataMember]
        public EventHandler<MouseEventArgs> OnMyMouseDown;

        private void TreeView_MouseDown(object sender, MouseEventArgs e)
        {
            if (OnMyMouseDown != null)
            {
                OnMyMouseDown(sender, e);
            }
        }

        public void OnDefaultMouseDown(object sender, MouseEventArgs e)
        {
            // Generic event for all TreeViews to allow right-clicking to select a TreeNode so the proper ContextMenu is shown.
            //if (e.Button == System.Windows.Forms.MouseButtons.Right)
            //{
            TreeView objTree = (TreeView)sender;
            objTree.SelectedNode = objTree.HitTest(e.X, e.Y).Node;
            //}
            if(ModifierKeys == Keys.Control)
            {
                if(!objTree.SelectedNode.IsExpanded)
                {
                    foreach(TreeNode objNode in objTree.SelectedNode.Nodes)
                    {
                        objNode.ExpandAll();
                    }
                }
                else
                {
                    foreach(TreeNode objNode in objTree.SelectedNode.Nodes)
                    {
                        objNode.Collapse();
                    }
                }
            }
        }

        private void tsCloseOpenCharacter_Click(object sender, EventArgs e)
        {
            TreeNode objSelectedNode = treCharacterList.SelectedNode;
            if(objSelectedNode == null || objSelectedNode.Level <= 0)
                return;
            string strFile = objSelectedNode.Tag.ToString();
            if(string.IsNullOrEmpty(strFile))
                return;
            Character objOpenCharacter = Program.MainForm.OpenCharacters.FirstOrDefault(x => x.FileName == strFile);
            Cursor = Cursors.WaitCursor;
            if(objOpenCharacter != null)
            {
                Program.MainForm.OpenCharacterForms.FirstOrDefault(x => x.CharacterObject == objOpenCharacter)?.Close();
            }
            Cursor = Cursors.Default;
        }

        private void TreCharacterList_NodeMouseClick(object sender, TreeNodeMouseClickEventArgs e)
        {
            if (e.Button == MouseButtons.Right)
            {
                treCharacterList.SelectedNode = e.Node;
            }
            e.Node.ContextMenuStrip = CreateContextMenuStrip();

            foreach (var plugin in Program.PluginLoader.MyActivePlugins)
            {
                plugin.SetCharacterRosterNode(e.Node);
            }

            ContextMenuStrip[] lstCMSToTranslate =
            {
                e.Node.ContextMenuStrip
            };

            foreach (ContextMenuStrip objCMS in lstCMSToTranslate)
            {
                if (objCMS != null)
                {
                    var worklist = objCMS.Items.OfType<ToolStripMenuItem>().ToList();
                    foreach (ToolStripMenuItem objItem in worklist)
                    {
                        if (e.Node.Tag == null)
                        {
                            e.Node.ContextMenuStrip.Items.Remove(objItem);
                            continue;
                        }
                        //remove the "Close Character Node, if the Char is not open
                        if (objItem?.Name == "tsCloseOpenCharacter")
                        {
                            string strFile = e.Node.Tag?.ToString();
                            if (!string.IsNullOrEmpty(strFile))
                            {
                                var objOpenCharacter =
                                    Program.MainForm.OpenCharacterForms.FirstOrDefault(x => x.CharacterObject?.FileName == strFile);
                                if (objOpenCharacter == null)
                                {
                                    e.Node.ContextMenuStrip.Items.Remove(objItem);
                                }
                            }
                        }
                        LanguageManager.TranslateToolStripItemsRecursively(objItem, GlobalOptions.Language);

                    }
                }
            }
        }

        public ContextMenuStrip CreateContextMenuStrip()
        {
            ContextMenuStrip cmsRoster = new ContextMenuStrip();
            ToolStripMenuItem tsToggleFav = new ToolStripMenuItem();
            ToolStripMenuItem tsSort = new ToolStripMenuItem();
            ToolStripMenuItem tsDelete = new ToolStripMenuItem();
            ToolStripMenuItem tsCloseOpenCharacter = new ToolStripMenuItem();


            // 
            // cmsRoster
            // 
            cmsRoster.Items.AddRange(new System.Windows.Forms.ToolStripItem[]
            {
                tsToggleFav,
                tsSort,
                tsDelete,
                tsCloseOpenCharacter
            });
            cmsRoster.Name = "cmsRoster";
            cmsRoster.Size = new System.Drawing.Size(181, 114);
            // 
            // tsToggleFav
            // 
            tsToggleFav.Image = global::Chummer.Properties.Resources.asterisk_orange;
            tsToggleFav.Name = "tsToggleFav";
            tsToggleFav.Size = new System.Drawing.Size(180, 22);
            tsToggleFav.Tag = "Menu_ToggleFavorite";
            tsToggleFav.Text = "&Toggle Favorite";
            tsToggleFav.Click += new System.EventHandler(this.tsToggleFav_Click);
            // 
            // tsSort
            // 
            tsSort.Image = global::Chummer.Properties.Resources.page_refresh;
            tsSort.Name = "tsSort";
            tsSort.Size = new System.Drawing.Size(180, 22);
            tsSort.Tag = "Menu_Sort";
            tsSort.Text = "&Sort Alphabetically";
            tsSort.Click += new System.EventHandler(this.tsSort_Click);
            // 
            // tsDelete
            // 
            tsDelete.Image = global::Chummer.Properties.Resources.delete;
            tsDelete.Name = "tsDelete";
            tsDelete.Size = new System.Drawing.Size(180, 22);
            tsDelete.Tag = "Menu_Delete";
            tsDelete.Text = "&Delete from this list";
            tsDelete.Click += new System.EventHandler(this.tsDelete_Click);
            // 
            // tsCloseOpenCharacter
            // 
            tsCloseOpenCharacter.Image = global::Chummer.Properties.Resources.door_out;
            tsCloseOpenCharacter.Name = "tsCloseOpenCharacter";
            tsCloseOpenCharacter.Size = new System.Drawing.Size(180, 22);
            tsCloseOpenCharacter.Tag = "Menu_Close";
            tsCloseOpenCharacter.Text = "&Close this character";
            tsCloseOpenCharacter.Click += new System.EventHandler(this.tsCloseOpenCharacter_Click);

          

            return cmsRoster;
        }



    }
}<|MERGE_RESOLUTION|>--- conflicted
+++ resolved
@@ -182,13 +182,8 @@
         public void LoadCharacters(bool blnRefreshFavorites = true, bool blnRefreshRecents = true, bool blnRefreshWatch = true, bool blnRefreshPlugins = true)
         {
             ReadOnlyObservableCollection<string> lstFavorites = new ReadOnlyObservableCollection<string>(GlobalOptions.Instance.FavoritedCharacters);
-<<<<<<< HEAD
-            bool blnAddFavouriteNode = false;
-            TreeNode objFavouriteNode = null;
-=======
             bool blnAddFavoriteNode = false;
             TreeNode objFavoriteNode = null;
->>>>>>> 34005183
             TreeNode[] lstFavoritesNodes = null;
             if(blnRefreshFavorites)
             {
@@ -702,17 +697,11 @@
                             case "Recent":
                                 GlobalOptions.Instance.FavoritedCharacters.Remove(objCache.FilePath);
                                 GlobalOptions.Instance.MostRecentlyUsedCharacters.Insert(0, objCache.FilePath);
-<<<<<<< HEAD
-                                break;
-                            case "Favourite":
-                                GlobalOptions.Instance.FavoritedCharacters.Add(objCache.FilePath);
-=======
                                 break;
                             case "Favorite":
                                 GlobalOptions.Instance.FavoritedCharacters.Add(objCache.FilePath);
                                 break;
                             default:
->>>>>>> 34005183
                                 break;
                         }
                     }
@@ -1003,11 +992,7 @@
                         case "Recent":
                             GlobalOptions.Instance.MostRecentlyUsedCharacters.Remove(this.FilePath);
                             break;
-<<<<<<< HEAD
-                        case "Favourite":
-=======
                         case "Favorite":
->>>>>>> 34005183
                             GlobalOptions.Instance.FavoritedCharacters.Remove(this.FilePath);
                             break;
                     }
@@ -1035,17 +1020,10 @@
                 switch (t.Parent.Tag.ToString())
                 {
                     case "Recent":
-<<<<<<< HEAD
-                        GlobalOptions.Instance.MostRecentlyUsedCharacters.Remove(objCache.FilePath);
-                        break;
-                    case "Favourite":
-                        GlobalOptions.Instance.FavoritedCharacters.Remove(objCache.FilePath);
-=======
                         GlobalOptions.Instance.MostRecentlyUsedCharacters.Sort();
                         break;
                     case "Favorite":
                         GlobalOptions.Instance.FavoritedCharacters.Sort();
->>>>>>> 34005183
                         break;
                 }
             }
@@ -1141,11 +1119,7 @@
                     case "Recent":
                         GlobalOptions.Instance.FavoritedCharacters.Add(objCache.FilePath);
                         break;
-<<<<<<< HEAD
-                    case "Favourite":
-=======
                     case "Favorite":
->>>>>>> 34005183
                         GlobalOptions.Instance.FavoritedCharacters.Remove(objCache.FilePath);
                         GlobalOptions.Instance.MostRecentlyUsedCharacters.Insert(0, objCache.FilePath);
                         break;
