--- conflicted
+++ resolved
@@ -9155,7 +9155,6 @@
 			<text>Verwenden freier Zaubersprüche als Kraftpunkte für Magiepriorität erlauben</text>
 		</string>
 		<string>
-<<<<<<< HEAD
 			<key>Label_AddictionRating</key>
 			<text>Abhängigkeitswert:</text>
 		</string>
@@ -9218,7 +9217,8 @@
 		<string>
 			<key>String_Locations</key>
 			<text>Orte</text>
-=======
+    </string>
+    <string>
 			<key>String_NotApplicable</key>
 			<text>N/A</text>
 		</string>
@@ -9235,34 +9235,24 @@
 			<text>Sensor</text>
 		</string>
 		<string>
+			<key>String_Minute</key>
+			<text>Minute</text>
+		</string>
+		<string>
+			<key>String_Minutes</key>
+			<text>Minuten</text>
+		</string>
+		<string>
+			<key>String_PerLevel</key>
+			<text>Pro Stufe</text>
+		</string>
+		<string>
 			<key>String_Second</key>
 			<text>Sekunde</text>
 		</string>
 		<string>
 			<key>String_Seconds</key>
 			<text>Sekunden</text>
->>>>>>> 8fff18f9
-		</string>
-		<string>
-			<key>String_Minute</key>
-			<text>Minute</text>
-		</string>
-		<string>
-			<key>String_Minutes</key>
-			<text>Minuten</text>
-		</string>
-		<string>
-<<<<<<< HEAD
-			<key>String_PerLevel</key>
-			<text>Pro Stufe</text>
-		</string>
-		<string>
-			<key>String_Second</key>
-			<text>Sekunde</text>
-		</string>
-		<string>
-			<key>String_Seconds</key>
-			<text>Sekunden</text>
 		</string>
 		<string>
 			<key>String_Immediate</key>
@@ -9287,7 +9277,8 @@
 		<string>
 			<key>String_MentorSpirit</key>
 			<text>Schutzgeist</text>
-=======
+    </string>
+    <string>
 			<key>Menu_Main_ClearUnpinnedItems</key>
 			<text>&amp;Ungeöffnete Elemente entfernen</text>
 		</string>
@@ -9330,7 +9321,6 @@
 		<string>
 			<key>Message_ConfirmKarmaExpenseKnowledgeSkill</key>
 			<text>Sind Sie sicher, dass Sie {2} Karma ausgeben möchten um {0} auf {1} zu verbessern, um diese Fertigkeit auf {3} zu setzen?</text>
->>>>>>> 8fff18f9
 		</string>
 	</strings>
 </chummer>