--- conflicted
+++ resolved
@@ -450,11 +450,8 @@
                 cmdSaveAsPdf.Enabled = true;
             }
 
-<<<<<<< HEAD
+
             if (GlobalOptions.Instance.PrintToFileFirst)
-=======
-            if (GlobalOptions.PrintToFileFirst)
->>>>>>> ddac5312
             {
                 try
                 {
