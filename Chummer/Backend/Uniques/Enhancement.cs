/*  This file is part of Chummer5a.
 *
 *  Chummer5a is free software: you can redistribute it and/or modify
 *  it under the terms of the GNU General Public License as published by
 *  the Free Software Foundation, either version 3 of the License, or
 *  (at your option) any later version.
 *
 *  Chummer5a is distributed in the hope that it will be useful,
 *  but WITHOUT ANY WARRANTY; without even the implied warranty of
 *  MERCHANTABILITY or FITNESS FOR A PARTICULAR PURPOSE.  See the
 *  GNU General Public License for more details.
 *
 *  You should have received a copy of the GNU General Public License
 *  along with Chummer5a.  If not, see <http://www.gnu.org/licenses/>.
 *
 *  You can obtain the full source code for Chummer5a at
 *  https://github.com/chummer5a/chummer5a
 */
using System;
using System.Diagnostics;
using System.Drawing;
using System.Windows.Forms;
using System.Xml;
using NLog;

namespace Chummer
{
    /// <summary>
    /// An Enhancement.
    /// </summary>
    [DebuggerDisplay("{DisplayName(GlobalOptions.DefaultLanguage)}")]
    public class Enhancement : IHasInternalId, IHasName, IHasXmlNode, IHasNotes, ICanRemove, IHasSource
    {
        private static readonly Logger Log = LogManager.GetCurrentClassLogger();
        private Guid _guiID;
        private Guid _guiSourceID;
        private string _strName = string.Empty;
        private string _strSource = string.Empty;
        private string _strPage = string.Empty;
        private XmlNode _nodBonus;
        private int _intGrade;
        private Improvement.ImprovementSource _objImprovementSource = Improvement.ImprovementSource.Enhancement;
        private string _strNotes = string.Empty;
        private SourceString _objCachedSourceDetail;

        private readonly Character _objCharacter;

        #region Constructor, Create, Save, Load, and Print Methods
        public Enhancement(Character objCharacter)
        {
            // Create the GUID for the new art.
            _guiID = Guid.NewGuid();
            _objCharacter = objCharacter;
        }

        /// Create an Enhancement from an XmlNode.
        /// <param name="objXmlArtNode">XmlNode to create the object from.</param>
        /// <param name="objSource">Source of the Improvement.</param>
        public void Create(XmlNode objXmlArtNode, Improvement.ImprovementSource objSource)
        {
            if (!objXmlArtNode.TryGetField("id", Guid.TryParse, out _guiSourceID))
            {
                Log.Warn(new object[] { "Missing id field for xmlnode", objXmlArtNode });
                Utils.BreakIfDebug();
            }
            if (objXmlArtNode.TryGetStringFieldQuickly("name", ref _strName))
                _objCachedMyXmlNode = null;
            objXmlArtNode.TryGetStringFieldQuickly("source", ref _strSource);
            objXmlArtNode.TryGetStringFieldQuickly("page", ref _strPage);
            _objImprovementSource = objSource;
            if (!objXmlArtNode.TryGetStringFieldQuickly("altnotes", ref _strNotes))
                objXmlArtNode.TryGetStringFieldQuickly("notes", ref _strNotes);
            objXmlArtNode.TryGetInt32FieldQuickly("grade", ref _intGrade);
            _nodBonus = objXmlArtNode["bonus"];
            if (_nodBonus != null)
            {
                if (!ImprovementManager.CreateImprovements(_objCharacter, objSource, _guiID.ToString("D", GlobalOptions.InvariantCultureInfo), _nodBonus, 1, DisplayNameShort(GlobalOptions.Language)))
                {
                    _guiID = Guid.Empty;
                    return;
                }
                if (!string.IsNullOrEmpty(ImprovementManager.SelectedValue))
                {
                    _strName += LanguageManager.GetString("String_Space") + '(' + ImprovementManager.SelectedValue + ')';
                    _objCachedMyXmlNode = null;
                }
            }
            /*
            if (string.IsNullOrEmpty(_strNotes))
            {
                _strNotes = CommonFunctions.GetTextFromPDF(_strSource + ' ' + _strPage, _strName);
                if (string.IsNullOrEmpty(_strNotes))
                {
                    _strNotes = CommonFunctions.GetTextFromPDF(Source + ' ' + DisplayPage(GlobalOptions.Language), CurrentDisplayName);
                }
            }
            */
        }

        /// <summary>
        /// Save the object's XML to the XmlWriter.
        /// </summary>
        /// <param name="objWriter">XmlTextWriter to write with.</param>
        public void Save(XmlTextWriter objWriter)
        {
            if (objWriter == null)
                return;
            objWriter.WriteStartElement("enhancement");
            objWriter.WriteElementString("sourceid", SourceIDString);
            objWriter.WriteElementString("guid", InternalId);
            objWriter.WriteElementString("name", _strName);
            objWriter.WriteElementString("source", _strSource);
            objWriter.WriteElementString("page", _strPage);
            objWriter.WriteElementString("grade", _intGrade.ToString(GlobalOptions.InvariantCultureInfo));
            if (_nodBonus != null)
                objWriter.WriteRaw(_nodBonus.OuterXml);
            else
                objWriter.WriteElementString("bonus", string.Empty);
            objWriter.WriteElementString("improvementsource", _objImprovementSource.ToString());
            objWriter.WriteElementString("notes", _strNotes);
            objWriter.WriteEndElement();

            if (Grade >= 0)
                _objCharacter.SourceProcess(_strSource);
        }

        /// <summary>
        /// Load the Enhancement from the XmlNode.
        /// </summary>
        /// <param name="objNode">XmlNode to load.</param>
        public void Load(XmlNode objNode)
        {
            if (objNode == null)
                return;
            if (!objNode.TryGetField("guid", Guid.TryParse, out _guiID))
            {
                _guiID = Guid.NewGuid();
            }
            if(!objNode.TryGetGuidFieldQuickly("sourceid", ref _guiSourceID))
            {
                XmlNode node = GetNode(GlobalOptions.Language);
                node?.TryGetGuidFieldQuickly("id", ref _guiSourceID);
            }
            if (objNode.TryGetStringFieldQuickly("name", ref _strName))
                _objCachedMyXmlNode = null;
            objNode.TryGetStringFieldQuickly("source", ref _strSource);
            objNode.TryGetStringFieldQuickly("page", ref _strPage);
            _nodBonus = objNode["bonus"];
            if (objNode["improvementsource"] != null)
                _objImprovementSource = Improvement.ConvertToImprovementSource(objNode["improvementsource"].InnerText);

            objNode.TryGetInt32FieldQuickly("grade", ref _intGrade);
            objNode.TryGetStringFieldQuickly("notes", ref _strNotes);
        }

        /// <summary>
        /// Print the object's XML to the XmlWriter.
        /// </summary>
        /// <param name="objWriter">XmlTextWriter to write with.</param>
        /// <param name="strLanguageToPrint">Language in which to print</param>
        public void Print(XmlTextWriter objWriter, string strLanguageToPrint)
        {
            if (objWriter == null)
                return;
            objWriter.WriteStartElement("enhancement");
            objWriter.WriteElementString("guid", InternalId);
            objWriter.WriteElementString("sourceid", SourceIDString);
            objWriter.WriteElementString("name", DisplayNameShort(strLanguageToPrint));
            objWriter.WriteElementString("fullname", DisplayName(strLanguageToPrint));
            objWriter.WriteElementString("name_english", Name);
            objWriter.WriteElementString("source", _objCharacter.LanguageBookShort(Source, strLanguageToPrint));
            objWriter.WriteElementString("page", DisplayPage(strLanguageToPrint));
            objWriter.WriteElementString("improvementsource", SourceType.ToString());
            if (_objCharacter.Options.PrintNotes)
                objWriter.WriteElementString("notes", Notes);
            objWriter.WriteEndElement();
        }
        #endregion

        #region Properties
        /// <summary>
        /// Internal identifier which will be used to identify this Metamagic in the Improvement system.
        /// </summary>
        public string InternalId => _guiID.ToString("D", GlobalOptions.InvariantCultureInfo);

        /// <summary>
        /// Identifier of the object within data files.
        /// </summary>
        public Guid SourceID
        {
            get => _guiSourceID;
            set
            {
                if (_guiSourceID == value) return;
                _guiSourceID = value;
                _objCachedMyXmlNode = null;
            }
        }

        /// <summary>
        /// String-formatted identifier of the <inheritdoc cref="SourceID"/> from the data files.
        /// </summary>
        public string SourceIDString => _guiSourceID.ToString("D", GlobalOptions.InvariantCultureInfo);

<<<<<<< HEAD
        public SourceString SourceDetail => _objCachedSourceDetail = _objCachedSourceDetail
                                                                     ?? new SourceString(Source, DisplayPage(GlobalOptions.Language), GlobalOptions.Language, _objCharacter);
=======
        public SourceString SourceDetail => _objCachedSourceDetail = _objCachedSourceDetail ?? new SourceString(Source, DisplayPage(GlobalOptions.Language), GlobalOptions.Language, GlobalOptions.CultureInfo);
>>>>>>> 53eb2a4b

        /// <summary>
        /// Bonus node from the XML file.
        /// </summary>
        public XmlNode Bonus
        {
            get => _nodBonus;
            set => _nodBonus = value;
        }

        /// <summary>
        /// ImprovementSource Type.
        /// </summary>
        public Improvement.ImprovementSource SourceType
        {
            get => _objImprovementSource;
            set => _objImprovementSource = value;
        }

        /// <summary>
        /// Metamagic name.
        /// </summary>
        public string Name
        {
            get => _strName;
            set
            {
                if (_strName != value)
                    _objCachedMyXmlNode = null;
                _strName = value;
            }
        }

        /// <summary>
        /// The name of the object as it should be displayed on printouts (translated name only).
        /// </summary>
        public string DisplayNameShort(string strLanguage)
        {
            // Get the translated name if applicable.
            if (strLanguage == GlobalOptions.DefaultLanguage)
                return Name;

            return GetNode(strLanguage)?["translate"]?.InnerText ?? Name;
        }

        /// <summary>
        /// The name of the object as it should be displayed in lists. Name (Extra).
        /// </summary>
        public string DisplayName(string strLanguage)
        {
            string strReturn = DisplayNameShort(strLanguage);

            return strReturn;
        }

        /// <summary>
        /// The initiate grade where the enhancement was learned.
        /// </summary>
        public int Grade
        {
            get => _intGrade;
            set => _intGrade = value;
        }

        /// <summary>
        /// Sourcebook.
        /// </summary>
        public string Source
        {
            get => _strSource;
            set => _strSource = value;
        }


        /// <summary>
        /// Sourcebook Page Number.
        /// </summary>
        public string Page
        {
            get => _strPage;
            set => _strPage = value;
        }

        /// <summary>
        /// Sourcebook Page Number using a given language file.
        /// Returns Page if not found or the string is empty.
        /// </summary>
        /// <param name="strLanguage">Language file keyword to use.</param>
        /// <returns></returns>
        public string DisplayPage(string strLanguage)
        {
            if (strLanguage == GlobalOptions.DefaultLanguage)
                return Page;
            string s = GetNode(strLanguage)?["altpage"]?.InnerText ?? Page;
            return !string.IsNullOrWhiteSpace(s) ? s : Page;
        }

        /// <summary>
        /// Notes.
        /// </summary>
        public string Notes
        {
            get => _strNotes;
            set => _strNotes = value;
        }

        /// <summary>
        /// Parent Power.
        /// </summary>
        public Power Parent { get; set; }

        private XmlNode _objCachedMyXmlNode;
        private string _strCachedXmlNodeLanguage = string.Empty;

        public XmlNode GetNode()
        {
            return GetNode(GlobalOptions.Language);
        }

        public XmlNode GetNode(string strLanguage)
        {
            if (_objCachedMyXmlNode == null || strLanguage != _strCachedXmlNodeLanguage || GlobalOptions.LiveCustomData)
            {
                _objCachedMyXmlNode = _objCharacter.LoadData("powers.xml", strLanguage)
                    .SelectSingleNode(SourceID == Guid.Empty
                        ? $"/chummer/enhancements/enhancement[name = \"{Name}\"]"
                        : $"/chummer/enhancements/enhancement[id = \"{SourceIDString}\" or id = \"{SourceIDString.ToUpperInvariant()}\"]");
                _strCachedXmlNodeLanguage = strLanguage;
            }
            return _objCachedMyXmlNode;
        }
        #endregion

        #region UI Methods
        public TreeNode CreateTreeNode(ContextMenuStrip cmsEnhancement, bool blnAddCategory = false)
        {
            if (Grade == -1 && !string.IsNullOrEmpty(Source) && !_objCharacter.Options.BookEnabled(Source))
                return null;

            string strText = DisplayName(GlobalOptions.Language);
            if (blnAddCategory)
                strText = LanguageManager.GetString("Label_Enhancement") + LanguageManager.GetString("String_Space") + strText;
            TreeNode objNode = new TreeNode
            {
                Name = InternalId,
                Text = strText,
                Tag = this,
                ContextMenuStrip = cmsEnhancement,
                ForeColor = PreferredColor,
                ToolTipText = Notes.WordWrap(100)
            };
            return objNode;
        }

        public Color PreferredColor
        {
            get
            {
                if (!string.IsNullOrEmpty(Notes))
                {
                    return Color.SaddleBrown;
                }
                if (Grade == -1)
                {
                    return SystemColors.GrayText;
                }

                return SystemColors.WindowText;
            }
        }
        #endregion

        public bool Remove(bool blnConfirmDelete = true)
        {
            if (Grade <= 0)
                return false;
            if (blnConfirmDelete)
            {
                if (!CommonFunctions.ConfirmDelete(LanguageManager.GetString("Message_DeleteEnhancement")))
                    return false;
            }

            _objCharacter.Enhancements.Remove(this);
            foreach (Power objPower in _objCharacter.Powers)
            {
                if (objPower.Enhancements.Contains(this))
                    objPower.Enhancements.Remove(this);
            }

            ImprovementManager.RemoveImprovements(_objCharacter, _objImprovementSource, InternalId);

            return true;
        }

        public void SetSourceDetail(Control sourceControl)
        {
            if (_objCachedSourceDetail?.Language != GlobalOptions.Language)
                _objCachedSourceDetail = null;
            SourceDetail.SetControl(sourceControl);
        }
    }
}<|MERGE_RESOLUTION|>--- conflicted
+++ resolved
@@ -202,12 +202,7 @@
         /// </summary>
         public string SourceIDString => _guiSourceID.ToString("D", GlobalOptions.InvariantCultureInfo);
 
-<<<<<<< HEAD
-        public SourceString SourceDetail => _objCachedSourceDetail = _objCachedSourceDetail
-                                                                     ?? new SourceString(Source, DisplayPage(GlobalOptions.Language), GlobalOptions.Language, _objCharacter);
-=======
-        public SourceString SourceDetail => _objCachedSourceDetail = _objCachedSourceDetail ?? new SourceString(Source, DisplayPage(GlobalOptions.Language), GlobalOptions.Language, GlobalOptions.CultureInfo);
->>>>>>> 53eb2a4b
+        public SourceString SourceDetail => _objCachedSourceDetail = _objCachedSourceDetail ?? new SourceString(Source, DisplayPage(GlobalOptions.Language), GlobalOptions.Language, GlobalOptions.CultureInfo, _objCharacter);
 
         /// <summary>
         /// Bonus node from the XML file.
