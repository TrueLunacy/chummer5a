/*  This file is part of Chummer5a.
 *
 *  Chummer5a is free software: you can redistribute it and/or modify
 *  it under the terms of the GNU General Public License as published by
 *  the Free Software Foundation, either version 3 of the License, or
 *  (at your option) any later version.
 *
 *  Chummer5a is distributed in the hope that it will be useful,
 *  but WITHOUT ANY WARRANTY; without even the implied warranty of
 *  MERCHANTABILITY or FITNESS FOR A PARTICULAR PURPOSE.  See the
 *  GNU General Public License for more details.
 *
 *  You should have received a copy of the GNU General Public License
 *  along with Chummer5a.  If not, see <http://www.gnu.org/licenses/>.
 *
 *  You can obtain the full source code for Chummer5a at
 *  https://github.com/chummer5a/chummer5a
 */
using Chummer.Backend.Skills;
using System;
using System.Collections.Generic;
using System.Diagnostics;
using System.Drawing;
using System.Globalization;
using System.Linq;
using System.Text;
using System.Windows.Forms;
using System.Xml;
using NLog;

namespace Chummer
{
    /// <summary>
    /// A Magician Spell.
    /// </summary>
    [HubClassTag("SourceID", true, "Name", "Extra")]
    [DebuggerDisplay("{DisplayName(GlobalOptions.DefaultLanguage)}")]
    public class Spell : IHasInternalId, IHasName, IHasXmlNode, IHasNotes, ICanRemove, IHasSource
    {
        private static readonly Logger Log = LogManager.GetCurrentClassLogger();
        private Guid _guiID;
        private Guid _guiSourceID = Guid.Empty;
        private string _strName = string.Empty;
        private string _strDescriptors = string.Empty;
        private string _strCategory = string.Empty;
        private string _strType = string.Empty;
        private string _strRange = string.Empty;
        private string _strDamage = string.Empty;
        private string _strDuration = string.Empty;
        private string _strDV = string.Empty;
        private string _strSource = string.Empty;
        private string _strPage = string.Empty;
        private string _strExtra = string.Empty;
        private bool _blnLimited;
        private bool _blnExtended;
        private string _strNotes = string.Empty;
        private readonly Character _objCharacter;
        private bool _blnAlchemical;
        private bool _blnFreeBonus;
        private bool _blnUsesUnarmed;
        private int _intGrade;
        private Improvement.ImprovementSource _objImprovementSource = Improvement.ImprovementSource.Spell;

        #region Constructor, Create, Save, Load, and Print Methods
        public Spell(Character objCharacter)
        {
            // Create the GUID for the new Spell.
            _guiID = Guid.NewGuid();
            _objCharacter = objCharacter;
        }

        /// Create a Spell from an XmlNode.
        /// <param name="objXmlSpellNode">XmlNode to create the object from.</param>
        /// <param name="strForcedValue">Value to forcefully select for any ImprovementManager prompts.</param>
        /// <param name="blnLimited">Whether or not the Spell should be marked as Limited.</param>
        /// <param name="blnExtended">Whether or not the Spell should be marked as Extended.</param>
        /// <param name="blnAlchemical">Whether or not the Spell is one for an alchemical preparation.</param>
        /// <param name="objSource">Enum representing the actual type of spell this object represents. Used for initiation benefits that would grant spells.</param>
        public void Create(XmlNode objXmlSpellNode, string strForcedValue = "", bool blnLimited = false, bool blnExtended = false, bool blnAlchemical = false, Improvement.ImprovementSource objSource = Improvement.ImprovementSource.Spell)
        {
            if (!objXmlSpellNode.TryGetField("id", Guid.TryParse, out _guiSourceID))
            {
                Log.Warn(new object[] { "Missing id field for xmlnode", objXmlSpellNode });
                Utils.BreakIfDebug();
            }
            objXmlSpellNode.TryGetStringFieldQuickly("name", ref _strName);
            _blnExtended = blnExtended;

            ImprovementManager.ForcedValue = strForcedValue;
            if (objXmlSpellNode["bonus"] != null)
            {
                if (!ImprovementManager.CreateImprovements(_objCharacter, Improvement.ImprovementSource.Spell, _guiID.ToString("D", GlobalOptions.InvariantCultureInfo), objXmlSpellNode["bonus"], 1, DisplayNameShort(GlobalOptions.Language)))
                {
                    _guiID = Guid.Empty;
                    return;
                }
                if (!string.IsNullOrEmpty(ImprovementManager.SelectedValue))
                {
                    _strExtra = ImprovementManager.SelectedValue;
                }
            }
            if (!objXmlSpellNode.TryGetStringFieldQuickly("altnotes", ref _strNotes))
                objXmlSpellNode.TryGetStringFieldQuickly("notes", ref _strNotes);
            objXmlSpellNode.TryGetStringFieldQuickly("descriptor", ref _strDescriptors);
            objXmlSpellNode.TryGetStringFieldQuickly("category", ref _strCategory);
            objXmlSpellNode.TryGetStringFieldQuickly("type", ref _strType);
            objXmlSpellNode.TryGetStringFieldQuickly("range", ref _strRange);
            objXmlSpellNode.TryGetStringFieldQuickly("damage", ref _strDamage);
            objXmlSpellNode.TryGetStringFieldQuickly("duration", ref _strDuration);
            objXmlSpellNode.TryGetStringFieldQuickly("dv", ref _strDV);
            _blnLimited = blnLimited;
            _blnAlchemical = blnAlchemical;
            objXmlSpellNode.TryGetStringFieldQuickly("source", ref _strSource);
            objXmlSpellNode.TryGetStringFieldQuickly("page", ref _strPage);
            _objImprovementSource = objSource;

            /*
            if (string.IsNullOrEmpty(_strNotes))
            {
                _strNotes = CommonFunctions.GetText(_strSource + ' ' + _strPage, Name);
            }
            */
        }

        private SourceString _objCachedSourceDetail;
        public SourceString SourceDetail => _objCachedSourceDetail = _objCachedSourceDetail ?? new SourceString(Source, DisplayPage(GlobalOptions.Language), GlobalOptions.Language, GlobalOptions.CultureInfo, _objCharacter);

        /// <summary>
        /// Save the object's XML to the XmlWriter.
        /// </summary>
        /// <param name="objWriter">XmlTextWriter to write with.</param>
        public void Save(XmlTextWriter objWriter)
        {
            if (objWriter == null)
                return;
            objWriter.WriteStartElement("spell");
            objWriter.WriteElementString("sourceid", SourceIDString);
            objWriter.WriteElementString("guid", InternalId);
            objWriter.WriteElementString("name", _strName);
            objWriter.WriteElementString("descriptors", _strDescriptors);
            objWriter.WriteElementString("category", _strCategory);
            objWriter.WriteElementString("type", _strType);
            objWriter.WriteElementString("range", _strRange);
            objWriter.WriteElementString("damage", _strDamage);
            objWriter.WriteElementString("duration", _strDuration);
            objWriter.WriteElementString("dv", _strDV);
            objWriter.WriteElementString("limited", _blnLimited.ToString(GlobalOptions.InvariantCultureInfo));
            objWriter.WriteElementString("extended", _blnExtended.ToString(GlobalOptions.InvariantCultureInfo));
            objWriter.WriteElementString("alchemical", _blnAlchemical.ToString(GlobalOptions.InvariantCultureInfo));
            objWriter.WriteElementString("source", _strSource);
            objWriter.WriteElementString("page", _strPage);
            objWriter.WriteElementString("extra", _strExtra);
            objWriter.WriteElementString("notes", _strNotes);
            objWriter.WriteElementString("freebonus", _blnFreeBonus.ToString(GlobalOptions.InvariantCultureInfo));
            objWriter.WriteElementString("usesunarmed", _blnUsesUnarmed.ToString(GlobalOptions.InvariantCultureInfo));
            objWriter.WriteElementString("improvementsource", _objImprovementSource.ToString());
            objWriter.WriteElementString("grade", _intGrade.ToString(GlobalOptions.InvariantCultureInfo));
            objWriter.WriteEndElement();

            if (Grade >= 0)
                _objCharacter.SourceProcess(_strSource);
        }

        /// <summary>
        /// Load the Spell from the XmlNode.
        /// </summary>
        /// <param name="objNode">XmlNode to load.</param>
        public void Load(XmlNode objNode)
        {
            if (objNode == null)
                return;
            if (!objNode.TryGetField("guid", Guid.TryParse, out _guiID))
            {
                _guiID = Guid.NewGuid();
            }
            objNode.TryGetStringFieldQuickly("name", ref _strName);
            if(!objNode.TryGetGuidFieldQuickly("sourceid", ref _guiSourceID))
            {
                XmlNode node = GetNode(GlobalOptions.Language);
                node?.TryGetGuidFieldQuickly("id", ref _guiSourceID);
            }

            objNode.TryGetStringFieldQuickly("descriptors", ref _strDescriptors);
            objNode.TryGetStringFieldQuickly("category", ref _strCategory);
            objNode.TryGetStringFieldQuickly("type", ref _strType);
            objNode.TryGetStringFieldQuickly("range", ref _strRange);
            objNode.TryGetStringFieldQuickly("damage", ref _strDamage);
            objNode.TryGetStringFieldQuickly("duration", ref _strDuration);
            if (objNode["improvementsource"] != null)
            {
                _objImprovementSource = Improvement.ConvertToImprovementSource(objNode["improvementsource"].InnerText);
            }
            objNode.TryGetInt32FieldQuickly("grade", ref _intGrade);
            objNode.TryGetStringFieldQuickly("dv", ref _strDV);
            if (objNode.TryGetBoolFieldQuickly("limited", ref _blnLimited) && _blnLimited && _objCharacter.LastSavedVersion <= new Version(5, 197, 30))
            {
                GetNode()?.TryGetStringFieldQuickly("dv", ref _strDV);
            }
            objNode.TryGetBoolFieldQuickly("extended", ref _blnExtended);
            objNode.TryGetBoolFieldQuickly("freebonus", ref _blnFreeBonus);
            objNode.TryGetBoolFieldQuickly("usesunarmed", ref _blnUsesUnarmed);
            objNode.TryGetBoolFieldQuickly("alchemical", ref _blnAlchemical);
            objNode.TryGetStringFieldQuickly("source", ref _strSource);
            objNode.TryGetStringFieldQuickly("page", ref _strPage);

            objNode.TryGetStringFieldQuickly("extra", ref _strExtra);
            objNode.TryGetStringFieldQuickly("notes", ref _strNotes);
        }

        /// <summary>
        /// Print the object's XML to the XmlWriter.
        /// </summary>
        /// <param name="objWriter">XmlTextWriter to write with.</param>
        /// <param name="objCulture">Culture in which to print numbers.</param>
        /// <param name="strLanguageToPrint">Language in which to print.</param>
        public void Print(XmlTextWriter objWriter, CultureInfo objCulture, string strLanguageToPrint)
        {
            if (objWriter == null)
                return;
            objWriter.WriteStartElement("spell");
            objWriter.WriteElementString("guid", InternalId);
            objWriter.WriteElementString("sourceid", SourceIDString);
            if (Limited)
                objWriter.WriteElementString("name", string.Format(objCulture, "{0}{1}({2})",
                    DisplayNameShort(strLanguageToPrint), LanguageManager.GetString("String_Space", strLanguageToPrint), LanguageManager.GetString("String_SpellLimited", strLanguageToPrint)));
            else if (Alchemical)
                objWriter.WriteElementString("name", string.Format(objCulture, "{0}{1}({2})",
                    DisplayNameShort(strLanguageToPrint), LanguageManager.GetString("String_Space", strLanguageToPrint), LanguageManager.GetString("String_SpellAlchemical", strLanguageToPrint)));
            else
                objWriter.WriteElementString("name", DisplayNameShort(strLanguageToPrint));
            objWriter.WriteElementString("name_english", Name);
            objWriter.WriteElementString("descriptors", DisplayDescriptors(strLanguageToPrint));
            objWriter.WriteElementString("category", DisplayCategory(strLanguageToPrint));
            objWriter.WriteElementString("category_english", Category);
            objWriter.WriteElementString("type", DisplayType(strLanguageToPrint));
            objWriter.WriteElementString("range", DisplayRange(strLanguageToPrint));
            objWriter.WriteElementString("damage", DisplayDamage(strLanguageToPrint));
            objWriter.WriteElementString("duration", DisplayDuration(strLanguageToPrint));
            objWriter.WriteElementString("dv", DisplayDV(strLanguageToPrint));
            objWriter.WriteElementString("alchemy", Alchemical.ToString(GlobalOptions.InvariantCultureInfo));
            objWriter.WriteElementString("dicepool", DicePool.ToString(objCulture));
            objWriter.WriteElementString("source", _objCharacter.LanguageBookShort(Source, strLanguageToPrint));
            objWriter.WriteElementString("page", DisplayPage(strLanguageToPrint));
            objWriter.WriteElementString("extra", _objCharacter.TranslateExtra(Extra, strLanguageToPrint));
            if (_objCharacter.Options.PrintNotes)
                objWriter.WriteElementString("notes", Notes);
            objWriter.WriteEndElement();
        }
        #endregion

        #region Properties


        /// <summary>
        /// Identifier of the object within data files.
        /// </summary>
        public Guid SourceID => _guiSourceID;

        /// <summary>
        /// String-formatted identifier of the <inheritdoc cref="SourceID"/> from the data files.
        /// </summary>
        public string SourceIDString => _guiSourceID.ToString("D", GlobalOptions.InvariantCultureInfo);

        /// <summary>
        /// Internal identifier which will be used to identify this Spell in the Improvement system.
        /// </summary>
        public string InternalId => _guiID.ToString("D", GlobalOptions.InvariantCultureInfo);

        /// <summary>
        /// Spell's name.
        /// </summary>
        public string Name
        {
            get => _strName;
            set
            {
                if (_strName != value)
                {
                    _objCachedMyXmlNode = null;
                    _strName = value;
                }
            }
        }

        /// <summary>
        /// Spell's grade.
        /// </summary>
        public int Grade
        {
            get => _intGrade;
            set => _intGrade = value;
        }

        /// <summary>
        /// Spell's descriptors.
        /// </summary>
        public string Descriptors
        {
            get => _strDescriptors;
            set => _strDescriptors = value;
        }

        private HashSet<string> _hashDescriptors => new HashSet<string>(Descriptors.SplitNoAlloc(',', StringSplitOptions.RemoveEmptyEntries));

        /// <summary>
        /// Translated Descriptors.
        /// </summary>
        public string DisplayDescriptors(string strLanguage = "")
        {
            if (string.IsNullOrWhiteSpace(Descriptors))
                return LanguageManager.GetString("String_None", strLanguage);
            StringBuilder objReturn = new StringBuilder();
            string strSpace = LanguageManager.GetString("String_Space", strLanguage);
            bool blnExtendedFound = false;
            if (_hashDescriptors.Count > 0)
            {
                foreach (string strDescriptor in _hashDescriptors)
                {
                    switch (strDescriptor.Trim())
                    {
                        case "Alchemical Preparation":
                            objReturn.Append(LanguageManager.GetString("String_DescAlchemicalPreparation",
                                strLanguage));
                            break;
                        case "Extended Area":
                            blnExtendedFound = true;
                            objReturn.Append(LanguageManager.GetString("String_DescExtendedArea",
                                strLanguage));
                            break;
                        case "Material Link":
                            objReturn.Append(LanguageManager.GetString("String_DescMaterialLink", strLanguage));
                            break;
                        case "Multi-Sense":
                            objReturn.Append(LanguageManager.GetString("String_DescMultiSense", strLanguage));
                            break;
                        case "Organic Link":
                            objReturn.Append(LanguageManager.GetString("String_DescOrganicLink", strLanguage));
                            break;
                        case "Single-Sense":
                            objReturn.Append(LanguageManager.GetString("String_DescSingleSense", strLanguage));
                            break;
                        default:
                            objReturn.Append(LanguageManager.GetString("String_Desc" + strDescriptor.Trim(),
                                strLanguage));
                            break;

                    }

                    objReturn.Append(',' + strSpace);
                }
            }

            // If Extended Area was not found and the Extended flag is enabled, add Extended Area to the list of Descriptors.
            if (Extended && !blnExtendedFound)
                objReturn.Append(LanguageManager.GetString("String_DescExtendedArea", strLanguage) + ',' + strSpace);

            // Remove the trailing comma.
            if (objReturn.Length >= strSpace.Length + 1)
                objReturn.Length -= strSpace.Length + 1;

            return objReturn.ToString();
        }

        /// <summary>
        /// Translated Category.
        /// </summary>
        public string DisplayCategory(string strLanguage)
        {
            if (strLanguage == GlobalOptions.DefaultLanguage)
                return Category;

            return _objCharacter.LoadData("spells.xml", strLanguage).SelectSingleNode("/chummer/categories/category[. = \"" + Category + "\"]/@translate")?.InnerText ?? Category;
        }

        /// <summary>
        /// Spell's category.
        /// </summary>
        public string Category
        {
            get => _strCategory;
            set => _strCategory = value;
        }

        /// <summary>
        /// Spell's type.
        /// </summary>
        public string Type
        {
            get => _strType;
            set => _strType = value;
        }

        /// <summary>
        /// Translated Type.
        /// </summary>
        public string DisplayType(string strLanguage)
        {
            switch (Type)
            {
                case "M":
                    return LanguageManager.GetString("String_SpellTypeMana", strLanguage);
                default:
                    return LanguageManager.GetString("String_SpellTypePhysical", strLanguage);
            }
        }

        /// <summary>
        /// Translated Drain Value.
        /// </summary>
        public string DisplayDV(string strLanguage)
        {
            string strReturn = DV.Replace('/', '÷');
            if (strLanguage != GlobalOptions.DefaultLanguage)
            {
                strReturn = strReturn.CheapReplace("F", () => LanguageManager.GetString("String_SpellForce", strLanguage))
                    .CheapReplace("Overflow damage", () => LanguageManager.GetString("String_SpellOverflowDamage", strLanguage))
                    .CheapReplace("Damage Value", () => LanguageManager.GetString("String_SpellDamageValue", strLanguage))
                    .CheapReplace("Toxin DV", () => LanguageManager.GetString("String_SpellToxinDV", strLanguage))
                    .CheapReplace("Disease DV", () => LanguageManager.GetString("String_SpellDiseaseDV", strLanguage))
                    .CheapReplace("Radiation Power", () => LanguageManager.GetString("String_SpellRadiationPower", strLanguage));
            }

            return strReturn;
        }

        /// <summary>
        /// Drain Tooltip.
        /// </summary>
        public string DVTooltip
        {
            get
            {
                StringBuilder strTip = new StringBuilder(LanguageManager.GetString("Tip_SpellDrainBase"));
                string strSpace = LanguageManager.GetString("String_Space");
                int intMAG = _objCharacter.MAG.TotalValue;
                string strDV = DV;
                for (int i = 1; i <= intMAG * 2; i++)
                {
                    // Calculate the Spell's Drain for the current Force.
                    object xprResult = CommonFunctions.EvaluateInvariantXPath(strDV.Replace("F", i.ToString(GlobalOptions.InvariantCultureInfo)).Replace("/", " div "), out bool blnIsSuccess);

                    if (blnIsSuccess && strDV != "Special")
                    {
                        int intDV = Convert.ToInt32(Math.Floor(Convert.ToDouble(xprResult.ToString(), GlobalOptions.InvariantCultureInfo)));

                        // Drain cannot be lower than 2.
                        if (intDV < 2)
                            intDV = 2;
                        strTip.AppendLine().Append(LanguageManager.GetString("String_Force"))
                            .Append(strSpace).Append(i.ToString(GlobalOptions.CultureInfo)).Append(LanguageManager.GetString("String_Colon"))
                            .Append(strSpace).Append(intDV.ToString(GlobalOptions.CultureInfo));

                        string strLabelFormat = strSpace + "({0}" + LanguageManager.GetString("String_Colon") + strSpace + "{1})";
                        if (Limited)
                        {
                            strTip.AppendFormat(GlobalOptions.CultureInfo, strLabelFormat, LanguageManager.GetString("String_SpellLimited"), -2);
                        }
                        if (Extended && !Name.EndsWith("Extended", StringComparison.Ordinal))
                        {
                            strTip.AppendFormat(GlobalOptions.CultureInfo, strLabelFormat, LanguageManager.GetString("String_SpellExtended"), '+' + 2.ToString(GlobalOptions.CultureInfo));
                        }
                    }
                    else
                    {
                        strTip.Clear();
                        strTip.Append(LanguageManager.GetString("Tip_SpellDrainSeeDescription"));
                        break;
                    }
                }

                List<Improvement> lstDrainImprovements = RelevantImprovements(o => o.ImproveType == Improvement.ImprovementType.DrainValue || o.ImproveType == Improvement.ImprovementType.SpellCategoryDrain || o.ImproveType == Improvement.ImprovementType.SpellDescriptorDrain).ToList();
                if (lstDrainImprovements.Count <= 0) return strTip.ToString();
                strTip.AppendLine().Append(LanguageManager.GetString("Label_Bonus"));
                foreach (Improvement objLoopImprovement in lstDrainImprovements)
                {
                    strTip.AppendLine().Append(_objCharacter.GetObjectName(objLoopImprovement))
                        .Append(strSpace).Append('(').Append(objLoopImprovement.Value.ToString("0;-0;0")).Append(')');
                }

                return strTip.ToString();
            }
        }

        /// <summary>
        /// Spell's range.
        /// </summary>
        public string Range
        {
            get => _strRange;
            set => _strRange = value;
        }

        /// <summary>
        /// Translated Range.
        /// </summary>
        public string DisplayRange(string strLanguage)
        {
            string strReturn = Range;
            if (strLanguage != GlobalOptions.DefaultLanguage)
            {
                strReturn = strReturn.CheapReplace("Self", () => LanguageManager.GetString("String_SpellRangeSelf", strLanguage))
                    .CheapReplace("LOS", () => LanguageManager.GetString("String_SpellRangeLineOfSight", strLanguage))
                    .CheapReplace("LOI", () => LanguageManager.GetString("String_SpellRangeLineOfInfluence", strLanguage))
                    .CheapReplace("T", () => LanguageManager.GetString("String_SpellRangeTouch", strLanguage))
                    .CheapReplace("(A)", () => "(" + LanguageManager.GetString("String_SpellRangeArea", strLanguage) + ')')
                    .CheapReplace("MAG", () => LanguageManager.GetString("String_AttributeMAGShort", strLanguage));
            }

            return strReturn;
        }

        /// <summary>
        /// Spell's damage.
        /// </summary>
        public string Damage
        {
            get => _strDamage;
            set => _strDamage = value;
        }

        /// <summary>
        /// Translated Damage.
        /// </summary>
        public string DisplayDamage(string strLanguage)
        {
            if (Damage != "S" && Damage != "P") return LanguageManager.GetString("String_None", strLanguage);
            StringBuilder sBld = new StringBuilder("0");

            foreach (var improvement in RelevantImprovements(i =>
                i.ImproveType == Improvement.ImprovementType.SpellDescriptorDamage ||
                i.ImproveType == Improvement.ImprovementType.SpellCategoryDamage))
                sBld.AppendFormat(GlobalOptions.InvariantCultureInfo, " + {0:0;-0;0}", improvement.Value);
            string output = sBld.ToString();

            object xprResult = CommonFunctions.EvaluateInvariantXPath(output.TrimStart('+'), out bool blnIsSuccess);
            sBld = blnIsSuccess ? new StringBuilder(xprResult.ToString()) : new StringBuilder();

            switch (Damage)
            {
                case "P":
                    sBld.Append(LanguageManager.GetString("String_DamagePhysical", strLanguage));
                    break;
                case "S":
                    sBld.Append(LanguageManager.GetString("String_DamageStun", strLanguage));
                    break;
            }


            return sBld.ToString();

        }

        /// <summary>
        /// Spell's duration.
        /// </summary>
        public string Duration
        {
            get => _strDuration;
            set => _strDuration = value;
        }

        /// <summary>
        /// Translated Duration.
        /// </summary>
        public string DisplayDuration(string strLanguage)
        {
            switch (Duration)
            {
                case "P":
                    return LanguageManager.GetString("String_SpellDurationPermanent", strLanguage);
                case "S":
                    return LanguageManager.GetString("String_SpellDurationSustained", strLanguage);
                case "I":
                    return LanguageManager.GetString("String_SpellDurationInstant", strLanguage);
                case "Special":
                    return LanguageManager.GetString("String_SpellDurationSpecial", strLanguage);
                default:
                    return LanguageManager.GetString("String_None", strLanguage);
            }
        }

        /// <summary>
        /// Spell's drain value.
        /// </summary>
        public string DV
        {
            get
            {
                string strReturn = _strDV;
                if (!Limited && (!Extended || Name.EndsWith("Extended", StringComparison.Ordinal)) && !RelevantImprovements(o =>
                        o.ImproveType == Improvement.ImprovementType.DrainValue
                        || o.ImproveType == Improvement.ImprovementType.SpellCategoryDrain
                        || o.ImproveType == Improvement.ImprovementType.SpellDescriptorDrain, true).Any())
                    return strReturn;
                bool force = strReturn.StartsWith('F');
                string strDV = strReturn.TrimStartOnce('F');
                //Navigator can't do math on a single value, so inject a mathable value.
                if (string.IsNullOrEmpty(strDV))
                {
                    strDV = "0";
                }
                else
                {
                    int intPos = strReturn.IndexOf('-');
                    if (intPos != -1)
                    {
                        strDV = strReturn.Substring(intPos);
                    }
                    else
                    {
                        intPos = strReturn.IndexOf('+');
                        if (intPos != -1)
                        {
                            strDV = strReturn.Substring(intPos);
                        }
                    }
                }

                foreach (var improvement in RelevantImprovements(i =>
                    i.ImproveType == Improvement.ImprovementType.DrainValue
                    || i.ImproveType == Improvement.ImprovementType.SpellCategoryDrain
                    || i.ImproveType == Improvement.ImprovementType.SpellDescriptorDrain))
                    strDV += string.Format(GlobalOptions.CultureInfo, " + {0:0;-0;0}", improvement.Value);
                if (Limited)
                {
                    strDV += " + -2";
                }
                if (Extended && !Name.EndsWith("Extended", StringComparison.Ordinal))
                {
                    strDV += " + 2";
                }
                object xprResult = CommonFunctions.EvaluateInvariantXPath(strDV.TrimStart('+'), out bool blnIsSuccess);
                if (!blnIsSuccess) return strReturn;
                if (force)
                {
                    strReturn = string.Format(GlobalOptions.InvariantCultureInfo, "F{0:+0;-0;}", xprResult);
                }
                else if (xprResult.ToString() != "0")
                {
                    strReturn += xprResult;
                }
                return strReturn;
            }
            set => _strDV = value;
        }

        /// <summary>
        /// Spell's Source.
        /// </summary>
        public string Source
        {
            get => _strSource;
            set => _strSource = value;
        }

        /// <summary>
        /// Sourcebook Page Number.
        /// </summary>
        public string Page
        {
            get => _strPage;
            set => _strPage = value;
        }

        /// <summary>
        /// Sourcebook Page Number using a given language file.
        /// Returns Page if not found or the string is empty.
        /// </summary>
        /// <param name="strLanguage">Language file keyword to use.</param>
        /// <returns></returns>
        public string DisplayPage(string strLanguage)
        {
            if (strLanguage == GlobalOptions.DefaultLanguage)
                return Page;
            string s = GetNode(strLanguage)?["altpage"]?.InnerText ?? Page;
            return !string.IsNullOrWhiteSpace(s) ? s : Page;
        }

        /// <summary>
        /// Extra information from Improvement dialogues.
        /// </summary>
        public string Extra
        {
            get => _strExtra;
            set => _strExtra = _objCharacter.ReverseTranslateExtra(value);
        }

        /// <summary>
        /// Whether or not the Spell is Limited.
        /// </summary>
        public bool Limited
        {
            get => _blnLimited;
            set => _blnLimited = value;
        }

        /// <summary>
        /// Whether or not the Spell is Extended.
        /// </summary>
        public bool Extended
        {
            get => _blnExtended;
            set => _blnExtended = value;
        }

        /// <summary>
        /// Whether or not the Spell is Alchemical.
        /// </summary>
        public bool Alchemical
        {
            get => _blnAlchemical;
            set => _blnAlchemical = value;
        }

        /// <summary>
        /// Notes.
        /// </summary>
        public string Notes
        {
            get => _strNotes;
            set => _strNotes = value;
        }

        /// <summary>
        /// The name of the object as it should be displayed on printouts (translated name only).
        /// </summary>
        public string DisplayNameShort(string strLanguage)
        {
            string strReturn = strLanguage != GlobalOptions.DefaultLanguage ? GetNode(strLanguage)?["translate"]?.InnerText ?? Name : Name;
            if (Extended && !Name.EndsWith("Extended", StringComparison.Ordinal))
                strReturn += ',' + LanguageManager.GetString("String_Space", strLanguage) + LanguageManager.GetString("String_SpellExtended", strLanguage);

            return strReturn;
        }

        /// <summary>
        /// The name of the object as it should be displayed in lists.
        /// </summary>
        public string DisplayName(string strLanguage)
        {
            string strReturn = DisplayNameShort(strLanguage);

            if (Limited)
                strReturn += LanguageManager.GetString("String_Space", strLanguage) + '(' + LanguageManager.GetString("String_SpellLimited", strLanguage) + ')';
            if (Alchemical)
                strReturn += LanguageManager.GetString("String_Space", strLanguage) + '(' + LanguageManager.GetString("String_SpellAlchemical", strLanguage) + ')';
            if (!string.IsNullOrEmpty(Extra))
            {
                // Attempt to retrieve the CharacterAttribute name.
                strReturn += LanguageManager.GetString("String_Space", strLanguage) + '(' + _objCharacter.TranslateExtra(Extra, strLanguage) + ')';
            }
            return strReturn;
        }

        public string CurrentDisplayName => DisplayName(GlobalOptions.Language);

        /// <summary>
        /// Does the spell cost Karma? Typically provided by improvements.
        /// </summary>
        public bool FreeBonus
        {
            get => _blnFreeBonus;
            set => _blnFreeBonus = value;
        }

        /// <summary>
        /// Does the spell use Unarmed in place of Spellcasting for its casting test?
        /// </summary>
        public bool UsesUnarmed
        {
            get => _blnUsesUnarmed;
            set => _blnUsesUnarmed = value;
        }
        #endregion

        #region ComplexProperties
        /// <summary>
        /// Skill used by this spell
        /// </summary>
        public Skill Skill
        {
            get
            {
                if (Alchemical)
                {
                    return _objCharacter.SkillsSection.GetActiveSkill("Alchemy");
                }
                if (Category == "Enchantments")
                {
                    return _objCharacter.SkillsSection.GetActiveSkill("Artificing");
                }
                if (Category == "Rituals")
                {
                    return _objCharacter.SkillsSection.GetActiveSkill("Ritual Spellcasting");
                }
                return _objCharacter.SkillsSection.GetActiveSkill(UsesUnarmed ? "Unarmed Combat" : "Spellcasting");
            }
        }

        /// <summary>
        /// The Dice Pool size for the Active Skill required to cast the Spell.
        /// </summary>
        public int DicePool
        {
            get
            {
                int intReturn = 0;
                Skill objSkill = Skill;
                if (objSkill != null)
                {
                    intReturn = UsesUnarmed ? objSkill.PoolOtherAttribute(_objCharacter.MAG.TotalValue, "MAG") : objSkill.Pool;
                    // Add any Specialization bonus if applicable.
                    intReturn += Skill.GetSpecializationBonus(Category);
                }

                // Include any Improvements to the Spell's dicepool.
                intReturn += RelevantImprovements(x =>
                    x.ImproveType == Improvement.ImprovementType.SpellCategory
                    || x.ImproveType == Improvement.ImprovementType.SpellDicePool).Sum(x => x.Value);

                return intReturn;
            }
        }

        /// <summary>
        /// Tooltip information for the Dice Pool.
        /// </summary>
        public string DicePoolTooltip
        {
            get
            {
                string strSpace = LanguageManager.GetString("String_Space");
                string strReturn = string.Empty;
                Skill objSkill = Skill;
                if (objSkill != null)
                {
                    int intPool = UsesUnarmed ? objSkill.PoolOtherAttribute(_objCharacter.MAG.TotalValue, "MAG") : objSkill.Pool;
                    strReturn = objSkill.FormattedDicePool(intPool, Category);
                }

                // Include any Improvements to the Spell Category or Spell Name.
                return RelevantImprovements(x =>
                    x.ImproveType == Improvement.ImprovementType.SpellCategory
                    || x.ImproveType == Improvement.ImprovementType.SpellDicePool)
                    .Aggregate(strReturn, (current, objImprovement) =>
                        string.Format(GlobalOptions.CultureInfo, "{0}{1}{2}{1}{3}{1}({4})",
                            current, strSpace, "+", _objCharacter.GetObjectName(objImprovement), objImprovement.Value));
            }
        }

        private XmlNode _objCachedMyXmlNode;
        private string _strCachedXmlNodeLanguage = string.Empty;

        public XmlNode GetNode()
        {
            return GetNode(GlobalOptions.Language);
        }

        public XmlNode GetNode(string strLanguage)
        {
            if (_objCachedMyXmlNode == null || strLanguage != _strCachedXmlNodeLanguage || GlobalOptions.LiveCustomData)
            {
<<<<<<< HEAD
                _objCachedMyXmlNode = _objCharacter.LoadData("spells.xml", strLanguage)
                    .SelectSingleNode(SourceID == Guid.Empty
                        ? "/chummer/spells/spell[name = \"" + Name + "\"]"
                        : string.Format(GlobalOptions.InvariantCultureInfo, "/chummer/spells/spell[id = \"{0}\" or id = \"{1}\"]", SourceIDString, SourceIDString.ToUpperInvariant()));
=======
                _objCachedMyXmlNode = XmlManager.Load("spells.xml", strLanguage)
                    .SelectSingleNode(SourceID == Guid.Empty
                        ? "/chummer/spells/spell[name = " + Name.CleanXPath() + ']'
                        : string.Format(GlobalOptions.InvariantCultureInfo,
                            "/chummer/spells/spell[id = \"{0}\" or id = \"{1}\"]",
                            SourceIDString, SourceIDString.ToUpperInvariant()));
>>>>>>> a3a7ffc6
                _strCachedXmlNodeLanguage = strLanguage;
            }
            return _objCachedMyXmlNode;
        }



        private IEnumerable<Improvement> RelevantImprovements(Func<Improvement, bool> funcWherePredicate = null, bool blnExitAfterFirst = false)
        {
            foreach (Improvement objImprovement in _objCharacter.Improvements.Where(i => i.Enabled && funcWherePredicate?.Invoke(i) == true))
            {
                switch (objImprovement.ImproveType)
                {
                    case Improvement.ImprovementType.SpellDicePool:
                        if (objImprovement.ImprovedName == Name || objImprovement.ImprovedName == SourceID.ToString())
                        {
                            yield return objImprovement;
                            if (blnExitAfterFirst)
                                yield break;
                        }
                        break;
                    case Improvement.ImprovementType.SpellCategory:
                        if (objImprovement.ImprovedName == Category)
                        {
                            // SR5 318: Regardless of the number of bonded foci you have,
                            // only one focus may add its Force to a dicepool for any given test.
                            // We need to do some checking to make sure this is the most powerful focus before we add it in
                            if (objImprovement.ImproveSource == Improvement.ImprovementSource.Gear)
                            {
                                //TODO: THIS IS NOT SAFE. While we can mostly assume that Gear that add to SpellCategory are Foci, it's not reliable.
                                // we are returning either the original improvement, null or a newly instantiated improvement
                                Improvement bestFocus = CompareFocusPower(objImprovement);
                                if (bestFocus != null)
                                {
                                    yield return bestFocus;
                                    if (blnExitAfterFirst)
                                        yield break;
                                }

                                break;
                            }

                            yield return objImprovement;
                            if (blnExitAfterFirst)
                                yield break;
                        }
                        break;
                    case Improvement.ImprovementType.SpellCategoryDamage:
                    case Improvement.ImprovementType.SpellCategoryDrain:
                        if (objImprovement.ImprovedName == Category)
                        {
                            yield return objImprovement;
                            if (blnExitAfterFirst)
                                yield break;
                        }
                        break;
                    case Improvement.ImprovementType.SpellDescriptorDrain:
                    case Improvement.ImprovementType.SpellDescriptorDamage:
                        if (_hashDescriptors.Count > 0)
                        {
                            HashSet<string> _hashImp = new HashSet<string>(objImprovement.ImprovedName.SplitNoAlloc(',', StringSplitOptions.RemoveEmptyEntries));
                            bool allow = false;
                            foreach (string hash in _hashImp)
                            {
                                if (hash.StartsWith("NOT", StringComparison.Ordinal))
                                {
                                    if (_hashDescriptors.Contains(hash.TrimStartOnce("NOT(").TrimEndOnce(')')))
                                    {
                                        allow = false;
                                        break;
                                    }
                                }
                                else
                                {
                                    allow = _hashDescriptors.Contains(hash);
                                }
                            }

                            if (allow)
                            {
                                yield return objImprovement;
                                if (blnExitAfterFirst)
                                    yield break;
                            }
                        }
                        break;
                    case Improvement.ImprovementType.DrainValue:
                    {
                        yield return objImprovement;
                        if (blnExitAfterFirst)
                            yield break;
                    }
                        break;
                }
            }
        }

        /// <summary>
        /// Method to check we are only applying the highest focus to the spell dicepool
        /// </summary>
        private Improvement CompareFocusPower(Improvement objImprovement)
        {
            var list = _objCharacter.Foci
                .Where(x => x.GearObject.Bonus.InnerText == "MAGRating" && x.GearObject.Bonded).ToList();
            if (list.Count > 0)
            {
                // get any bonded foci that add to the base magic stat and return the highest rated one's rating
                var powerFocusRating = list.Select(x => x.Rating).Max();

                // If our focus is higher, add in a partial bonus
                if (powerFocusRating > 0 && powerFocusRating < objImprovement.Value)
                {
                    // This is hackz -- because we don't want to lose the original improvement's value
                    // we instantiate a fake version of the improvement that isn't saved to represent the diff
                    return new Improvement(_objCharacter)
                    {
                        Value = objImprovement.Value - powerFocusRating,
                        SourceName = objImprovement.SourceName,
                        ImprovedName = objImprovement.ImprovedName,
                        ImproveSource = objImprovement.ImproveSource,
                        ImproveType = objImprovement.ImproveType,
                    };
                }
                return powerFocusRating > 0 ? null : objImprovement;
            }

            return objImprovement;
        }

        #endregion

        #region UI Methods
        public TreeNode CreateTreeNode(ContextMenuStrip cmsSpell, bool blnAddCategory = false)
        {
            if (Grade != 0 && !string.IsNullOrEmpty(Source) && !_objCharacter.Options.BookEnabled(Source))
                return null;

            string strText = CurrentDisplayName;
            if (blnAddCategory)
            {
                if (Category == "Rituals")
                    strText = LanguageManager.GetString("Label_Ritual") + LanguageManager.GetString("String_Space") + strText;
                else if (Category == "Enchantments")
                    strText = LanguageManager.GetString("Label_Enchantment") + LanguageManager.GetString("String_Space") + strText;
            }
            TreeNode objNode = new TreeNode
            {
                Name = InternalId,
                Text = strText,
                Tag = this,
                ContextMenuStrip = cmsSpell,
                ForeColor = PreferredColor,
                ToolTipText = Notes.WordWrap()
            };

            return objNode;
        }

        public Color PreferredColor
        {
            get
            {
                if (!string.IsNullOrEmpty(Notes))
                {
                    return Color.SaddleBrown;
                }
                if (Grade != 0)
                {
                    return SystemColors.GrayText;
                }

                return SystemColors.WindowText;
            }
        }
        #endregion

        public bool Remove(bool blnConfirmDelete = true)
        {
            if (blnConfirmDelete)
            {
                string strMessage = LanguageManager.GetString("Message_DeleteSpell");
                if (!CommonFunctions.ConfirmDelete(strMessage))
                    return false;
            }

            _objCharacter.Spells.Remove(this);
            ImprovementManager.RemoveImprovements(_objCharacter, Improvement.ImprovementSource.Spell, InternalId);
            return true;
        }

        public void SetSourceDetail(Control sourceControl)
        {
            if (_objCachedSourceDetail?.Language != GlobalOptions.Language)
                _objCachedSourceDetail = null;
            SourceDetail.SetControl(sourceControl);
        }
    }
}<|MERGE_RESOLUTION|>--- conflicted
+++ resolved
@@ -860,19 +860,12 @@
         {
             if (_objCachedMyXmlNode == null || strLanguage != _strCachedXmlNodeLanguage || GlobalOptions.LiveCustomData)
             {
-<<<<<<< HEAD
                 _objCachedMyXmlNode = _objCharacter.LoadData("spells.xml", strLanguage)
-                    .SelectSingleNode(SourceID == Guid.Empty
-                        ? "/chummer/spells/spell[name = \"" + Name + "\"]"
-                        : string.Format(GlobalOptions.InvariantCultureInfo, "/chummer/spells/spell[id = \"{0}\" or id = \"{1}\"]", SourceIDString, SourceIDString.ToUpperInvariant()));
-=======
-                _objCachedMyXmlNode = XmlManager.Load("spells.xml", strLanguage)
                     .SelectSingleNode(SourceID == Guid.Empty
                         ? "/chummer/spells/spell[name = " + Name.CleanXPath() + ']'
                         : string.Format(GlobalOptions.InvariantCultureInfo,
                             "/chummer/spells/spell[id = \"{0}\" or id = \"{1}\"]",
                             SourceIDString, SourceIDString.ToUpperInvariant()));
->>>>>>> a3a7ffc6
                 _strCachedXmlNodeLanguage = strLanguage;
             }
             return _objCachedMyXmlNode;
