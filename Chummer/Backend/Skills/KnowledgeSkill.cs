/*  This file is part of Chummer5a.
 *
 *  Chummer5a is free software: you can redistribute it and/or modify
 *  it under the terms of the GNU General Public License as published by
 *  the Free Software Foundation, either version 3 of the License, or
 *  (at your option) any later version.
 *
 *  Chummer5a is distributed in the hope that it will be useful,
 *  but WITHOUT ANY WARRANTY; without even the implied warranty of
 *  MERCHANTABILITY or FITNESS FOR A PARTICULAR PURPOSE.  See the
 *  GNU General Public License for more details.
 *
 *  You should have received a copy of the GNU General Public License
 *  along with Chummer5a.  If not, see <http://www.gnu.org/licenses/>.
 *
 *  You can obtain the full source code for Chummer5a at
 *  https://github.com/chummer5a/chummer5a
 */
using System;
using System.Collections.Generic;
using System.Collections.ObjectModel;
using System.Linq;
using System.Xml;

namespace Chummer.Backend.Skills
{
    public class KnowledgeSkill : Skill
    {
<<<<<<< HEAD
        private ReadOnlyDictionary<string, string> _dicCategoriesSkillMap;  //Categories to their attribute

        private IReadOnlyDictionary<string, string> CategoriesSkillMap
=======
        private static readonly Dictionary<string, string> s_CategoriesSkillMap = new Dictionary<string, string>();  //Categories to their attribute
        private static string s_strDefaultKnowledgeSkillsLanguage;
        private static List<ListItem> s_lstDefaultKnowledgeSkills;
        private static string s_strKnowledgeTypesLanguage;
        private static List<ListItem> s_lstKnowledgeTypes;

        public static IReadOnlyList<ListItem> DefaultKnowledgeSkills
        {
            get
            {
                if (s_lstDefaultKnowledgeSkills == null || !string.Equals(s_strDefaultKnowledgeSkillsLanguage, GlobalOptions.Language))
                {
                    s_lstDefaultKnowledgeSkills = DefaultKnowledgeSkillsForLanguage(GlobalOptions.Language).ToList();
                    s_lstDefaultKnowledgeSkills.Sort(CompareListItems.CompareNames);
                    s_strDefaultKnowledgeSkillsLanguage = GlobalOptions.Language;
                }
                return s_lstDefaultKnowledgeSkills;
            }
        }

        public static IEnumerable<ListItem> DefaultKnowledgeSkillsForLanguage(string strLanguage = "")
>>>>>>> 1161a64b
        {
            get
            {
                if (GlobalOptions.LiveCustomData || _dicCategoriesSkillMap == null)
                {
                    Dictionary<string, string> dicReturn = new Dictionary<string, string>();
                    using (XmlNodeList xmlSkillList = CharacterObject.LoadData("skills.xml").SelectNodes("/chummer/knowledgeskills/skill"))
                    {
                        if (xmlSkillList != null)
                        {
                            foreach (XmlNode objXmlSkill in xmlSkillList)
                            {
                                string strCategory = objXmlSkill["category"]?.InnerText;
                                if (!string.IsNullOrWhiteSpace(strCategory))
                                {
                                    dicReturn[strCategory] = objXmlSkill["attribute"]?.InnerText;
                                }
                            }
                        }
                    }
                    return _dicCategoriesSkillMap = new ReadOnlyDictionary<string, string>(dicReturn);
                }
                return _dicCategoriesSkillMap;
            }
        }

        public static IEnumerable<ListItem> DefaultKnowledgeSkills(Character objCharacter = null, string strLanguage = "")
        {
            if (string.IsNullOrEmpty(strLanguage))
                strLanguage = GlobalOptions.Language;
            XmlDocument xmlSkillsDocument = XmlManager.Load("skills.xml", objCharacter?.Options.EnabledCustomDataDirectoryPaths, strLanguage);
            using (XmlNodeList xmlSkillList = xmlSkillsDocument.SelectNodes("/chummer/knowledgeskills/skill"))
            {
                if (xmlSkillList != null)
                {
                    foreach (XmlNode xmlSkill in xmlSkillList)
                    {
                        string strName = xmlSkill["name"]?.InnerText ?? string.Empty;
                        yield return new ListItem(strName, xmlSkill["translate"]?.InnerText ?? strName);
                    }
                }
            }
        }

        public static IReadOnlyList<ListItem> KnowledgeTypes
        {
            get
            {
                if (s_lstKnowledgeTypes == null || !string.Equals(s_strKnowledgeTypesLanguage, GlobalOptions.Language))
                {
                    s_lstKnowledgeTypes = KnowledgeTypesForLanguage(GlobalOptions.Language).ToList();
                    s_lstKnowledgeTypes.Sort(CompareListItems.CompareNames);
                    s_strKnowledgeTypesLanguage = GlobalOptions.Language;
                }
                return s_lstKnowledgeTypes;
            }
        }

        /// <summary>
        /// Load the (possible translated) types of kno skills (Academic, Street...)
        /// </summary>
        /// <param name="objCharacter"></param>
        /// <param name="strLanguage"></param>
        /// <returns></returns>
<<<<<<< HEAD
        public static IEnumerable<ListItem> KnowledgeTypes(Character objCharacter = null, string strLanguage = "")
=======
        public static IEnumerable<ListItem> KnowledgeTypesForLanguage(string strLanguage = "")
>>>>>>> 1161a64b
        {
            if (string.IsNullOrEmpty(strLanguage))
                strLanguage = GlobalOptions.Language;
            XmlDocument xmlSkillsDocument = XmlManager.Load("skills.xml", objCharacter?.Options.EnabledCustomDataDirectoryPaths, strLanguage);
            using (XmlNodeList xmlCategoryList = xmlSkillsDocument.SelectNodes("/chummer/categories/category[@type = \"knowledge\"]"))
            {
                if (xmlCategoryList != null)
                {
                    foreach (XmlNode objXmlCategory in xmlCategoryList)
                    {
                        string strInnerText = objXmlCategory.InnerText;
                        yield return new ListItem(strInnerText, objXmlCategory.Attributes?["translate"]?.InnerText ?? strInnerText);
                    }
                }
            }
        }

        public override bool AllowDelete => !ForcedName || FreeBase + FreeKarma + RatingModifiers(Attribute) == 0;

        private string _strType = string.Empty;
        public bool ForcedName { get; }

        public KnowledgeSkill(Character objCharacter) : base(objCharacter)
        {
            if (objCharacter == null)
                throw new ArgumentNullException(nameof(objCharacter));
            AttributeObject = objCharacter.LOG;
        }

        public KnowledgeSkill(Character objCharacter, string strForcedName, bool allowUpgrade) : this(objCharacter)
        {
            WriteableName = strForcedName;
            ForcedName = true;
            AllowUpgrade = allowUpgrade;
        }

        /// <summary>
        /// Is the skill allowed to be upgraded through karma or points?
        /// </summary>
        public bool AllowUpgrade { get; set; } = true;

        public string WriteableName
        {
            get => CurrentDisplayName;
            set
            {
                if (ForcedName)
                {
                    return;
                }

                if (string.Equals(CurrentDisplayName, value, StringComparison.CurrentCulture))
                {
                    return;
                }

                LoadSkillFromData(value);
                Name = value;
                OnPropertyChanged();
            }
        }

        private void LoadSkillFromData(string strInputSkillName)
        {
            string strSkillName = GetSkillNameFromData(strInputSkillName);
<<<<<<< HEAD
            XmlNode xmlSkillNode = CharacterObject.LoadData("skills.xml").SelectSingleNode($"/chummer/knowledgeskills/skill[name = \"{ strSkillName }\"]");
=======
            XmlNode xmlSkillNode = XmlManager.Load("skills.xml").SelectSingleNode("/chummer/knowledgeskills/skill[name = \"" + strSkillName + "\"]");
>>>>>>> 1161a64b

            if (xmlSkillNode == null)
            {
                SkillId = Guid.Empty;
                return;
            }

            SkillId = xmlSkillNode.TryGetField("id", Guid.TryParse, out Guid guidTemp)
                ? guidTemp
                : Guid.Empty;

            string strCategory = xmlSkillNode["category"]?.InnerText;

            if (!string.IsNullOrEmpty(strCategory))
            {
                Type = strCategory;
            }

            string strAttribute = xmlSkillNode["attribute"]?.InnerText;

            if (!string.IsNullOrEmpty(strAttribute))
            {
                AttributeObject = CharacterObject.GetAttribute(strAttribute) ?? CharacterObject.LOG;
            }
        }

        private string GetSkillNameFromData(string strInputSkillName)
        {
            if (GlobalOptions.Language == GlobalOptions.DefaultLanguage)
            {
                return strInputSkillName;
            }

<<<<<<< HEAD
            XmlNode xmlSkillTranslationNode = CharacterObject.LoadData("skills.xml").SelectSingleNode($"/chummer/knowledgeskills/skill[translate = \"{ strInputSkillName }\"]");
=======
            XmlNode xmlSkillTranslationNode = XmlManager.Load("skills.xml").SelectSingleNode("/chummer/knowledgeskills/skill[translate = \"" + strInputSkillName + "\"]");
>>>>>>> 1161a64b

            if (xmlSkillTranslationNode == null)
            {
                return LanguageManager.ReverseTranslateExtra(strInputSkillName, CharacterObject);
            }

            return xmlSkillTranslationNode["name"]?.InnerText ?? strInputSkillName;
        }

        public override string SkillCategory => Type;

        public override string DisplayPool
        {
            get
            {
                if (Rating == 0 && Type == "Language")
                {
                    return LanguageManager.GetString("Skill_NativeLanguageShort",GlobalOptions.Language);
                }
                else
                {
                    return base.DisplayPool;
                }
            }
        }

        /// <summary>
        /// The attributeValue this skill have from Skilljacks + Knowsoft
        /// </summary>
        /// <returns>Artificial skill attributeValue</returns>
        public override int CyberwareRating
        {
            get
            {
                if (_intCachedCyberwareRating != int.MinValue)
                    return _intCachedCyberwareRating;

                string strTranslatedName = CurrentDisplayName;
                int intMaxHardwire = CharacterObject.Improvements
                    .Where(objImprovement => objImprovement.ImproveType == Improvement.ImprovementType.Hardwire &&
                                            (objImprovement.ImprovedName == Name || objImprovement.ImprovedName == strTranslatedName) &&
                                             objImprovement.Enabled)
                    .Select(objImprovement => objImprovement.Value).Concat(new[] {-1}).Max();
                if (intMaxHardwire >= 0)
                {
                    return _intCachedCyberwareRating = intMaxHardwire;
                }

                int intMaxSkillsoftRating = ImprovementManager.ValueOf(CharacterObject, Improvement.ImprovementType.SkillsoftAccess);
                if (intMaxSkillsoftRating <= 0) return _intCachedCyberwareRating = 0;
                int intMax = CharacterObject.Improvements
                    .Where(objSkillsoftImprovement => objSkillsoftImprovement.ImproveType == Improvement.ImprovementType.Skillsoft &&
                                                      objSkillsoftImprovement.ImprovedName == InternalId && objSkillsoftImprovement.Enabled)
                    .Select(objSkillsoftImprovement => objSkillsoftImprovement.Value).Concat(new[] {0}).Max();

                return _intCachedCyberwareRating = Math.Min(intMax, intMaxSkillsoftRating);

            }
        }

        public string Type
        {
            get => _strType;
            set
            {
                if (value == _strType) return;
                _strType = value;

                //2018-22-03: Causes any attempt to alter the Type for skills with names that match
                //default skills to reset to the default Type for that skill. If we want to disable
                //that behavior, better to disable it via the control.
                /*
                if (!LoadSkill())
                {
                    if (s_CategoriesSkillMap.TryGetValue(value, out string strNewAttributeValue))
                    {
                        AttributeObject = CharacterObject.GetAttribute(strNewAttributeValue);
                    }
                }
                */
                if (CategoriesSkillMap.TryGetValue(value, out string strNewAttributeValue))
                {
                    AttributeObject = CharacterObject.GetAttribute(strNewAttributeValue);
                }

                OnPropertyChanged();
            }
        }

        /// <summary>
        /// How much karma this costs. Return value during career mode is undefined
        /// </summary>
        /// <returns></returns>
        public override int CurrentKarmaCost
        {
            get
            {
                int intTotalBaseRating = TotalBaseRating;
                int intCost = intTotalBaseRating * (intTotalBaseRating + 1);
                int intLower = Base + FreeKarma + RatingModifiers(Attribute);
                intCost -= intLower * (intLower + 1);

                intCost /= 2;
                intCost *= CharacterObject.Options.KarmaImproveKnowledgeSkill;
                // We have bought the first level with karma, too
                if (intLower == 0 && intCost > 0)
                    intCost += CharacterObject.Options.KarmaNewKnowledgeSkill - CharacterObject.Options.KarmaImproveKnowledgeSkill;

                decimal decMultiplier = 1.0m;
                int intExtra = 0;
                int intSpecCount = 0;
                foreach (SkillSpecialization objSpec in Specializations)
                {
                    if (!objSpec.Free && BuyWithKarma)
                        intSpecCount += 1;
                }
                int intSpecCost = CharacterObject.Options.KarmaKnowledgeSpecialization * intSpecCount;
                int intExtraSpecCost = 0;
                decimal decSpecCostMultiplier = 1.0m;
                foreach (Improvement objLoopImprovement in CharacterObject.Improvements)
                {
                    if (objLoopImprovement.Minimum <= intTotalBaseRating &&
                        (string.IsNullOrEmpty(objLoopImprovement.Condition) || (objLoopImprovement.Condition == "career") == CharacterObject.Created || (objLoopImprovement.Condition == "create") != CharacterObject.Created) && objLoopImprovement.Enabled)
                    {
                        if (objLoopImprovement.ImprovedName == Name || string.IsNullOrEmpty(objLoopImprovement.ImprovedName))
                        {
                            if (objLoopImprovement.ImproveType == Improvement.ImprovementType.KnowledgeSkillKarmaCost)
                                intExtra += objLoopImprovement.Value * (Math.Min(intTotalBaseRating, objLoopImprovement.Maximum == 0 ? int.MaxValue : objLoopImprovement.Maximum) - Math.Max(intLower, objLoopImprovement.Minimum - 1));
                            else if (objLoopImprovement.ImproveType == Improvement.ImprovementType.KnowledgeSkillKarmaCostMultiplier)
                                decMultiplier *= objLoopImprovement.Value / 100.0m;
                        }
                        else if (objLoopImprovement.ImprovedName == SkillCategory)
                        {
                            if (objLoopImprovement.ImproveType == Improvement.ImprovementType.SkillCategoryKarmaCost)
                                intExtra += objLoopImprovement.Value * (Math.Min(intTotalBaseRating, objLoopImprovement.Maximum == 0 ? int.MaxValue : objLoopImprovement.Maximum) - Math.Max(intLower, objLoopImprovement.Minimum - 1));
                            else if (objLoopImprovement.ImproveType == Improvement.ImprovementType.SkillCategoryKarmaCostMultiplier)
                                decMultiplier *= objLoopImprovement.Value / 100.0m;
                            else if (objLoopImprovement.ImproveType == Improvement.ImprovementType.SkillCategorySpecializationKarmaCost)
                                intExtraSpecCost += objLoopImprovement.Value * intSpecCount;
                            else if (objLoopImprovement.ImproveType == Improvement.ImprovementType.SkillCategorySpecializationKarmaCostMultiplier)
                                decSpecCostMultiplier *= objLoopImprovement.Value / 100.0m;
                        }
                    }
                }
                if (decMultiplier != 1.0m)
                    intCost = decimal.ToInt32(decimal.Ceiling(intCost * decMultiplier));

                if (decSpecCostMultiplier != 1.0m)
                    intSpecCost = decimal.ToInt32(decimal.Ceiling(intSpecCost * decSpecCostMultiplier));
                intCost += intExtra;
                intCost += intSpecCost + intExtraSpecCost; //Spec

                return Math.Max(intCost, 0);
            }
        }

        /// <summary>
        /// Karma price to upgrade. Returns negative if impossible. Minimum value is always 1.
        /// </summary>
        /// <returns>Price in karma</returns>
        public override int UpgradeKarmaCost
        {
            get
            {
                int intTotalBaseRating = TotalBaseRating;
                if (intTotalBaseRating >= RatingMaximum)
                {
                    return -1;
                }
                int intOptionsCost;
                int intValue;
                if (intTotalBaseRating == 0)
                {
                    intOptionsCost = CharacterObject.Options.KarmaNewKnowledgeSkill;
                    intValue = intOptionsCost;
                }
                else
                {
                    intOptionsCost = CharacterObject.Options.KarmaNewKnowledgeSkill;
                    intValue = (intTotalBaseRating + 1) * intOptionsCost;
                }

                decimal decMultiplier = 1.0m;
                int intExtra = 0;
                int intMinOverride = int.MaxValue;
                foreach (Improvement objLoopImprovement in CharacterObject.Improvements)
                {
                    if ((objLoopImprovement.Maximum == 0 || intTotalBaseRating + 1 <= objLoopImprovement.Maximum) && objLoopImprovement.Minimum <= intTotalBaseRating + 1 &&
                        (string.IsNullOrEmpty(objLoopImprovement.Condition) || (objLoopImprovement.Condition == "career") == CharacterObject.Created || (objLoopImprovement.Condition == "create") != CharacterObject.Created) && objLoopImprovement.Enabled)
                    {
                        if (objLoopImprovement.ImprovedName == Name || string.IsNullOrWhiteSpace(objLoopImprovement.ImprovedName))
                        {
                            if (objLoopImprovement.ImproveType == Improvement.ImprovementType.KnowledgeSkillKarmaCost)
                                intExtra += objLoopImprovement.Value;
                            else if (objLoopImprovement.ImproveType == Improvement.ImprovementType.KnowledgeSkillKarmaCostMultiplier)
                                decMultiplier *= objLoopImprovement.Value / 100.0m;
                        }
                        else if (objLoopImprovement.ImprovedName == SkillCategory)
                        {
                            if (objLoopImprovement.ImproveType == Improvement.ImprovementType.SkillCategoryKarmaCost)
                                intExtra += objLoopImprovement.Value;
                            else if (objLoopImprovement.ImproveType == Improvement.ImprovementType.SkillCategoryKarmaCostMultiplier)
                                decMultiplier *= objLoopImprovement.Value / 100.0m;
                        }

                        if ((objLoopImprovement.ImprovedName == Name ||
                            string.IsNullOrWhiteSpace(objLoopImprovement.ImprovedName) ||
                            objLoopImprovement.ImprovedName == SkillCategory) && objLoopImprovement.ImproveType ==
                            Improvement.ImprovementType.KnowledgeSkillKarmaCostMinimum)
                        {
                            intMinOverride = Math.Min(intMinOverride, objLoopImprovement.Value);
                        }
                    }
                }
                if (decMultiplier != 1.0m)
                    intValue = decimal.ToInt32(decimal.Ceiling(intValue * decMultiplier));
                intValue += intExtra;
                if (intMinOverride != int.MaxValue)
                {
                    return Math.Max(intValue, intMinOverride);
                }
                return Math.Max(intValue, Math.Min(1, intOptionsCost));
            }
        }

        /// <summary>
        /// How much Sp this costs. Price during career mode is undefined
        /// </summary>
        /// <returns></returns>
        public override int CurrentSpCost
        {
            get
            {
                int intPointCost = BasePoints + (string.IsNullOrWhiteSpace(Specialization) || BuyWithKarma ? 0 : 1);

                int intExtra = 0;
                decimal decMultiplier = 1.0m;
                foreach (Improvement objLoopImprovement in CharacterObject.Improvements)
                {
                    if (objLoopImprovement.Minimum <= BasePoints &&
                        (string.IsNullOrEmpty(objLoopImprovement.Condition) || (objLoopImprovement.Condition == "career") == CharacterObject.Created || (objLoopImprovement.Condition == "create") != CharacterObject.Created) && objLoopImprovement.Enabled)
                    {
                        if (objLoopImprovement.ImprovedName == Name || string.IsNullOrEmpty(objLoopImprovement.ImprovedName))
                        {
                            if (objLoopImprovement.ImproveType == Improvement.ImprovementType.KnowledgeSkillPointCost)
                                intExtra += objLoopImprovement.Value * (Math.Min(BasePoints, objLoopImprovement.Maximum == 0 ? int.MaxValue : objLoopImprovement.Maximum) - objLoopImprovement.Minimum);
                            else if (objLoopImprovement.ImproveType == Improvement.ImprovementType.KnowledgeSkillPointCostMultiplier)
                                decMultiplier *= objLoopImprovement.Value / 100.0m;
                        }
                        else if (objLoopImprovement.ImprovedName == SkillCategory)
                        {
                            if (objLoopImprovement.ImproveType == Improvement.ImprovementType.SkillCategoryPointCost)
                                intExtra += objLoopImprovement.Value * (Math.Min(BasePoints, objLoopImprovement.Maximum == 0 ? int.MaxValue : objLoopImprovement.Maximum) - objLoopImprovement.Minimum);
                            else if (objLoopImprovement.ImproveType == Improvement.ImprovementType.SkillCategoryPointCostMultiplier)
                                decMultiplier *= objLoopImprovement.Value / 100.0m;
                        }
                    }
                }
                if (decMultiplier != 1.0m)
                    intPointCost = decimal.ToInt32(decimal.Ceiling(intPointCost * decMultiplier));
                intPointCost += intExtra;

                return Math.Max(intPointCost, 0);
            }
        }

        public override void WriteTo(XmlTextWriter objWriter)
        {
            if (objWriter == null)
                return;
            objWriter.WriteStartElement("skill");
            objWriter.WriteElementString("guid", Id.ToString("D", GlobalOptions.InvariantCultureInfo));
            objWriter.WriteElementString("suid", SkillId.ToString("D", GlobalOptions.InvariantCultureInfo));
            objWriter.WriteElementString("isknowledge", bool.TrueString);
            objWriter.WriteElementString("skillcategory", SkillCategory);
            objWriter.WriteElementString("karma", KarmaPoints.ToString(GlobalOptions.InvariantCultureInfo));
            objWriter.WriteElementString("base", BasePoints.ToString(GlobalOptions.InvariantCultureInfo)); //this could actually be saved in karma too during career
            objWriter.WriteElementString("notes", Notes);
            if (!CharacterObject.Created)
            {
                objWriter.WriteElementString("buywithkarma", BuyWithKarma.ToString(GlobalOptions.InvariantCultureInfo));
            }

            if (Specializations.Count != 0)
            {
                objWriter.WriteStartElement("specs");
                foreach (SkillSpecialization objSpecialization in Specializations)
                {
                    objSpecialization.Save(objWriter);
                }
                objWriter.WriteEndElement();
            }

            objWriter.WriteElementString("name", Name);
            objWriter.WriteElementString("type", _strType);
            if (ForcedName)
                objWriter.WriteElementString("forced", null);

            objWriter.WriteEndElement();

        }

        public void Load(XmlNode xmlNode)
        {
            if (xmlNode == null)
                return;
            string strTemp = Name;
            if (xmlNode.TryGetStringFieldQuickly("name", ref strTemp))
                Name = strTemp;
            if (xmlNode.TryGetField("id", Guid.TryParse, out Guid guiTemp))
                SkillId = guiTemp;
            else if (xmlNode.TryGetField("suid", Guid.TryParse, out Guid guiTemp2))
                SkillId = guiTemp2;

            // Legacy shim
            if (SkillId.Equals(Guid.Empty))
            {
                XmlNode objDataNode = CharacterObject.LoadData("skills.xml").SelectSingleNode("/chummer/knowledgeskills/skill[name = \"" + Name + "\"]");
                if (objDataNode.TryGetField("id", Guid.TryParse, out Guid guidTemp))
                    SkillId = guidTemp;
            }

            string strCategoryString = string.Empty;
            if ((xmlNode.TryGetStringFieldQuickly("type", ref strCategoryString) && !string.IsNullOrEmpty(strCategoryString))
                || (xmlNode.TryGetStringFieldQuickly("skillcategory", ref strCategoryString) && !string.IsNullOrEmpty(strCategoryString)))
            {
                Type = strCategoryString;
            }
        }
    }
}<|MERGE_RESOLUTION|>--- conflicted
+++ resolved
@@ -26,33 +26,9 @@
 {
     public class KnowledgeSkill : Skill
     {
-<<<<<<< HEAD
         private ReadOnlyDictionary<string, string> _dicCategoriesSkillMap;  //Categories to their attribute
 
         private IReadOnlyDictionary<string, string> CategoriesSkillMap
-=======
-        private static readonly Dictionary<string, string> s_CategoriesSkillMap = new Dictionary<string, string>();  //Categories to their attribute
-        private static string s_strDefaultKnowledgeSkillsLanguage;
-        private static List<ListItem> s_lstDefaultKnowledgeSkills;
-        private static string s_strKnowledgeTypesLanguage;
-        private static List<ListItem> s_lstKnowledgeTypes;
-
-        public static IReadOnlyList<ListItem> DefaultKnowledgeSkills
-        {
-            get
-            {
-                if (s_lstDefaultKnowledgeSkills == null || !string.Equals(s_strDefaultKnowledgeSkillsLanguage, GlobalOptions.Language))
-                {
-                    s_lstDefaultKnowledgeSkills = DefaultKnowledgeSkillsForLanguage(GlobalOptions.Language).ToList();
-                    s_lstDefaultKnowledgeSkills.Sort(CompareListItems.CompareNames);
-                    s_strDefaultKnowledgeSkillsLanguage = GlobalOptions.Language;
-                }
-                return s_lstDefaultKnowledgeSkills;
-            }
-        }
-
-        public static IEnumerable<ListItem> DefaultKnowledgeSkillsForLanguage(string strLanguage = "")
->>>>>>> 1161a64b
         {
             get
             {
@@ -79,8 +55,23 @@
             }
         }
 
-        public static IEnumerable<ListItem> DefaultKnowledgeSkills(Character objCharacter = null, string strLanguage = "")
-        {
+        private IReadOnlyList<ListItem> _lstDefaultKnowledgeSkills;
+
+        public IReadOnlyList<ListItem> MyDefaultKnowledgeSkills
+        {
+            get
+            {
+                if (GlobalOptions.LiveCustomData || _lstDefaultKnowledgeSkills == null)
+                {
+                    return _lstDefaultKnowledgeSkills = DefaultKnowledgeSkills(CharacterObject);
+                }
+                return _lstDefaultKnowledgeSkills;
+            }
+        }
+
+        public static IReadOnlyList<ListItem> DefaultKnowledgeSkills(Character objCharacter = null, string strLanguage = "")
+        {
+            List<ListItem> lstReturn = new List<ListItem>();
             if (string.IsNullOrEmpty(strLanguage))
                 strLanguage = GlobalOptions.Language;
             XmlDocument xmlSkillsDocument = XmlManager.Load("skills.xml", objCharacter?.Options.EnabledCustomDataDirectoryPaths, strLanguage);
@@ -91,23 +82,26 @@
                     foreach (XmlNode xmlSkill in xmlSkillList)
                     {
                         string strName = xmlSkill["name"]?.InnerText ?? string.Empty;
-                        yield return new ListItem(strName, xmlSkill["translate"]?.InnerText ?? strName);
-                    }
-                }
-            }
-        }
-
-        public static IReadOnlyList<ListItem> KnowledgeTypes
-        {
-            get
-            {
-                if (s_lstKnowledgeTypes == null || !string.Equals(s_strKnowledgeTypesLanguage, GlobalOptions.Language))
-                {
-                    s_lstKnowledgeTypes = KnowledgeTypesForLanguage(GlobalOptions.Language).ToList();
-                    s_lstKnowledgeTypes.Sort(CompareListItems.CompareNames);
-                    s_strKnowledgeTypesLanguage = GlobalOptions.Language;
-                }
-                return s_lstKnowledgeTypes;
+                        lstReturn.Add(new ListItem(strName, xmlSkill["translate"]?.InnerText ?? strName));
+                    }
+                }
+            }
+
+            lstReturn.Sort(CompareListItems.CompareNames);
+            return lstReturn;
+        }
+
+        private IReadOnlyList<ListItem> _lstKnowledgeTypes;
+
+        public IReadOnlyList<ListItem> MyKnowledgeTypes
+        {
+            get
+            {
+                if (GlobalOptions.LiveCustomData || _lstKnowledgeTypes == null)
+                {
+                    return _lstKnowledgeTypes = KnowledgeTypes(CharacterObject);
+                }
+                return _lstKnowledgeTypes;
             }
         }
 
@@ -117,12 +111,9 @@
         /// <param name="objCharacter"></param>
         /// <param name="strLanguage"></param>
         /// <returns></returns>
-<<<<<<< HEAD
-        public static IEnumerable<ListItem> KnowledgeTypes(Character objCharacter = null, string strLanguage = "")
-=======
-        public static IEnumerable<ListItem> KnowledgeTypesForLanguage(string strLanguage = "")
->>>>>>> 1161a64b
-        {
+        public static IReadOnlyList<ListItem> KnowledgeTypes(Character objCharacter = null, string strLanguage = "")
+        {
+            List<ListItem> lstReturn = new List<ListItem>();
             if (string.IsNullOrEmpty(strLanguage))
                 strLanguage = GlobalOptions.Language;
             XmlDocument xmlSkillsDocument = XmlManager.Load("skills.xml", objCharacter?.Options.EnabledCustomDataDirectoryPaths, strLanguage);
@@ -133,10 +124,13 @@
                     foreach (XmlNode objXmlCategory in xmlCategoryList)
                     {
                         string strInnerText = objXmlCategory.InnerText;
-                        yield return new ListItem(strInnerText, objXmlCategory.Attributes?["translate"]?.InnerText ?? strInnerText);
-                    }
-                }
-            }
+                        lstReturn.Add(new ListItem(strInnerText, objXmlCategory.Attributes?["translate"]?.InnerText ?? strInnerText));
+                    }
+                }
+            }
+
+            lstReturn.Sort(CompareListItems.CompareNames);
+            return lstReturn;
         }
 
         public override bool AllowDelete => !ForcedName || FreeBase + FreeKarma + RatingModifiers(Attribute) == 0;
@@ -187,11 +181,7 @@
         private void LoadSkillFromData(string strInputSkillName)
         {
             string strSkillName = GetSkillNameFromData(strInputSkillName);
-<<<<<<< HEAD
             XmlNode xmlSkillNode = CharacterObject.LoadData("skills.xml").SelectSingleNode($"/chummer/knowledgeskills/skill[name = \"{ strSkillName }\"]");
-=======
-            XmlNode xmlSkillNode = XmlManager.Load("skills.xml").SelectSingleNode("/chummer/knowledgeskills/skill[name = \"" + strSkillName + "\"]");
->>>>>>> 1161a64b
 
             if (xmlSkillNode == null)
             {
@@ -225,11 +215,7 @@
                 return strInputSkillName;
             }
 
-<<<<<<< HEAD
             XmlNode xmlSkillTranslationNode = CharacterObject.LoadData("skills.xml").SelectSingleNode($"/chummer/knowledgeskills/skill[translate = \"{ strInputSkillName }\"]");
-=======
-            XmlNode xmlSkillTranslationNode = XmlManager.Load("skills.xml").SelectSingleNode("/chummer/knowledgeskills/skill[translate = \"" + strInputSkillName + "\"]");
->>>>>>> 1161a64b
 
             if (xmlSkillTranslationNode == null)
             {
