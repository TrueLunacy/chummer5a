/*  This file is part of Chummer5a.
 *
 *  Chummer5a is free software: you can redistribute it and/or modify
 *  it under the terms of the GNU General Public License as published by
 *  the Free Software Foundation, either version 3 of the License, or
 *  (at your option) any later version.
 *
 *  Chummer5a is distributed in the hope that it will be useful,
 *  but WITHOUT ANY WARRANTY; without even the implied warranty of
 *  MERCHANTABILITY or FITNESS FOR A PARTICULAR PURPOSE.  See the
 *  GNU General Public License for more details.
 *
 *  You should have received a copy of the GNU General Public License
 *  along with Chummer5a.  If not, see <http://www.gnu.org/licenses/>.
 *
 *  You can obtain the full source code for Chummer5a at
 *  https://github.com/chummer5a/chummer5a
 */
using System;
using System.Collections.Generic;
using System.Collections.Specialized;
using System.Diagnostics;
using System.Drawing;
using System.Globalization;
using System.Linq;
using System.Text;
using System.Windows.Forms;
using System.Xml;
using Chummer.Backend.Attributes;

namespace Chummer.Backend.Equipment
{
    /// <summary>
    /// Weapon Accessory.
    /// </summary>
    [DebuggerDisplay("{DisplayName(GlobalOptions.DefaultLanguage)}")]
    public class WeaponAccessory : IHasInternalId, IHasName, IHasXmlNode, IHasNotes, ICanSell, ICanEquip, IHasSource, IHasRating, ICanSort
    {
        private Guid _guiID;
        private readonly Character _objCharacter;
        private XmlNode _nodAllowGear;
        private readonly TaggedObservableCollection<Gear> _lstGear = new TaggedObservableCollection<Gear>();
        private Weapon _objParent;
        private string _strName = string.Empty;
        private string _strMount = string.Empty;
        private string _strExtraMount = string.Empty;
        private string _strRC = string.Empty;
        private string _strDamage = string.Empty;
        private string _strDamageType = string.Empty;
        private string _strDamageReplace = string.Empty;
        private string _strFireMode = string.Empty;
        private string _strFireModeReplace = string.Empty;
        private string _strAPReplace = string.Empty;
        private string _strAP = string.Empty;
        private string _strConceal = string.Empty;
        private string _strAvail = string.Empty;
        private string _strCost = string.Empty;
        private string _strSource = string.Empty;
        private string _strPage = string.Empty;
        private string _strNotes = string.Empty;
        private string _strDicePool = string.Empty;
        private int _intAccuracy;
        private int _intMaxRating;
        private int _intRating;
        private int _intRCGroup;
        private int _intAmmoSlots;
        private string _strModifyAmmoCapacity;
        private bool _blnDeployable;
        private bool _blnDiscountCost;
        private bool _blnIncludedInWeapon;
        private bool _blnCanMountAccessories;
        private bool _blnEquipped = true;
        private bool _blnDetachable;
        private int _intAccessoryCostMultiplier = 1;
        private string _strExtra = string.Empty;
        private int _intRangeBonus;
        private int _intSuppressive;
        private int _intFullBurst;
        private string _strAddMode = string.Empty;
        private string _strAmmoReplace = string.Empty;
        private int _intAmmoBonus;
        private int _intSortOrder;

        #region Constructor, Create, Save, Load, and Print Methods
        public WeaponAccessory(Character objCharacter)
        {
            // Create the GUID for the new Weapon.
            _guiID = Guid.NewGuid();
            _objCharacter = objCharacter;

            _lstGear.CollectionChanged += GearChildrenOnCollectionChanged;
        }

        private void GearChildrenOnCollectionChanged(object sender, NotifyCollectionChangedEventArgs e)
        {
            if (e.Action != NotifyCollectionChangedAction.Add &&
                e.Action != NotifyCollectionChangedAction.Replace) return;
            if (Equipped && Parent?.ParentVehicle == null) return;
            foreach (Gear objGear in e.NewItems)
            {
                objGear.ChangeEquippedStatus(false);
            }
        }

        /// Create a Weapon Accessory from an XmlNode and return the TreeNodes for it.
        /// <param name="objXmlAccessory">XmlNode to create the object from.</param>
        /// <param name="strMount">Mount slot that the Weapon Accessory will consume.</param>
        /// <param name="intRating">Rating of the Weapon Accessory.</param>
        /// <param name="blnCreateChildren">Whether or not child items should be created.</param>
        /// <param name="blnCreateImprovements">Whether or not bonuses should be created.</param>
        /// <param name="blnSkipCost">Whether or not forms asking to determine variable costs should be displayed.</param>
        public void Create(XmlNode objXmlAccessory, Tuple<string, string> strMount, int intRating, bool blnSkipCost = false, bool blnCreateChildren = true, bool blnCreateImprovements = true)
        {
            if (objXmlAccessory.TryGetStringFieldQuickly("name", ref _strName))
                _objCachedMyXmlNode = null;
            _strMount = strMount.Item1;
            _strExtraMount = strMount.Item2;
            _intRating = intRating;
            objXmlAccessory.TryGetInt32FieldQuickly("rating", ref _intMaxRating);
            objXmlAccessory.TryGetStringFieldQuickly("avail", ref _strAvail);
            // Check for a Variable Cost.
            if (blnSkipCost)
                _strCost = "0";
            else
            {
                _strCost = objXmlAccessory["cost"]?.InnerText ?? "0";
                if (_strCost.StartsWith("Variable("))
                {
                    decimal decMin;
                    decimal decMax = decimal.MaxValue;
                    string strCost = _strCost.TrimStartOnce("Variable(", true).TrimEndOnce(')');
                    if (strCost.Contains('-'))
                    {
                        string[] strValues = strCost.Split('-');
                        decMin = Convert.ToDecimal(strValues[0], GlobalOptions.InvariantCultureInfo);
                        decMax = Convert.ToDecimal(strValues[1], GlobalOptions.InvariantCultureInfo);
                    }
                    else
                        decMin = Convert.ToDecimal(strCost.FastEscape('+'), GlobalOptions.InvariantCultureInfo);

                    if (decMin != 0 || decMax != decimal.MaxValue)
                    {
                        frmSelectNumber frmPickNumber = new frmSelectNumber(_objCharacter.Options.NuyenDecimals);
                        if (decMax > 1000000)
                            decMax = 1000000;
                        frmPickNumber.Minimum = decMin;
                        frmPickNumber.Maximum = decMax;
                        frmPickNumber.Description = string.Format(LanguageManager.GetString("String_SelectVariableCost", GlobalOptions.Language), DisplayNameShort(GlobalOptions.Language));
                        frmPickNumber.AllowCancel = false;
                        frmPickNumber.ShowDialog();
                        _strCost = frmPickNumber.SelectedValue.ToString(GlobalOptions.InvariantCultureInfo);
                    }
                }
            }

            objXmlAccessory.TryGetStringFieldQuickly("source", ref _strSource);
            objXmlAccessory.TryGetStringFieldQuickly("page", ref _strPage);
            _nodAllowGear = objXmlAccessory["allowgear"];
            if (!objXmlAccessory.TryGetStringFieldQuickly("altnotes", ref _strNotes))
                objXmlAccessory.TryGetStringFieldQuickly("notes", ref _strNotes);
            objXmlAccessory.TryGetStringFieldQuickly("rc", ref _strRC);
            objXmlAccessory.TryGetBoolFieldQuickly("rcdeployable", ref _blnDeployable);
            objXmlAccessory.TryGetBoolFieldQuickly("detachable", ref _blnDetachable);
<<<<<<< HEAD
=======
            objXmlAccessory.TryGetBoolFieldQuickly("canmountaccessories", ref _blnCanMountAccessories);
>>>>>>> f8a9c25d
            objXmlAccessory.TryGetInt32FieldQuickly("rcgroup", ref _intRCGroup);
            objXmlAccessory.TryGetStringFieldQuickly("conceal", ref _strConceal);
            objXmlAccessory.TryGetInt32FieldQuickly("ammoslots", ref _intAmmoSlots);
            objXmlAccessory.TryGetStringFieldQuickly("modifyammocapacity", ref _strModifyAmmoCapacity);
            objXmlAccessory.TryGetStringFieldQuickly("ammoreplace", ref _strAmmoReplace);
            objXmlAccessory.TryGetInt32FieldQuickly("accuracy", ref _intAccuracy);
            objXmlAccessory.TryGetStringFieldQuickly("dicepool", ref _strDicePool);
            objXmlAccessory.TryGetStringFieldQuickly("damagetype", ref _strDamageType);
            objXmlAccessory.TryGetStringFieldQuickly("damage", ref _strDamage);
            objXmlAccessory.TryGetStringFieldQuickly("damagereplace", ref _strDamageReplace);
            objXmlAccessory.TryGetStringFieldQuickly("firemode", ref _strFireMode);
            objXmlAccessory.TryGetStringFieldQuickly("firemodereplace", ref _strFireModeReplace);
            objXmlAccessory.TryGetStringFieldQuickly("ap", ref _strAP);
            objXmlAccessory.TryGetStringFieldQuickly("apreplace", ref _strAPReplace);
            objXmlAccessory.TryGetStringFieldQuickly("addmode", ref _strAddMode);
            objXmlAccessory.TryGetInt32FieldQuickly("fullburst", ref _intFullBurst);
            objXmlAccessory.TryGetInt32FieldQuickly("suppressive", ref _intSuppressive);
            objXmlAccessory.TryGetInt32FieldQuickly("rangebonus", ref _intRangeBonus);
            objXmlAccessory.TryGetStringFieldQuickly("extra", ref _strExtra);
            objXmlAccessory.TryGetInt32FieldQuickly("ammobonus", ref _intAmmoBonus);
            objXmlAccessory.TryGetInt32FieldQuickly("accessorycostmultiplier", ref _intAccessoryCostMultiplier);
            objXmlAccessory.TryGetInt32FieldQuickly("accessorylimit", ref _accessoryLimit);
            objXmlAccessory.TryGetBoolFieldQuickly("allowaccessories", ref _allowAccessories);
            if (objXmlAccessory["accessorymounts"] != null)
            {
                XmlNodeList objXmlMountList = objXmlAccessory.SelectNodes("accessorymounts/mount");
                if (objXmlMountList?.Count > 0)
                {
                    StringBuilder strMounts = new StringBuilder();
                    foreach (XmlNode objXmlMount in objXmlMountList)
                    {
                        strMounts.Append(objXmlMount.InnerText);
                        strMounts.Append('/');
                    }
                    if (strMounts.Length > 0)
                        strMounts.Length -= 1;
                    _strMountLocations = strMounts.ToString();
                }
            }

            // Add any Gear that comes with the Weapon Accessory.
            XmlNode xmlGearsNode = objXmlAccessory["gears"];
            if (xmlGearsNode != null && blnCreateChildren)
            {
                XmlDocument objXmlGearDocument = XmlManager.Load("gear.xml");
                using (XmlNodeList xmlGearsList = xmlGearsNode.SelectNodes("usegear"))
                    if (xmlGearsList != null)
                        foreach (XmlNode objXmlAccessoryGear in xmlGearsList)
                        {
                            List<Weapon> lstWeapons = new List<Weapon>();

                            Gear objGear = new Gear(_objCharacter);
<<<<<<< HEAD
                            objGear.CreateFromNode(objXmlGearDocument, objXmlAccessoryGear, lstWeapons);
=======
                            objGear.CreateFromNode(objXmlGearDocument, objXmlAccessoryGear, lstWeapons, _lstGear);
>>>>>>> f8a9c25d
                        }
            }

            // If there are any Accessories that come with the Weapon, add them.
            XmlNode xmlAccessoriesNode = objXmlAccessory["accessories"];
            if (xmlAccessoriesNode != null && blnCreateChildren)
            {
                XmlNodeList objXmlAccessoryList = xmlAccessoriesNode.SelectNodes("accessory");
                Debug.Assert(objXmlAccessoryList != null, nameof(objXmlAccessoryList) + " != null");
                List<Weapon> lstWeapons = new List<Weapon>();
                XmlDocument objXmlDocument = XmlManager.Load("weapons.xml");
                foreach (XmlNode objXmlWeaponAccessory in objXmlAccessoryList)
                {
                    WeaponAccessory objAccessory = new WeaponAccessory(_objCharacter);
                    objAccessory.CreateFromParent(objAccessory, objXmlWeaponAccessory, true, blnCreateImprovements,
                        lstWeapons, objXmlDocument);
                    objAccessory.IncludedInWeapon = true;
                    objAccessory.Parent = Parent;
                    _lstAccessories.Add(objAccessory);
                }
            }
<<<<<<< HEAD
=======
            SourceDetail = new SourceString(_strSource, _strPage);
>>>>>>> f8a9c25d
        }

        /// <summary>
        /// Build an accessory from the accessory's parent object XML. 
        /// </summary>
        /// <param name="objXmlWeaponAccessory"></param>
        /// <param name="blnCreateChildren"></param>
        /// <param name="blnCreateImprovements"></param>
        /// <param name="lstWeapons"></param>
        /// <param name="objXmlDocument"></param>
        public void CreateFromParent(WeaponAccessory objAccessory, XmlNode objXmlWeaponAccessory, bool blnCreateChildren, bool blnCreateImprovements,
            IList<Weapon> lstWeapons, XmlDocument objXmlDocument)
        {
            XmlNode objXmlAccessory = null;
            if (objXmlWeaponAccessory["name"] != null)
<<<<<<< HEAD
                objXmlAccessory = objXmlDocument.SelectSingleNode("/chummer/accessories/accessory[name = \"" + objXmlWeaponAccessory["name"]?.InnerText + "\"]");
            else if (objXmlWeaponAccessory["id"] != null)
                objXmlAccessory = objXmlDocument.SelectSingleNode("/chummer/accessories/accessory[id = \"" + objXmlWeaponAccessory["id"]?.InnerText + "\"]");
=======
                objXmlAccessory = objXmlDocument.SelectSingleNode("/chummer/accessories/accessory[name = \"" + objXmlWeaponAccessory["id"]?.InnerText + "\"]");
            else if (objXmlWeaponAccessory["id"] != null)
                objXmlAccessory = objXmlDocument.SelectSingleNode("/chummer/accessories/accessory[id = \"" + objXmlWeaponAccessory["name"]?.InnerText + "\"]");
>>>>>>> f8a9c25d

            if (objXmlAccessory == null) return;
            
            int intAccessoryRating = 0;
            if (objXmlWeaponAccessory["rating"] != null)
            {
                intAccessoryRating = Convert.ToInt32(objXmlWeaponAccessory["rating"].InnerText);
            }
            if (objXmlWeaponAccessory.InnerXml.Contains("mount"))
            {
                objAccessory.Create(objXmlAccessory,
                    objXmlWeaponAccessory.InnerXml.Contains("<extramount>")
                        ? new Tuple<string, string>(objXmlAccessory["mount"].InnerText, objXmlAccessory["extramount"].InnerText)
                        : new Tuple<string, string>(objXmlAccessory["mount"].InnerText, "None"), intAccessoryRating, false, blnCreateChildren, blnCreateImprovements);
            }
            else
            {
                objAccessory.Create(objXmlAccessory, new Tuple<string, string>("Internal", "None"), intAccessoryRating, false, blnCreateChildren, blnCreateImprovements);
            }
            // Add any extra Gear that comes with the Weapon Accessory.
            XmlNode xmlGearsNode = objXmlWeaponAccessory["gears"];
            if (xmlGearsNode == null) return;
            XmlDocument objXmlGearDocument = XmlManager.Load("gear.xml");
            foreach (XmlNode objXmlAccessoryGear in xmlGearsNode.SelectNodes("usegear"))
            {
                Gear objGear = new Gear(_objCharacter);
<<<<<<< HEAD
                objGear.CreateFromNode(objXmlGearDocument, objXmlAccessoryGear, lstWeapons);
            }
        }

        private SourceString _objCachedSourceDetail;
        public SourceString SourceDetail
        {
            get
            {
                if (_objCachedSourceDetail == null)
                {
                    string strSource = Source;
                    string strPage = Page(GlobalOptions.Language);
                    if (string.IsNullOrEmpty(strSource) || string.IsNullOrEmpty(strPage))
                    {
                        Utils.BreakIfDebug();
                    }
                    _objCachedSourceDetail = new SourceString(strSource, strPage, GlobalOptions.Language);
                }

                return _objCachedSourceDetail;
            }
        }
=======
                objGear.CreateFromNode(objXmlGearDocument, objXmlAccessoryGear, lstWeapons, _lstGear);
            }
        }

        public SourceString SourceDetail { get; set; }
>>>>>>> f8a9c25d

        /// <summary>
        /// Save the object's XML to the XmlWriter.
        /// </summary>
        /// <param name="objWriter">XmlTextWriter to write with.</param>
        public void Save(XmlTextWriter objWriter)
        {
            objWriter.WriteStartElement("accessory");
            objWriter.WriteElementString("guid", _guiID.ToString("D"));
            objWriter.WriteElementString("name", _strName);
            objWriter.WriteElementString("mount", _strMount);
            objWriter.WriteElementString("extramount", _strExtraMount);
            objWriter.WriteElementString("rc", _strRC);
            objWriter.WriteElementString("maxrating", _intMaxRating.ToString(GlobalOptions.InvariantCultureInfo));
            objWriter.WriteElementString("rating", _intRating.ToString(GlobalOptions.InvariantCultureInfo));
            objWriter.WriteElementString("rcgroup", _intRCGroup.ToString(GlobalOptions.InvariantCultureInfo));
            objWriter.WriteElementString("rcdeployable", _blnDeployable.ToString());
            objWriter.WriteElementString("conceal", _strConceal);
            if (!string.IsNullOrEmpty(_strDicePool))
                objWriter.WriteElementString("dicepool", _strDicePool);
            objWriter.WriteElementString("avail", _strAvail);
            objWriter.WriteElementString("cost", _strCost);
            objWriter.WriteElementString("included", _blnIncludedInWeapon.ToString());
            objWriter.WriteElementString("equipped", _blnEquipped.ToString());
            if (_nodAllowGear != null)
                objWriter.WriteRaw(_nodAllowGear.OuterXml);
            objWriter.WriteElementString("source", _strSource);
            objWriter.WriteElementString("page", _strPage);
            objWriter.WriteElementString("accuracy", _intAccuracy.ToString(GlobalOptions.InvariantCultureInfo));
            if (_lstGear.Count > 0)
            {
                objWriter.WriteStartElement("gears");
                foreach (Gear objGear in _lstGear)
                {
                    objGear.Save(objWriter);
                }
                objWriter.WriteEndElement();
            }
            if (_lstAccessories.Count > 0)
            {
                objWriter.WriteStartElement("accessories");
                foreach (WeaponAccessory objAccessory in _lstAccessories)
                    objAccessory.Save(objWriter);
                objWriter.WriteEndElement();
            }
            objWriter.WriteElementString("ammoslots", _intAmmoSlots.ToString());
            objWriter.WriteElementString("modifyammocapacity", _strModifyAmmoCapacity);
            objWriter.WriteElementString("damagetype", _strDamageType);
            objWriter.WriteElementString("damage", _strDamage);
            objWriter.WriteElementString("damagereplace", _strDamageReplace);
            objWriter.WriteElementString("firemode", _strFireMode);
            objWriter.WriteElementString("firemodereplace", _strFireModeReplace);
            objWriter.WriteElementString("ap", _strAP);
            objWriter.WriteElementString("apreplace", _strAPReplace);
            objWriter.WriteElementString("notes", _strNotes);
            objWriter.WriteElementString("discountedcost", _blnDiscountCost.ToString());
            objWriter.WriteElementString("addmode", _strAddMode);
            objWriter.WriteElementString("fullburst", _intFullBurst.ToString());
            objWriter.WriteElementString("suppressive", _intSuppressive.ToString());
            objWriter.WriteElementString("rangebonus", _intRangeBonus.ToString());
            objWriter.WriteElementString("extra", _strExtra);
            objWriter.WriteElementString("ammobonus", _intAmmoBonus.ToString());
            objWriter.WriteElementString("sortorder", _intSortOrder.ToString());
            objWriter.WriteEndElement();

            if (!IncludedInWeapon)
                _objCharacter.SourceProcess(_strSource);
        }

        /// <summary>
        /// Load the CharacterAttribute from the XmlNode.
        /// </summary>
        /// <param name="objNode">XmlNode to load.</param>
        /// <param name="blnCopy">Whether another node is being copied.</param>
        public void Load(XmlNode objNode, bool blnCopy = false)
        {
            if (blnCopy || !objNode.TryGetField("guid", Guid.TryParse, out _guiID))
            {
                _guiID = Guid.NewGuid();
            }
            if (objNode.TryGetStringFieldQuickly("name", ref _strName))
                _objCachedMyXmlNode = null;
            objNode.TryGetStringFieldQuickly("mount", ref _strMount);
            objNode.TryGetStringFieldQuickly("extramount", ref _strExtraMount);
            objNode.TryGetStringFieldQuickly("rc", ref _strRC);
            objNode.TryGetInt32FieldQuickly("rating", ref _intRating);
            objNode.TryGetInt32FieldQuickly("rcgroup", ref _intRCGroup);
            objNode.TryGetInt32FieldQuickly("accuracy", ref _intAccuracy);
            if (!objNode.TryGetInt32FieldQuickly("maxrating", ref _intMaxRating))
            {
                // Loading older save before maxrating was tracked for Weapon Accessories
                GetNode()?.TryGetInt32FieldQuickly("rating", ref _intMaxRating);
            }
            objNode.TryGetStringFieldQuickly("conceal", ref _strConceal);
            objNode.TryGetBoolFieldQuickly("rcdeployable", ref _blnDeployable);
            objNode.TryGetStringFieldQuickly("avail", ref _strAvail);
            objNode.TryGetStringFieldQuickly("cost", ref _strCost);
            objNode.TryGetBoolFieldQuickly("included", ref _blnIncludedInWeapon);
            objNode.TryGetBoolFieldQuickly("equipped", ref _blnEquipped);
            if (!_blnEquipped)
            {
                objNode.TryGetBoolFieldQuickly("installed", ref _blnEquipped);
            }
            _nodAllowGear = objNode["allowgear"];
            objNode.TryGetStringFieldQuickly("source", ref _strSource);

            objNode.TryGetStringFieldQuickly("page", ref _strPage);
            objNode.TryGetStringFieldQuickly("dicepool", ref _strDicePool);

            objNode.TryGetInt32FieldQuickly("ammoslots", ref _intAmmoSlots);
            objNode.TryGetStringFieldQuickly("modifyammocapacity", ref _strModifyAmmoCapacity);

            XmlNode xmlGearsNode = objNode["gears"];
            if (xmlGearsNode != null)
            {
                using (XmlNodeList nodChildren = xmlGearsNode.SelectNodes("gear"))
                    if (nodChildren != null)
                        foreach (XmlNode nodChild in nodChildren)
                        {
                            Gear objGear = new Gear(_objCharacter);
                            objGear.Load(nodChild, blnCopy);
                            _lstGear.Add(objGear);
                        }
            }

            XmlNode xmlAccessoriesNode = objNode["accessories"];
            if (xmlAccessoriesNode != null)
            {
                using (XmlNodeList nodChildren = xmlAccessoriesNode.SelectNodes("accessory"))
                    if (nodChildren != null)
                        foreach (XmlNode nodChild in nodChildren)
                        {
                            WeaponAccessory objAccessory = new WeaponAccessory(_objCharacter);
                            objAccessory.Load(nodChild, blnCopy);
                            objAccessory.Parent = Parent;
                            _lstAccessories.Add(objAccessory);
                        }
            }

            objNode.TryGetStringFieldQuickly("notes", ref _strNotes);
            objNode.TryGetBoolFieldQuickly("discountedcost", ref _blnDiscountCost);

            objNode.TryGetStringFieldQuickly("damage", ref _strDamage);
            objNode.TryGetStringFieldQuickly("damagetype", ref _strDamageType);
            objNode.TryGetStringFieldQuickly("damagereplace", ref _strDamageReplace);
            objNode.TryGetStringFieldQuickly("firemode", ref _strFireMode);
            objNode.TryGetStringFieldQuickly("firemodereplace", ref _strFireModeReplace);
            objNode.TryGetStringFieldQuickly("ap", ref _strAP);
            objNode.TryGetStringFieldQuickly("apreplace", ref _strAPReplace);
            objNode.TryGetInt32FieldQuickly("accessorycostmultiplier", ref _intAccessoryCostMultiplier);
            objNode.TryGetStringFieldQuickly("addmode", ref _strAddMode);
            objNode.TryGetInt32FieldQuickly("fullburst", ref _intFullBurst);
            objNode.TryGetInt32FieldQuickly("suppressive", ref _intSuppressive);
            objNode.TryGetInt32FieldQuickly("rangebonus", ref _intRangeBonus);
            objNode.TryGetStringFieldQuickly("extra", ref _strExtra);
            objNode.TryGetInt32FieldQuickly("ammobonus", ref _intAmmoBonus);
            objNode.TryGetInt32FieldQuickly("sortorder", ref _intSortOrder);

            if (blnCopy && !Equipped)
            {
                _blnEquipped = true;
                Equipped = false;
            }
        }

        /// <summary>
        /// Print the object's XML to the XmlWriter.
        /// </summary>
        /// <param name="objWriter">XmlTextWriter to write with.</param>
        /// <param name="objCulture">Culture in which to print.</param>
        /// <param name="strLanguageToPrint">Language in which to print</param>
        public void Print(XmlTextWriter objWriter, CultureInfo objCulture, string strLanguageToPrint)
        {
            objWriter.WriteStartElement("accessory");
            objWriter.WriteElementString("name", DisplayName(strLanguageToPrint));
            objWriter.WriteElementString("mount", Mount);
            objWriter.WriteElementString("extramount", ExtraMount);
            objWriter.WriteElementString("rc", RC);
            objWriter.WriteElementString("conceal", TotalConcealability.ToString("+#,0;-#,0;0", objCulture));
            objWriter.WriteElementString("avail", TotalAvail(objCulture, strLanguageToPrint));
            objWriter.WriteElementString("cost", TotalCost.ToString(_objCharacter.Options.NuyenFormat, objCulture));
            objWriter.WriteElementString("owncost", OwnCost.ToString(_objCharacter.Options.NuyenFormat, objCulture));
            objWriter.WriteElementString("included", IncludedInWeapon.ToString());
            objWriter.WriteElementString("source", CommonFunctions.LanguageBookShort(Source, strLanguageToPrint));
            objWriter.WriteElementString("page", Page(strLanguageToPrint));
            objWriter.WriteElementString("accuracy", Accuracy.ToString("+#,0;-#,0;0", objCulture));
            if (Gear.Count > 0)
            {
                objWriter.WriteStartElement("gears");
                foreach (Gear objGear in Gear)
                {
                    objGear.Print(objWriter, objCulture, strLanguageToPrint);
                }
                objWriter.WriteEndElement();
            }
            if (Accessories.Count > 0)
            {
                objWriter.WriteStartElement("accessories");
                foreach (WeaponAccessory objGear in Accessories)
                {
                    objGear.Print(objWriter, objCulture, strLanguageToPrint);
                }
                objWriter.WriteEndElement();
            }
            if (_objCharacter.Options.PrintNotes)
                objWriter.WriteElementString("notes", Notes);
            objWriter.WriteEndElement();
        }
        #endregion

        #region Properties
        /// <summary>
        /// Internal identifier which will be used to identify this Weapon.
        /// </summary>
        public string InternalId => _guiID.ToString("D");

        /// <summary>
        /// Name.
        /// </summary>
        public string Name
        {
            get => _strName;
            set
            {
                if (_strName != value)
                {
                    _objCachedMyXmlNode = null;
                    _strName = value;
                }
            }
        }
        /// <summary>
        /// The accessory adds to the weapon's ammunition slots.
        /// </summary>
        public int AmmoSlots
        {
            get => _intAmmoSlots;
            set => _intAmmoSlots = value;
        }
        /// <summary>
        /// The accessory modifies the weapon's ammunition capacity.
        /// </summary>
        public string ModifyAmmoCapacity
        {
            get => _strModifyAmmoCapacity;
            set => _strModifyAmmoCapacity = value;
        }
        /// <summary>
        /// The accessory adds to the weapon's damage value.
        /// </summary>
        public string Damage
        {
            get => _strDamage;
            set => _strDamage = value;
        }
        /// <summary>
        /// The Accessory replaces the weapon's damage value.
        /// </summary>
        public string DamageReplacement
        {
            get => _strDamageReplace;
            set => _strDamageReplace = value;
        }

        /// <summary>
        /// The Accessory changes the Damage Type.
        /// </summary>
        public string DamageType
        {
            get => _strDamageType;
            set => _strDamageType = value;
        }

        /// <summary>
        /// The accessory adds to the weapon's Armor Penetration.
        /// </summary>
        public string AP
        {
            get => _strAP;
            set => _strAP = value;
        }

        /// <summary>
        /// Whether the Accessory only grants a Recoil Bonus while deployed.
        /// </summary>
        public bool RCDeployable => _blnDeployable;

        /// <summary>
        /// Accuracy.
        /// </summary>
        public int Accuracy => _intAccuracy;

        /// <summary>
        /// Concealability.
        /// </summary>
        public string APReplacement
        {
            get => _strAPReplace;
            set => _strAPReplace = value;
        }

        /// <summary>
        /// The accessory adds a Fire Mode to the weapon.
        /// </summary>
        public string FireMode
        {
            get => _strFireMode;
            set => _strFireMode = value;
        }

        /// <summary>
        /// The accessory replaces the weapon's Fire Modes.
        /// </summary>
        public string FireModeReplacement
        {
            get => _strFireModeReplace;
            set => _strFireModeReplace = value;
        }

        /// <summary>
        /// The name of the object as it should appear on printouts (translated name only).
        /// </summary>
        public string DisplayNameShort(string strLanguage)
        {
            if (strLanguage == GlobalOptions.DefaultLanguage)
                return Name;

            return GetNode(strLanguage)?["translate"]?.InnerText ?? Name;
        }

        /// <summary>
        /// The name of the object as it should be displayed in lists. Name (Extra).
        /// </summary>
        public string DisplayName(string strLanguage)
        {
            string strReturn = DisplayNameShort(strLanguage);

            if (!string.IsNullOrEmpty(Extra))
            {
                strReturn += LanguageManager.GetString("String_Space", strLanguage) + '(' + LanguageManager.TranslateExtra(Extra, strLanguage) + ')';
            }

            return strReturn;
        }

        /// <summary>
        /// Mount Used.
        /// </summary>
        public string Mount
        {
            get => _strMount;
            set => _strMount = value;
        }

        /// <summary>
        /// Additional mount slot used (if any).
        /// </summary>
        public string ExtraMount
        {
            get => _strExtraMount;
            set => _strExtraMount = value;
        }

        /// <summary>
        /// Recoil.
        /// </summary>
        public string RC
        {
            get => _strRC;
            set => _strRC = value;
        }

        /// <summary>
        /// Recoil Group.
        /// </summary>
        public int RCGroup => _intRCGroup;

        /// <summary>
        /// Concealability.
        /// </summary>
        public string Concealability
        {
            get => _strConceal;
            set => _strConceal = value;
        }

        public int TotalConcealability
        {
            get
            {
                int intReturn = 0;

                string strConceal = Concealability;
                if (strConceal.Contains("Rating"))
                {
                    // If the cost is determined by the Rating, evaluate the expression.
                    strConceal = strConceal.Replace("Rating", Rating.ToString());
                    try
                    {
                        object objProcess = CommonFunctions.EvaluateInvariantXPath(strConceal, out bool blnIsSuccess);
                        if (blnIsSuccess)
                            intReturn = Convert.ToInt32(Math.Ceiling((double)objProcess));
                    }
                    catch (OverflowException) { }
                    catch (InvalidCastException) { }
                }
                else if (!string.IsNullOrEmpty(strConceal))
                {
                    int.TryParse(strConceal, out intReturn);
                }
                return intReturn;
            }
        }

        /// <summary>
        /// Rating.
        /// </summary>
        public int Rating
        {
            get => _intRating;
            set
            {
                _intRating = value;
                if (Gear.Count > 0)
                {
                    foreach (Gear objChild in Gear.Where(x => x.MaxRating.Contains("Parent") || x.MinRating.Contains("Parent")))
                    {
                        // This will update a child's rating if it would become out of bounds due to its parent's rating changing
                        objChild.Rating = objChild.Rating;
                    }
                }
                /* TODO: Accessories don't have a min/max rating currently as they don't need them for anything.
                if (Accessories.Count > 0)
                {
                    foreach (WeaponAccessory objChild in Accessories.Where(x => x.MaxRating.Contains("Parent") || x.MinRating.Contains("Parent")))
                    {
                        // This will update a child's rating if it would become out of bounds due to its parent's rating changing
                        objChild.Rating = objChild.Rating;
                    }
                }*/
            }
        }

        /// <summary>
        /// Maximum Rating of the Weapon Accessory
        /// </summary>
        public int MaxRating
        {
            get => _intMaxRating;
            set
            {
                _intMaxRating = value;
                if (Rating > value)
                {
                    Rating = value;
                }
            }
        }

        /// <summary>
        /// Avail.
        /// </summary>
        public string Avail
        {
            get => _strAvail;
            set => _strAvail = value;
        }

        /// <summary>
        /// Cost.
        /// </summary>
        public string Cost
        {
            get
            {
                // The Accessory has a cost of 0 if it is included in the base weapon configureation.
                if (_blnIncludedInWeapon)
                    return "0";
                else
                    return _strCost;
            }
            set => _strCost = value;
        }

        /// <summary>
        /// Sourcebook.
        /// </summary>
        public string Source
        {
            get => _strSource;
            set => _strSource = value;
        }

        /// <summary>
        /// Sourcebook Page Number.
        /// </summary>
        public string Page(string strLanguage)
        {
            if (strLanguage == GlobalOptions.DefaultLanguage)
                return _strPage;

            return GetNode(strLanguage)?["altpage"]?.InnerText ?? _strPage;
        }

        /// <summary>
        /// Whether or not this Accessory is part of the base weapon configuration.
        /// </summary>
        public bool IncludedInWeapon
        {
            get => _blnIncludedInWeapon;
            set => _blnIncludedInWeapon = value;
        }

        /// <summary>
        /// Whether or not this Accessory is installed and contributing towards the Weapon's stats.
        /// </summary>
        public bool Equipped
        {
            get => _blnEquipped;
            set
            {
                if (_blnEquipped != value)
                {
                    _blnEquipped = value;
                    if (Parent?.ParentVehicle == null)
                    {
                        foreach (Gear objGear in Gear)
                        {
                            if (objGear.Equipped)
                                objGear.ChangeEquippedStatus(true);
                        }
                    }
                    else
                    {
                        foreach (Gear objGear in Gear)
                        {
                            objGear.ChangeEquippedStatus(false);
                        }
                    }
                }
            }
        }

        /// <summary>
        /// Notes.
        /// </summary>
        public string Notes
        {
            get => _strNotes;
            set => _strNotes = value;
        }

        /// <summary>
        /// Total Availability.
        /// </summary>
        public string TotalAvail(CultureInfo objCulture, string strLanguage)
        {
            return TotalAvailTuple().ToString(objCulture, strLanguage);
        }

        /// <summary>
        /// Total Availability as a triple.
        /// </summary>
        public AvailabilityValue TotalAvailTuple(bool blnCheckChildren = true)
        {
            bool blnModifyParentAvail = false;
            string strAvail = Avail;
            char chrLastAvailChar = ' ';
            int intAvail = 0;
            if (strAvail.Length > 0)
            {
                if (strAvail.StartsWith("FixedValues("))
                {
                    string[] strValues = strAvail.TrimStartOnce("FixedValues(", true).TrimEndOnce(')').Split(',');
                    strAvail = strValues[Math.Max(Math.Min(Rating, strValues.Length) - 1, 0)];
                }

                chrLastAvailChar = strAvail[strAvail.Length - 1];
                if (chrLastAvailChar == 'F' || chrLastAvailChar == 'R')
                {
                    strAvail = strAvail.Substring(0, strAvail.Length - 1);
                }

                blnModifyParentAvail = strAvail.StartsWith('+', '-');

                StringBuilder objAvail = new StringBuilder(strAvail.TrimStart('+'));
                objAvail.Replace("Rating", Rating.ToString());

                foreach (CharacterAttrib objLoopAttribute in _objCharacter.AttributeSection.AttributeList.Concat(_objCharacter.AttributeSection.SpecialAttributeList))
                {
                    objAvail.CheapReplace(strAvail, objLoopAttribute.Abbrev, () => objLoopAttribute.TotalValue.ToString());
                    objAvail.CheapReplace(strAvail, objLoopAttribute.Abbrev + "Base", () => objLoopAttribute.TotalBase.ToString());
                }

                object objProcess = CommonFunctions.EvaluateInvariantXPath(objAvail.ToString(), out bool blnIsSuccess);
                if (blnIsSuccess)
                    intAvail += Convert.ToInt32(objProcess);
            }

            if (blnCheckChildren)
            {
                // Run through gear children and increase the Avail by any Mod whose Avail starts with "+" or "-".
                foreach (Gear objChild in Gear)
                {
                    if (objChild.ParentID != InternalId)
                    {
                        AvailabilityValue objLoopAvailTuple = objChild.TotalAvailTuple();
                        if (objLoopAvailTuple.AddToParent)
                            intAvail += objLoopAvailTuple.Value;
                        if (objLoopAvailTuple.Suffix == 'F')
                            chrLastAvailChar = 'F';
                        else if (chrLastAvailChar != 'F' && objLoopAvailTuple.Suffix == 'R')
                            chrLastAvailChar = 'R';
                    }
                }
                // Run through gear children and increase the Avail by any Mod whose Avail starts with "+" or "-".
                foreach (WeaponAccessory objAccessory in Accessories)
                {
                    if (!objAccessory.IncludedInWeapon)
                    {
                        AvailabilityValue objLoopAvailTuple = objAccessory.TotalAvailTuple();
                        if (objLoopAvailTuple.AddToParent)
                            intAvail += objLoopAvailTuple.Value;
                        if (objLoopAvailTuple.Suffix == 'F')
                            chrLastAvailChar = 'F';
                        else if (chrLastAvailChar != 'F' && objLoopAvailTuple.Suffix == 'R')
                            chrLastAvailChar = 'R';
                    }
                }
            }

            // Avail cannot go below 0. This typically happens when an item with Avail 0 is given the Second Hand category.
            if (intAvail < 0)
                intAvail = 0;

            return new AvailabilityValue(intAvail, chrLastAvailChar, blnModifyParentAvail);
        }

        /// <summary>
        /// AllowGear node from the XML file.
        /// </summary>
        public XmlNode AllowGear
        {
            get => _nodAllowGear;
            set => _nodAllowGear = value;
        }

        /// <summary>
        /// A List of the Gear attached to the Cyberware.
        /// </summary>
        public TaggedObservableCollection<Gear> Gear => _lstGear;

        /// <summary>
        /// Whether or not the Armor's cost should be discounted by 10% through the Black Market Pipeline Quality.
        /// </summary>
        public bool DiscountCost
        {
            get => _blnDiscountCost && _objCharacter.BlackMarketDiscount;
            set => _blnDiscountCost = value;
        }

        /// <summary>
        /// Parent Weapon.
        /// </summary>
        public Weapon Parent
        {
            get => _objParent;
            set
            {
                if (_objParent != value)
                {
                    _objParent = value;
                    if (Parent != null)
                    {
                        if (Parent.ParentVehicle != null)
                        {
                            foreach (Gear objGear in Gear)
                            {
                                objGear.ChangeEquippedStatus(false);
                            }
                        }
                        else if (Equipped)
                        {
                            foreach (Gear objGear in Gear)
                            {
                                objGear.ChangeEquippedStatus(true);
                            }
                        }
                    }
                }
            }
        }

        /// <summary>
        /// Total cost of the Weapon Accessory.
        /// </summary>
        public decimal TotalCost
        {
            get
            {
                decimal decReturn = OwnCost;

                // Add in the cost of any Gear the Weapon Accessory has attached to it.
                foreach (Gear objGear in Gear)
                    decReturn += objGear.TotalCost;

                foreach (WeaponAccessory objAccessory in Accessories)
                    decReturn += objAccessory.TotalCost;

                return decReturn;
            }
        }

        /// <summary>
        /// The cost of just the Weapon Accessory itself.
        /// </summary>
        public decimal OwnCost
        {
            get
            {
                string strCostExpr = Cost;
                if (strCostExpr.StartsWith("FixedValues("))
                {
                    string[] strValues = strCostExpr.TrimStartOnce("FixedValues(", true).TrimEndOnce(')').Split(',');
                    strCostExpr = strValues[Math.Max(Math.Min(Rating, strValues.Length) - 1, 0)];
                }

                StringBuilder objCost = new StringBuilder(strCostExpr.TrimStart('+'));
                objCost.CheapReplace(strCostExpr, "Rating", () => Rating.ToString(GlobalOptions.InvariantCultureInfo));
                objCost.CheapReplace(strCostExpr, "Weapon Cost", () => (Parent?.OwnCost ?? 0.0m).ToString(GlobalOptions.InvariantCultureInfo));
                objCost.CheapReplace(strCostExpr, "Weapon Total Cost", () => (Parent?.MultipliableCost(this) ?? 0.0m).ToString(GlobalOptions.InvariantCultureInfo));

                foreach (CharacterAttrib objLoopAttribute in _objCharacter.AttributeSection.AttributeList.Concat(_objCharacter.AttributeSection.SpecialAttributeList))
                {
                    objCost.CheapReplace(strCostExpr, objLoopAttribute.Abbrev, () => objLoopAttribute.TotalValue.ToString());
                    objCost.CheapReplace(strCostExpr, objLoopAttribute.Abbrev + "Base", () => objLoopAttribute.TotalBase.ToString());
                }

                object objProcess = CommonFunctions.EvaluateInvariantXPath(objCost.ToString(), out bool blnIsSuccess);
                decimal decReturn = blnIsSuccess ? Convert.ToDecimal(objProcess, GlobalOptions.InvariantCultureInfo) : 0;

                if (DiscountCost)
                    decReturn *= 0.9m;
                if (Parent != null)
                    decReturn *= Parent.AccessoryMultiplier;

                return decReturn;
            }
        }

        /// <summary>
        /// Dice Pool modifier.
        /// </summary>
        public int DicePool
        {
            get
            {
                if (!string.IsNullOrEmpty(DicePoolString))
                    return Convert.ToInt32(DicePoolString);

                return 0;
            }
        }

        private string DicePoolString => _strDicePool;

        /// <summary>
        /// Adjust the Weapon's Ammo amount by the specified percent.
        /// </summary>
        public int AmmoBonus
        {
            get => _intAmmoBonus;
            set => _intAmmoBonus = value;
        }

        /// <summary>
        /// Replace the Weapon's Ammo value with the Weapon Mod's value.
        /// </summary>
        public string AmmoReplace
        {
            get => _strAmmoReplace;
            set => _strAmmoReplace = value;
        }

        /// <summary>
        /// Multiply the cost of other installed Accessories.
        /// </summary>
        public int AccessoryCostMultiplier
        {
            get => _intAccessoryCostMultiplier;
            set => _intAccessoryCostMultiplier = value;
        }

        /// <summary>
        /// Additional Weapon Firing Mode.
        /// </summary>
        public string AddMode
        {
            get => _strAddMode;
            set => _strAddMode = value;
        }

        /// <summary>
        /// Number of rounds consumed by Full Burst.
        /// </summary>
        public int FullBurst => _intFullBurst;

        /// <summary>
        /// Number of rounds consumed by Suppressive Fire.
        /// </summary>
        public int Suppressive => _intSuppressive;

        /// <summary>
        /// Range bonus granted by the Accessory.
        /// </summary>
        public int RangeBonus => _intRangeBonus;

        /// <summary>
        /// Value that was selected during an ImprovementManager dialogue.
        /// </summary>
        public string Extra
        {
            get => _strExtra;
            set => _strExtra = value;
        }

        /// <summary>
        /// Used by our sorting algorithm to remember which order the user moves things to
        /// </summary>
        public int SortOrder
        {
            get => _intSortOrder;
            set => _intSortOrder = value;
        }

        private List<WeaponAccessory> _lstAccessories = new List<WeaponAccessory>();
        public List<WeaponAccessory> Accessories => _lstAccessories;
        
        private XmlNode _objCachedMyXmlNode;
        private string _strCachedXmlNodeLanguage = string.Empty;
<<<<<<< HEAD
        private int _accessoryLimit;
        private bool _allowAccessories;
        private string _strMountLocations;
=======
        private List<WeaponAccessory> _lstAccessories = new List<WeaponAccessory>();
>>>>>>> f8a9c25d

        public XmlNode GetNode()
        {
            return GetNode(GlobalOptions.Language);
        }

        public XmlNode GetNode(string strLanguage)
        {
            if (_objCachedMyXmlNode == null || strLanguage != _strCachedXmlNodeLanguage || GlobalOptions.LiveCustomData)
            {
                _objCachedMyXmlNode = XmlManager.Load("weapons.xml", strLanguage).SelectSingleNode("/chummer/accessories/accessory[name = \"" + Name + "\"]");
                _strCachedXmlNodeLanguage = strLanguage;
            }
            return _objCachedMyXmlNode;
        }
        #endregion

        #region Methods
        public decimal DeleteWeaponAccessory()
        {
            decimal decReturn = 0;
            // Remove any children the Gear may have.
            foreach (Gear objLoopGear in Gear)
                decReturn += objLoopGear.DeleteGear();
            foreach (WeaponAccessory objAccessory in Accessories)
                decReturn += objAccessory.DeleteWeaponAccessory();

            return decReturn;
        }

        #region UI Methods
        public TreeNode CreateTreeNode(ContextMenuStrip cmsWeaponAccessory, ContextMenuStrip cmsWeaponAccessoryGear)
        {
            if (IncludedInWeapon && !string.IsNullOrEmpty(Source) && !_objCharacter.Options.BookEnabled(Source))
                return null;

            TreeNode objNode = new TreeNode
            {
                Name = InternalId,
                Text = DisplayName(GlobalOptions.Language),
                Tag = this,
                ContextMenuStrip = cmsWeaponAccessory,
                ForeColor = PreferredColor,
                ToolTipText = Notes.WordWrap(100)
            };

            TreeNodeCollection lstChildNodes = objNode.Nodes;
            foreach (Gear objGear in Gear)
            {
                TreeNode objLoopNode = objGear.CreateTreeNode(cmsWeaponAccessoryGear);
                if (objLoopNode == null) continue;
                lstChildNodes.Add(objLoopNode);
                objNode.Expand();
            }
            foreach (WeaponAccessory objAccessory in Accessories)
            {
                TreeNode objLoopNode = objAccessory.CreateTreeNode(cmsWeaponAccessory, cmsWeaponAccessoryGear);
                if (objLoopNode == null) continue;
                lstChildNodes.Add(objLoopNode);
                objNode.Expand();
            }

            return objNode;
        }

        public Color PreferredColor
        {
            get
            {
                if (!string.IsNullOrEmpty(Notes))
                {
                    return Color.SaddleBrown;
                }
                if (IncludedInWeapon)
                {
                    return SystemColors.GrayText;
                }

                return SystemColors.WindowText;
            }
        }

        public bool AllowAccessories
        {
            get => _allowAccessories;
            set => _allowAccessories = value;
        }

        public int AccessoryLimit
        {
            get => _accessoryLimit;
            set => _accessoryLimit = value;
        }

        #endregion
        #endregion

        public bool Remove(Character characterObject, bool blnConfirmDelete = true)
        {
            if (blnConfirmDelete)
            {
                if (!characterObject.ConfirmDelete(LanguageManager.GetString("Message_DeleteWeapon",
                    GlobalOptions.Language)))
                    return false;
            }
            DeleteWeaponAccessory();
            return Parent.WeaponAccessories.Remove(this);
        }

        public void Sell(Character characterObject, decimal percentage)
        {
            if (IncludedInWeapon) return;
            Parent.WeaponAccessories.Remove(this);

            // Create the Expense Log Entry for the sale.
            decimal decAmount = TotalCost * percentage;
            decAmount += DeleteWeaponAccessory() * percentage;
            ExpenseLogEntry objExpense = new ExpenseLogEntry(characterObject);
            objExpense.Create(decAmount, LanguageManager.GetString("String_ExpenseSoldWeaponAccessory", GlobalOptions.Language) + ' ' + DisplayNameShort(GlobalOptions.Language), ExpenseType.Nuyen, DateTime.Now);
            characterObject.ExpenseEntries.AddWithSort(objExpense);
            characterObject.Nuyen += decAmount;
        }

        public void SetSourceDetail(Control sourceControl)
        {
            if (_objCachedSourceDetail?.Language != GlobalOptions.Language)
                _objCachedSourceDetail = null;
            SourceDetail.SetControl(sourceControl);
        }
    }
}<|MERGE_RESOLUTION|>--- conflicted
+++ resolved
@@ -80,6 +80,12 @@
         private string _strAmmoReplace = string.Empty;
         private int _intAmmoBonus;
         private int _intSortOrder;
+        private XmlNode _objCachedMyXmlNode;
+        private string _strCachedXmlNodeLanguage = string.Empty;
+        private int _accessoryLimit;
+        private bool _allowAccessories;
+        private string _strMountLocations;
+        private List<WeaponAccessory> _lstAccessories = new List<WeaponAccessory>();
 
         #region Constructor, Create, Save, Load, and Print Methods
         public WeaponAccessory(Character objCharacter)
@@ -161,10 +167,6 @@
             objXmlAccessory.TryGetStringFieldQuickly("rc", ref _strRC);
             objXmlAccessory.TryGetBoolFieldQuickly("rcdeployable", ref _blnDeployable);
             objXmlAccessory.TryGetBoolFieldQuickly("detachable", ref _blnDetachable);
-<<<<<<< HEAD
-=======
-            objXmlAccessory.TryGetBoolFieldQuickly("canmountaccessories", ref _blnCanMountAccessories);
->>>>>>> f8a9c25d
             objXmlAccessory.TryGetInt32FieldQuickly("rcgroup", ref _intRCGroup);
             objXmlAccessory.TryGetStringFieldQuickly("conceal", ref _strConceal);
             objXmlAccessory.TryGetInt32FieldQuickly("ammoslots", ref _intAmmoSlots);
@@ -217,11 +219,7 @@
                             List<Weapon> lstWeapons = new List<Weapon>();
 
                             Gear objGear = new Gear(_objCharacter);
-<<<<<<< HEAD
                             objGear.CreateFromNode(objXmlGearDocument, objXmlAccessoryGear, lstWeapons);
-=======
-                            objGear.CreateFromNode(objXmlGearDocument, objXmlAccessoryGear, lstWeapons, _lstGear);
->>>>>>> f8a9c25d
                         }
             }
 
@@ -243,10 +241,6 @@
                     _lstAccessories.Add(objAccessory);
                 }
             }
-<<<<<<< HEAD
-=======
-            SourceDetail = new SourceString(_strSource, _strPage);
->>>>>>> f8a9c25d
         }
 
         /// <summary>
@@ -262,15 +256,9 @@
         {
             XmlNode objXmlAccessory = null;
             if (objXmlWeaponAccessory["name"] != null)
-<<<<<<< HEAD
                 objXmlAccessory = objXmlDocument.SelectSingleNode("/chummer/accessories/accessory[name = \"" + objXmlWeaponAccessory["name"]?.InnerText + "\"]");
             else if (objXmlWeaponAccessory["id"] != null)
                 objXmlAccessory = objXmlDocument.SelectSingleNode("/chummer/accessories/accessory[id = \"" + objXmlWeaponAccessory["id"]?.InnerText + "\"]");
-=======
-                objXmlAccessory = objXmlDocument.SelectSingleNode("/chummer/accessories/accessory[name = \"" + objXmlWeaponAccessory["id"]?.InnerText + "\"]");
-            else if (objXmlWeaponAccessory["id"] != null)
-                objXmlAccessory = objXmlDocument.SelectSingleNode("/chummer/accessories/accessory[id = \"" + objXmlWeaponAccessory["name"]?.InnerText + "\"]");
->>>>>>> f8a9c25d
 
             if (objXmlAccessory == null) return;
             
@@ -297,7 +285,6 @@
             foreach (XmlNode objXmlAccessoryGear in xmlGearsNode.SelectNodes("usegear"))
             {
                 Gear objGear = new Gear(_objCharacter);
-<<<<<<< HEAD
                 objGear.CreateFromNode(objXmlGearDocument, objXmlAccessoryGear, lstWeapons);
             }
         }
@@ -321,13 +308,6 @@
                 return _objCachedSourceDetail;
             }
         }
-=======
-                objGear.CreateFromNode(objXmlGearDocument, objXmlAccessoryGear, lstWeapons, _lstGear);
-            }
-        }
-
-        public SourceString SourceDetail { get; set; }
->>>>>>> f8a9c25d
 
         /// <summary>
         /// Save the object's XML to the XmlWriter.
@@ -1163,18 +1143,7 @@
             set => _intSortOrder = value;
         }
 
-        private List<WeaponAccessory> _lstAccessories = new List<WeaponAccessory>();
         public List<WeaponAccessory> Accessories => _lstAccessories;
-        
-        private XmlNode _objCachedMyXmlNode;
-        private string _strCachedXmlNodeLanguage = string.Empty;
-<<<<<<< HEAD
-        private int _accessoryLimit;
-        private bool _allowAccessories;
-        private string _strMountLocations;
-=======
-        private List<WeaponAccessory> _lstAccessories = new List<WeaponAccessory>();
->>>>>>> f8a9c25d
 
         public XmlNode GetNode()
         {
