--- conflicted
+++ resolved
@@ -40,11 +40,7 @@
     /// Standard Character Gear.
     /// </summary>
     [HubClassTag("SourceID", true, "Name", "Extra")]
-<<<<<<< HEAD
     [DebuggerDisplay("{DisplayName(GlobalOptions.Instance.InvariantCultureInfo, GlobalOptions.DefaultLanguage)}")]
-=======
-    [DebuggerDisplay("{DisplayName(GlobalOptions.InvariantCultureInfo, GlobalOptions.DefaultLanguage)}")]
->>>>>>> ddac5312
     public class Gear : IHasChildrenAndCost<Gear>, IHasName, IHasInternalId, IHasXmlNode, IHasMatrixAttributes, IHasNotes, ICanSell, IHasLocation, ICanEquip, IHasSource, IHasRating, INotifyMultiplePropertyChanged, ICanSort, IHasStolenProperty, ICanPaste
     {
         private Logger Log = NLog.LogManager.GetCurrentClassLogger();
@@ -2125,30 +2121,17 @@
                     {
                         // This has resulted in a non-whole number, so round it (minimum of 1).
                         object objProcess = CommonFunctions.EvaluateInvariantXPath(strReturn
-<<<<<<< HEAD
-                            .CheapReplace("Parent Rating", () => (Parent as IHasRating)?.Rating.ToString(GlobalOptions.Instance.InvariantCultureInfo))
-=======
-                            .CheapReplace("Parent Rating", () => (Parent as IHasRating)?.Rating.ToString(GlobalOptions.InvariantCultureInfo))
->>>>>>> ddac5312
+                                .CheapReplace("Parent Rating", () => (Parent as IHasRating)?.Rating.ToString(GlobalOptions.Instance.InvariantCultureInfo))
                             .Replace("Rating", Rating.ToString()), out bool blnIsSuccess);
-                        double dblNumber = blnIsSuccess ? (double) objProcess : 1;
+                        double dblNumber = blnIsSuccess ? (double)objProcess : 1;
                         if (dblNumber < 1)
                             dblNumber = 1;
-<<<<<<< HEAD
                         strReturn = dblNumber.ToString("#,0.##", GlobalOptions.Instance.CultureInfo);
                     }
                     else if (decimal.TryParse(strReturn, NumberStyles.Any, GlobalOptions.Instance.InvariantCultureInfo, out decimal decReturn))
                     {
                         // Just a straight Capacity, so return the value.
                         strReturn = decReturn.ToString("#,0.##", GlobalOptions.Instance.CultureInfo);
-=======
-                        strReturn = dblNumber.ToString("#,0.##", GlobalOptions.CultureInfo);
-                    }
-                    else if (decimal.TryParse(strReturn, NumberStyles.Any, GlobalOptions.InvariantCultureInfo, out decimal decReturn))
-                    {
-                        // Just a straight Capacity, so return the value.
-                        strReturn = decReturn.ToString("#,0.##", GlobalOptions.CultureInfo);
->>>>>>> ddac5312
                     }
 
                     if (blnSquareBrackets)
@@ -2378,11 +2361,7 @@
 
                 // Only items that contain square brackets should consume Capacity. Everything else is treated as [0].
                 strCapacity = strCapacity.StartsWith('[') ? strCapacity.Substring(1, strCapacity.Length - 2) : "0";
-<<<<<<< HEAD
                 if (decimal.TryParse(strCapacity, NumberStyles.Any, GlobalOptions.Instance.CultureInfo, out decimal decReturn))
-=======
-                if (decimal.TryParse(strCapacity, NumberStyles.Any, GlobalOptions.CultureInfo, out decimal decReturn))
->>>>>>> ddac5312
                     return decReturn;
                 return 0;
             }
@@ -2428,17 +2407,10 @@
                     {
                         // If this is a multiple-capacity item, use only the first half.
                         strMyCapacity = strMyCapacity.Substring(0, intPos);
-<<<<<<< HEAD
                         if (!decimal.TryParse(strMyCapacity, NumberStyles.Any, GlobalOptions.Instance.CultureInfo, out decCapacity))
                             decCapacity = 0;
                     }
                     else if (!decimal.TryParse(strMyCapacity, NumberStyles.Any, GlobalOptions.Instance.CultureInfo, out decCapacity))
-=======
-                        if (!decimal.TryParse(strMyCapacity, NumberStyles.Any, GlobalOptions.CultureInfo, out decCapacity))
-                            decCapacity = 0;
-                    }
-                    else if (!decimal.TryParse(strMyCapacity, NumberStyles.Any, GlobalOptions.CultureInfo, out decCapacity))
->>>>>>> ddac5312
                         decCapacity = 0;
 
                     if (Children.Count > 0)
@@ -2865,13 +2837,8 @@
                         {
                             blnRestrictedGearUsed = true;
                             strRestrictedItem = Parent == null
-<<<<<<< HEAD
                                 ? DisplayName(GlobalOptions.Instance.CultureInfo, GlobalOptions.Language)
                                 : $"{DisplayName(GlobalOptions.Instance.CultureInfo, GlobalOptions.Language)} ({Parent})";
-=======
-                                ? DisplayName(GlobalOptions.CultureInfo, GlobalOptions.Language)
-                                : $"{DisplayName(GlobalOptions.CultureInfo, GlobalOptions.Language)} ({Parent})";
->>>>>>> ddac5312
                         }
                         else
                         {
@@ -3019,11 +2986,7 @@
                         TreeNode nodFocus = treFoci.FindNodeByTag(this);
                         if (nodFocus != null)
                         {
-<<<<<<< HEAD
                             nodFocus.Text = DisplayName(GlobalOptions.Instance.CultureInfo, GlobalOptions.Language).Replace(LanguageManager.GetString(RatingLabel, GlobalOptions.Language), LanguageManager.GetString("String_Force", GlobalOptions.Language));
-=======
-                            nodFocus.Text = DisplayName(GlobalOptions.CultureInfo, GlobalOptions.Language).Replace(LanguageManager.GetString(RatingLabel, GlobalOptions.Language), LanguageManager.GetString("String_Force", GlobalOptions.Language));
->>>>>>> ddac5312
                         }
                     }
                     break;
@@ -3037,11 +3000,7 @@
                             TreeNode nodFocus = treFoci.FindNode(objStack.InternalId);
                             if (nodFocus != null)
                             {
-<<<<<<< HEAD
                                 nodFocus.Text = DisplayName(GlobalOptions.Instance.CultureInfo, GlobalOptions.Language)
-=======
-                                nodFocus.Text = DisplayName(GlobalOptions.CultureInfo, GlobalOptions.Language)
->>>>>>> ddac5312
                                     .Replace(LanguageManager.GetString(RatingLabel, GlobalOptions.Language),
                                         LanguageManager.GetString("String_Force", GlobalOptions.Language));
                             }
@@ -3459,22 +3418,14 @@
         {
             get
             {
-<<<<<<< HEAD
                 switch (ClipboardManager.ClipboardContentType)
-=======
-                switch (GlobalOptions.ClipboardContentType)
->>>>>>> ddac5312
                 {
                     case ClipboardContentType.Gear:
                     {
                         var xmlAddonCategoryList = GetNode()?.SelectNodes("addoncategory");
                         if (xmlAddonCategoryList?.Count > 0)
                             return xmlAddonCategoryList.Cast<XmlNode>().Any(xmlCategory =>
-<<<<<<< HEAD
                                 xmlCategory.InnerText == ClipboardManager.Clipboard.SelectSingleNode("category")?.Value);
-=======
-                                xmlCategory.InnerText == GlobalOptions.Clipboard.SelectSingleNode("category")?.Value);
->>>>>>> ddac5312
 
                         return false;
                     }
