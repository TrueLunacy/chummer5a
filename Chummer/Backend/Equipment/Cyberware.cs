/*  This file is part of Chummer5a.
 *
 *  Chummer5a is free software: you can redistribute it and/or modify
 *  it under the terms of the GNU General Public License as published by
 *  the Free Software Foundation, either version 3 of the License, or
 *  (at your option) any later version.
 *
 *  Chummer5a is distributed in the hope that it will be useful,
 *  but WITHOUT ANY WARRANTY; without even the implied warranty of
 *  MERCHANTABILITY or FITNESS FOR A PARTICULAR PURPOSE.  See the
 *  GNU General Public License for more details.
 *
 *  You should have received a copy of the GNU General Public License
 *  along with Chummer5a.  If not, see <http://www.gnu.org/licenses/>.
 *
 *  You can obtain the full source code for Chummer5a at
 *  https://github.com/chummer5a/chummer5a
 */
using System;
using System.Collections.Generic;
using System.Collections.ObjectModel;
using System.Collections.Specialized;
using System.Diagnostics;
using System.Drawing;
using System.Globalization;
using System.Linq;
using System.Text;
using System.Windows.Forms;
using System.Xml;
using Chummer.Backend.Attributes;
using Chummer.Classes;
using NLog;

namespace Chummer.Backend.Equipment
{
    /// <summary>
    /// A piece of Cyberware.
    /// </summary>
    [HubClassTag("SourceID", true, "Name", "Extra")]
    [DebuggerDisplay("{DisplayName(GlobalOptions.DefaultLanguage)}")]
    public class Cyberware : ICanPaste, IHasChildren<Cyberware>, IHasGear, IHasName, IHasInternalId, IHasXmlNode,
        IHasMatrixAttributes, IHasNotes, ICanSell, IHasRating, IHasSource, ICanSort, IHasStolenProperty,
        IHasWirelessBonus
    {
        private Logger Log = LogManager.GetCurrentClassLogger();
        private Guid _guiSourceID = Guid.Empty;
        private Guid _guiID;
        private string _strName = string.Empty;
        private string _strCategory = string.Empty;
        private string _strLimbSlot = string.Empty;
        private string _strLimbSlotCount = "1";
        private bool _blnInheritAttributes;
        private string _strESS = string.Empty;
        private decimal _decExtraESSAdditiveMultiplier;
        private decimal _decExtraESSMultiplicativeMultiplier = 1.0m;
        private string _strCapacity = string.Empty;
        private string _strAvail = string.Empty;
        private string _strCost = string.Empty;
        private string _strSource = string.Empty;
        private string _strPage = string.Empty;
        private int _intMatrixCMFilled;
        private int _intRating;
        private string _strMinRating = string.Empty;
        private string _strMaxRating = string.Empty;
        private string _strRatingLabel = "String_Rating";
        private string _strAllowSubsystems = string.Empty;
        private bool _blnSuite;
        private bool _blnStolen;
        private string _strLocation = string.Empty;
        private string _strExtra = string.Empty;
        private Guid _guiWeaponID = Guid.Empty;
        private Guid _guiVehicleID = Guid.Empty;
        private Grade _objGrade;

        private readonly TaggedObservableCollection<Cyberware> _lstChildren =
            new TaggedObservableCollection<Cyberware>();

        private readonly TaggedObservableCollection<Gear> _lstGear = new TaggedObservableCollection<Gear>();
        private XmlNode _nodBonus;
        private XmlNode _nodPairBonus;
        private XmlNode _nodWirelessBonus;
        private XmlNode _nodWirelessPairBonus;
        private readonly HashSet<string> _lstIncludeInPairBonus = new HashSet<string>();
        private readonly HashSet<string> _lstIncludeInWirelessPairBonus = new HashSet<string>();
        private bool _blnWirelessOn = false;
        private XmlNode _nodAllowGear;
        private Improvement.ImprovementSource _objImprovementSource = Improvement.ImprovementSource.Cyberware;
        private string _strNotes = string.Empty;
        private int _intEssenceDiscount;
        private string _strForceGrade = string.Empty;
        private bool _blnDiscountCost;
        private Vehicle _objParentVehicle;
        private bool _blnPrototypeTranshuman;
        private Cyberware _objParent;
        private bool _blnAddToParentESS;
        private bool _blnAddToParentCapacity;
        private string _strParentID = string.Empty;
        private string _strHasModularMount = string.Empty;
        private string _strPlugsIntoModularMount = string.Empty;
        private string _strBlocksMounts = string.Empty;
        private string _strForced = string.Empty;

        private string _strDeviceRating = string.Empty;
        private string _strAttack = string.Empty;
        private string _strSleaze = string.Empty;
        private string _strDataProcessing = string.Empty;
        private string _strFirewall = string.Empty;
        private string _strAttributeArray = string.Empty;
        private string _strModAttack = string.Empty;
        private string _strModSleaze = string.Empty;
        private string _strModDataProcessing = string.Empty;
        private string _strModFirewall = string.Empty;
        private string _strModAttributeArray = string.Empty;
        private string _strProgramLimit = string.Empty;
        private string _strOverclocked = "None";
        private bool _blnCanSwapAttributes;
        private int _intSortOrder;

        private readonly Character _objCharacter;
        private static readonly char[] s_MathOperators = new char[] {'"', '*', '/', '+', '-'};

        // I don't like this, but it's easier than making it a specific property of the cyberware.
        private static readonly HashSet<string> s_AgilityCustomizationStrings = new HashSet<string>
            {"Customized Agility", "Cyberlimb Customization, Agility (2050)"};

        private static readonly HashSet<string> s_AgilityEnhancementStrings = new HashSet<string>
            {"Enhanced Agility", "Cyberlimb Augmentation, Agility (2050)"};

        private static readonly HashSet<string> s_AgilityCombinedStrings =
            new HashSet<string>(s_AgilityEnhancementStrings.Union(s_AgilityEnhancementStrings));

        private static readonly HashSet<string> s_StrengthCustomizationStrings = new HashSet<string>
            {"Customized Strength", "Cyberlimb Customization, Strength (2050)"};

        private static readonly HashSet<string> s_StrengthEnhancementStrings = new HashSet<string>
            {"Enhanced Strength", "Cyberlimb Augmentation, Strength (2050)"};

        private static readonly HashSet<string> s_StrengthCombinedStrings =
            new HashSet<string>(s_StrengthEnhancementStrings.Union(s_StrengthEnhancementStrings));

        #region Helper Methods

        /// <summary>
        /// Convert a string to a Grade.
        /// </summary>
        /// <param name="strValue">String value to convert.</param>
        /// <param name="objSource">Source representing whether this is a cyberware or bioware grade.</param>
        /// <param name="objCharacter">Character from which to fetch a grade list</param>
        public static Grade ConvertToCyberwareGrade(string strValue, Improvement.ImprovementSource objSource,
            Character objCharacter)
        {
            IList<Grade> lstGrades = objCharacter.GetGradeList(objSource, true);
            foreach (Grade objGrade in lstGrades)
            {
                if (objGrade.Name == strValue)
                    return objGrade;
            }

            return lstGrades.FirstOrDefault(x => x.Name == "Standard");
        }

        #endregion

        #region Constructor, Create, Save, Load, and Print Methods

        public Cyberware(Character objCharacter)
        {
            // Create the GUID for the new piece of Cyberware.
            _guiID = Guid.NewGuid();
            _objCharacter = objCharacter;

            _lstChildren.CollectionChanged += CyberwareChildrenOnCollectionChanged;
            _lstGear.CollectionChanged += GearChildrenOnCollectionChanged;
        }

        private void CyberwareChildrenOnCollectionChanged(object sender, NotifyCollectionChangedEventArgs e)
        {
            bool blnDoCyberlimbAGIRefresh = false;
            bool blnDoCyberlimbSTRRefresh = false;
            bool blnDoEssenceImprovementsRefresh = false;
            bool blnDoRedlinerRefresh = false;
            switch (e.Action)
            {
                case NotifyCollectionChangedAction.Add:
                    foreach (Cyberware objNewItem in e.NewItems)
                    {
                        objNewItem.Parent = this;
                        if ((!blnDoCyberlimbAGIRefresh || !blnDoCyberlimbSTRRefresh) &&
                            Category == "Cyberlimb" && Parent?.InheritAttributes != false && ParentVehicle == null &&
                            !_objCharacter.Options.DontUseCyberlimbCalculation &&
                            !string.IsNullOrWhiteSpace(LimbSlot) &&
                            !_objCharacter.Options.ExcludeLimbSlot.Contains(LimbSlot))
                        {
                            if (InheritAttributes)
                            {
                                blnDoCyberlimbAGIRefresh = true;
                                blnDoCyberlimbSTRRefresh = true;
                            }
                            else
                            {
                                if (!blnDoCyberlimbAGIRefresh && s_AgilityCombinedStrings.Contains(objNewItem.Name))
                                {
                                    blnDoCyberlimbAGIRefresh = true;
                                }

                                if (!blnDoCyberlimbSTRRefresh && s_StrengthCombinedStrings.Contains(objNewItem.Name))
                                {
                                    blnDoCyberlimbSTRRefresh = true;
                                }
                            }
                        }

                        if (!blnDoEssenceImprovementsRefresh && (Parent == null || AddToParentESS) &&
                            string.IsNullOrEmpty(PlugsIntoModularMount) && ParentVehicle == null)
                            blnDoEssenceImprovementsRefresh = true;
                    }

                    this.RefreshMatrixAttributeArray();
                    blnDoRedlinerRefresh = true;
                    break;
                case NotifyCollectionChangedAction.Remove:
                    foreach (Cyberware objOldItem in e.OldItems)
                    {
                        objOldItem.Parent = null;
                        if ((!blnDoCyberlimbAGIRefresh || !blnDoCyberlimbSTRRefresh) &&
                            Category == "Cyberlimb" && Parent?.InheritAttributes != false && ParentVehicle == null &&
                            !_objCharacter.Options.DontUseCyberlimbCalculation &&
                            !string.IsNullOrWhiteSpace(LimbSlot) &&
                            !_objCharacter.Options.ExcludeLimbSlot.Contains(LimbSlot))
                        {
                            if (InheritAttributes)
                            {
                                blnDoCyberlimbAGIRefresh = true;
                                blnDoCyberlimbSTRRefresh = true;
                            }
                            else
                            {
                                if (!blnDoCyberlimbAGIRefresh && s_AgilityCombinedStrings.Contains(objOldItem.Name))
                                {
                                    blnDoCyberlimbAGIRefresh = true;
                                }

                                if (!blnDoCyberlimbSTRRefresh && s_StrengthCombinedStrings.Contains(objOldItem.Name))
                                {
                                    blnDoCyberlimbSTRRefresh = true;
                                }
                            }
                        }

                        if (!blnDoEssenceImprovementsRefresh && (Parent == null || AddToParentESS) &&
                            string.IsNullOrEmpty(PlugsIntoModularMount) && ParentVehicle == null)
                            blnDoEssenceImprovementsRefresh = true;
                    }

                    this.RefreshMatrixAttributeArray();
                    blnDoRedlinerRefresh = true;
                    break;
                case NotifyCollectionChangedAction.Replace:
                    foreach (Cyberware objOldItem in e.OldItems)
                    {
                        objOldItem.Parent = null;
                        if ((!blnDoCyberlimbAGIRefresh || !blnDoCyberlimbSTRRefresh) &&
                            Category == "Cyberlimb" && Parent?.InheritAttributes != false && ParentVehicle == null &&
                            !_objCharacter.Options.DontUseCyberlimbCalculation &&
                            !string.IsNullOrWhiteSpace(LimbSlot) &&
                            !_objCharacter.Options.ExcludeLimbSlot.Contains(LimbSlot))
                        {
                            if (InheritAttributes)
                            {
                                blnDoCyberlimbAGIRefresh = true;
                                blnDoCyberlimbSTRRefresh = true;
                            }
                            else
                            {
                                if (!blnDoCyberlimbAGIRefresh && s_AgilityCombinedStrings.Contains(objOldItem.Name))
                                {
                                    blnDoCyberlimbAGIRefresh = true;
                                }

                                if (!blnDoCyberlimbSTRRefresh && s_StrengthCombinedStrings.Contains(objOldItem.Name))
                                {
                                    blnDoCyberlimbSTRRefresh = true;
                                }
                            }
                        }

                        if (!blnDoEssenceImprovementsRefresh && (Parent == null || AddToParentESS) &&
                            string.IsNullOrEmpty(PlugsIntoModularMount) && ParentVehicle == null)
                            blnDoEssenceImprovementsRefresh = true;
                    }

                    foreach (Cyberware objNewItem in e.NewItems)
                    {
                        objNewItem.Parent = this;
                        if ((!blnDoCyberlimbAGIRefresh || !blnDoCyberlimbSTRRefresh) &&
                            Category == "Cyberlimb" && Parent?.InheritAttributes != false && ParentVehicle == null &&
                            !_objCharacter.Options.DontUseCyberlimbCalculation &&
                            !string.IsNullOrWhiteSpace(LimbSlot) &&
                            !_objCharacter.Options.ExcludeLimbSlot.Contains(LimbSlot))
                        {
                            if (InheritAttributes)
                            {
                                blnDoCyberlimbAGIRefresh = true;
                                blnDoCyberlimbSTRRefresh = true;
                            }
                            else
                            {
                                if (!blnDoCyberlimbAGIRefresh && s_AgilityCombinedStrings.Contains(objNewItem.Name))
                                {
                                    blnDoCyberlimbAGIRefresh = true;
                                }

                                if (!blnDoCyberlimbSTRRefresh && s_StrengthCombinedStrings.Contains(objNewItem.Name))
                                {
                                    blnDoCyberlimbSTRRefresh = true;
                                }
                            }
                        }

                        if (!blnDoEssenceImprovementsRefresh && (Parent == null || AddToParentESS) &&
                            string.IsNullOrEmpty(PlugsIntoModularMount) && ParentVehicle == null)
                            blnDoEssenceImprovementsRefresh = true;
                    }

                    this.RefreshMatrixAttributeArray();
                    blnDoRedlinerRefresh = true;
                    break;
                case NotifyCollectionChangedAction.Reset:
                    blnDoEssenceImprovementsRefresh = true;
                    if (Category == "Cyberlimb" && Parent?.InheritAttributes != false && ParentVehicle == null &&
                        !_objCharacter.Options.DontUseCyberlimbCalculation &&
                        !string.IsNullOrWhiteSpace(LimbSlot) &&
                        !_objCharacter.Options.ExcludeLimbSlot.Contains(LimbSlot))
                    {
                        blnDoCyberlimbAGIRefresh = true;
                        blnDoCyberlimbSTRRefresh = true;
                    }

                    this.RefreshMatrixAttributeArray();
                    blnDoRedlinerRefresh = true;
                    break;
            }

            bool blnDoMovementUpdate = false;
            if (blnDoCyberlimbAGIRefresh || blnDoCyberlimbSTRRefresh)
            {
                foreach (CharacterAttrib objCharacterAttrib in _objCharacter.AttributeSection.AttributeList.Concat(
                    _objCharacter.AttributeSection.SpecialAttributeList))
                {
                    if ((blnDoCyberlimbAGIRefresh && objCharacterAttrib.Abbrev == "AGI") ||
                        (blnDoCyberlimbSTRRefresh && objCharacterAttrib.Abbrev == "STR"))
                    {
                        objCharacterAttrib.OnPropertyChanged(nameof(CharacterAttrib.TotalValue));
                    }
                }

                blnDoMovementUpdate = _objCharacter.Options.CyberlegMovement && LimbSlot == "leg";
            }

            if (_objCharacter != null)
            {
                List<string> lstPropertiesToChange = new List<string>();
                if (blnDoRedlinerRefresh)
                    lstPropertiesToChange.Add(nameof(Character.RedlinerBonus));
                if (blnDoEssenceImprovementsRefresh)
                    lstPropertiesToChange.Add(EssencePropertyName);
                if (blnDoMovementUpdate)
                    lstPropertiesToChange.Add(nameof(Character.GetMovement));
                if (lstPropertiesToChange.Count > 0)
                    _objCharacter.OnMultiplePropertyChanged(lstPropertiesToChange.ToArray());
            }
        }

        private void GearChildrenOnCollectionChanged(object sender, NotifyCollectionChangedEventArgs e)
        {
            switch (e.Action)
            {
                case NotifyCollectionChangedAction.Add:
                case NotifyCollectionChangedAction.Replace:
                    foreach (Gear objNewItem in e.NewItems)
                    {
                        objNewItem.Parent = this;
                        objNewItem.ChangeEquippedStatus(IsModularCurrentlyEquipped);
                    }

                    this.RefreshMatrixAttributeArray();
                    break;
                case NotifyCollectionChangedAction.Remove:
                case NotifyCollectionChangedAction.Reset:
                    this.RefreshMatrixAttributeArray();
                    break;
            }
        }

        /// Create a Cyberware from an XmlNode.
        /// <param name="objXmlCyberware">XmlNode to create the object from.</param>
        /// <param name="objGrade">Grade of the selected piece.</param>
        /// <param name="objSource">Source of the piece.</param>
        /// <param name="intRating">Selected Rating of the piece of Cyberware.</param>
        /// <param name="lstWeapons">List of Weapons that should be added to the Character.</param>
        /// <param name="lstVehicles">List of Vehicles that should be added to the Character.</param>
        /// <param name="blnCreateImprovements">Whether or not Improvements should be created.</param>
        /// <param name="blnCreateChildren">Whether or not child items should be created.</param>
        /// <param name="strForced">Force a particular value to be selected by an Improvement prompts.</param>
        /// <param name="objParent">Cyberware to which this new cyberware should be added (needed in creation method for selecting a side).</param>
        /// <param name="objParentVehicle">Vehicle to which this new cyberware will be added (needed in creation method for selecting a side and improvements).</param>
        public void Create(XmlNode objXmlCyberware, Grade objGrade, Improvement.ImprovementSource objSource,
            int intRating, IList<Weapon> lstWeapons, IList<Vehicle> lstVehicles, bool blnCreateImprovements = true,
            bool blnCreateChildren = true, string strForced = "", Cyberware objParent = null,
            Vehicle objParentVehicle = null)
        {
            Parent = objParent;
            _strForced = strForced;
            _objParentVehicle = objParentVehicle;
            if (!objXmlCyberware.TryGetField("id", Guid.TryParse, out _guiSourceID))
            {
                Log.Warn(new object[] {"Missing id field for cyberware xmlnode", objXmlCyberware});
                Utils.BreakIfDebug();
            }
            else
                _objCachedMyXmlNode = null;

            objXmlCyberware.TryGetStringFieldQuickly("name", ref _strName);
            objXmlCyberware.TryGetStringFieldQuickly("category", ref _strCategory);
            objXmlCyberware.TryGetStringFieldQuickly("limbslot", ref _strLimbSlot);
            objXmlCyberware.TryGetStringFieldQuickly("limbslotcount", ref _strLimbSlotCount);
            if (!objXmlCyberware.TryGetStringFieldQuickly("altnotes", ref _strNotes))
                objXmlCyberware.TryGetStringFieldQuickly("notes", ref _strNotes);
            _blnInheritAttributes = objXmlCyberware["inheritattributes"] != null;
            _objGrade = objGrade;
            objXmlCyberware.TryGetStringFieldQuickly("ess", ref _strESS);
            objXmlCyberware.TryGetStringFieldQuickly("capacity", ref _strCapacity);
            objXmlCyberware.TryGetStringFieldQuickly("avail", ref _strAvail);
            objXmlCyberware.TryGetStringFieldQuickly("source", ref _strSource);
            objXmlCyberware.TryGetStringFieldQuickly("page", ref _strPage);
            _blnAddToParentESS = objXmlCyberware["addtoparentess"] != null;
            _blnAddToParentCapacity = objXmlCyberware["addtoparentcapacity"] != null;
            _nodBonus = objXmlCyberware["bonus"];
            _nodPairBonus = objXmlCyberware["pairbonus"];
            _nodWirelessBonus = objXmlCyberware["wirelessbonus"];
            _nodWirelessPairBonus = objXmlCyberware["wirelesspairbonus"];
            _blnWirelessOn = _nodWirelessPairBonus != null;
            _nodAllowGear = objXmlCyberware["allowgear"];
            objXmlCyberware.TryGetStringFieldQuickly("mountsto", ref _strPlugsIntoModularMount);
            objXmlCyberware.TryGetStringFieldQuickly("modularmount", ref _strHasModularMount);
            objXmlCyberware.TryGetStringFieldQuickly("blocksmounts", ref _strBlocksMounts);

            _objImprovementSource = objSource;
            _objCachedMyXmlNode = null;
            objXmlCyberware.TryGetStringFieldQuickly("rating", ref _strMaxRating);
            objXmlCyberware.TryGetStringFieldQuickly("minrating", ref _strMinRating);
            objXmlCyberware.TryGetStringFieldQuickly("ratinglabel", ref _strRatingLabel);

            _intRating = Math.Min(Math.Max(intRating, MinRating), MaxRating);

            objXmlCyberware.TryGetStringFieldQuickly("devicerating", ref _strDeviceRating);
            if (!objXmlCyberware.TryGetStringFieldQuickly("attributearray", ref _strAttributeArray))
            {
                objXmlCyberware.TryGetStringFieldQuickly("attack", ref _strAttack);
                objXmlCyberware.TryGetStringFieldQuickly("sleaze", ref _strSleaze);
                objXmlCyberware.TryGetStringFieldQuickly("dataprocessing", ref _strDataProcessing);
                objXmlCyberware.TryGetStringFieldQuickly("firewall", ref _strFirewall);
            }
            else
            {
                _blnCanSwapAttributes = true;
                string[] strArray = _strAttributeArray.Split(',');
                _strAttack = strArray[0];
                _strSleaze = strArray[1];
                _strDataProcessing = strArray[2];
                _strFirewall = strArray[3];
            }

            objXmlCyberware.TryGetStringFieldQuickly("modattack", ref _strModAttack);
            objXmlCyberware.TryGetStringFieldQuickly("modsleaze", ref _strModSleaze);
            objXmlCyberware.TryGetStringFieldQuickly("moddataprocessing", ref _strModDataProcessing);
            objXmlCyberware.TryGetStringFieldQuickly("modfirewall", ref _strModFirewall);
            objXmlCyberware.TryGetStringFieldQuickly("modattributearray", ref _strModAttributeArray);

            objXmlCyberware.TryGetStringFieldQuickly("programs", ref _strProgramLimit);

            objXmlCyberware.TryGetStringFieldQuickly("forcegrade", ref _strForceGrade);

            // Add Subsytem information if applicable.
            if (objXmlCyberware.InnerXml.Contains("allowsubsystems"))
            {
                string strSubsystem = string.Empty;
                XmlNodeList lstSubSystems = objXmlCyberware.SelectNodes("allowsubsystems/category");
                for (int i = 0; i < lstSubSystems?.Count; i++)
                {
                    strSubsystem += lstSubSystems[i].InnerText;
                    if (i != lstSubSystems.Count - 1)
                    {
                        strSubsystem += ",";
                    }
                }

                _strAllowSubsystems = strSubsystem;
            }

            if (objXmlCyberware.SelectSingleNode("pairinclude")?.Attributes?["includeself"]?.InnerText !=
                bool.FalseString)
            {
                _lstIncludeInPairBonus.Add(Name);
            }
            foreach (XmlNode objPairNameNode in objXmlCyberware.SelectNodes("pairinclude/name"))
            {
                _lstIncludeInPairBonus.Add(objPairNameNode.InnerText);
            }

            if (objXmlCyberware.SelectSingleNode("wirelesspairinclude")?.Attributes?["includeself"]?.InnerText !=
                bool.FalseString)
            {
                _lstIncludeInWirelessPairBonus.Add(Name);
            }
            foreach (XmlNode objPairNameNode in objXmlCyberware.SelectNodes("wirelesspairinclude/name"))
            {
                _lstIncludeInWirelessPairBonus.Add(objPairNameNode.InnerText);
            }

            _strCost = objXmlCyberware["cost"]?.InnerText ?? "0";
            // Check for a Variable Cost.
            if (_strCost.StartsWith("Variable("))
            {
                decimal decMin;
                decimal decMax = decimal.MaxValue;
                string strCost = _strCost.TrimStartOnce("Variable(", true).TrimEndOnce(')');
                if (strCost.Contains('-'))
                {
                    string[] strValues = strCost.Split('-');
                    decMin = Convert.ToDecimal(strValues[0], GlobalOptions.Instance.InvariantCultureInfo);
                    decMax = Convert.ToDecimal(strValues[1], GlobalOptions.Instance.InvariantCultureInfo);
                }
                else
                    decMin = Convert.ToDecimal(strCost.FastEscape('+'), GlobalOptions.Instance.InvariantCultureInfo);

                if (decMin != 0 || decMax != decimal.MaxValue)
                {
                    frmSelectNumber frmPickNumber = new frmSelectNumber(_objCharacter.Options.NuyenDecimals);
                    if (decMax > 1000000)
                        decMax = 1000000;
                    frmPickNumber.Minimum = decMin;
                    frmPickNumber.Maximum = decMax;
                    frmPickNumber.Description =
                        string.Format(LanguageManager.GetString("String_SelectVariableCost", GlobalOptions.Language),
                            DisplayNameShort(GlobalOptions.Language));
                    frmPickNumber.AllowCancel = false;
                    frmPickNumber.ShowDialog();
                    _strCost = frmPickNumber.SelectedValue.ToString(GlobalOptions.Instance.InvariantCultureInfo);
                }
            }

            // Add Cyberweapons if applicable.
            XmlDocument objXmlWeaponDocument = XmlManager.Load("weapons.xml");

            // More than one Weapon can be added, so loop through all occurrences.
            foreach (XmlNode objXmlAddWeapon in objXmlCyberware.SelectNodes("addweapon"))
            {
                string strLoopID = objXmlAddWeapon.InnerText;
                XmlNode objXmlWeapon = strLoopID.IsGuid()
                    ? objXmlWeaponDocument.SelectSingleNode("/chummer/weapons/weapon[id = \"" + strLoopID + "\"]")
                    : objXmlWeaponDocument.SelectSingleNode("/chummer/weapons/weapon[name = \"" + strLoopID + "\"]");

                if (objXmlWeapon != null)
                {
                    Weapon objGearWeapon = new Weapon(_objCharacter)
                    {
                        ParentVehicle = ParentVehicle
                    };
                    objGearWeapon.Create(objXmlWeapon, lstWeapons);
                    objGearWeapon.ParentID = InternalId;
                    objGearWeapon.Cost = "0";
                    lstWeapons.Add(objGearWeapon);

                    Guid.TryParse(objGearWeapon.InternalId, out _guiWeaponID);
                }
            }

            // Add Drone Bodyparts if applicable.
            XmlDocument objXmlVehicleDocument = XmlManager.Load("vehicles.xml");

            // More than one Weapon can be added, so loop through all occurrences.
            foreach (XmlNode xmlAddVehicle in objXmlCyberware.SelectNodes("addvehicle"))
            {
                string strLoopID = xmlAddVehicle.InnerText;
                XmlNode xmlVehicle = strLoopID.IsGuid()
                    ? objXmlVehicleDocument.SelectSingleNode("/chummer/vehicles/vehicle[id = \"" + strLoopID + "\"]")
                    : objXmlVehicleDocument.SelectSingleNode("/chummer/vehicles/vehicle[name = \"" + strLoopID + "\"]");

                if (xmlVehicle != null)
                {
                    Vehicle objVehicle = new Vehicle(_objCharacter);
                    objVehicle.Create(xmlVehicle);
                    objVehicle.ParentID = InternalId;
                    lstVehicles.Add(objVehicle);

                    Guid.TryParse(objVehicle.InternalId, out _guiVehicleID);
                }
            }

            /*
             * This needs to be handled separately from usual bonus nodes because:
             * - Children must always inherit the side of their parent(s)
             * - In case of numerical limits, we must be able to apply them separately to each side
             * - Modular cyberlimbs need a constant side regardless of their equip status
             * - In cases where modular mounts might get blocked, we must force the 'ware to the unblocked side
             */
            if (objXmlCyberware["selectside"] != null)
            {
                string strParentSide = Parent?.Location;
                if (!string.IsNullOrEmpty(strParentSide))
                {
                    _strLocation = strParentSide;
                }
                else
                {
                    frmSelectSide frmPickSide = new frmSelectSide
                    {
                        Description =
                            string.Format(LanguageManager.GetString("Label_SelectSide", GlobalOptions.Language),
                                DisplayNameShort(GlobalOptions.Language))
                    };
                    string strForcedSide = string.Empty;
                    if (_strForced == "Right" || _strForced == "Left")
                        strForcedSide = _strForced;
                    // TODO: Fix for modular mounts / banned mounts if someone has an amount of limbs different from the default amount
                    if (string.IsNullOrEmpty(strForcedSide) && ParentVehicle == null)
                    {
                        ObservableCollection<Cyberware> lstCyberwareToCheck =
                            Parent == null ? _objCharacter.Cyberware : Parent.Children;
                        if (!objXmlCyberware.RequirementsMet(_objCharacter, Parent, string.Empty, string.Empty,
                                string.Empty, "Left") ||
                            (!string.IsNullOrEmpty(BlocksMounts) && lstCyberwareToCheck.Any(x =>
                                 !string.IsNullOrEmpty(x.HasModularMount) && x.Location == "Left" &&
                                 BlocksMounts.Split(',').Contains(x.HasModularMount))) ||
                            (!string.IsNullOrEmpty(HasModularMount) && lstCyberwareToCheck.Any(x =>
                                 !string.IsNullOrEmpty(x.BlocksMounts) && x.Location == "Left" &&
                                 x.BlocksMounts.Split(',').Contains(HasModularMount))))
                            strForcedSide = "Right";
                        else if (!objXmlCyberware.RequirementsMet(_objCharacter, Parent, string.Empty, string.Empty,
                                     string.Empty, "Right") ||
                                 (!string.IsNullOrEmpty(BlocksMounts) && lstCyberwareToCheck.Any(x =>
                                      !string.IsNullOrEmpty(x.HasModularMount) && x.Location == "Right" &&
                                      BlocksMounts.Split(',').Contains(x.HasModularMount))) ||
                                 (!string.IsNullOrEmpty(HasModularMount) && lstCyberwareToCheck.Any(x =>
                                      !string.IsNullOrEmpty(x.BlocksMounts) && x.Location == "Right" &&
                                      x.BlocksMounts.Split(',').Contains(HasModularMount))))
                            strForcedSide = "Left";
                    }

                    if (!string.IsNullOrEmpty(strForcedSide))
                        frmPickSide.ForceValue(strForcedSide);
                    else
                        frmPickSide.ShowDialog();

                    // Make sure the dialogue window was not canceled.
                    if (frmPickSide.DialogResult == DialogResult.Cancel)
                    {
                        _guiID = Guid.Empty;
                        return;
                    }

                    _strLocation = frmPickSide.SelectedSide;
                }
            }

            // If the piece grants a bonus, pass the information to the Improvement Manager.
            // Modular cyberlimbs only get their bonuses applied when they are equipped onto a limb, so we're skipping those here
            if (blnCreateImprovements)
            {
                if (Bonus != null || PairBonus != null)
                {
                    if (!string.IsNullOrEmpty(_strForced) && _strForced != "Left" && _strForced != "Right")
                        ImprovementManager.ForcedValue = _strForced;

                    if (Bonus != null && !ImprovementManager.CreateImprovements(_objCharacter, objSource,
                            _guiID.ToString("D"), Bonus, false, Rating, DisplayNameShort(GlobalOptions.Language)))
                    {
                        _guiID = Guid.Empty;
                        return;
                    }

                    if (!string.IsNullOrEmpty(ImprovementManager.SelectedValue) && string.IsNullOrEmpty(_strExtra))
                        _strExtra = ImprovementManager.SelectedValue;

                    if (!string.IsNullOrEmpty(ImprovementManager.SelectedValue) && string.IsNullOrEmpty(_strExtra))
                        _strExtra = ImprovementManager.SelectedValue;

                    if (PairBonus != null)
                    {
                        // This cyberware should not be included in the count to make things easier.
                        List<Cyberware> lstPairableCyberwares = _objCharacter.Cyberware.DeepWhere(x => x.Children,
                            x => x != this && IncludePair.Contains(x.Name) && x.Extra == Extra &&
                                 x.IsModularCurrentlyEquipped).ToList();
                        int intCount = lstPairableCyberwares.Count;
                        // Need to use slightly different logic if this cyberware has a location (Left or Right) and only pairs with itself because Lefts can only be paired with Rights and Rights only with Lefts
                        if (!string.IsNullOrEmpty(Location) && IncludePair.All(x => x == Name))
                        {
                            intCount = 0;
                            foreach (Cyberware objPairableCyberware in lstPairableCyberwares)
                            {
                                if (objPairableCyberware.Location != Location)
                                    // We have found a cyberware with which this one could be paired, so increase count by 1
                                    intCount += 1;
                                else
                                    // We have found a cyberware that would serve as a pair to another cyberware instead of this one, so decrease count by 1
                                    intCount -= 1;
                            }

                            // If we have at least one cyberware with which we could pair, set count to 1 so that it passes the modulus to add the PairBonus. Otherwise, set to 0 so it doesn't pass.
                            intCount = intCount > 0 ? 1 : 0;
                        }

                        if ((intCount & 1) == 1 && !ImprovementManager.CreateImprovements(_objCharacter, objSource,
                                _guiID.ToString("D") + "Pair", PairBonus, false, Rating,
                                DisplayNameShort(GlobalOptions.Language)))
                        {
                            _guiID = Guid.Empty;
                            return;
                        }
                    }
                }

                if (WirelessBonus != null || WirelessPairBonus != null)
                {
                    ToggleWirelessBonuses(_blnWirelessOn);
                }
            }

            // Retrieve the Bioware or Cyberware ESS Cost Multiplier. Bioware Modifiers do not apply to Genetech.
            if (GetNode()?["forcegrade"]?.InnerText != "None")
            {
                // Apply the character's Cyberware Essence cost multiplier if applicable.
                if (_objImprovementSource == Improvement.ImprovementSource.Cyberware)
                {
                    if (ImprovementManager.ValueOf(_objCharacter,
                            Improvement.ImprovementType.CyberwareEssCostNonRetroactive) != 0)
                    {
                        decimal decMultiplier = 1;
                        decMultiplier = _objCharacter.Improvements
                            .Where(objImprovement =>
                                objImprovement.ImproveType ==
                                Improvement.ImprovementType.CyberwareEssCostNonRetroactive && objImprovement.Enabled)
                            .Aggregate(decMultiplier,
                                (current, objImprovement) =>
                                    current - (1m - Convert.ToDecimal(objImprovement.Value,
<<<<<<< HEAD
                                                   GlobalOptions.Instance.InvariantCultureInfo) / 100m));
=======
                                                   GlobalOptions.InvariantCultureInfo) / 100m));
>>>>>>> ddac5312
                        _decExtraESSAdditiveMultiplier -= 1.0m - decMultiplier;
                    }

                    if (ImprovementManager.ValueOf(_objCharacter,
                            Improvement.ImprovementType.CyberwareTotalEssMultiplierNonRetroactive) != 0)
                    {
                        foreach (Improvement objImprovement in _objCharacter.Improvements.Where(x =>
                            x.Enabled && x.ImproveType ==
                            Improvement.ImprovementType.CyberwareTotalEssMultiplierNonRetroactive))
                        {
                            _decExtraESSMultiplicativeMultiplier *=
<<<<<<< HEAD
                                (Convert.ToDecimal(objImprovement.Value, GlobalOptions.Instance.InvariantCultureInfo) / 100m);
=======
                                (Convert.ToDecimal(objImprovement.Value, GlobalOptions.InvariantCultureInfo) / 100m);
>>>>>>> ddac5312
                        }
                    }
                }

                // Apply the character's Bioware Essence cost multiplier if applicable.
                else if (_objImprovementSource == Improvement.ImprovementSource.Bioware)
                {
                    if (ImprovementManager.ValueOf(_objCharacter,
                            Improvement.ImprovementType.BiowareEssCostNonRetroactive) != 0)
                    {
                        decimal decMultiplier = 1;
                        decMultiplier = _objCharacter.Improvements
                            .Where(objImprovement =>
                                objImprovement.ImproveType ==
                                Improvement.ImprovementType.BiowareEssCostNonRetroactive && objImprovement.Enabled)
                            .Aggregate(decMultiplier,
                                (current, objImprovement) =>
                                    current - (1m - Convert.ToDecimal(objImprovement.Value,
<<<<<<< HEAD
                                                   GlobalOptions.Instance.InvariantCultureInfo) / 100m));
=======
                                                   GlobalOptions.InvariantCultureInfo) / 100m));
>>>>>>> ddac5312
                        _decExtraESSAdditiveMultiplier -= 1.0m - decMultiplier;
                    }

                    if (ImprovementManager.ValueOf(_objCharacter,
                            Improvement.ImprovementType.BiowareTotalEssMultiplierNonRetroactive) != 0)
                    {
                        foreach (Improvement objImprovement in _objCharacter.Improvements.Where(x =>
                            x.Enabled && x.ImproveType ==
                            Improvement.ImprovementType.BiowareTotalEssMultiplierNonRetroactive))
                        {
                            _decExtraESSMultiplicativeMultiplier *=
<<<<<<< HEAD
                                (Convert.ToDecimal(objImprovement.Value, GlobalOptions.Instance.InvariantCultureInfo) / 100m);
=======
                                (Convert.ToDecimal(objImprovement.Value, GlobalOptions.InvariantCultureInfo) / 100m);
>>>>>>> ddac5312
                        }
                    }
                }
            }

            if (blnCreateChildren)
                CreateChildren(objXmlCyberware, objGrade, lstWeapons, lstVehicles, blnCreateImprovements);

            if (!string.IsNullOrEmpty(_strPlugsIntoModularMount))
                ChangeModularEquip(false);
        }

        private void CreateChildren(XmlNode objParentNode, Grade objGrade, IList<Weapon> lstWeapons,
            IList<Vehicle> objVehicles, bool blnCreateImprovements = true)
        {
            // If we've just added a new base item, see if there are any subsystems that should automatically be added.
            XmlNode xmlSubsystemsNode = objParentNode["subsystems"];
            if (xmlSubsystemsNode != null)
            {
                // Load Cyberware subsystems first
                using (XmlNodeList objXmlSubSystemNameList = xmlSubsystemsNode.SelectNodes("cyberware"))
                    if (objXmlSubSystemNameList?.Count > 0)
                    {
                        XmlDocument objXmlDocument = XmlManager.Load("cyberware.xml");
                        foreach (XmlNode objXmlSubsystemNode in objXmlSubSystemNameList)
                        {
                            XmlNode objXmlSubsystem = objXmlDocument.SelectSingleNode(
                                "/chummer/cyberwares/cyberware[name = \"" + objXmlSubsystemNode["name"]?.InnerText +
                                "\"]");

                            if (objXmlSubsystem != null)
                            {
                                Cyberware objSubsystem = new Cyberware(_objCharacter);
                                int intSubSystemRating = Convert.ToInt32(objXmlSubsystemNode["rating"]?.InnerText);
                                objSubsystem.Create(objXmlSubsystem, objGrade, Improvement.ImprovementSource.Cyberware,
                                    intSubSystemRating, lstWeapons, objVehicles, blnCreateImprovements, true,
                                    objXmlSubsystemNode["forced"]?.InnerText ?? string.Empty, this);
                                objSubsystem.ParentID = InternalId;
                                objSubsystem.Cost = "0";
                                // If the <subsystem> tag itself contains extra children, add those, too
                                objSubsystem.CreateChildren(objXmlSubsystemNode, objGrade, lstWeapons, objVehicles,
                                    blnCreateImprovements);

                                _lstChildren.Add(objSubsystem);
                            }
                        }
                    }

                // Load bioware subsystems next
                using (XmlNodeList objXmlSubSystemNameList = xmlSubsystemsNode.SelectNodes("bioware"))
                    if (objXmlSubSystemNameList?.Count > 0)
                    {
                        XmlDocument objXmlDocument = XmlManager.Load("bioware.xml");
                        foreach (XmlNode objXmlSubsystemNode in objXmlSubSystemNameList)
                        {
                            XmlNode objXmlSubsystem = objXmlDocument.SelectSingleNode(
                                "/chummer/biowares/bioware[name = \"" + objXmlSubsystemNode["name"]?.InnerText + "\"]");

                            if (objXmlSubsystem != null)
                            {
                                Cyberware objSubsystem = new Cyberware(_objCharacter);
                                int intSubSystemRating = Convert.ToInt32(objXmlSubsystemNode["rating"]?.InnerText);
                                objSubsystem.Create(objXmlSubsystem, objGrade, Improvement.ImprovementSource.Bioware,
                                    intSubSystemRating, lstWeapons, objVehicles, blnCreateImprovements, true,
                                    objXmlSubsystemNode["forced"]?.InnerText ?? string.Empty, this);
                                objSubsystem.ParentID = InternalId;
                                objSubsystem.Cost = "0";
                                // If the <subsystem> tag itself contains extra children, add those, too
                                objSubsystem.CreateChildren(objXmlSubsystemNode, objGrade, lstWeapons, objVehicles,
                                    blnCreateImprovements);

                                _lstChildren.Add(objSubsystem);
                            }
                        }
                    }
            }

            // Check to see if there are any child elements.
            if (objParentNode["gears"] != null)
            {
                XmlDocument objXmlGearDocument = XmlManager.Load("gear.xml");

                XmlNodeList objXmlGearList = objParentNode["gears"].SelectNodes("usegear");
                if (objXmlGearList?.Count > 0)
                {
                    IList<Weapon> lstChildWeapons = new List<Weapon>();
                    foreach (XmlNode objXmlVehicleGear in objXmlGearList)
                    {
                        Gear objGear = new Gear(_objCharacter);
                        if (!objGear.CreateFromNode(objXmlGearDocument, objXmlVehicleGear, lstChildWeapons,
                            blnCreateImprovements))
                            continue;
                        foreach (Weapon objWeapon in lstChildWeapons)
                        {
                            objWeapon.ParentID = InternalId;
                        }

                        objGear.Parent = this;
                        objGear.ParentID = InternalId;
                        Gear.Add(objGear);
                        lstChildWeapons.AddRange(lstWeapons);
                    }

                    lstWeapons.AddRange(lstChildWeapons);
                }
            }
        }

        /// <summary>
        /// Save the object's XML to the XmlWriter.
        /// </summary>
        /// <param name="objWriter">XmlTextWriter to write with.</param>
        public void Save(XmlTextWriter objWriter)
        {
            objWriter.WriteStartElement("cyberware");
            objWriter.WriteElementString("sourceid", SourceIDString);
            objWriter.WriteElementString("guid", InternalId);
            objWriter.WriteElementString("name", _strName);
            objWriter.WriteElementString("category", _strCategory);
            objWriter.WriteElementString("limbslot", _strLimbSlot);
            objWriter.WriteElementString("limbslotcount", _strLimbSlotCount);
            objWriter.WriteElementString("inheritattributes", _blnInheritAttributes.ToString());
            objWriter.WriteElementString("ess", _strESS);
            objWriter.WriteElementString("capacity", _strCapacity);
            objWriter.WriteElementString("avail", _strAvail);
            objWriter.WriteElementString("cost", _strCost);
            objWriter.WriteElementString("source", _strSource);
            objWriter.WriteElementString("page", _strPage);
            objWriter.WriteElementString("parentid", _strParentID);
            objWriter.WriteElementString("hasmodularmount", _strHasModularMount);
            objWriter.WriteElementString("plugsintomodularmount", _strPlugsIntoModularMount);
            objWriter.WriteElementString("blocksmounts", _strBlocksMounts);
            objWriter.WriteElementString("forced", _strForced);
            objWriter.WriteElementString("rating", _intRating.ToString(GlobalOptions.Instance.InvariantCultureInfo));
            objWriter.WriteElementString("minrating", _strMinRating);
            objWriter.WriteElementString("maxrating", _strMaxRating);
            objWriter.WriteElementString("ratinglabel", _strRatingLabel);
            objWriter.WriteElementString("subsystems", _strAllowSubsystems);
            objWriter.WriteElementString("wirelesson", WirelessOn.ToString());
            objWriter.WriteElementString("grade", _objGrade.Name);
            objWriter.WriteElementString("location", _strLocation);
            objWriter.WriteElementString("extra", _strExtra);
            objWriter.WriteElementString("suite", _blnSuite.ToString());
            objWriter.WriteElementString("stolen", _blnStolen.ToString());
            objWriter.WriteElementString("essdiscount",
<<<<<<< HEAD
                _intEssenceDiscount.ToString(GlobalOptions.Instance.InvariantCultureInfo));
            objWriter.WriteElementString("extraessadditivemultiplier",
                _decExtraESSAdditiveMultiplier.ToString(GlobalOptions.Instance.InvariantCultureInfo));
            objWriter.WriteElementString("extraessmultiplicativemultiplier",
                _decExtraESSMultiplicativeMultiplier.ToString(GlobalOptions.Instance.InvariantCultureInfo));
            objWriter.WriteElementString("forcegrade", _strForceGrade);
            objWriter.WriteElementString("matrixcmfilled",
                _intMatrixCMFilled.ToString(GlobalOptions.Instance.InvariantCultureInfo));
=======
                _intEssenceDiscount.ToString(GlobalOptions.InvariantCultureInfo));
            objWriter.WriteElementString("extraessadditivemultiplier",
                _decExtraESSAdditiveMultiplier.ToString(GlobalOptions.InvariantCultureInfo));
            objWriter.WriteElementString("extraessmultiplicativemultiplier",
                _decExtraESSMultiplicativeMultiplier.ToString(GlobalOptions.InvariantCultureInfo));
            objWriter.WriteElementString("forcegrade", _strForceGrade);
            objWriter.WriteElementString("matrixcmfilled",
                _intMatrixCMFilled.ToString(GlobalOptions.InvariantCultureInfo));
>>>>>>> ddac5312
            objWriter.WriteElementString("prototypetranshuman", _blnPrototypeTranshuman.ToString());
            if (_nodBonus != null)
                objWriter.WriteRaw(_nodBonus.OuterXml);
            else
                objWriter.WriteElementString("bonus", string.Empty);
            if (_nodPairBonus != null)
                objWriter.WriteRaw(_nodPairBonus.OuterXml);
            else
                objWriter.WriteElementString("pairbonus", string.Empty);
            if (_nodWirelessBonus != null)
                objWriter.WriteRaw(_nodWirelessBonus.OuterXml);
            else
                objWriter.WriteElementString("wirelessbonus", string.Empty);
            if (_nodWirelessPairBonus != null)
                objWriter.WriteRaw(_nodWirelessPairBonus.OuterXml);
            else
                objWriter.WriteElementString("wirelesspairbonus", string.Empty);
            if (_nodAllowGear != null)
                objWriter.WriteRaw(_nodAllowGear.OuterXml);
            objWriter.WriteElementString("improvementsource", _objImprovementSource.ToString());
            if (_guiWeaponID != Guid.Empty)
                objWriter.WriteElementString("weaponguid", _guiWeaponID.ToString("D"));
            if (_guiVehicleID != Guid.Empty)
                objWriter.WriteElementString("vehicleguid", _guiVehicleID.ToString("D"));

            #region PairInclude

            objWriter.WriteStartElement("pairinclude");
            foreach (string strName in _lstIncludeInPairBonus)
                objWriter.WriteElementString("name", strName);
            objWriter.WriteEndElement();

            #endregion

            #region WirelessPairInclude

            objWriter.WriteStartElement("wirelesspairinclude");
            foreach (string strName in _lstIncludeInWirelessPairBonus)
                objWriter.WriteElementString("name", strName);
            objWriter.WriteEndElement();

            #endregion

            #region Children

            objWriter.WriteStartElement("children");
            foreach (Cyberware objChild in _lstChildren)
            {
                objChild.Save(objWriter);
            }

            objWriter.WriteEndElement();

            #endregion

            #region Gear

            if (_lstGear.Count > 0)
            {
                objWriter.WriteStartElement("gears");
                foreach (Gear objGear in _lstGear)
                {
                    objGear.Save(objWriter);
                }

                objWriter.WriteEndElement();
            }

            #endregion

            objWriter.WriteElementString("notes", _strNotes);
            objWriter.WriteElementString("discountedcost", _blnDiscountCost.ToString());
            objWriter.WriteElementString("addtoparentess", _blnAddToParentESS.ToString());
            objWriter.WriteElementString("addtoparentcapacity", _blnAddToParentCapacity.ToString());

            objWriter.WriteElementString("active", this.IsActiveCommlink(_objCharacter).ToString());
            objWriter.WriteElementString("homenode", this.IsHomeNode(_objCharacter).ToString());
            objWriter.WriteElementString("devicerating", _strDeviceRating);
            objWriter.WriteElementString("programlimit", _strProgramLimit);
            objWriter.WriteElementString("overclocked", _strOverclocked);
            objWriter.WriteElementString("attack", _strAttack);
            objWriter.WriteElementString("sleaze", _strSleaze);
            objWriter.WriteElementString("dataprocessing", _strDataProcessing);
            objWriter.WriteElementString("firewall", _strFirewall);
            objWriter.WriteElementString("attributearray", _strAttributeArray);
            objWriter.WriteElementString("modattack", _strModAttack);
            objWriter.WriteElementString("modsleaze", _strModSleaze);
            objWriter.WriteElementString("moddataprocessing", _strModDataProcessing);
            objWriter.WriteElementString("modfirewall", _strModFirewall);
            objWriter.WriteElementString("modattributearray", _strModAttributeArray);
            objWriter.WriteElementString("canswapattributes", _blnCanSwapAttributes.ToString());
            objWriter.WriteElementString("sortorder", _intSortOrder.ToString());
            objWriter.WriteEndElement();

            if (string.IsNullOrEmpty(ParentID))
                _objCharacter.SourceProcess(_strSource);
        }

        /// <summary>
        /// Load the CharacterAttribute from the XmlNode.
        /// </summary>
        /// <param name="objNode">XmlNode to load.</param>
        /// <param name="blnCopy">Whether this is a copy of an existing cyberware being loaded.</param>
        public void Load(XmlNode objNode, bool blnCopy = false)
        {
            objNode.TryGetStringFieldQuickly("name", ref _strName);
            if (!objNode.TryGetGuidFieldQuickly("sourceid", ref _guiSourceID))
            {
                XmlNode node = GetNode(GlobalOptions.Language);
                node?.TryGetGuidFieldQuickly("id", ref _guiSourceID);
            }

            if (blnCopy)
            {
                _guiID = Guid.NewGuid();
            }
            else
                objNode.TryGetField("guid", Guid.TryParse, out _guiID);

            objNode.TryGetStringFieldQuickly("category", ref _strCategory);
            if (objNode["improvementsource"] != null)
            {
                _objImprovementSource = Improvement.ConvertToImprovementSource(objNode["improvementsource"].InnerText);
                _objCachedMyXmlNode = null;
            }

            // Legacy shim for mis-formatted name of Reflex Recorder
            if (_strName == "Reflex Recorder (Skill)" && _objCharacter.LastSavedVersion <= new Version("5.198.31"))
            {
                // This step is needed in case there's a custom data file that has the name "Reflex Recorder (Skill)", in which case we wouldn't want to rename the 'ware
                XmlNode xmlReflexRecorderNode = _objImprovementSource == Improvement.ImprovementSource.Bioware
                    ? XmlManager.Load("bioware.xml")
                        .SelectSingleNode("/chummer/biowares/bioware[name = \"Reflex Recorder (Skill)\"]")
                    : XmlManager.Load("cyberware.xml")
                        .SelectSingleNode("/chummer/cyberwares/cyberware[name = \"Reflex Recorder (Skill)\"]");
                if (xmlReflexRecorderNode == null)
                    _strName = "Reflex Recorder";
            }

            objNode.TryGetInt32FieldQuickly("matrixcmfilled", ref _intMatrixCMFilled);
            objNode.TryGetStringFieldQuickly("limbslot", ref _strLimbSlot);
            objNode.TryGetStringFieldQuickly("limbslotcount", ref _strLimbSlotCount);
            objNode.TryGetBoolFieldQuickly("inheritattributes", ref _blnInheritAttributes);
            objNode.TryGetStringFieldQuickly("ess", ref _strESS);
            objNode.TryGetStringFieldQuickly("capacity", ref _strCapacity);
            objNode.TryGetStringFieldQuickly("avail", ref _strAvail);
            objNode.TryGetStringFieldQuickly("cost", ref _strCost);
            objNode.TryGetStringFieldQuickly("source", ref _strSource);
            objNode.TryGetStringFieldQuickly("page", ref _strPage);
            objNode.TryGetStringFieldQuickly("parentid", ref _strParentID);
            if (!objNode.TryGetStringFieldQuickly("hasmodularmount", ref _strHasModularMount))
                _strHasModularMount = GetNode()?["hasmodularmount"]?.InnerText ?? string.Empty;
            if (!objNode.TryGetStringFieldQuickly("plugsintomodularmount", ref _strPlugsIntoModularMount))
                _strPlugsIntoModularMount = GetNode()?["plugsintomodularmount"]?.InnerText ?? string.Empty;
            if (!objNode.TryGetStringFieldQuickly("blocksmounts", ref _strBlocksMounts))
                _strBlocksMounts = GetNode()?["blocksmounts"]?.InnerText ?? string.Empty;
            objNode.TryGetStringFieldQuickly("forced", ref _strForced);
            objNode.TryGetInt32FieldQuickly("rating", ref _intRating);
            objNode.TryGetStringFieldQuickly("minrating", ref _strMinRating);
            objNode.TryGetStringFieldQuickly("maxrating", ref _strMaxRating);
            objNode.TryGetStringFieldQuickly("ratinglabel", ref _strRatingLabel);
            objNode.TryGetInt32FieldQuickly("sortorder", ref _intSortOrder);
            // Legacy shim for old-form customized attribute
            if ((s_StrengthCombinedStrings.Contains(Name) || s_AgilityCombinedStrings.Contains(Name)) &&
                int.TryParse(MaxRatingString, out int _))
            {
                XmlNode objMyXmlNode = GetNode();
                if (objMyXmlNode != null)
                {
                    objMyXmlNode.TryGetStringFieldQuickly("minrating", ref _strMinRating);
                    objMyXmlNode.TryGetStringFieldQuickly("rating", ref _strMaxRating);
                    objMyXmlNode.TryGetStringFieldQuickly("avail", ref _strAvail);
                    objMyXmlNode.TryGetStringFieldQuickly("cost", ref _strCost);
                }
            }

            objNode.TryGetStringFieldQuickly("subsystems", ref _strAllowSubsystems);
            if (objNode["grade"] != null)
                _objGrade = Grade.ConvertToCyberwareGrade(objNode["grade"].InnerText, _objImprovementSource, _objCharacter);
            objNode.TryGetStringFieldQuickly("location", ref _strLocation);
            if (!objNode.TryGetStringFieldQuickly("extra", ref _strExtra) && _strLocation != "Left" &&
                _strLocation != "Right")
            {
                _strExtra = _strLocation;
                _strLocation = string.Empty;
            }

            objNode.TryGetBoolFieldQuickly("suite", ref _blnSuite);
            objNode.TryGetBoolFieldQuickly("stolen", ref _blnStolen);
            objNode.TryGetInt32FieldQuickly("essdiscount", ref _intEssenceDiscount);
            objNode.TryGetDecFieldQuickly("extraessadditivemultiplier", ref _decExtraESSAdditiveMultiplier);
            objNode.TryGetDecFieldQuickly("extraessmultiplicativemultiplier", ref _decExtraESSMultiplicativeMultiplier);
            objNode.TryGetStringFieldQuickly("forcegrade", ref _strForceGrade);
            if (_objCharacter.PrototypeTranshuman > 0)
                objNode.TryGetBoolFieldQuickly("prototypetranshuman", ref _blnPrototypeTranshuman);
            _nodBonus = objNode["bonus"];
            _nodPairBonus = objNode["pairbonus"];
            XmlNode xmlPairIncludeNode = objNode["pairinclude"];
            if (xmlPairIncludeNode == null)
            {
                xmlPairIncludeNode = GetNode()?["pairinclude"];
                _lstIncludeInPairBonus.Add(Name);
            }

            if (xmlPairIncludeNode != null)
            {
                using (XmlNodeList xmlNameList = xmlPairIncludeNode.SelectNodes("name"))
                    if (xmlNameList != null)
                        foreach (XmlNode xmlNameNode in xmlNameList)
                            _lstIncludeInPairBonus.Add(xmlNameNode.InnerText);
            }

            _nodWirelessPairBonus = objNode["wirelesspairbonus"];
            xmlPairIncludeNode = objNode["wirelesspairinclude"];
            if (xmlPairIncludeNode == null)
            {
                xmlPairIncludeNode = GetNode()?["wirelesspairinclude"];
                _lstIncludeInWirelessPairBonus.Add(Name);
            }

            if (xmlPairIncludeNode != null)
            {
                using (XmlNodeList xmlNameList = xmlPairIncludeNode.SelectNodes("name"))
                    if (xmlNameList != null)
                        foreach (XmlNode xmlNameNode in xmlNameList)
                            _lstIncludeInWirelessPairBonus.Add(xmlNameNode.InnerText);
            }

            _nodWirelessBonus = objNode["wirelessbonus"];
            if (!objNode.TryGetBoolFieldQuickly("wirelesson", ref _blnWirelessOn))
            {
                _blnWirelessOn = false;
            }

            _nodAllowGear = objNode["allowgear"];
            // Legacy Sweep
            if (_strForceGrade != "None" && IsGeneware)
            {
                _strForceGrade = GetNode()?["forcegrade"]?.InnerText;
                if (!string.IsNullOrEmpty(_strForceGrade))
                    _objGrade = Grade.ConvertToCyberwareGrade(_strForceGrade, _objImprovementSource, _objCharacter);
            }

            if (objNode["weaponguid"] != null)
            {
                Guid.TryParse(objNode["weaponguid"].InnerText, out _guiWeaponID);
            }

            if (objNode["vehicleguid"] != null)
            {
                Guid.TryParse(objNode["vehicleguid"].InnerText, out _guiVehicleID);
            }

            if (objNode.InnerXml.Contains("<cyberware>"))
            {
                XmlNodeList nodChildren = objNode.SelectNodes("children/cyberware");
                foreach (XmlNode nodChild in nodChildren)
                {
                    Cyberware objChild = new Cyberware(_objCharacter);
                    objChild.Load(nodChild, blnCopy);
                    _lstChildren.Add(objChild);
                }
            }

            if (objNode.InnerXml.Contains("<gears>"))
            {
                XmlNodeList nodChildren = objNode.SelectNodes("gears/gear");
                foreach (XmlNode nodChild in nodChildren)
                {
                    Gear objGear = new Gear(_objCharacter);
                    objGear.Load(nodChild, blnCopy);
                    _lstGear.Add(objGear);
                }
            }

            objNode.TryGetStringFieldQuickly("notes", ref _strNotes);
            objNode.TryGetBoolFieldQuickly("discountedcost", ref _blnDiscountCost);
            if (objNode["addtoparentess"] != null)
            {
                if (bool.TryParse(objNode["addtoparentess"].InnerText, out bool blnTmp))
                {
                    _blnAddToParentESS = blnTmp;
                }
            }
            else
                _blnAddToParentESS = GetNode()?["addtoparentess"] != null;

            if (objNode["addtoparentcapacity"] != null)
            {
                if (bool.TryParse(objNode["addtoparentcapacity"].InnerText, out bool blnTmp))
                {
                    _blnAddToParentCapacity = blnTmp;
                }
            }
            else
                _blnAddToParentCapacity = GetNode()?["addtoparentcapacity"] != null;

            bool blnIsActive = false;
            if (objNode.TryGetBoolFieldQuickly("active", ref blnIsActive) && blnIsActive)
                this.SetActiveCommlink(_objCharacter, true);
            if (blnCopy)
            {
                this.SetHomeNode(_objCharacter, false);
            }
            else
            {
                bool blnIsHomeNode = false;
                if (objNode.TryGetBoolFieldQuickly("homenode", ref blnIsHomeNode) && blnIsHomeNode)
                {
                    this.SetHomeNode(_objCharacter, true);
                }
            }

            if (!objNode.TryGetStringFieldQuickly("devicerating", ref _strDeviceRating))
                GetNode()?.TryGetStringFieldQuickly("devicerating", ref _strDeviceRating);
            if (!objNode.TryGetStringFieldQuickly("programlimit", ref _strProgramLimit))
                GetNode()?.TryGetStringFieldQuickly("programs", ref _strProgramLimit);
            objNode.TryGetStringFieldQuickly("overclocked", ref _strOverclocked);
            if (!objNode.TryGetStringFieldQuickly("attack", ref _strAttack))
                GetNode()?.TryGetStringFieldQuickly("attack", ref _strAttack);
            if (!objNode.TryGetStringFieldQuickly("sleaze", ref _strSleaze))
                GetNode()?.TryGetStringFieldQuickly("sleaze", ref _strSleaze);
            if (!objNode.TryGetStringFieldQuickly("dataprocessing", ref _strDataProcessing))
                GetNode()?.TryGetStringFieldQuickly("dataprocessing", ref _strDataProcessing);
            if (!objNode.TryGetStringFieldQuickly("firewall", ref _strFirewall))
                GetNode()?.TryGetStringFieldQuickly("firewall", ref _strFirewall);
            if (!objNode.TryGetStringFieldQuickly("attributearray", ref _strAttributeArray))
                GetNode()?.TryGetStringFieldQuickly("attributearray", ref _strAttributeArray);
            if (!objNode.TryGetStringFieldQuickly("modattack", ref _strModAttack))
                GetNode()?.TryGetStringFieldQuickly("modattack", ref _strModAttack);
            if (!objNode.TryGetStringFieldQuickly("modsleaze", ref _strModSleaze))
                GetNode()?.TryGetStringFieldQuickly("modsleaze", ref _strModSleaze);
            if (!objNode.TryGetStringFieldQuickly("moddataprocessing", ref _strModDataProcessing))
                GetNode()?.TryGetStringFieldQuickly("moddataprocessing", ref _strModDataProcessing);
            if (!objNode.TryGetStringFieldQuickly("modfirewall", ref _strModFirewall))
                GetNode()?.TryGetStringFieldQuickly("modfirewall", ref _strModFirewall);
            if (!objNode.TryGetStringFieldQuickly("modattributearray", ref _strModAttributeArray))
                GetNode()?.TryGetStringFieldQuickly("modattributearray", ref _strModAttributeArray);

            if (blnCopy)
            {
                if (Bonus != null || WirelessBonus != null || PairBonus != null || WirelessPairBonus != null)
                {
                    if (!string.IsNullOrEmpty(_strForced) && _strForced != "Left" && _strForced != "Right")
                        ImprovementManager.ForcedValue = _strForced;

                    if (Bonus != null)
                    {
                        ImprovementManager.CreateImprovements(_objCharacter, _objImprovementSource,
                            _guiID.ToString("D"), Bonus, false, Rating, DisplayNameShort(GlobalOptions.Language));
                    }

                    if (!string.IsNullOrEmpty(ImprovementManager.SelectedValue) && string.IsNullOrEmpty(_strExtra))
                        _strExtra = ImprovementManager.SelectedValue;

                    if (WirelessBonus != null)
                    {
                        ImprovementManager.CreateImprovements(_objCharacter, _objImprovementSource,
                            _guiID.ToString("D"), WirelessBonus, false, Rating,
                            DisplayNameShort(GlobalOptions.Language));
                    }

                    if (!string.IsNullOrEmpty(ImprovementManager.SelectedValue) && string.IsNullOrEmpty(_strExtra))
                        _strExtra = ImprovementManager.SelectedValue;

                    if (WirelessPairBonus != null && WirelessOn)
                    {
                        // This cyberware should not be included in the count to make things easier.
                        List<Cyberware> lstPairableCyberwares = _objCharacter.Cyberware.DeepWhere(x => x.Children,
                            x => x != this && IncludeWirelessPair.Contains(x.Name) && x.Extra == Extra &&
                                 x.IsModularCurrentlyEquipped).ToList();
                        int intCount = lstPairableCyberwares.Count;
                        // Need to use slightly different logic if this cyberware has a location (Left or Right) and only pairs with itself because Lefts can only be paired with Rights and Rights only with Lefts
                        if (!string.IsNullOrEmpty(Location) && IncludeWirelessPair.All(x => x == Name))
                        {
                            intCount = 0;
                            foreach (Cyberware objPairableCyberware in lstPairableCyberwares)
                            {
                                if (objPairableCyberware.Location != Location)
                                    // We have found a cyberware with which this one could be paired, so increase count by 1
                                    intCount += 1;
                                else
                                    // We have found a cyberware that would serve as a pair to another cyberware instead of this one, so decrease count by 1
                                    intCount -= 1;
                            }

                            // If we have at least one cyberware with which we could pair, set count to 1 so that it passes the modulus to add the PairBonus. Otherwise, set to 0 so it doesn't pass.
                            intCount = intCount > 0 ? 1 : 0;
                        }

                        if (intCount % 2 == 1)
                        {
                            ImprovementManager.CreateImprovements(_objCharacter, SourceType,
                                InternalId + "WirelessPair", WirelessPairBonus, false, Rating,
                                DisplayNameShort(GlobalOptions.Language));
                        }
                    }
                    else if (PairBonus != null)
                    {
                        // This cyberware should not be included in the count to make things easier.
                        List<Cyberware> lstPairableCyberwares = _objCharacter.Cyberware.DeepWhere(x => x.Children,
                            x => x != this && IncludePair.Contains(x.Name) && x.Extra == Extra &&
                                 x.IsModularCurrentlyEquipped).ToList();
                        int intCount = lstPairableCyberwares.Count;
                        // Need to use slightly different logic if this cyberware has a location (Left or Right) and only pairs with itself because Lefts can only be paired with Rights and Rights only with Lefts
                        if (!string.IsNullOrEmpty(Location) && IncludePair.All(x => x == Name))
                        {
                            intCount = 0;
                            foreach (Cyberware objPairableCyberware in lstPairableCyberwares)
                            {
                                if (objPairableCyberware.Location != Location)
                                    // We have found a cyberware with which this one could be paired, so increase count by 1
                                    intCount += 1;
                                else
                                    // We have found a cyberware that would serve as a pair to another cyberware instead of this one, so decrease count by 1
                                    intCount -= 1;
                            }

                            // If we have at least one cyberware with which we could pair, set count to 1 so that it passes the modulus to add the PairBonus. Otherwise, set to 0 so it doesn't pass.
                            intCount = intCount > 0 ? 1 : 0;
                        }

                        if ((intCount & 1) == 1)
                        {
                            ImprovementManager.CreateImprovements(_objCharacter, SourceType, InternalId + "Pair",
                                PairBonus, false, Rating, DisplayNameShort(GlobalOptions.Language));
                        }
                    }
                }

                if (!IsModularCurrentlyEquipped)
                {
                    ChangeModularEquip(false);
                }
            }
        }

        /// <summary>
        /// Print the object's XML to the XmlWriter.
        /// </summary>obv
        /// <param name="objWriter">XmlTextWriter to write with.</param>
        /// <param name="objCulture">Culture in which to print.</param>
        /// <param name="strLanguageToPrint">Language in which to print</param>
        public void Print(XmlTextWriter objWriter, CultureInfo objCulture, string strLanguageToPrint)
        {
            objWriter.WriteStartElement("cyberware");
            if (string.IsNullOrWhiteSpace(LimbSlot) && _strCategory != "Cyberlimb")
                objWriter.WriteElementString("name", DisplayNameShort(strLanguageToPrint));
            else
            {
                string strSpaceCharacter = LanguageManager.GetString("String_Space", strLanguageToPrint);
                int intLimit = (TotalStrength * 2 + _objCharacter.BOD.TotalValue + _objCharacter.REA.TotalValue + 2) /
                               3;
                objWriter.WriteElementString("name",
                    DisplayNameShort(strLanguageToPrint) + strSpaceCharacter + '(' +
                    _objCharacter.AGI.GetDisplayAbbrev(strLanguageToPrint) + strSpaceCharacter +
                    TotalAgility.ToString(objCulture) + ',' + strSpaceCharacter +
                    _objCharacter.STR.GetDisplayAbbrev(strLanguageToPrint) + strSpaceCharacter +
                    TotalStrength.ToString(objCulture) + ',' + strSpaceCharacter +
                    LanguageManager.GetString("String_LimitPhysicalShort", strLanguageToPrint) + strSpaceCharacter +
                    intLimit.ToString(objCulture) + ')');
            }

            objWriter.WriteElementString("category", DisplayCategory(strLanguageToPrint));

            objWriter.WriteElementString("ess",
                CalculatedESS().ToString(_objCharacter.Options.EssenceFormat, objCulture));
            objWriter.WriteElementString("capacity", Capacity);
            objWriter.WriteElementString("avail", TotalAvail(objCulture, strLanguageToPrint));
            objWriter.WriteElementString("cost", TotalCost.ToString(_objCharacter.Options.NuyenFormat, objCulture));
            objWriter.WriteElementString("owncost", OwnCost.ToString(_objCharacter.Options.NuyenFormat, objCulture));
            objWriter.WriteElementString("source", CommonFunctions.LanguageBookShort(Source, strLanguageToPrint));
            objWriter.WriteElementString("page", DisplayPage(strLanguageToPrint));
            objWriter.WriteElementString("rating", Rating.ToString(objCulture));
            objWriter.WriteElementString("minrating", MinRating.ToString(objCulture));
            objWriter.WriteElementString("maxrating", MaxRating.ToString(objCulture));
            objWriter.WriteElementString("ratinglabel", RatingLabel);
            objWriter.WriteElementString("allowsubsystems", AllowedSubsystems);
            objWriter.WriteElementString("wirelesson", WirelessOn.ToString());
            objWriter.WriteElementString("grade", Grade.DisplayName(strLanguageToPrint));
            objWriter.WriteElementString("location", Location);
            objWriter.WriteElementString("extra", LanguageManager.TranslateExtra(Extra, strLanguageToPrint));
            objWriter.WriteElementString("improvementsource", SourceType.ToString());
            if (Gear.Count > 0)
            {
                objWriter.WriteStartElement("gears");
                foreach (Gear objGear in Gear)
                {
                    objGear.Print(objWriter, objCulture, strLanguageToPrint);
                }

                objWriter.WriteEndElement();
            }

            objWriter.WriteStartElement("children");
            foreach (Cyberware objChild in Children)
            {
                objChild.Print(objWriter, objCulture, strLanguageToPrint);
            }

            objWriter.WriteEndElement();
            if (_objCharacter.Options.PrintNotes)
                objWriter.WriteElementString("notes", Notes);
            objWriter.WriteElementString("iscommlink", IsCommlink.ToString());
            objWriter.WriteElementString("active", this.IsActiveCommlink(_objCharacter).ToString());
            objWriter.WriteElementString("homenode", this.IsHomeNode(_objCharacter).ToString());
            objWriter.WriteElementString("attack", this.GetTotalMatrixAttribute("Attack").ToString(objCulture));
            objWriter.WriteElementString("sleaze", this.GetTotalMatrixAttribute("Sleaze").ToString(objCulture));
            objWriter.WriteElementString("dataprocessing",
                this.GetTotalMatrixAttribute("Data Processing").ToString(objCulture));
            objWriter.WriteElementString("firewall", this.GetTotalMatrixAttribute("Firewall").ToString(objCulture));
            objWriter.WriteElementString("devicerating",
                this.GetTotalMatrixAttribute("Device Rating").ToString(objCulture));
            objWriter.WriteElementString("programlimit",
                this.GetTotalMatrixAttribute("Program Limit").ToString(objCulture));
            objWriter.WriteEndElement();
        }

        #endregion

        #region Properties

        /// <summary>
        /// Internal identifier which will be used to identify this piece of Cyberware in the Improvement system.
        /// </summary>
        public string InternalId => _guiID.ToString("D");

        /// <summary>
        /// Guid of a Cyberware Weapon.
        /// </summary>
        public string WeaponID
        {
            get => _guiWeaponID.ToString("D");
            set
            {
                if (Guid.TryParse(value, out Guid guiTemp))
                    _guiWeaponID = guiTemp;
            }
        }

        /// <summary>
        /// Guid of a Cyberware Drone/Vehicle.
        /// </summary>
        public string VehicleID
        {
            get => _guiVehicleID.ToString("D");
            set
            {
                if (Guid.TryParse(value, out Guid guiTemp))
                    _guiVehicleID = guiTemp;
            }
        }

        /// <summary>
        /// Bonus node from the XML file.
        /// </summary>
        public XmlNode Bonus
        {
            get => _nodBonus;
            set => _nodBonus = value;
        }

        /// <summary>
        /// Bonus node from the XML file that only activates for each pair of 'ware.
        /// </summary>
        public XmlNode PairBonus
        {
            get => _nodPairBonus;
            set => _nodPairBonus = value;
        }

        /// <summary>
        /// Bonus node from the XML file that only activates for each pair of 'ware.
        /// </summary>
        public XmlNode WirelessPairBonus
        {
            get => _nodWirelessPairBonus;
            set => _nodWirelessPairBonus = value;
        }

        /// <summary>
        /// Wireless bonus node from the XML file.
        /// </summary>
        public XmlNode WirelessBonus
        {
            get => _nodWirelessBonus;
            set => _nodWirelessBonus = value;
        }

        /// <summary>
        /// Whether the Cyberware's Wireless is enabled
        /// </summary>
        public bool WirelessOn
        {
            get => _blnWirelessOn;
            set
            {
                if (_blnWirelessOn == value) return;
                _blnWirelessOn = value;
                ToggleWirelessBonuses(value);
            }
        }

        /// <summary>
        /// AllowGear node from the XML file.
        /// </summary>
        public XmlNode AllowGear
        {
            get => _nodAllowGear;
            set => _nodAllowGear = value;
        }

        /// <summary>
        /// ImprovementSource Type.
        /// </summary>
        public Improvement.ImprovementSource SourceType
        {
            get => _objImprovementSource;
            set
            {
                if (_objImprovementSource != value)
                    _objCachedMyXmlNode = null;
                _objImprovementSource = value;
            }
        }

        /// <summary>
        /// Cyberware name.
        /// </summary>
        public string Name
        {
            get => _strName;
            set
            {
                if (_strName == value) return;
                string strOldValue = _strName;
                _lstIncludeInPairBonus.Remove(_strName);
                _lstIncludeInPairBonus.Add(value);
                _lstIncludeInWirelessPairBonus.Remove(_strName);
                _lstIncludeInWirelessPairBonus.Add(value);
                _strName = value;
                if (_objParent?.Category != "Cyberlimb" || _objParent.Parent?.InheritAttributes == false ||
                    _objParent.ParentVehicle != null || _objCharacter.Options.DontUseCyberlimbCalculation ||
                    string.IsNullOrWhiteSpace(_objParent.LimbSlot) ||
                    _objCharacter.Options.ExcludeLimbSlot.Contains(_objParent.LimbSlot)) return;
                bool blnDoMovementUpdate = false;
                if (s_AgilityCombinedStrings.Contains(value) || s_AgilityCombinedStrings.Contains(strOldValue))
                {
                    blnDoMovementUpdate = true;
                    foreach (CharacterAttrib objCharacterAttrib in _objCharacter.AttributeSection.AttributeList
                        .Concat(_objCharacter.AttributeSection.SpecialAttributeList)
                        .Where(abbrev => abbrev.Abbrev == "AGI"))
                    {
                        objCharacterAttrib.OnPropertyChanged(nameof(CharacterAttrib.TotalValue));
                    }
                }

                if (s_StrengthCombinedStrings.Contains(value) || s_StrengthCombinedStrings.Contains(strOldValue))
                {
                    blnDoMovementUpdate = true;
                    foreach (CharacterAttrib objCharacterAttrib in _objCharacter.AttributeSection.AttributeList
                        .Concat(_objCharacter.AttributeSection.SpecialAttributeList)
                        .Where(abbrev => abbrev.Abbrev == "STR"))
                    {
                        objCharacterAttrib.OnPropertyChanged(nameof(CharacterAttrib.TotalValue));
                    }
                }

                if (blnDoMovementUpdate && _objCharacter.Options.CyberlegMovement && LimbSlot == "leg")
                    _objCharacter.OnPropertyChanged(nameof(Character.GetMovement));
            }
        }

        public bool InheritAttributes => _blnInheritAttributes;


        /// <summary>
        /// Identifier of the object within data files.
        /// </summary>
        public Guid SourceID => _guiSourceID;

        /// <summary>
        /// String-formatted identifier of the <inheritdoc cref="SourceID"/> from the data files.
        /// </summary>
        public string SourceIDString => _guiSourceID.ToString("D");

        /// <summary>
        /// The name of the object as it should be displayed on printouts (translated name only).
        /// </summary>
        public string DisplayNameShort(string strLanguage)
        {
            if (strLanguage == GlobalOptions.DefaultLanguage)
                return Name;

            return GetNode(strLanguage)?["translate"]?.InnerText ?? Name;
        }

        public static Guid EssenceHoleGUID { get; } = new Guid("b57eadaa-7c3b-4b80-8d79-cbbd922c1196");
        public static Guid EssenceAntiHoleGUID { get; } = new Guid("961eac53-0c43-4b19-8741-2872177a3a4c");

        /// <summary>
        /// The name of the object as it should be displayed in lists. Qty Name (Rating) (Extra).
        /// </summary>
        public string DisplayName(string strLanguage)
        {
            string strReturn = DisplayNameShort(strLanguage);
            string strSpaceCharacter = LanguageManager.GetString("String_Space", strLanguage);
            if (Rating > 0 && SourceID != EssenceHoleGUID && SourceID != EssenceAntiHoleGUID)
            {
                strReturn += strSpaceCharacter + '(' + LanguageManager.GetString(RatingLabel, strLanguage) +
<<<<<<< HEAD
                             strSpaceCharacter + Rating.ToString(GlobalOptions.Instance.CultureInfo) + ')';
=======
                             strSpaceCharacter + Rating.ToString(GlobalOptions.CultureInfo) + ')';
>>>>>>> ddac5312
            }

            if (!string.IsNullOrEmpty(Extra))
            {
                // Attempt to retrieve the CharacterAttribute name.
                strReturn += strSpaceCharacter + '(' + LanguageManager.TranslateExtra(Extra, strLanguage) + ')';
            }

            if (!string.IsNullOrEmpty(Location))
            {
                string strSide = string.Empty;
                if (Location == "Left")
                    strSide = LanguageManager.GetString("String_Improvement_SideLeft", strLanguage);
                else if (Location == "Right")
                    strSide = LanguageManager.GetString("String_Improvement_SideRight", strLanguage);
                if (!string.IsNullOrEmpty(strSide))
                    strReturn += strSpaceCharacter + '(' + strSide + ')';
            }

            return strReturn;
        }

        /// <summary>
        /// Translated Category.
        /// </summary>
        public string DisplayCategory(string strLanguage)
        {
            if (strLanguage == GlobalOptions.DefaultLanguage)
                return Category;

            return XmlManager
                       .Load(SourceType == Improvement.ImprovementSource.Cyberware ? "cyberware.xml" : "bioware.xml",
                           strLanguage)
                       .SelectSingleNode("/chummer/categories/category[. = \"" + Category + "\"]/@translate")
                       ?.InnerText ?? Category;
        }

        /// <summary>
        /// Cyberware category.
        /// </summary>
        public string Category
        {
            get => _strCategory;
            set
            {
                if (_strCategory != value)
                {
                    string strOldValue = _strCategory;
                    _strCategory = value;
                    if ((value == "Cyberlimb" || strOldValue == "Cyberlimb") && Parent?.InheritAttributes != false &&
                        ParentVehicle == null && !_objCharacter.Options.DontUseCyberlimbCalculation &&
                        !string.IsNullOrWhiteSpace(LimbSlot) &&
                        !_objCharacter.Options.ExcludeLimbSlot.Contains(LimbSlot))
                    {
                        foreach (CharacterAttrib objCharacterAttrib in _objCharacter.AttributeSection.AttributeList
                            .Concat(_objCharacter.AttributeSection.SpecialAttributeList))
                        {
                            if (objCharacterAttrib.Abbrev == "AGI" || objCharacterAttrib.Abbrev == "STR")
                            {
                                objCharacterAttrib.OnPropertyChanged(nameof(CharacterAttrib.TotalValue));
                            }
                        }

                        if (_objCharacter.Options.CyberlegMovement && LimbSlot == "leg")
                            _objCharacter.OnPropertyChanged(nameof(Character.GetMovement));
                    }
                }
            }
        }

        /// <summary>
        /// The type of body "slot" a Cyberlimb occupies.
        /// </summary>
        public string LimbSlot
        {
            get => _strLimbSlot;
            set
            {
                if (_strLimbSlot != value)
                {
                    string strOldValue = _strLimbSlot;
                    _strLimbSlot = value;
                    if (Category == "Cyberlimb" && Parent?.InheritAttributes != false && ParentVehicle == null &&
                        !_objCharacter.Options.DontUseCyberlimbCalculation &&
                        (!string.IsNullOrWhiteSpace(value) && !_objCharacter.Options.ExcludeLimbSlot.Contains(value)) ||
                        (!string.IsNullOrWhiteSpace(strOldValue) &&
                         !_objCharacter.Options.ExcludeLimbSlot.Contains(strOldValue)))
                    {
                        foreach (CharacterAttrib objCharacterAttrib in _objCharacter.AttributeSection.AttributeList
                            .Concat(_objCharacter.AttributeSection.SpecialAttributeList))
                        {
                            if (objCharacterAttrib.Abbrev == "AGI" || objCharacterAttrib.Abbrev == "STR")
                            {
                                objCharacterAttrib.OnPropertyChanged(nameof(CharacterAttrib.TotalValue));
                            }
                        }

                        if (_objCharacter.Options.CyberlegMovement && (value == "leg" || strOldValue == "leg"))
                            _objCharacter.OnPropertyChanged(nameof(Character.GetMovement));
                    }
                }
            }
        }

        /// <summary>
        /// The amount of body "slots" a Cyberlimb occupies.
        /// </summary>
        public int LimbSlotCount
        {
            get
            {
                if (_strLimbSlotCount == "all")
                {
                    return _objCharacter.LimbCount(LimbSlot);
                }

                int.TryParse(_strLimbSlotCount, out int intReturn);
                return intReturn;
            }
            set
            {
                string strNewValue = value.ToString(GlobalOptions.Instance.InvariantCultureInfo);
                if (_strLimbSlotCount != strNewValue)
                {
                    _strLimbSlotCount = strNewValue;
                    if (Category == "Cyberlimb" && Parent?.InheritAttributes != false && ParentVehicle == null &&
                        !_objCharacter.Options.DontUseCyberlimbCalculation &&
                        !string.IsNullOrWhiteSpace(LimbSlot) &&
                        !_objCharacter.Options.ExcludeLimbSlot.Contains(LimbSlot))
                    {
                        foreach (CharacterAttrib objCharacterAttrib in _objCharacter.AttributeSection.AttributeList
                            .Concat(_objCharacter.AttributeSection.SpecialAttributeList))
                        {
                            if (objCharacterAttrib.Abbrev == "AGI" || objCharacterAttrib.Abbrev == "STR")
                            {
                                objCharacterAttrib.OnPropertyChanged(nameof(CharacterAttrib.TotalValue));
                            }
                        }

                        if (_objCharacter.Options.CyberlegMovement && LimbSlot == "leg")
                            _objCharacter.OnPropertyChanged(nameof(Character.GetMovement));
                    }
                }
            }
        }

        /// <summary>
        /// How many limbs does this cyberware have?
        /// </summary>
        public int GetCyberlimbCount(List<string> lstExcludeLimbs)
        {
            int intCount = 0;
            if (!string.IsNullOrEmpty(LimbSlot) && lstExcludeLimbs.All(l => l != LimbSlot))
            {
                intCount += LimbSlotCount;
            }
            else
            {
                foreach (Cyberware objCyberwareChild in Children)
                {
                    intCount += objCyberwareChild.GetCyberlimbCount(lstExcludeLimbs);
                }
            }

            return intCount;
        }

        /// <summary>
        /// The location of a Cyberlimb (Left or Right).
        /// </summary>
        public string Location
        {
            get => _strLocation;
            set => _strLocation = value;
        }

        /// <summary>
        /// Original Forced Extra string associated with the 'ware.
        /// </summary>
        public string Forced
        {
            get => _strForced;
            set => _strForced = value;
        }

        /// <summary>
        /// Extra string associated with the 'ware.
        /// </summary>
        public string Extra
        {
            get => _strExtra;
            set => _strExtra = value;
        }

        /// <summary>
        /// Essence cost of the Cyberware.
        /// </summary>
        public string ESS
        {
            get => _strESS;
            set => _strESS = value;
        }

        /// <summary>
        /// Cyberware capacity.
        /// </summary>
        public string Capacity
        {
            get => _strCapacity;
            set => _strCapacity = value;
        }

        /// <summary>
        /// Availability.
        /// </summary>
        public string Avail
        {
            get => _strAvail;
            set => _strAvail = value;
        }

        /// <summary>
        /// Cost.
        /// </summary>
        public string Cost
        {
            get => _strCost;
            set => _strCost = value;
        }

        /// <summary>
        /// Sourcebook.
        /// </summary>
        public string Source
        {
            get => _strSource;
            set => _strSource = value;
        }


        /// <summary>
        /// Sourcebook Page Number.
        /// </summary>
        public string Page
        {
            get => _strPage;
            set => _strPage = value;
        }

        /// <summary>
        /// Sourcebook Page Number using a given language file.
        /// Returns Page if not found or the string is empty.
        /// </summary>
        /// <param name="strLanguage">Language file keyword to use.</param>
        /// <returns></returns>
        public string DisplayPage(string strLanguage)
        {
            if (strLanguage == GlobalOptions.DefaultLanguage)
                return Page;
            string s = GetNode(strLanguage)?["altpage"]?.InnerText ?? Page;
            return !string.IsNullOrWhiteSpace(s) ? s : Page;
        }

        private SourceString _objCachedSourceDetail;

        public SourceString SourceDetail => _objCachedSourceDetail ?? (_objCachedSourceDetail =
                                                new SourceString(Source, DisplayPage(GlobalOptions.Language),
                                                    GlobalOptions.Language));

        /// <summary>
        /// ID of the object that added this cyberware (if any).
        /// </summary>
        public string ParentID
        {
            get => _strParentID;
            set => _strParentID = value;
        }

        /// <summary>
        /// The modular mount this cyberware contains. Returns string.Empty if it contains no mount.
        /// </summary>
        public string HasModularMount
        {
            get => _strHasModularMount;
            set => _strHasModularMount = value;
        }

        /// <summary>
        /// What modular mount this cyberware plugs into. Returns string.Empty if it doesn't plug into a modular mount.
        /// </summary>
        public string PlugsIntoModularMount
        {
            get => _strPlugsIntoModularMount;
            set => _strPlugsIntoModularMount = value;
        }

        /// <summary>
        /// Returns whether the 'ware is currently equipped (with improvements applied) or not.
        /// </summary>
        public bool IsModularCurrentlyEquipped
        {
            get
            {
                // Cyberware always equipped if it's not a modular one
                bool blnReturn = string.IsNullOrEmpty(PlugsIntoModularMount);
                Cyberware objCurrentParent = Parent;
                // If top-level parent is one that has a modular mount but also does not plug into another modular mount itself, then return true, otherwise return false
                while (objCurrentParent != null)
                {
                    if (!string.IsNullOrEmpty(objCurrentParent.HasModularMount))
                        blnReturn = true;
                    if (!string.IsNullOrEmpty(objCurrentParent.PlugsIntoModularMount))
                        blnReturn = false;
                    objCurrentParent = objCurrentParent.Parent;
                }

                return blnReturn;
            }
        }

        public bool Stolen
        {
            get => _blnStolen;
            set => _blnStolen = value;
        }

        public void ToggleWirelessBonuses(bool enable)
        {
            if (enable)
            {
                if (WirelessBonus?.Attributes?.Count > 0)
                {
                    if (WirelessBonus.Attributes["mode"].InnerText == "replace")
                    {
                        ImprovementManager.DisableImprovements(_objCharacter,
                            _objCharacter.Improvements
                                .Where(x => x.ImproveSource == SourceType && x.SourceName == InternalId).ToList());
                    }
                }

                if (WirelessBonus?.InnerText != null)
                {
                    ImprovementManager.CreateImprovements(_objCharacter, _objImprovementSource,
                        _guiID.ToString("D") + "Wireless", WirelessBonus, false, Rating,
                        DisplayNameShort(GlobalOptions.Language));
                }

                if (!string.IsNullOrEmpty(ImprovementManager.SelectedValue) && string.IsNullOrEmpty(_strExtra))
                    _strExtra = ImprovementManager.SelectedValue;

                if (WirelessPairBonus == null) return;
                // This cyberware should not be included in the count to make things easier.
                List<Cyberware> lstPairableCyberwares = _objCharacter.Cyberware.DeepWhere(x => x.Children,
                    x => x != this && IncludeWirelessPair.Contains(x.Name) && x.Extra == Extra &&
                         x.IsModularCurrentlyEquipped && x.WirelessOn).ToList();
                int intCount = lstPairableCyberwares.Count;
                // Need to use slightly different logic if this cyberware has a location (Left or Right) and only pairs with itself because Lefts can only be paired with Rights and Rights only with Lefts
                if (!string.IsNullOrEmpty(Location) && IncludeWirelessPair.All(x => x == Name))
                {
                    intCount = 0;
                    foreach (Cyberware objPairableCyberware in lstPairableCyberwares)
                    {
                        if (objPairableCyberware.Location != Location)
                            // We have found a cyberware with which this one could be paired, so increase count by 1
                            intCount += 1;
                        else
                            // We have found a cyberware that would serve as a pair to another cyberware instead of this one, so decrease count by 1
                            intCount -= 1;
                    }

                    // If we have at least one cyberware with which we could pair, set count to 1 so that it passes the modulus to add the PairBonus. Otherwise, set to 0 so it doesn't pass.
                    intCount = intCount > 0 ? 1 : 0;
                }

                if (WirelessPairBonus?.Attributes?.Count > 0 && intCount % 2 == 1)
                {
                    if (WirelessPairBonus.Attributes["mode"].InnerText == "replace")
                    {
                        ImprovementManager.RemoveImprovements(_objCharacter,
                            _objCharacter.Improvements
                                .Where(x => x.ImproveSource == SourceType && x.SourceName == InternalId).ToList());
                    }

                    ImprovementManager.CreateImprovements(_objCharacter, SourceType,
                        _guiID.ToString("D") + "WirelessPair", WirelessPairBonus, false, Rating,
                        DisplayNameShort(GlobalOptions.Language));
                }

                foreach (Cyberware objLoopCyberware in lstPairableCyberwares)
                {
                    ImprovementManager.RemoveImprovements(_objCharacter, objLoopCyberware.SourceType,
                        objLoopCyberware.InternalId + "WirelessPair");
                    if (objLoopCyberware.WirelessPairBonus?.Attributes?["mode"]?.InnerText == "replace")
                    {
                        ImprovementManager.RemoveImprovements(_objCharacter, objLoopCyberware.SourceType,
                            objLoopCyberware.InternalId);
                    }
                    // Go down the list and create pair bonuses for every second item
                    if (intCount > 0 && intCount % 2 == 1)
                    {
                        ImprovementManager.CreateImprovements(_objCharacter, objLoopCyberware.SourceType,
                            objLoopCyberware.InternalId + "WirelessPair",
                            objLoopCyberware.WirelessPairBonus, false, objLoopCyberware.Rating,
                            objLoopCyberware.DisplayNameShort(GlobalOptions.Language));
                    }

                    intCount -= 1;
                }
            }
            else
            {
                if (WirelessBonus?.Attributes?.Count > 0)
                {
                    if (WirelessBonus.Attributes?["mode"].InnerText == "replace")
                    {
                        ImprovementManager.EnableImprovements(_objCharacter,
                            _objCharacter.Improvements
                                .Where(x => x.ImproveSource == SourceType && x.SourceName == InternalId).ToList());
                    }
                }

                ImprovementManager.DisableImprovements(_objCharacter,
                    _objCharacter.Improvements
                        .Where(x => x.ImproveSource == SourceType && x.SourceName == InternalId + "Wireless").ToList());

                if (WirelessPairBonus == null) return;

                ImprovementManager.RemoveImprovements(_objCharacter, SourceType, InternalId + "WirelessPair");
                // This cyberware should not be included in the count to make things easier (we want to get the same number regardless of whether we call this before or after the actual equipping).
                List<Cyberware> lstPairableCyberwares = _objCharacter.Cyberware.DeepWhere(x => x.Children,
                    x => x != this && IncludeWirelessPair.Contains(x.Name) && x.Extra == Extra &&
                         x.IsModularCurrentlyEquipped && WirelessOn).ToList();
                int intCount = lstPairableCyberwares.Count;
                // Need to use slightly different logic if this cyberware has a location (Left or Right) and only pairs with itself because Lefts can only be paired with Rights and Rights only with Lefts
                if (!string.IsNullOrEmpty(Location) && IncludeWirelessPair.All(x => x == Name))
                {
                    int intMatchLocationCount = 0;
                    int intNotMatchLocationCount = 0;
                    foreach (Cyberware objPairableCyberware in lstPairableCyberwares)
                    {
                        if (objPairableCyberware.Location != Location)
                            intNotMatchLocationCount += 1;
                        else
                            intMatchLocationCount += 1;
                    }

                    // Set the count to the total number of cyberwares in matching pairs, which would mean 2x the number of whichever location contains the fewest members (since every single one of theirs would have a pair)
                    intCount = Math.Min(intMatchLocationCount, intNotMatchLocationCount) * 2;
                }

                if (WirelessPairBonus?.Attributes?.Count > 0)
                {
                    if (WirelessPairBonus.Attributes["mode"].InnerText == "replace")
                    {
                        ImprovementManager.EnableImprovements(_objCharacter,
                            _objCharacter.Improvements
                                .Where(x => x.ImproveSource == SourceType && x.SourceName == InternalId).ToList());
                    }
                }

                foreach (Cyberware objLoopCyberware in lstPairableCyberwares)
                {
                    ImprovementManager.RemoveImprovements(_objCharacter, objLoopCyberware.SourceType,
                        objLoopCyberware.InternalId + "WirelessPair");
                    // Go down the list and create pair bonuses for every second item
                    if (intCount > 0 && intCount % 2 == 0)
                    {
                        ImprovementManager.CreateImprovements(_objCharacter, objLoopCyberware.SourceType,
                            objLoopCyberware.InternalId + "WirelessPair",
                            objLoopCyberware.WirelessPairBonus, false, objLoopCyberware.Rating,
                            objLoopCyberware.DisplayNameShort(GlobalOptions.Language));
                    }

                    intCount -= 1;
                }
            }
        }

        /// <summary>
        /// Used by our sorting algorithm to remember which order the user moves things to
        /// </summary>
        public int SortOrder
        {
            get => _intSortOrder;
            set => _intSortOrder = value;
        }

        /// <summary>
        /// Equips a piece of modular cyberware, activating the improvements of it and its children. Call after attaching onto objCharacter.Cyberware or a parent
        /// </summary>
        public void ChangeModularEquip(bool blnEquip)
        {

            ToggleWirelessBonuses(blnEquip);
            if (blnEquip)
            {
                ImprovementManager.EnableImprovements(_objCharacter,
                    _objCharacter.Improvements.Where(x => x.ImproveSource == SourceType && x.SourceName == InternalId)
                        .ToList());

                /*
                // If the piece grants a bonus, pass the information to the Improvement Manager.
                if (Bonus != null || WirelessBonus != null || PairBonus != null)
                {
                    if (!string.IsNullOrEmpty(_strForced) && _strForced != "Right" && _strForced != "Left")
                        ImprovementManager.ForcedValue = _strForced;

                    if (Bonus != null)
                        ImprovementManager.CreateImprovements(_objCharacter, SourceType, InternalId, Bonus, false, Rating, DisplayNameShort(GlobalOptions.Language));
                    if (!string.IsNullOrEmpty(ImprovementManager.SelectedValue) && string.IsNullOrEmpty(_strExtra))
                        _strExtra = ImprovementManager.SelectedValue;

                    if (WirelessBonus != null && WirelessOn)
                        ImprovementManager.CreateImprovements(_objCharacter, SourceType, InternalId, WirelessBonus, false, Rating, DisplayNameShort(GlobalOptions.Language));
                    if (!string.IsNullOrEmpty(ImprovementManager.SelectedValue) && string.IsNullOrEmpty(_strExtra))
                        _strExtra = ImprovementManager.SelectedValue;
                }
                */

                if (PairBonus != null)
                {
                    // This cyberware should not be included in the count to make things easier.
                    List<Cyberware> lstPairableCyberwares = _objCharacter.Cyberware.DeepWhere(x => x.Children,
                        x => x != this && IncludePair.Contains(x.Name) && x.Extra == Extra &&
                             x.IsModularCurrentlyEquipped).ToList();
                    int intCount = lstPairableCyberwares.Count;
                    // Need to use slightly different logic if this cyberware has a location (Left or Right) and only pairs with itself because Lefts can only be paired with Rights and Rights only with Lefts
                    if (!string.IsNullOrEmpty(Location) && IncludePair.All(x => x == Name))
                    {
                        intCount = 0;
                        foreach (Cyberware objPairableCyberware in lstPairableCyberwares)
                        {
                            if (objPairableCyberware.Location != Location)
                                // We have found a cyberware with which this one could be paired, so increase count by 1
                                intCount += 1;
                            else
                                // We have found a cyberware that would serve as a pair to another cyberware instead of this one, so decrease count by 1
                                intCount -= 1;
                        }

                        // If we have at least one cyberware with which we could pair, set count to 1 so that it passes the modulus to add the PairBonus. Otherwise, set to 0 so it doesn't pass.
                        intCount = intCount > 0 ? 1 : 0;
                    }

                    if ((intCount & 1) == 1)
                    {
                        ImprovementManager.CreateImprovements(_objCharacter, SourceType, InternalId + "Pair", PairBonus,
                            false, Rating, DisplayNameShort(GlobalOptions.Language));
                    }
                }
            }
            else
            {
                ImprovementManager.DisableImprovements(_objCharacter,
                    _objCharacter.Improvements.Where(x => x.ImproveSource == SourceType && x.SourceName == InternalId)
                        .ToList());

                if (PairBonus != null)
                {
                    ImprovementManager.RemoveImprovements(_objCharacter, SourceType, InternalId + "Pair");
                    // This cyberware should not be included in the count to make things easier (we want to get the same number regardless of whether we call this before or after the actual equipping).
                    List<Cyberware> lstPairableCyberwares = _objCharacter.Cyberware.DeepWhere(x => x.Children,
                        x => x != this && IncludePair.Contains(x.Name) && x.Extra == Extra &&
                             x.IsModularCurrentlyEquipped).ToList();
                    int intCount = lstPairableCyberwares.Count;
                    // Need to use slightly different logic if this cyberware has a location (Left or Right) and only pairs with itself because Lefts can only be paired with Rights and Rights only with Lefts
                    if (!string.IsNullOrEmpty(Location) && IncludePair.All(x => x == Name))
                    {
                        int intMatchLocationCount = 0;
                        int intNotMatchLocationCount = 0;
                        foreach (Cyberware objPairableCyberware in lstPairableCyberwares)
                        {
                            if (objPairableCyberware.Location != Location)
                                intNotMatchLocationCount += 1;
                            else
                                intMatchLocationCount += 1;
                        }

                        // Set the count to the total number of cyberwares in matching pairs, which would mean 2x the number of whichever location contains the fewest members (since every single one of theirs would have a pair)
                        intCount = Math.Min(intMatchLocationCount, intNotMatchLocationCount) * 2;
                    }

                    foreach (Cyberware objLoopCyberware in lstPairableCyberwares)
                    {
                        ImprovementManager.RemoveImprovements(_objCharacter, objLoopCyberware.SourceType,
                            objLoopCyberware.InternalId + "Pair");
                        // Go down the list and create pair bonuses for every second item
                        if (intCount > 0 && (intCount & 1) == 0)
                        {
                            ImprovementManager.CreateImprovements(_objCharacter, objLoopCyberware.SourceType,
                                objLoopCyberware.InternalId + "Pair", objLoopCyberware.PairBonus, false,
                                objLoopCyberware.Rating, objLoopCyberware.DisplayNameShort(GlobalOptions.Language));
                        }

                        intCount -= 1;
                    }
                }
            }

            foreach (Gear objChildGear in Gear)
                objChildGear.ChangeEquippedStatus(blnEquip);

            foreach (Cyberware objChild in Children)
                objChild.ChangeModularEquip(blnEquip);
        }

        public bool CanRemoveThroughImprovements
        {
            get
            {
                Cyberware objParent = this;
                bool blnNoParentIsModular = string.IsNullOrEmpty(objParent.PlugsIntoModularMount);
                while (objParent.Parent != null && blnNoParentIsModular)
                {
                    objParent = objParent.Parent;
                    blnNoParentIsModular = string.IsNullOrEmpty(objParent.PlugsIntoModularMount);
                }

                return blnNoParentIsModular;
            }
        }

        /// <summary>
        /// Comma-separated list of mount locations with which this 'ware is mutually exclusive.
        /// </summary>
        public string BlocksMounts
        {
            get => _strBlocksMounts;
            set => _strBlocksMounts = value;
        }

        /// <summary>
        /// Rating.
        /// </summary>
        public int Rating
        {
            get => Math.Max(Math.Min(_intRating, MaxRating), MinRating);
            set
            {
                int intNewValue = Math.Max(Math.Min(value, MaxRating), MinRating);
                if (_intRating == intNewValue) return;
                _intRating = intNewValue;
                bool blnDoMovementUpdate = false;
                if (_objParent?.Category == "Cyberlimb" && _objParent.Parent?.InheritAttributes != false &&
                    _objParent.ParentVehicle == null && !_objCharacter.Options.DontUseCyberlimbCalculation &&
                    !string.IsNullOrWhiteSpace(_objParent.LimbSlot) &&
                    !_objCharacter.Options.ExcludeLimbSlot.Contains(_objParent.LimbSlot))
                {
                    if (s_AgilityCombinedStrings.Contains(Name))
                    {
                        foreach (CharacterAttrib objCharacterAttrib in _objCharacter.AttributeSection.AttributeList
                            .Concat(_objCharacter.AttributeSection.SpecialAttributeList)
                            .Where(abbrev => abbrev.Abbrev == "AGI"))
                        {
                            objCharacterAttrib.OnPropertyChanged(nameof(CharacterAttrib.TotalValue));
                        }

                        blnDoMovementUpdate = true;
                    }
                    else if (s_StrengthCombinedStrings.Contains(Name))
                    {
                        foreach (CharacterAttrib objCharacterAttrib in _objCharacter.AttributeSection.AttributeList
                            .Concat(_objCharacter.AttributeSection.SpecialAttributeList)
                            .Where(abbrev => abbrev.Abbrev == "STR"))
                        {
                            objCharacterAttrib.OnPropertyChanged(nameof(CharacterAttrib.TotalValue));
                        }

                        blnDoMovementUpdate = true;
                    }
                }

                blnDoMovementUpdate =
                    blnDoMovementUpdate && _objCharacter.Options.CyberlegMovement && LimbSlot == "leg";
                bool blnDoEssenceUpdate = ESS.Contains("Rating") && (Parent == null || AddToParentESS) &&
                                          string.IsNullOrEmpty(PlugsIntoModularMount) && ParentVehicle == null;
                if (blnDoMovementUpdate && blnDoEssenceUpdate)
                    _objCharacter.OnMultiplePropertyChanged(nameof(Character.GetMovement), EssencePropertyName);
                else if (blnDoMovementUpdate)
                    _objCharacter.OnPropertyChanged(nameof(Character.GetMovement));
                else if (blnDoEssenceUpdate)
                    _objCharacter.OnPropertyChanged(EssencePropertyName);

                if (Gear.Count > 0)
                {
                    foreach (Gear objChild in Gear.Where(x =>
                        x.MaxRating.Contains("Parent") || x.MinRating.Contains("Parent")))
                    {
                        // This will update a child's rating if it would become out of bounds due to its parent's rating changing
                        objChild.Rating = objChild.Rating;
                    }
                }
            }
        }

        /// <summary>
        /// Total Minimum Rating.
        /// </summary>
        public int MinRating
        {
            get
            {
                int intReturn = 0;
                string strRating = MinRatingString;

                // Not a simple integer, so we need to start mucking around with strings
                if (!string.IsNullOrEmpty(strRating) && !int.TryParse(strRating, out intReturn))
                {
                    strRating = strRating.CheapReplace("MaximumSTR",
                            () => (ParentVehicle != null
                                ? Math.Max(1, ParentVehicle.TotalBody * 2)
                                : _objCharacter.STR.TotalMaximum).ToString())
                        .CheapReplace("MaximumAGI",
                            () => (ParentVehicle != null
                                ? Math.Max(1, ParentVehicle.Pilot * 2)
                                : _objCharacter.AGI.TotalMaximum).ToString())
                        .CheapReplace("MinimumSTR", () => (ParentVehicle?.TotalBody ?? 3).ToString())
                        .CheapReplace("MinimumAGI", () => (ParentVehicle?.Pilot ?? 3).ToString());

                    object objProcess = CommonFunctions.EvaluateInvariantXPath(strRating, out bool blnIsSuccess);
                    if (blnIsSuccess)
                        intReturn = Convert.ToInt32(objProcess);
                }

                return intReturn;
            }
        }

        /// <summary>
        /// String representing minimum rating before it would be computed.
        /// </summary>
        public string MinRatingString
        {
            get => _strMinRating;
            set => _strMinRating = value;
        }

        /// <summary>
        /// Total Maximum Rating.
        /// </summary>
        public int MaxRating
        {
            get
            {
                int intReturn = 0;
                string strRating = MaxRatingString;

                // Not a simple integer, so we need to start mucking around with strings
                if (!string.IsNullOrEmpty(strRating) && !int.TryParse(strRating, out intReturn))
                {
                    strRating = strRating.CheapReplace("MaximumSTR",
                            () => (ParentVehicle != null
                                ? Math.Max(1, ParentVehicle.TotalBody * 2)
                                : _objCharacter.STR.TotalMaximum).ToString())
                        .CheapReplace("MaximumAGI",
                            () => (ParentVehicle != null
                                ? Math.Max(1, ParentVehicle.Pilot * 2)
                                : _objCharacter.AGI.TotalMaximum).ToString())
                        .CheapReplace("MinimumSTR", () => (ParentVehicle?.TotalBody ?? 3).ToString())
                        .CheapReplace("MinimumAGI", () => (ParentVehicle?.Pilot ?? 3).ToString());

                    object objProcess = CommonFunctions.EvaluateInvariantXPath(strRating, out bool blnIsSuccess);
                    if (blnIsSuccess)
                        intReturn = Convert.ToInt32(objProcess);
                }

                return intReturn;
            }
        }

        /// <summary>
        /// String representing maximum rating before it would be computed.
        /// </summary>
        public string MaxRatingString
        {
            get => _strMaxRating;
            set => _strMaxRating = value;
        }

        public string RatingLabel
        {
            get => _strRatingLabel;
            set => _strRatingLabel = value;
        }

        /// <summary>
        /// Grade level of the Cyberware.
        /// </summary>
        public Grade Grade
        {
            get
            {
                if (!string.IsNullOrWhiteSpace(ForceGrade) && ForceGrade != _objGrade.Name)
                {
                    return Grade.ConvertToCyberwareGrade(ForceGrade, SourceType, _objCharacter);
                }

                return _objGrade;
            }
            set
            {
                if (_objGrade != value)
                {
                    bool blnGradeEssenceChanged = _objGrade.Essence != value.Essence;
                    _objGrade = value;
                    if (blnGradeEssenceChanged && (Parent == null || AddToParentESS) &&
                        string.IsNullOrEmpty(PlugsIntoModularMount) && ParentVehicle == null)
                        _objCharacter.OnPropertyChanged(EssencePropertyName);
                    // Run through all of the child pieces and make sure their Grade matches.
                    foreach (Cyberware objChild in Children)
                    {
                        objChild.Grade = value;
                    }
                }
            }
        }

        /// <summary>
        /// The Categories of allowable Subsystems.
        /// </summary>
        public string AllowedSubsystems
        {
            get => _strAllowSubsystems;
            set => _strAllowSubsystems = value;
        }

        /// <summary>
        /// Whether or not the piece of Cyberware is part of a Cyberware Suite.
        /// </summary>
        public bool Suite
        {
            get => _blnSuite;
            set => _blnSuite = value;
        }

        /// <summary>
        /// Essence cost discount.
        /// </summary>
        public int ESSDiscount
        {
            get => _intEssenceDiscount;
            set
            {
                if (_intEssenceDiscount != value)
                {
                    _intEssenceDiscount = value;
                    if ((Parent == null || AddToParentESS) && string.IsNullOrEmpty(PlugsIntoModularMount) &&
                        ParentVehicle == null)
                        _objCharacter.OnPropertyChanged(EssencePropertyName);
                }
            }
        }

        /// <summary>
        /// Extra Essence cost multiplier (additively stacking, starts at 0).
        /// </summary>
        public decimal ExtraESSAdditiveMultiplier
        {
            get => _decExtraESSAdditiveMultiplier;
            set
            {
                if (_decExtraESSAdditiveMultiplier != value)
                {
                    _decExtraESSAdditiveMultiplier = value;
                    if ((Parent == null || AddToParentESS) && string.IsNullOrEmpty(PlugsIntoModularMount) &&
                        ParentVehicle == null)
                        _objCharacter.OnPropertyChanged(EssencePropertyName);
                }
            }
        }

        /// <summary>
        /// Extra Essence cost multiplier (multiplicative stacking, starts at 1).
        /// </summary>
        public decimal ExtraESSMultiplicativeMultiplier
        {
            get => _decExtraESSMultiplicativeMultiplier;
            set
            {
                if (_decExtraESSMultiplicativeMultiplier != value)
                {
                    _decExtraESSMultiplicativeMultiplier = value;
                    if ((Parent == null || AddToParentESS) && string.IsNullOrEmpty(PlugsIntoModularMount) &&
                        ParentVehicle == null)
                        _objCharacter.OnPropertyChanged(EssencePropertyName);
                }
            }
        }

        /// <summary>
        /// Base Physical Boxes. 12 for vehicles, 6 for Drones.
        /// </summary>
        public int BaseMatrixBoxes
        {
            get
            {
                int baseMatrixBoxes = 8;
                return baseMatrixBoxes;
            }
        }

        /// <summary>
        /// Matrix Condition Monitor boxes.
        /// </summary>
        public int MatrixCM => BaseMatrixBoxes + (this.GetTotalMatrixAttribute("Device Rating") + 1) / 2 +
                               TotalBonusMatrixBoxes;

        /// <summary>
        /// Matrix Condition Monitor boxes filled.
        /// </summary>
        public int MatrixCMFilled
        {
            get => _intMatrixCMFilled;
            set => _intMatrixCMFilled = value;
        }

        /// <summary>
        /// A List of child pieces of Cyberware.
        /// </summary>
        public TaggedObservableCollection<Cyberware> Children => _lstChildren;

        /// <summary>
        /// A List of the Gear attached to the Cyberware.
        /// </summary>
        public TaggedObservableCollection<Gear> Gear => _lstGear;

        /// <summary>
        /// List of names to include in pair bonus
        /// </summary>
        public ICollection<string> IncludePair => _lstIncludeInPairBonus;

        /// <summary>
        /// List of names to include in pair bonus
        /// </summary>
        public ICollection<string> IncludeWirelessPair => _lstIncludeInWirelessPairBonus;

        /// <summary>
        /// Notes.
        /// </summary>
        public string Notes
        {
            get => _strNotes;
            set => _strNotes = value;
        }

        /// <summary>
        /// Whether or not the Cyberware's cost should be discounted by 10% through the Black Market Pipeline Quality.
        /// </summary>
        public bool DiscountCost
        {
            get => _blnDiscountCost && _objCharacter.BlackMarketDiscount;
            set => _blnDiscountCost = value;
        }

        /// <summary>
        /// Whether or not the Cyberware's ESS cost increases that of its parent when added as a subsystem (usually no).
        /// </summary>
        public bool AddToParentESS
        {
            get => _blnAddToParentESS;
            set
            {
                if (_blnAddToParentESS != value)
                {
                    bool blnOldValue = _blnAddToParentESS;
                    _blnAddToParentESS = value;
                    if ((Parent == null || AddToParentESS || blnOldValue) &&
                        string.IsNullOrEmpty(PlugsIntoModularMount) && ParentVehicle == null)
                        _objCharacter.OnPropertyChanged(EssencePropertyName);
                }
            }
        }

        /// <summary>
        /// Whether or not the Cyberware's ESS cost increases that of its parent when added as a subsystem (usually no).
        /// </summary>
        public bool AddToParentCapacity
        {
            get => _blnAddToParentCapacity;
            set
            {
                if (_blnAddToParentCapacity != value)
                {
                    bool blnOldValue = _blnAddToParentCapacity;
                    _blnAddToParentCapacity = value;
                    if ((Parent == null || AddToParentCapacity || blnOldValue) &&
                        string.IsNullOrEmpty(PlugsIntoModularMount) && ParentVehicle == null)
                        _objCharacter.OnPropertyChanged(Capacity);
                }
            }
        }

        /// <summary>
        /// Parent Cyberware.
        /// </summary>
        public Cyberware Parent
        {
            get => _objParent;
            set
            {
                if (_objParent != value)
                {
                    bool blnOldEquipped = IsModularCurrentlyEquipped;
                    _objParent = value;
                    ParentVehicle = value?.ParentVehicle;
                    if (IsModularCurrentlyEquipped != blnOldEquipped)
                    {
                        foreach (Gear objGear in Gear)
                        {
                            if (blnOldEquipped)
                                objGear.ChangeEquippedStatus(false);
                            else if (objGear.Equipped)
                                objGear.ChangeEquippedStatus(true);
                        }
                    }
                }
            }
        }

        /// <summary>
        /// Topmost Parent Cyberware.
        /// </summary>
        public Cyberware TopMostParent
        {
            get
            {
                Cyberware objReturn = this;
                while (objReturn.Parent != null)
                    objReturn = objReturn.Parent;
                return objReturn;
            }
        }

        /// <summary>
        /// Vehicle to which this cyberware is attached (if any)
        /// </summary>
        public Vehicle ParentVehicle
        {
            get => _objParentVehicle;
            set
            {
                if (_objParentVehicle != value)
                {
                    _objParentVehicle = value;
                    bool blnEquipped = IsModularCurrentlyEquipped;
                    foreach (Gear objGear in Gear)
                    {
                        if (value != null)
                            objGear.ChangeEquippedStatus(false);
                        else if (objGear.Equipped && blnEquipped)
                            objGear.ChangeEquippedStatus(true);
                    }
                }

                foreach (Cyberware objChild in Children)
                    objChild.ParentVehicle = value;
            }
        }

        /// <summary>
        /// Grade that the Cyberware should be forced to use, if applicable.
        /// </summary>
        public string ForceGrade => _strForceGrade;

        /// <summary>
        /// Is the Bioware's cost affected by Prototype Transhuman?
        /// </summary>
        public bool PrototypeTranshuman
        {
            get => _blnPrototypeTranshuman;
            set
            {
                if (_blnPrototypeTranshuman != value)
                {
                    _blnPrototypeTranshuman = value;
                    if ((Parent == null || AddToParentESS) && string.IsNullOrEmpty(PlugsIntoModularMount) &&
                        ParentVehicle == null)
                        _objCharacter.OnPropertyChanged(EssencePropertyName);
                }

                foreach (Cyberware objCyberware in Children)
                    objCyberware.PrototypeTranshuman = value;
            }
        }

        public string EssencePropertyName
        {
            get
            {
                if (PrototypeTranshuman)
                    return nameof(Character.PrototypeTranshumanEssenceUsed);
                if (SourceID.Equals(EssenceHoleGUID) || SourceID.Equals(EssenceAntiHoleGUID))
                    return nameof(Character.EssenceHole);
                if (SourceType == Improvement.ImprovementSource.Bioware)
                    return nameof(Character.BiowareEssence);
                if (SourceType == Improvement.ImprovementSource.Cyberware)
                    return nameof(Character.CyberwareEssence);
                return nameof(Character.Essence);
            }
        }

        private XmlNode _objCachedMyXmlNode;
        private string _strCachedXmlNodeLanguage = string.Empty;

        public XmlNode GetNode()
        {
            return GetNode(GlobalOptions.Language);
        }

        public XmlNode GetNode(string strLanguage)
        {
<<<<<<< HEAD
            if (_objCachedMyXmlNode != null && strLanguage == _strCachedXmlNodeLanguage && !GlobalOptions.Instance.LiveCustomData)
=======
            if (_objCachedMyXmlNode != null && strLanguage == _strCachedXmlNodeLanguage &&
                !GlobalOptions.LiveCustomData)
>>>>>>> ddac5312
                return _objCachedMyXmlNode;
            string strGuid = SourceIDString;
            XmlDocument objDoc;
            if (_objImprovementSource == Improvement.ImprovementSource.Bioware)
            {
                objDoc = XmlManager.Load("bioware.xml", strLanguage);
                _objCachedMyXmlNode = objDoc.SelectSingleNode("/chummer/biowares/bioware[id = \"" + strGuid +
                                                              "\" or id = \"" + strGuid.ToUpperInvariant() + "\"]");
                if (_objCachedMyXmlNode == null)
                {
                    _objCachedMyXmlNode = objDoc.SelectSingleNode("/chummer/biowares/bioware[name = \"" + Name + "\"]");
                    _objCachedMyXmlNode?.TryGetGuidFieldQuickly("id", ref _guiSourceID);
                }
            }
            else
            {
                objDoc = XmlManager.Load("cyberware.xml", strLanguage);
                _objCachedMyXmlNode = objDoc.SelectSingleNode("/chummer/cyberwares/cyberware[id = \"" + strGuid +
                                                              "\" or id = \"" + strGuid.ToUpperInvariant() + "\"]");
                if (_objCachedMyXmlNode == null)
                {
                    _objCachedMyXmlNode =
                        objDoc.SelectSingleNode("/chummer/cyberwares/cyberware[name = \"" + Name + "\"]");
                    _objCachedMyXmlNode?.TryGetGuidFieldQuickly("id", ref _guiSourceID);
                }
            }

            _strCachedXmlNodeLanguage = strLanguage;
            return _objCachedMyXmlNode;
        }

        #endregion

        #region Complex Properties

        /// <summary>
        /// Ghetto workaround for flagging an object as geneware. 
        /// </summary>
        public bool IsGeneware =>
            (SourceType == Improvement.ImprovementSource.Bioware &&
             (Category.StartsWith("Genetech") || Category.StartsWith("Genetic Infusions") ||
              Category.StartsWith("Genemods")));

        /// <summary>
        /// Total Availability of the Cyberware and its plugins.
        /// </summary>
        public string TotalAvail(CultureInfo objCulture, string strLanguage)
        {
            return TotalAvailTuple().ToString(objCulture, strLanguage);
        }

        /// <summary>
        /// Total Availability as a triple.
        /// </summary>
        public AvailabilityValue TotalAvailTuple(bool blnCheckChildren = true)
        {
            bool blnModifyParentAvail = false;
            string strAvail = Avail;
            char chrLastAvailChar = ' ';
            int intAvail = Grade.Avail;
            bool blnOrGear = false;
            if (strAvail.Length > 0)
            {
                if (strAvail.StartsWith("FixedValues("))
                {
                    string[] strValues = strAvail.TrimStartOnce("FixedValues(", true).TrimEndOnce(')').Split(',');
                    strAvail = strValues[Math.Max(Math.Min(Rating, strValues.Length) - 1, 0)];
                }

                blnOrGear = strAvail.EndsWith(" or Gear");
                if (blnOrGear)
                    strAvail = strAvail.TrimEndOnce(" or Gear", true);

                chrLastAvailChar = strAvail[strAvail.Length - 1];
                if (chrLastAvailChar == 'F' || chrLastAvailChar == 'R')
                {
                    strAvail = strAvail.Substring(0, strAvail.Length - 1);
                }

                blnModifyParentAvail = strAvail.StartsWith('+', '-');
                if (blnModifyParentAvail)
                    intAvail = 0;
                StringBuilder objAvail = new StringBuilder(strAvail.TrimStart('+'));
                objAvail.CheapReplace(strAvail, "MinRating", () => MinRating.ToString());
                objAvail.CheapReplace(strAvail, "Rating", () => Rating.ToString());

                foreach (CharacterAttrib objLoopAttribute in _objCharacter.AttributeSection.AttributeList.Concat(
                    _objCharacter.AttributeSection.SpecialAttributeList))
                {
                    objAvail.CheapReplace(strAvail, objLoopAttribute.Abbrev,
                        () => objLoopAttribute.TotalValue.ToString());
                    objAvail.CheapReplace(strAvail, objLoopAttribute.Abbrev + "Base",
                        () => objLoopAttribute.TotalBase.ToString());
                }

                object objProcess = CommonFunctions.EvaluateInvariantXPath(objAvail.ToString(), out bool blnIsSuccess);
                if (blnIsSuccess)
                    intAvail += Convert.ToInt32(objProcess);
            }

            if (blnCheckChildren)
            {
                // Run through cyberware children and increase the Avail by any installed Mod whose Avail starts with "+" or "-".
                foreach (Cyberware objChild in Children)
                {
                    if (objChild.ParentID == InternalId ||
                        !objChild.IsModularCurrentlyEquipped &&
                        !string.IsNullOrEmpty(objChild.PlugsIntoModularMount))
                        continue;
                    AvailabilityValue objLoopAvailTuple = objChild.TotalAvailTuple();
                    if (objLoopAvailTuple.AddToParent)
                        intAvail += objLoopAvailTuple.Value;
                    if (objLoopAvailTuple.Suffix == 'F')
                        chrLastAvailChar = 'F';
                    else if (chrLastAvailChar != 'F' && objLoopAvailTuple.Suffix == 'R')
                        chrLastAvailChar = 'R';
                }
            }

            int intLoopAvail = 0;
            // Run through gear children and increase the Avail by any Mod whose Avail starts with "+" or "-".
            foreach (Gear objChild in Gear)
            {
                if (objChild.ParentID != InternalId)
                {
                    AvailabilityValue objLoopAvailTuple = objChild.TotalAvailTuple();
                    if (!objLoopAvailTuple.AddToParent)
                        intLoopAvail = Math.Max(intLoopAvail, objLoopAvailTuple.Value);
                    if (blnCheckChildren)
                    {
                        if (objLoopAvailTuple.AddToParent)
                            intAvail += objLoopAvailTuple.Value;
                        if (objLoopAvailTuple.Suffix == 'F')
                            chrLastAvailChar = 'F';
                        else if (chrLastAvailChar != 'F' && objLoopAvailTuple.Suffix == 'R')
                            chrLastAvailChar = 'R';
                    }
                    else if (blnOrGear)
                    {
                        if (objLoopAvailTuple.Suffix == 'F')
                            chrLastAvailChar = 'F';
                        else if (chrLastAvailChar != 'F' && objLoopAvailTuple.Suffix == 'R')
                            chrLastAvailChar = 'R';
                    }
                }
            }

            // Avail cannot go below 0. This typically happens when an item with Avail 0 is given the Second Hand category.
            if (intAvail < 0)
                intAvail = 0;

            if (blnOrGear && intLoopAvail > intAvail)
                intAvail = intLoopAvail;

            return new AvailabilityValue(intAvail, chrLastAvailChar, blnModifyParentAvail);
        }

        /// <summary>
        /// Calculated Capacity of the Cyberware.
        /// </summary>
        public string CalculatedCapacity
        {
            get
            {
                string strCapacity = Capacity;
                if (strCapacity.StartsWith("FixedValues("))
                {
                    string[] strValues = strCapacity.TrimStartOnce("FixedValues(", true).TrimEndOnce(')').Split(',');
                    strCapacity = strValues[Math.Max(Math.Min(Rating, strValues.Length) - 1, 0)];
                }

                if (string.IsNullOrEmpty(strCapacity))
                    return (0.0m).ToString("#,0.##", GlobalOptions.Instance.CultureInfo);
                if (strCapacity == "[*]")
                    return "*";
                string strReturn;
                int intPos = strCapacity.IndexOf("/[", StringComparison.Ordinal);
                if (intPos != -1)
                {
                    string strFirstHalf = strCapacity.Substring(0, intPos);
                    string strSecondHalf = strCapacity.Substring(intPos + 1, strCapacity.Length - intPos - 1);
                    bool blnSquareBrackets = strFirstHalf.StartsWith('[');

                    if (blnSquareBrackets && strFirstHalf.Length > 2)
                        strFirstHalf = strFirstHalf.Substring(1, strFirstHalf.Length - 2);

                    try
                    {
                        object objProcess =
                            CommonFunctions.EvaluateInvariantXPath(strFirstHalf.Replace("Rating", Rating.ToString()),
                                out bool blnIsSuccess);
                        strReturn = blnIsSuccess
<<<<<<< HEAD
                            ? ((double) objProcess).ToString("#,0.##", GlobalOptions.Instance.CultureInfo)
=======
                            ? ((double) objProcess).ToString("#,0.##", GlobalOptions.CultureInfo)
>>>>>>> ddac5312
                            : strFirstHalf;
                    }
                    catch (OverflowException) // Result is text and not a double
                    {
                        strReturn = strFirstHalf;
                    }
                    catch (InvalidCastException) // Result is text and not a double
                    {
                        strReturn = strFirstHalf;
                    }

                    if (blnSquareBrackets)
                        strReturn = '[' + strCapacity + ']';

                    strSecondHalf = strSecondHalf.Trim('[', ']');
                    if (Children.Any(x => x.AddToParentCapacity))
                    {
                        // Run through its Children and deduct the Capacity costs.
                        foreach (Cyberware objChildCyberware in Children.Where(objChild => objChild.AddToParentCapacity)
                        )
                        {
                            if (objChildCyberware.ParentID == InternalId)
                            {
                                continue;
                            }

                            string strLoopCapacity = objChildCyberware.CalculatedCapacity;
                            int intLoopPos = strLoopCapacity.IndexOf("/[", StringComparison.Ordinal);
                            if (intLoopPos != -1)
                                strLoopCapacity = strLoopCapacity.Substring(intLoopPos + 2,
                                    strLoopCapacity.LastIndexOf(']') - intLoopPos - 2);
                            else if (strLoopCapacity.StartsWith('['))
                                strLoopCapacity = strLoopCapacity.Substring(1, strLoopCapacity.Length - 2);
                            if (strLoopCapacity == "*")
                                strLoopCapacity = "0";
                            strSecondHalf += "+(" + strLoopCapacity + ')';
                        }
                    }

                    try
                    {
                        object objProcess =
                            CommonFunctions.EvaluateInvariantXPath(strSecondHalf.Replace("Rating", Rating.ToString()),
                                out bool blnIsSuccess);
                        strSecondHalf =
                            '[' + (blnIsSuccess
<<<<<<< HEAD
                                ? ((double) objProcess).ToString("#,0.##", GlobalOptions.Instance.CultureInfo)
=======
                                ? ((double) objProcess).ToString("#,0.##", GlobalOptions.CultureInfo)
>>>>>>> ddac5312
                                : strSecondHalf) + ']';
                    }
                    catch (OverflowException) // Result is text and not a double
                    {
                        strSecondHalf = '[' + strSecondHalf + ']';
                    }
                    catch (InvalidCastException) // Result is text and not a double
                    {
                        strSecondHalf = '[' + strSecondHalf + ']';
                    }

                    strReturn += "/" + strSecondHalf;
                }
                else if (strCapacity.Contains("Rating") ||
                         (strCapacity.StartsWith('[') && Children.Any(x => x.AddToParentCapacity)))
                {
                    // If the Capacity is determined by the Rating, evaluate the expression.
                    // XPathExpression cannot evaluate while there are square brackets, so remove them if necessary.
                    bool blnSquareBrackets = strCapacity.StartsWith('[');
                    if (blnSquareBrackets)
                    {
                        strCapacity = strCapacity.Substring(1, strCapacity.Length - 2);
                        if (Children.Any(x => x.AddToParentCapacity))
                        {
                            // Run through its Children and deduct the Capacity costs.
                            foreach (Cyberware objChildCyberware in Children.Where(objChild =>
                                objChild.AddToParentCapacity))
                            {
                                if (objChildCyberware.ParentID == InternalId)
                                {
                                    continue;
                                }

                                string strLoopCapacity = objChildCyberware.CalculatedCapacity;
                                int intLoopPos = strLoopCapacity.IndexOf("/[", StringComparison.Ordinal);
                                if (intLoopPos != -1)
                                    strLoopCapacity = strLoopCapacity.Substring(intLoopPos + 2,
                                        strLoopCapacity.LastIndexOf(']') - intLoopPos - 2);
                                else if (strLoopCapacity.StartsWith('['))
                                    strLoopCapacity = strLoopCapacity.Substring(1, strLoopCapacity.Length - 2);
                                if (strLoopCapacity == "*")
                                    strLoopCapacity = "0";
                                strCapacity += "+(" + strLoopCapacity + ')';
                            }
                        }
                    }

                    object objProcess =
                        CommonFunctions.EvaluateInvariantXPath(strCapacity.Replace("Rating", Rating.ToString()),
                            out bool blnIsSuccess);
                    strReturn = blnIsSuccess
<<<<<<< HEAD
                        ? ((double) objProcess).ToString("#,0.##", GlobalOptions.Instance.CultureInfo)
=======
                        ? ((double) objProcess).ToString("#,0.##", GlobalOptions.CultureInfo)
>>>>>>> ddac5312
                        : strCapacity;
                    if (blnSquareBrackets)
                        strReturn = '[' + strReturn + ']';
                }
<<<<<<< HEAD
                else if (decimal.TryParse(strCapacity, NumberStyles.Any, GlobalOptions.Instance.InvariantCultureInfo,
                    out decimal decReturn))
                    return decReturn.ToString("#,0.##", GlobalOptions.Instance.CultureInfo);
=======
                else if (decimal.TryParse(strCapacity, NumberStyles.Any, GlobalOptions.InvariantCultureInfo,
                    out decimal decReturn))
                    return decReturn.ToString("#,0.##", GlobalOptions.CultureInfo);
>>>>>>> ddac5312
                else
                {
                    // Just a straight Capacity, so return the value.
                    return strCapacity;
                }

                return strReturn;
            }
        }

        /// <summary>
        /// Calculated Essence cost of the Cyberware.
        /// </summary>
        public decimal CalculatedESS(bool blnReturnPrototype = true)
        {
            if (PrototypeTranshuman && blnReturnPrototype)
                return 0;
            if (Parent != null && !AddToParentESS)
                return 0;
            if (SourceID == EssenceHoleGUID) // Essence hole
            {
                return Convert.ToDecimal(Rating, GlobalOptions.Instance.InvariantCultureInfo) / 100m;
            }

            if (SourceID == EssenceAntiHoleGUID) // Essence anti-hole
            {
                return Convert.ToDecimal(Rating, GlobalOptions.Instance.InvariantCultureInfo) / 100m * -1;
            }

            decimal decReturn;

            string strESS = ESS;
            if (strESS.StartsWith("FixedValues("))
            {
                string strSuffix = string.Empty;
                if (!strESS.EndsWith(")"))
                {
                    strSuffix = strESS.Substring(strESS.LastIndexOf(')') + 1);
                    strESS = strESS.TrimEndOnce(strSuffix);
                }

                string[] strValues = strESS.TrimStartOnce("FixedValues(", true).TrimEndOnce(')').Split(',');
                strESS = strValues[Math.Max(Math.Min(Rating, strValues.Length) - 1, 0)];
                strESS += strSuffix;
            }

            if (strESS.Contains("Rating") || strESS.IndexOfAny(s_MathOperators) >= 0)
            {
                // If the cost is determined by the Rating or there's a math operation in play, evaluate the expression.
                object objProcess = CommonFunctions.EvaluateInvariantXPath(strESS.Replace("Rating", Rating.ToString()),
                    out bool blnIsSuccess);
<<<<<<< HEAD
                decReturn = blnIsSuccess ? Convert.ToDecimal(objProcess, GlobalOptions.Instance.InvariantCultureInfo) : 0;
=======
                decReturn = blnIsSuccess ? Convert.ToDecimal(objProcess, GlobalOptions.InvariantCultureInfo) : 0;
>>>>>>> ddac5312
            }
            else
            {
                // Just a straight cost, so return the value.
                decimal.TryParse(strESS, NumberStyles.Any, GlobalOptions.Instance.InvariantCultureInfo, out decReturn);
            }

            // Factor in the Essence multiplier of the selected CyberwareGrade.
            decimal decESSMultiplier = Grade.Essence + ExtraESSAdditiveMultiplier;
            decimal decTotalESSMultiplier = 1.0m * ExtraESSMultiplicativeMultiplier;

            if (_blnSuite)
                decESSMultiplier -= 0.1m;

            if (ESSDiscount != 0)
            {
                decimal decDiscount = Convert.ToDecimal(ESSDiscount, GlobalOptions.Instance.InvariantCultureInfo) * 0.01m;
                decTotalESSMultiplier *= 1.0m - decDiscount;
            }

            void UpdateMultipliers(Improvement.ImprovementType baseMultiplier, Improvement.ImprovementType totalMultiplier, ref decimal decMultiplier, ref decimal decTotalMultiplier)
            {
                if (ImprovementManager.ValueOf(_objCharacter, baseMultiplier) != 0)
                {
                    decMultiplier = _objCharacter.Improvements
                        .Where(objImprovement =>
                            objImprovement.ImproveType == baseMultiplier &&
                            objImprovement.Enabled)
                        .Aggregate(decMultiplier,
                            (current, objImprovement) =>
                                current - (1m - Convert.ToDecimal(objImprovement.Value,
<<<<<<< HEAD
                                               GlobalOptions.Instance.InvariantCultureInfo) / 100m));
=======
                                               GlobalOptions.InvariantCultureInfo) / 100m));
>>>>>>> ddac5312
                    decESSMultiplier = Math.Floor((decESSMultiplier - 1.0m + decMultiplier) * 10.0m) / 10;
                }

                if (totalMultiplier == Improvement.ImprovementType.None) return;
                if (ImprovementManager.ValueOf(_objCharacter, totalMultiplier) != 0)
                {
                    decTotalMultiplier = _objCharacter.Improvements
                        .Where(x => x.Enabled && x.ImproveType == totalMultiplier)
                        .Aggregate(decTotalESSMultiplier,
                            (current, objImprovement) =>
                                current * (Convert.ToDecimal(objImprovement.Value,
<<<<<<< HEAD
                                               GlobalOptions.Instance.InvariantCultureInfo) / 100m));
=======
                                               GlobalOptions.InvariantCultureInfo) / 100m));
>>>>>>> ddac5312
                }
            }
            // Retrieve the Bioware, Geneware or Cyberware ESS Cost Multiplier.
            if (ForceGrade == "None" && !IsGeneware)
            {
                decESSMultiplier = 1.0m;
                decTotalESSMultiplier = 1.0m;
            }
            else
            {
                decimal decMultiplier = 1;
                switch (_objImprovementSource)
                {
                    // Apply the character's Cyberware Essence cost multiplier if applicable.
                    case Improvement.ImprovementSource.Cyberware:
                        UpdateMultipliers(Improvement.ImprovementType.CyberwareEssCost, Improvement.ImprovementType.CyberwareTotalEssMultiplier, ref decMultiplier, ref decTotalESSMultiplier);
                        break;
                    // Apply the character's Bioware Essence cost multiplier if applicable.
                    case Improvement.ImprovementSource.Bioware when !IsGeneware:
                        UpdateMultipliers(Improvement.ImprovementType.BiowareEssCost, Improvement.ImprovementType.BiowareTotalEssMultiplier, ref decMultiplier, ref decTotalESSMultiplier);
                        break;
                    // Apply the character's Geneware Essence cost multiplier if applicable. Since Geneware does not use Grades, we only check the genetechessmultiplier improvement.
                    case Improvement.ImprovementSource.Bioware when IsGeneware:
                        UpdateMultipliers(Improvement.ImprovementType.GenetechEssMultiplier, Improvement.ImprovementType.None, ref decMultiplier, ref decTotalESSMultiplier);
                        break;
                }

                // Apply the character's Basic Bioware Essence cost multiplier if applicable.
                if (_strCategory == "Basic" && _objImprovementSource == Improvement.ImprovementSource.Bioware &&
                    ImprovementManager.ValueOf(_objCharacter, Improvement.ImprovementType.BasicBiowareEssCost) != 0)
                {
                    decimal decBasicMultiplier = _objCharacter.Improvements
                        .Where(objImprovement =>
                            objImprovement.ImproveType == Improvement.ImprovementType.BasicBiowareEssCost &&
                            objImprovement.Enabled)
                        .Aggregate<Improvement, decimal>(1,
                            (current, objImprovement) =>
                                current - (1m - Convert.ToDecimal(objImprovement.Value,
<<<<<<< HEAD
                                               GlobalOptions.Instance.InvariantCultureInfo) / 100m));
=======
                                               GlobalOptions.InvariantCultureInfo) / 100m));
>>>>>>> ddac5312
                    decESSMultiplier -= 1.0m - decBasicMultiplier;
                }
            }

            decReturn = decReturn * decESSMultiplier * decTotalESSMultiplier;

            if (_objCharacter != null && !_objCharacter.Options.DontRoundEssenceInternally)
                decReturn = decimal.Round(decReturn, _objCharacter.Options.EssenceDecimals,
                    MidpointRounding.AwayFromZero);
            decReturn += Children.Where(objChild => objChild.AddToParentESS).AsParallel()
                .Sum(objChild => objChild.CalculatedESS());
            return decReturn;
        }

        public int GetBaseMatrixAttribute(string strAttributeName)
        {
            string strExpression = this.GetMatrixAttributeString(strAttributeName);
            if (string.IsNullOrEmpty(strExpression))
            {
                switch (strAttributeName)
                {
                    case "Device Rating":
                        return _objGrade.DeviceRating;
                    case "Program Limit":
                        if (IsCommlink)
                        {
                            strExpression = this.GetMatrixAttributeString("Device Rating");
                            if (string.IsNullOrEmpty(strExpression))
                                return _objGrade.DeviceRating;
                        }
                        else
                            return _objGrade.DeviceRating;

                        break;
                    case "Data Processing":
                    case "Firewall":
                        strExpression = this.GetMatrixAttributeString("Device Rating");
                        if (string.IsNullOrEmpty(strExpression))
                            return _objGrade.DeviceRating;
                        break;
                    default:
                        return 0;
                }
            }

            if (strExpression.StartsWith("FixedValues("))
            {
                string[] strValues = strExpression.TrimStartOnce("FixedValues(", true).TrimEndOnce(')').Split(',');
                strExpression = strValues[Math.Max(0, Math.Min(Rating, strValues.Length) - 1)].Trim('[', ']');
            }

            if (strExpression.IndexOfAny('{', '+', '-', '*', ',') != -1 || strExpression.Contains("div"))
            {
                StringBuilder objValue = new StringBuilder(strExpression);
                objValue.Replace("{Rating}", Rating.ToString(GlobalOptions.Instance.InvariantCultureInfo));
                foreach (string strMatrixAttribute in MatrixAttributes.MatrixAttributeStrings)
                {
                    objValue.CheapReplace(strExpression, "{Gear " + strMatrixAttribute + "}",
                        () => (Parent?.GetBaseMatrixAttribute(strMatrixAttribute) ?? 0).ToString(GlobalOptions
                            .InvariantCultureInfo));
                    objValue.CheapReplace(strExpression, "{Parent " + strMatrixAttribute + "}",
                        () => (Parent?.GetMatrixAttributeString(strMatrixAttribute) ?? "0"));
                    if (Children.Count + Gear.Count > 0 &&
                        strExpression.Contains("{Children " + strMatrixAttribute + "}"))
                    {
                        int intTotalChildrenValue = 0;
                        foreach (Cyberware objLoopCyberware in Children)
                        {
                            if (objLoopCyberware.IsModularCurrentlyEquipped)
                            {
                                intTotalChildrenValue += objLoopCyberware.GetBaseMatrixAttribute(strMatrixAttribute);
                            }
                        }

                        foreach (Gear objLoopGear in Gear)
                        {
                            if (objLoopGear.Equipped)
                            {
                                intTotalChildrenValue += objLoopGear.GetBaseMatrixAttribute(strMatrixAttribute);
                            }
                        }

                        objValue.Replace("{Children " + strMatrixAttribute + "}",
<<<<<<< HEAD
                            intTotalChildrenValue.ToString(GlobalOptions.Instance.InvariantCultureInfo));
=======
                            intTotalChildrenValue.ToString(GlobalOptions.InvariantCultureInfo));
>>>>>>> ddac5312
                    }
                }

                foreach (string strCharAttributeName in AttributeSection.AttributeStrings)
                {
                    objValue.CheapReplace(strExpression, "{" + strCharAttributeName + "}",
                        () => _objCharacter.GetAttribute(strCharAttributeName).TotalValue.ToString());
                    objValue.CheapReplace(strExpression, "{" + strCharAttributeName + "Base}",
                        () => _objCharacter.GetAttribute(strCharAttributeName).TotalBase.ToString());
                }

                // This is first converted to a decimal and rounded up since some items have a multiplier that is not a whole number, such as 2.5.
                object objProcess = CommonFunctions.EvaluateInvariantXPath(objValue.ToString(), out bool blnIsSuccess);
                return blnIsSuccess ? Convert.ToInt32(Math.Ceiling((double) objProcess)) : 0;
            }

            int.TryParse(strExpression, out int intReturn);
            return intReturn;
        }

        public int GetBonusMatrixAttribute(string strAttributeName)
        {
            int intReturn = 0;

            if (Overclocked == strAttributeName)
            {
                intReturn += 1;
            }

            if (!strAttributeName.StartsWith("Mod "))
                strAttributeName = "Mod " + strAttributeName;

            foreach (Cyberware objLoopCyberware in Children)
            {
                if (objLoopCyberware.IsModularCurrentlyEquipped)
                {
                    intReturn += objLoopCyberware.GetTotalMatrixAttribute(strAttributeName);
                }
            }

            foreach (Gear objLoopGear in Gear)
            {
                if (objLoopGear.Equipped)
                {
                    intReturn += objLoopGear.GetTotalMatrixAttribute(strAttributeName);
                }
            }

            return intReturn;
        }

        /// <summary>
        /// Total cost of the just the Cyberware itself before we factor in any multipliers.
        /// </summary>
        public decimal OwnCostPreMultipliers
        {
            get
            {
                string strCostExpression = Cost;

                if (strCostExpression.StartsWith("FixedValues("))
                {
                    string strSuffix = string.Empty;
                    if (!strCostExpression.EndsWith(")"))
                    {
                        strSuffix = strCostExpression.Substring(strCostExpression.LastIndexOf(')') + 1);
                        strCostExpression = strCostExpression.TrimEndOnce(strSuffix);
                    }

                    string[] strValues = strCostExpression.TrimStartOnce("FixedValues(", true).TrimEndOnce(')')
                        .Split(',');
                    strCostExpression = strValues[Math.Max(Math.Min(Rating, strValues.Length) - 1, 0)].Trim('[', ']');
                    strCostExpression += strSuffix;
                }

                string strParentCost = "0";
                decimal decTotalParentGearCost = 0;
                if (_objParent != null)
                {
                    if (strCostExpression.Contains("Parent Cost"))
                        strParentCost = _objParent.Cost;
                    if (strCostExpression.Contains("Parent Gear Cost"))
                        foreach (Gear loopGear in _objParent.Gear)
                        {
                            decTotalParentGearCost += loopGear.CalculatedCost;
                        }
                }

                decimal decTotalGearCost = 0;
                if (Gear.Count > 0 && strCostExpression.Contains("Gear Cost"))
                {
                    foreach (Gear loopGear in Gear)
                    {
                        decTotalGearCost += loopGear.CalculatedCost;
                    }
                }

                decimal decTotalChildrenCost = 0;
                if (Children.Count > 0 && strCostExpression.Contains("Children Cost"))
                {
                    foreach (Cyberware loopWare in Children)
                    {
                        decTotalChildrenCost += loopWare.TotalCost;
                    }
                }

                if (string.IsNullOrEmpty(strCostExpression))
                    return 0;

                StringBuilder objCost = new StringBuilder(strCostExpression.TrimStart('+'));
                objCost.Replace("Parent Cost", strParentCost);
                objCost.Replace("Parent Gear Cost",
<<<<<<< HEAD
                    decTotalParentGearCost.ToString(GlobalOptions.Instance.InvariantCultureInfo));
                objCost.Replace("Gear Cost", decTotalGearCost.ToString(GlobalOptions.Instance.InvariantCultureInfo));
                objCost.Replace("Children Cost", decTotalChildrenCost.ToString(GlobalOptions.Instance.InvariantCultureInfo));
=======
                    decTotalParentGearCost.ToString(GlobalOptions.InvariantCultureInfo));
                objCost.Replace("Gear Cost", decTotalGearCost.ToString(GlobalOptions.InvariantCultureInfo));
                objCost.Replace("Children Cost", decTotalChildrenCost.ToString(GlobalOptions.InvariantCultureInfo));
>>>>>>> ddac5312
                objCost.CheapReplace(strCostExpression, "MinRating", () => MinRating.ToString());
                objCost.Replace("Rating", Rating.ToString());

                foreach (CharacterAttrib objLoopAttribute in _objCharacter.AttributeSection.AttributeList.Concat(
                    _objCharacter.AttributeSection.SpecialAttributeList))
                {
                    objCost.CheapReplace(strCostExpression, objLoopAttribute.Abbrev,
                        () => objLoopAttribute.TotalValue.ToString());
                    objCost.CheapReplace(strCostExpression, objLoopAttribute.Abbrev + "Base",
                        () => objLoopAttribute.TotalBase.ToString());
                }

                object objProcess = CommonFunctions.EvaluateInvariantXPath(objCost.ToString(), out bool blnIsSuccess);
                return blnIsSuccess ? Convert.ToDecimal(objProcess, GlobalOptions.Instance.InvariantCultureInfo) : 0;
            }
        }

        /// <summary>
        /// Total cost of the Cyberware and its plugins.
        /// </summary>
        public decimal TotalCost
        {
            get
            {
                decimal decReturn = TotalCostWithoutModifiers;

                if (_blnSuite)
                    decReturn *= 0.9m;

                return decReturn;
            }
        }

        /// <summary>
        /// Identical to TotalCost, but without the Improvement and Suite multipliers which would otherwise be doubled.
        /// </summary>
        private decimal TotalCostWithoutModifiers
        {
            get
            {
                decimal decCost = OwnCostPreMultipliers;
                decimal decReturn = decCost;

                // Factor in the Cost multiplier of the selected CyberwareGrade.
                decReturn *= Grade.Cost;

                if (DiscountCost)
                    decReturn *= 0.9m;

                // Genetech Cost multiplier.
                if (IsGeneware && ImprovementManager.ValueOf(_objCharacter, Improvement.ImprovementType.GenetechCostMultiplier) != 0)
                {
                    decimal decMultiplier = 1.0m;
                    foreach (Improvement objImprovement in _objCharacter.Improvements)
                    {
                        if (objImprovement.ImproveType == Improvement.ImprovementType.GenetechCostMultiplier &&
                            objImprovement.Enabled)
                            decMultiplier -=
<<<<<<< HEAD
                                (1.0m - (Convert.ToDecimal(objImprovement.Value, GlobalOptions.Instance.InvariantCultureInfo) /
=======
                                (1.0m - (Convert.ToDecimal(objImprovement.Value, GlobalOptions.InvariantCultureInfo) /
>>>>>>> ddac5312
                                         100.0m));
                    }

                    decReturn *= decMultiplier;
                }

                // Add in the cost of all child components.
                foreach (Cyberware objChild in Children)
                {
                    if (objChild.Capacity != "[*]")
                    {
                        // If the child cost starts with "*", multiply the item's base cost.
                        if (objChild.Cost.StartsWith('*'))
                        {
                            decimal decPluginCost =
                                decCost * (Convert.ToDecimal(objChild.Cost.TrimStart('*'),
<<<<<<< HEAD
                                               GlobalOptions.Instance.InvariantCultureInfo) - 1);
=======
                                               GlobalOptions.InvariantCultureInfo) - 1);
>>>>>>> ddac5312

                            if (objChild.DiscountCost)
                                decPluginCost *= 0.9m;

                            decReturn += decPluginCost;
                        }
                        else
                            decReturn += objChild.TotalCostWithoutModifiers;
                    }
                }

                // Add in the cost of all Gear plugins.
                foreach (Gear objGear in Gear)
                {
                    decReturn += objGear.TotalCost;
                }

                return decReturn;
            }
        }


        /// <summary>
        /// Identical to TotalCost, including the modifiers from Suite improvements.
        /// </summary>
        public decimal StolenTotalCost
        {
            get
            {
                decimal decCost = OwnCostPreMultipliers;
                decimal decReturn = decCost;

                // Factor in the Cost multiplier of the selected CyberwareGrade.
                decReturn *= Grade.Cost;

                if (DiscountCost)
                    decReturn *= 0.9m;

                // Add in the cost of all child components.
                foreach (Cyberware objChild in Children.Where(child => child.Stolen).AsParallel())
                {
                    if (objChild.Capacity == "[*]") continue;
                    // If the child cost starts with "*", multiply the item's base cost.
                    if (objChild.Cost.StartsWith('*'))
                    {
                        decimal decPluginCost =
                            decCost * (Convert.ToDecimal(objChild.Cost.TrimStart('*'),
<<<<<<< HEAD
                                           GlobalOptions.Instance.InvariantCultureInfo) - 1);
=======
                                           GlobalOptions.InvariantCultureInfo) - 1);
>>>>>>> ddac5312

                        if (objChild.DiscountCost)
                            decPluginCost *= 0.9m;

                        decReturn += decPluginCost;
                    }
                    else
                        decReturn += objChild.TotalCostWithoutModifiers;
                }

                // Add in the cost of all Gear plugins.
                decReturn += Gear.Where(g => g.Stolen).AsParallel().Sum(objGear => objGear.StolenTotalCost);

                if (_blnSuite)
                    decReturn *= 0.9m;

                return decReturn;
            }
        }

        /// <summary>
        /// Cost of just the Cyberware itself.
        /// </summary>
        public decimal OwnCost
        {
            get
            {
                decimal decReturn = OwnCostPreMultipliers;

                // Factor in the Cost multiplier of the selected CyberwareGrade.
                decReturn *= Grade.Cost;

                if (DiscountCost)
                    decReturn *= 0.9m;

                if (_blnSuite)
                    decReturn *= 0.9m;

                return decReturn;
            }
        }

        /// <summary>
        /// The amount of Capacity remaining in the Cyberware.
        /// </summary>
        public decimal CapacityRemaining
        {
            get
            {
                decimal decCapacity = 0;
                if (Capacity.Contains("/["))
                {
                    // Get the Cyberware base Capacity.
                    string strBaseCapacity = CalculatedCapacity;
                    strBaseCapacity = strBaseCapacity.Substring(0, strBaseCapacity.IndexOf('/'));
                    decCapacity = Convert.ToDecimal(strBaseCapacity, GlobalOptions.Instance.CultureInfo);

                    // Run through its Children and deduct the Capacity costs.
                    foreach (Cyberware objChildCyberware in Children)
                    {
                        // Children that are built into the parent
                        if (objChildCyberware.PlugsIntoModularMount == HasModularMount &&
                            !string.IsNullOrWhiteSpace(HasModularMount) ||
                            objChildCyberware.ParentID == InternalId) continue;
                        string strCapacity = objChildCyberware.CalculatedCapacity;
                        int intPos = strCapacity.IndexOf("/[", StringComparison.Ordinal);
                        if (intPos != -1)
                            strCapacity = strCapacity.Substring(intPos + 2,
                                strCapacity.LastIndexOf(']') - intPos - 2);
                        else if (strCapacity.StartsWith('['))
                            strCapacity = strCapacity.Substring(1, strCapacity.Length - 2);
                        if (strCapacity == "*")
                            strCapacity = "0";
                        decCapacity -= Convert.ToDecimal(strCapacity, GlobalOptions.Instance.CultureInfo);
                    }

                    // Run through its Children and deduct the Capacity costs.
                    foreach (Gear objChildGear in Gear)
                    {
                        if (objChildGear.IncludedInParent)
                        {
                            continue;
                        }

                        string strCapacity = objChildGear.CalculatedCapacity;
                        int intPos = strCapacity.IndexOf("/[", StringComparison.Ordinal);
                        if (intPos != -1)
                            strCapacity = strCapacity.Substring(intPos + 2, strCapacity.LastIndexOf(']') - intPos - 2);
                        else if (strCapacity.StartsWith('['))
                            strCapacity = strCapacity.Substring(1, strCapacity.Length - 2);
                        if (strCapacity == "*")
                            strCapacity = "0";
                        decCapacity -= Convert.ToDecimal(strCapacity, GlobalOptions.Instance.CultureInfo);
                    }

                }
                else if (!Capacity.Contains('['))
                {
                    // Get the Cyberware base Capacity.
                    decCapacity = Convert.ToDecimal(CalculatedCapacity, GlobalOptions.Instance.CultureInfo);

                    // Run through its Children and deduct the Capacity costs.
                    foreach (Cyberware objChildCyberware in Children)
                    {
                        if (objChildCyberware.PlugsIntoModularMount == HasModularMount &&
                            !string.IsNullOrWhiteSpace(HasModularMount) ||
                            objChildCyberware.ParentID == InternalId) continue;
                        string strCapacity = objChildCyberware.CalculatedCapacity;
                        int intPos = strCapacity.IndexOf("/[", StringComparison.Ordinal);
                        if (intPos != -1)
                            strCapacity = strCapacity.Substring(intPos + 2, strCapacity.LastIndexOf(']') - intPos - 2);
                        else if (strCapacity.StartsWith('['))
                            strCapacity = strCapacity.Substring(1, strCapacity.Length - 2);
                        if (strCapacity == "*")
                            strCapacity = "0";
                        decCapacity -= Convert.ToDecimal(strCapacity, GlobalOptions.Instance.CultureInfo);
                    }

                    // Run through its Children and deduct the Capacity costs.
                    foreach (Gear objChildGear in Gear)
                    {
                        if (objChildGear.IncludedInParent)
                        {
                            continue;
                        }

                        string strCapacity = objChildGear.CalculatedCapacity;
                        int intPos = strCapacity.IndexOf("/[", StringComparison.Ordinal);
                        if (intPos != -1)
                            strCapacity = strCapacity.Substring(intPos + 2, strCapacity.LastIndexOf(']') - intPos - 2);
                        else if (strCapacity.StartsWith('['))
                            strCapacity = strCapacity.Substring(1, strCapacity.Length - 2);
                        if (strCapacity == "*")
                            strCapacity = "0";
                        decCapacity -= Convert.ToDecimal(strCapacity, GlobalOptions.Instance.CultureInfo);
                    }
                }

                return decCapacity;
            }
        }

        /// <summary>
        /// Base Cyberlimb Strength (before modifiers and customization).
        /// </summary>
        public int BaseStrength
        {
            get
            {
                if (_strCategory != "Cyberlimb")
                    return 0;
                if (ParentVehicle != null)
                    return Math.Max(ParentVehicle.TotalBody, 0);
                // Base Strength for any limb is 3.
                return 3;
            }
        }

        /// <summary>
        /// Cyberlimb Strength.
        /// </summary>
        public int TotalStrength
        {
            get
            {
                if (InheritAttributes)
                {
                    int intAverageAttribute = 0;
                    int intCyberlimbChildrenNumber = 0;
                    foreach (Cyberware objChild in Children)
                    {
                        if (objChild.TotalStrength <= 0) continue;
                        intCyberlimbChildrenNumber += 1;
                        intAverageAttribute += objChild.TotalStrength;
                    }

                    if (intCyberlimbChildrenNumber == 0)
                        intCyberlimbChildrenNumber = 1;

                    return intAverageAttribute / intCyberlimbChildrenNumber;
                }

                if (_strCategory != "Cyberlimb")
                {
                    return 0;
                }

                int intAttribute = BaseStrength;
                int intBonus = 0;

                foreach (Cyberware objChild in Children)
                {
                    // If the limb has Enhanced Strength, this adds to the limb's value.
                    if (s_StrengthEnhancementStrings.Contains(objChild.Name))
                        intBonus = objChild.Rating;
                    // If the limb has Customized Strength, this is its new base value.
                    if (s_StrengthCustomizationStrings.Contains(objChild.Name))
                        intAttribute = objChild.Rating;
                }

                return ParentVehicle == null
                    ? Math.Min(intAttribute + intBonus + _objCharacter.RedlinerBonus,
                        _objCharacter.STR.TotalAugmentedMaximum)
                    : Math.Min(intAttribute + intBonus, Math.Max(ParentVehicle.TotalBody * 2, 1));
            }
        }

        /// <summary>
        /// Base Cyberlimb Agility (before modifiers and customization).
        /// </summary>
        public int BaseAgility
        {
            get
            {
                if (_strCategory != "Cyberlimb")
                    return 0;
                if (ParentVehicle != null)
                    return Math.Max(ParentVehicle.Pilot, 0);
                // Base Agility for any limb is 3.
                return 3;
            }
        }

        /// <summary>
        /// Cyberlimb Agility.
        /// </summary>
        public int TotalAgility
        {
            get
            {
                if (InheritAttributes)
                {
                    int intAverageAttribute = 0;
                    int intCyberlimbChildrenNumber = 0;
                    foreach (Cyberware objChild in Children)
                    {
                        if (objChild.TotalAgility <= 0) continue;
                        intCyberlimbChildrenNumber += 1;
                        intAverageAttribute += objChild.TotalAgility;
                    }

                    if (intCyberlimbChildrenNumber == 0)
                        intCyberlimbChildrenNumber = 1;

                    return intAverageAttribute / intCyberlimbChildrenNumber;
                }

                if (_strCategory != "Cyberlimb")
                {
                    return 0;
                }

                int intAttribute = BaseAgility;
                int intBonus = 0;

                foreach (Cyberware objChild in Children)
                {
                    // If the limb has Customized Agility, this is its new base value.
                    if (s_AgilityCustomizationStrings.Contains(objChild.Name))
                        intAttribute = objChild.Rating;
                    // If the limb has Enhanced Agility, this adds to the limb's value.
                    if (s_AgilityEnhancementStrings.Contains(objChild.Name))
                        intBonus = objChild.Rating;
                }

                return ParentVehicle == null
                    ? Math.Min(intAttribute + intBonus + _objCharacter.RedlinerBonus,
                        _objCharacter.AGI.TotalAugmentedMaximum)
                    : Math.Min(intAttribute + intBonus, Math.Max(ParentVehicle.Pilot * 2, 1));
            }
        }

        public bool IsProgram => false;

        /// <summary>
        /// Device rating string for Cyberware. If it's empty, then GetBaseMatrixAttribute for Device Rating will fetch the grade's DR.
        /// </summary>
        public string DeviceRating
        {
            get => _strDeviceRating;
            set => _strDeviceRating = value;
        }

        /// <summary>
        /// Attack string (if one is explicitly specified for this 'ware).
        /// </summary>
        public string Attack
        {
            get => _strAttack;
            set => _strAttack = value;
        }

        /// <summary>
        /// Sleaze string (if one is explicitly specified for this 'ware).
        /// </summary>
        public string Sleaze
        {
            get => _strSleaze;
            set => _strSleaze = value;
        }

        /// <summary>
        /// Data Processing string (if one is explicitly specified for this 'ware).
        /// </summary>
        public string DataProcessing
        {
            get => _strDataProcessing;
            set => _strDataProcessing = value;
        }

        /// <summary>
        /// Firewall string (if one is explicitly specified for this 'ware).
        /// </summary>
        public string Firewall
        {
            get => _strFirewall;
            set => _strFirewall = value;
        }

        /// <summary>
        /// Modify Parent's Attack by this.
        /// </summary>
        public string ModAttack
        {
            get => _strModAttack;
            set => _strModAttack = value;
        }

        /// <summary>
        /// Modify Parent's Sleaze by this.
        /// </summary>
        public string ModSleaze
        {
            get => _strModSleaze;
            set => _strModSleaze = value;
        }

        /// <summary>
        /// Modify Parent's Data Processing by this.
        /// </summary>
        public string ModDataProcessing
        {
            get => _strModDataProcessing;
            set => _strModDataProcessing = value;
        }

        /// <summary>
        /// Modify Parent's Firewall by this.
        /// </summary>
        public string ModFirewall
        {
            get => _strModFirewall;
            set => _strModFirewall = value;
        }

        /// <summary>
        /// Cyberdeck's Attribute Array string.
        /// </summary>
        public string AttributeArray
        {
            get => _strAttributeArray;
            set => _strAttributeArray = value;
        }

        /// <summary>
        /// Modify Parent's Attribute Array by this.
        /// </summary>
        public string ModAttributeArray
        {
            get => _strModAttributeArray;
            set => _strModAttributeArray = value;
        }

        /// <summary>
        /// ASDF attribute boosted by Overclocker.
        /// </summary>
        public string Overclocked
        {
            get => _strOverclocked;
            set => _strOverclocked = value;
        }

        /// <summary>
        /// Empty for Cyberware.
        /// </summary>
        public string CanFormPersona
        {
            get => string.Empty;
            set { }
        }

        public bool IsCommlink => Gear.Any(x => x.CanFormPersona.Contains("Parent")) &&
                                  this.GetTotalMatrixAttribute("Device Rating") > 0;

        /// <summary>
        /// 0 for Cyberware.
        /// </summary>
        public int BonusMatrixBoxes
        {
            get => 0;
            set { }
        }

        public int TotalBonusMatrixBoxes
        {
            get
            {
                int intBonusBoxes = 0;
                foreach (Gear objGear in Gear)
                {
                    if (objGear.Equipped)
                    {
                        intBonusBoxes += objGear.TotalBonusMatrixBoxes;
                    }
                }

                return intBonusBoxes;
            }
        }

        /// <summary>
        /// Commlink's Limit for how many Programs they can run.
        /// </summary>
        public string ProgramLimit
        {
            get => _strProgramLimit;
            set => _strProgramLimit = value;
        }

        /// <summary>
        /// Returns true if this is a Cyberdeck whose attributes we could swap around.
        /// </summary>
        public bool CanSwapAttributes
        {
            get => _blnCanSwapAttributes;
            set => _blnCanSwapAttributes = value;
        }

        public IList<IHasMatrixAttributes> ChildrenWithMatrixAttributes =>
            Gear.Concat(Children.Cast<IHasMatrixAttributes>()).ToList();

        #endregion

        #region Methods

        /// <summary>
        /// Recursive method to delete a piece of 'ware and its Improvements from the character. Returns total extra cost removed unrelated to children.
        /// </summary>
        public decimal DeleteCyberware()
        {
            decimal decReturn = 0;
            // Remove any children the Gear may have.
            foreach (Cyberware objChild in Children)
                decReturn += objChild.DeleteCyberware();

            // Remove the Gear Weapon created by the Gear if applicable.
            if (!WeaponID.IsEmptyGuid())
            {
                List<Tuple<Weapon, Vehicle, VehicleMod, WeaponMount>> lstWeaponsToDelete =
                    new List<Tuple<Weapon, Vehicle, VehicleMod, WeaponMount>>();
                foreach (Weapon objWeapon in _objCharacter.Weapons.DeepWhere(x => x.Children,
                    x => x.ParentID == InternalId))
                {
                    lstWeaponsToDelete.Add(
                        new Tuple<Weapon, Vehicle, VehicleMod, WeaponMount>(objWeapon, null, null, null));
                }

                foreach (Vehicle objVehicle in _objCharacter.Vehicles)
                {
                    foreach (Weapon objWeapon in objVehicle.Weapons.DeepWhere(x => x.Children,
                        x => x.ParentID == InternalId))
                    {
                        lstWeaponsToDelete.Add(
                            new Tuple<Weapon, Vehicle, VehicleMod, WeaponMount>(objWeapon, objVehicle, null, null));
                    }

                    foreach (VehicleMod objMod in objVehicle.Mods)
                    {
                        foreach (Weapon objWeapon in objMod.Weapons.DeepWhere(x => x.Children,
                            x => x.ParentID == InternalId))
                        {
                            lstWeaponsToDelete.Add(
                                new Tuple<Weapon, Vehicle, VehicleMod, WeaponMount>(objWeapon, objVehicle, objMod,
                                    null));
                        }
                    }

                    foreach (WeaponMount objMount in objVehicle.WeaponMounts)
                    {
                        foreach (Weapon objWeapon in objMount.Weapons.DeepWhere(x => x.Children,
                            x => x.ParentID == InternalId))
                        {
                            lstWeaponsToDelete.Add(
                                new Tuple<Weapon, Vehicle, VehicleMod, WeaponMount>(objWeapon, objVehicle, null,
                                    objMount));
                        }
                    }
                }

                // We need this list separate because weapons to remove can contain gear that add more weapons in need of removing
                foreach (Tuple<Weapon, Vehicle, VehicleMod, WeaponMount> objLoopTuple in lstWeaponsToDelete)
                {
                    Weapon objWeapon = objLoopTuple.Item1;
                    decReturn += objWeapon.TotalCost + objWeapon.DeleteWeapon();
                    if (objWeapon.Parent != null)
                        objWeapon.Parent.Children.Remove(objWeapon);
                    else if (objLoopTuple.Item4 != null)
                        objLoopTuple.Item4.Weapons.Remove(objWeapon);
                    else if (objLoopTuple.Item3 != null)
                        objLoopTuple.Item3.Weapons.Remove(objWeapon);
                    else if (objLoopTuple.Item2 != null)
                        objLoopTuple.Item2.Weapons.Remove(objWeapon);
                    else
                        _objCharacter.Weapons.Remove(objWeapon);
                }
            }

            // Remove any Vehicle that the Cyberware created.
            if (!VehicleID.IsEmptyGuid())
            {
                List<Vehicle> lstVehiclesToRemove = new List<Vehicle>();
                foreach (Vehicle objLoopVehicle in _objCharacter.Vehicles)
                {
                    if (objLoopVehicle.ParentID == InternalId)
                    {
                        lstVehiclesToRemove.Add(objLoopVehicle);
                    }
                }

                foreach (Vehicle objLoopVehicle in lstVehiclesToRemove)
                {
                    decReturn += objLoopVehicle.TotalCost;
                    _objCharacter.Vehicles.Remove(objLoopVehicle);
                    foreach (Gear objLoopGear in objLoopVehicle.Gear)
                    {
                        decReturn += objLoopGear.DeleteGear();
                    }

                    foreach (Weapon objLoopWeapon in objLoopVehicle.Weapons)
                    {
                        decReturn += objLoopWeapon.DeleteWeapon();
                    }

                    foreach (VehicleMod objLoopMod in objLoopVehicle.Mods)
                    {
                        foreach (Weapon objLoopWeapon in objLoopMod.Weapons)
                        {
                            decReturn += objLoopWeapon.DeleteWeapon();
                        }

                        foreach (Cyberware objLoopCyberware in objLoopMod.Cyberware)
                        {
                            decReturn += objLoopCyberware.DeleteCyberware();
                        }
                    }

                    foreach (WeaponMount objLoopWeaponMount in objLoopVehicle.WeaponMounts)
                    {
                        foreach (Weapon objLoopWeapon in objLoopWeaponMount.Weapons)
                        {
                            decReturn += objLoopWeapon.DeleteWeapon();
                        }
                    }
                }
            }

            decReturn += ImprovementManager.RemoveImprovements(_objCharacter, SourceType, InternalId);
            decReturn += ImprovementManager.RemoveImprovements(_objCharacter, SourceType, InternalId + "Pair");
            if (PairBonus != null && !WirelessOn)
            {
                ImprovementManager.RemoveImprovements(_objCharacter, SourceType, InternalId + "Pair");
                // This cyberware should not be included in the count to make things easier.
                List<Cyberware> lstPairableCyberwares = _objCharacter.Cyberware.DeepWhere(x => x.Children,
                        x => x != this && IncludePair.Contains(x.Name) && x.Extra == Extra &&
                             x.IsModularCurrentlyEquipped)
                    .ToList();
                int intCount = lstPairableCyberwares.Count;
                // Need to use slightly different logic if this cyberware has a location (Left or Right) and only pairs with itself because Lefts can only be paired with Rights and Rights only with Lefts
                if (!string.IsNullOrEmpty(Location) && IncludePair.All(x => x == Name))
                {
                    int intMatchLocationCount = 0;
                    int intNotMatchLocationCount = 0;
                    foreach (Cyberware objPairableCyberware in lstPairableCyberwares)
                    {
                        if (objPairableCyberware.Location != Location)
                            intNotMatchLocationCount += 1;
                        else
                            intMatchLocationCount += 1;
                    }

                    // Set the count to the total number of cyberwares in matching pairs, which would mean 2x the number of whichever location contains the fewest members (since every single one of theirs would have a pair)
                    intCount = Math.Min(intMatchLocationCount, intNotMatchLocationCount) * 2;
                }

                foreach (Cyberware objLoopCyberware in lstPairableCyberwares)
                {
                    ImprovementManager.RemoveImprovements(_objCharacter, objLoopCyberware.SourceType,
                        objLoopCyberware.InternalId + "Pair");
                    // Go down the list and create pair bonuses for every second item
                    if (intCount > 0 && (intCount & 1) == 0)
                    {
                        ImprovementManager.CreateImprovements(_objCharacter, objLoopCyberware.SourceType,
                            objLoopCyberware.InternalId + "Pair", objLoopCyberware.PairBonus, false,
                            objLoopCyberware.Rating, objLoopCyberware.DisplayNameShort(GlobalOptions.Language));
                    }

                    intCount -= 1;
                }
            }

            decReturn += ImprovementManager.RemoveImprovements(_objCharacter, SourceType, InternalId + "WirelessPair");
            if (WirelessPairBonus != null)
            {
                ImprovementManager.RemoveImprovements(_objCharacter, SourceType, InternalId + "WirelessPair");
                // This cyberware should not be included in the count to make things easier.
                List<Cyberware> lstPairableCyberwares = _objCharacter.Cyberware.DeepWhere(x => x.Children,
                    x => x != this && IncludeWirelessPair.Contains(x.Name) && x.Extra == Extra &&
                         x.IsModularCurrentlyEquipped).ToList();
                int intCount = lstPairableCyberwares.Count;
                // Need to use slightly different logic if this cyberware has a location (Left or Right) and only pairs with itself because Lefts can only be paired with Rights and Rights only with Lefts
                if (!string.IsNullOrEmpty(Location) && IncludeWirelessPair.All(x => x == Name))
                {
                    int intMatchLocationCount = 0;
                    int intNotMatchLocationCount = 0;
                    foreach (Cyberware objPairableCyberware in lstPairableCyberwares)
                    {
                        if (objPairableCyberware.Location != Location)
                            intNotMatchLocationCount += 1;
                        else
                            intMatchLocationCount += 1;
                    }

                    // Set the count to the total number of cyberwares in matching pairs, which would mean 2x the number of whichever location contains the fewest members (since every single one of theirs would have a pair)
                    intCount = Math.Min(intMatchLocationCount, intNotMatchLocationCount) * 2;
                }

                foreach (Cyberware objLoopCyberware in lstPairableCyberwares)
                {
                    ImprovementManager.RemoveImprovements(_objCharacter, objLoopCyberware.SourceType,
                        objLoopCyberware.InternalId + "WirelessPair");
                    if (objLoopCyberware.WirelessPairBonus?.Attributes?["mode"]?.InnerText == "replace")
                    {
                        ImprovementManager.RemoveImprovements(_objCharacter, objLoopCyberware.SourceType,
                            objLoopCyberware.InternalId);
                    }
                    // Go down the list and create pair bonuses for every second item
                    if (intCount > 0 && intCount % 2 == 0)
                    {
                        ImprovementManager.CreateImprovements(_objCharacter, objLoopCyberware.SourceType,
                            objLoopCyberware.InternalId + "WirelessPair", objLoopCyberware.WirelessPairBonus, false,
                            objLoopCyberware.Rating, objLoopCyberware.DisplayNameShort(GlobalOptions.Language));
                    }

                    intCount -= 1;
                }
            }

            foreach (Gear objLoopGear in Gear)
            {
                decReturn += objLoopGear.DeleteGear();
            }

            // Fix for legacy characters with old addqualities improvements.
            XmlNodeList xmlOldAddQualitiesList = GetNode()?.SelectNodes("addqualities/addquality");
            if (xmlOldAddQualitiesList != null)
            {
                foreach (XmlNode objNode in xmlOldAddQualitiesList)
                {
                    Quality objQuality = _objCharacter.Qualities.FirstOrDefault(x => x.Name == objNode.InnerText);
                    if (objQuality == null) continue;
                    _objCharacter.Qualities.Remove(objQuality);
                    decReturn += ImprovementManager.RemoveImprovements(_objCharacter,
                        Improvement.ImprovementSource.CritterPower, objQuality.InternalId);
                }
            }

            return decReturn;
        }

        /// <summary>
        /// Checks a nominated piece of gear for Availability requirements.
        /// </summary>
        /// <param name="blnRestrictedGearUsed">Whether Restricted Gear is already being used.</param>
        /// <param name="intRestrictedCount">Amount of gear that is currently over the availability limit.</param>
        /// <param name="strAvailItems">String used to list names of gear that are currently over the availability limit.</param>
        /// <param name="strRestrictedItem">Item that is being used for Restricted Gear.</param>
        /// <param name="strCyberwareGrade">String used to list names of cyberware that have a banned cyberware grade.</param>
        /// <param name="blnOutRestrictedGearUsed">Whether Restricted Gear is already being used (tracked across gear children).</param>
        /// <param name="intOutRestrictedCount">Amount of gear that is currently over the availability limit (tracked across gear children).</param>
        /// <param name="strOutAvailItems">String used to list names of gear that are currently over the availability limit (tracked across gear children).</param>
        /// <param name="strOutRestrictedItem">Item that is being used for Restricted Gear (tracked across gear children).</param>
        /// <param name="strOutCyberwareGrade">String used to return list names of cyberware that have a banned cyberware grade</param>
        public void CheckRestrictedGear(bool blnRestrictedGearUsed, int intRestrictedCount, string strAvailItems,
            string strRestrictedItem, string strCyberwareGrade, out bool blnOutRestrictedGearUsed,
            out int intOutRestrictedCount, out string strOutAvailItems, out string strOutRestrictedItem,
            out string strOutCyberwareGrade)
        {
            if (string.IsNullOrEmpty(ParentID))
            {
                if (_objCharacter.BannedWareGrades.Any(s => Grade.Name.Contains(s)))
                    strCyberwareGrade += Environment.NewLine + "\t\t" + DisplayNameShort(GlobalOptions.Language);

                AvailabilityValue objTotalAvail = TotalAvailTuple();
                if (!objTotalAvail.AddToParent)
                {
                    int intAvailInt = objTotalAvail.Value;
                    if (intAvailInt > _objCharacter.MaximumAvailability)
                    {
                        if (intAvailInt <= _objCharacter.RestrictedGear && !blnRestrictedGearUsed)
                        {
                            blnRestrictedGearUsed = true;
                            strRestrictedItem = DisplayName(GlobalOptions.Language);
                        }
                        else
                        {
                            intRestrictedCount++;
                            strAvailItems += Environment.NewLine + "\t\t" + DisplayNameShort(GlobalOptions.Language);
                        }
                    }
                }
            }

            foreach (Cyberware objChild in Children)
            {
                objChild.CheckRestrictedGear(blnRestrictedGearUsed, intRestrictedCount, strAvailItems,
                    strRestrictedItem, strCyberwareGrade, out blnRestrictedGearUsed, out intRestrictedCount,
                    out strAvailItems, out strRestrictedItem, out strCyberwareGrade);
            }

            foreach (Gear objChild in Gear)
            {
                objChild.CheckRestrictedGear(blnRestrictedGearUsed, intRestrictedCount, strAvailItems,
                    strRestrictedItem, out blnRestrictedGearUsed, out intRestrictedCount, out strAvailItems,
                    out strRestrictedItem);
            }

            strOutAvailItems = strAvailItems;
            intOutRestrictedCount = intRestrictedCount;
            blnOutRestrictedGearUsed = blnRestrictedGearUsed;
            strOutRestrictedItem = strRestrictedItem;
            strOutCyberwareGrade = strCyberwareGrade;
        }

        #region UI Methods

        /// <summary>
        /// Build up the Tree for the current piece of Cyberware and all of its children.
        /// </summary>
        /// <param name="cmsCyberware">ContextMenuStrip that the new Cyberware TreeNodes should use.</param>
        /// <param name="cmsGear">ContextMenuStrip that the new Gear TreeNodes should use.</param>
        public TreeNode CreateTreeNode(ContextMenuStrip cmsCyberware, ContextMenuStrip cmsGear)
        {
            if (!string.IsNullOrEmpty(ParentID) && !string.IsNullOrEmpty(Source) &&
                !_objCharacter.Options.BookEnabled(Source))
                return null;

            TreeNode objNode = new TreeNode
            {
                Name = InternalId,
                Text = DisplayName(GlobalOptions.Language),
                Tag = this,
                ContextMenuStrip = cmsCyberware,
                ForeColor = PreferredColor,
                ToolTipText = Notes.WordWrap(100)
            };

            TreeNodeCollection lstChildNodes = objNode.Nodes;
            foreach (Cyberware objChild in Children)
            {
                TreeNode objLoopNode = objChild.CreateTreeNode(cmsCyberware, cmsGear);
                if (objLoopNode != null)
                    lstChildNodes.Add(objLoopNode);
            }

            foreach (Gear objGear in Gear)
            {
                TreeNode objLoopNode = objGear.CreateTreeNode(cmsGear);
                if (objLoopNode != null)
                    lstChildNodes.Add(objLoopNode);
            }

            if (lstChildNodes.Count > 0)
                objNode.Expand();

            return objNode;
        }

        public Color PreferredColor
        {
            get
            {
                if (!string.IsNullOrEmpty(Notes))
                {
                    return Color.SaddleBrown;
                }

                if (!string.IsNullOrEmpty(ParentID))
                {
                    return SystemColors.GrayText;
                }

                return SystemColors.WindowText;
            }
        }

        public void SetupChildrenCyberwareCollectionChanged(bool blnAdd, TreeView treCyberware,
            ContextMenuStrip cmsCyberware = null, ContextMenuStrip cmsCyberwareGear = null)
        {
            if (blnAdd)
            {
                Children.AddTaggedCollectionChanged(treCyberware,
                    (x, y) => this.RefreshChildrenCyberware(treCyberware, cmsCyberware, cmsCyberwareGear, null, y));
                Gear.AddTaggedCollectionChanged(treCyberware,
                    (x, y) => this.RefreshChildrenGears(treCyberware, cmsCyberwareGear, () => Children.Count, y));

                foreach (Cyberware objChild in Children)
                    objChild.SetupChildrenCyberwareCollectionChanged(true, treCyberware, cmsCyberware,
                        cmsCyberwareGear);
                foreach (Gear objGear in Gear)
                    objGear.SetupChildrenGearsCollectionChanged(true, treCyberware, cmsCyberwareGear);
            }
            else
            {
                Children.RemoveTaggedCollectionChanged(treCyberware);
                Gear.RemoveTaggedCollectionChanged(treCyberware);
                foreach (Cyberware objChild in Children)
                    objChild.SetupChildrenCyberwareCollectionChanged(false, treCyberware);
                foreach (Gear objGear in Gear)
                    objGear.SetupChildrenGearsCollectionChanged(false, treCyberware);
            }
        }

        #endregion

        #region Hero Lab Importing

        public bool ImportHeroLabCyberware(XmlNode xmlCyberwareImportNode, XmlNode xmlParentCyberwareNode,
            IList<Weapon> lstWeapons, IList<Vehicle> lstVehicles, Grade objSelectedGrade = null)
        {
            if (xmlCyberwareImportNode == null)
                return false;
            bool blnCyberware = true;
            string strGradeName = objSelectedGrade?.Name ?? "Standard";
            string strOriginalName = xmlCyberwareImportNode.Attributes?["name"]?.InnerText ?? string.Empty;
            if (!string.IsNullOrEmpty(strOriginalName))
            {
                IList<Grade> objCyberwareGradeList =
                    _objCharacter.GetGradeList(Improvement.ImprovementSource.Cyberware);
                IList<Grade> objBiowareGradeList = _objCharacter.GetGradeList(Improvement.ImprovementSource.Bioware);
                if (objSelectedGrade == null)
                {
                    foreach (Grade objCyberwareGrade in objCyberwareGradeList)
                    {
                        if (strOriginalName.EndsWith(" (" + objCyberwareGrade.Name + ')'))
                        {
                            strGradeName = objCyberwareGrade.Name;
                            strOriginalName = strOriginalName.TrimEndOnce(" (" + objCyberwareGrade.Name + ')');
                            goto EndGradeCheck;
                        }
                    }

                    foreach (Grade objCyberwareGrade in objBiowareGradeList)
                    {
                        if (strOriginalName.EndsWith(" (" + objCyberwareGrade.Name + ')'))
                        {
                            strGradeName = objCyberwareGrade.Name;
                            strOriginalName = strOriginalName.TrimEndOnce(" (" + objCyberwareGrade.Name + ')');
                            goto EndGradeCheck;
                        }
                    }

                    EndGradeCheck: ;
                }

                XmlDocument xmlCyberwareDocument = XmlManager.Load("cyberware.xml");
                XmlDocument xmlBiowareDocument = XmlManager.Load("bioware.xml");
                string strForceValue = string.Empty;
                XmlNode xmlCyberwareDataNode = null;
                XmlNodeList xmlCyberwareNodeList =
                    xmlCyberwareDocument.SelectNodes("/chummer/cyberwares/cyberware[contains(name, \"" +
                                                     strOriginalName + "\")]");
                if (xmlCyberwareNodeList != null)
                {
                    foreach (XmlNode xmlLoopNode in xmlCyberwareNodeList)
                    {
                        XmlNode xmlTestNode = xmlLoopNode.SelectSingleNode("forbidden/parentdetails");
                        if (xmlTestNode != null)
                        {
                            // Assumes topmost parent is an AND node
                            if (xmlParentCyberwareNode.ProcessFilterOperationNode(xmlTestNode, false))
                            {
                                continue;
                            }
                        }

                        xmlTestNode = xmlLoopNode.SelectSingleNode("required/parentdetails");
                        if (xmlTestNode != null)
                        {
                            // Assumes topmost parent is an AND node
                            if (!xmlParentCyberwareNode.ProcessFilterOperationNode(xmlTestNode, false))
                            {
                                continue;
                            }
                        }

                        xmlCyberwareDataNode = xmlLoopNode;
                        break;
                    }
                }

                if (xmlCyberwareDataNode == null)
                {
                    blnCyberware = false;
                    xmlCyberwareNodeList =
                        xmlBiowareDocument.SelectNodes("/chummer/biowares/bioware[contains(name, \"" + strOriginalName +
                                                       "\")]");
                    if (xmlCyberwareNodeList != null)
                    {
                        foreach (XmlNode xmlLoopNode in xmlCyberwareNodeList)
                        {
                            XmlNode xmlTestNode = xmlLoopNode.SelectSingleNode("forbidden/parentdetails");
                            if (xmlTestNode != null)
                            {
                                // Assumes topmost parent is an AND node
                                if (xmlParentCyberwareNode.ProcessFilterOperationNode(xmlTestNode, false))
                                {
                                    continue;
                                }
                            }

                            xmlTestNode = xmlLoopNode.SelectSingleNode("required/parentdetails");
                            if (xmlTestNode != null)
                            {
                                // Assumes topmost parent is an AND node
                                if (!xmlParentCyberwareNode.ProcessFilterOperationNode(xmlTestNode, false))
                                {
                                    continue;
                                }
                            }

                            xmlCyberwareDataNode = xmlLoopNode;
                            break;
                        }
                    }
                }

                if (xmlCyberwareDataNode == null)
                {
                    string[] astrOriginalNameSplit = strOriginalName.Split(':');
                    if (astrOriginalNameSplit.Length > 1)
                    {
                        string strName = astrOriginalNameSplit[0].Trim();
                        blnCyberware = true;
                        xmlCyberwareNodeList =
                            xmlCyberwareDocument.SelectNodes(
                                "/chummer/cyberwares/cyberware[contains(name, \"" + strName + "\")]");
                        if (xmlCyberwareNodeList != null)
                        {
                            foreach (XmlNode xmlLoopNode in xmlCyberwareNodeList)
                            {
                                XmlNode xmlTestNode = xmlLoopNode.SelectSingleNode("forbidden/parentdetails");
                                if (xmlTestNode != null)
                                {
                                    // Assumes topmost parent is an AND node
                                    if (xmlParentCyberwareNode.ProcessFilterOperationNode(xmlTestNode, false))
                                    {
                                        continue;
                                    }
                                }

                                xmlTestNode = xmlLoopNode.SelectSingleNode("required/parentdetails");
                                if (xmlTestNode != null)
                                {
                                    // Assumes topmost parent is an AND node
                                    if (!xmlParentCyberwareNode.ProcessFilterOperationNode(xmlTestNode, false))
                                    {
                                        continue;
                                    }
                                }

                                xmlCyberwareDataNode = xmlLoopNode;
                                break;
                            }

                            if (xmlCyberwareDataNode != null)
                                strForceValue = astrOriginalNameSplit[1].Trim();
                            else
                            {
                                blnCyberware = false;
                                xmlCyberwareNodeList =
                                    xmlBiowareDocument.SelectNodes(
                                        "/chummer/biowares/bioware[contains(name, \"" + strName + "\")]");
                                if (xmlCyberwareNodeList != null)
                                    foreach (XmlNode xmlLoopNode in xmlCyberwareNodeList)
                                    {
                                        XmlNode xmlTestNode = xmlLoopNode.SelectSingleNode("forbidden/parentdetails");
                                        if (xmlTestNode != null)
                                        {
                                            // Assumes topmost parent is an AND node
                                            if (xmlParentCyberwareNode.ProcessFilterOperationNode(xmlTestNode, false))
                                            {
                                                continue;
                                            }
                                        }

                                        xmlTestNode = xmlLoopNode.SelectSingleNode("required/parentdetails");
                                        if (xmlTestNode != null)
                                        {
                                            // Assumes topmost parent is an AND node
                                            if (!xmlParentCyberwareNode.ProcessFilterOperationNode(xmlTestNode, false))
                                            {
                                                continue;
                                            }
                                        }

                                        xmlCyberwareDataNode = xmlLoopNode;
                                        break;
                                    }

                                if (xmlCyberwareDataNode != null)
                                    strForceValue = astrOriginalNameSplit[1].Trim();
                            }
                        }
                    }

                    if (xmlCyberwareDataNode == null)
                    {
                        astrOriginalNameSplit = strOriginalName.Split(',');
                        if (astrOriginalNameSplit.Length > 1)
                        {
                            string strName = astrOriginalNameSplit[0].Trim();
                            blnCyberware = true;
                            xmlCyberwareNodeList =
                                xmlCyberwareDocument.SelectNodes(
                                    "/chummer/cyberwares/cyberware[contains(name, \"" + strName + "\")]");
                            if (xmlCyberwareNodeList != null)
                            {
                                foreach (XmlNode xmlLoopNode in xmlCyberwareNodeList)
                                {
                                    XmlNode xmlTestNode = xmlLoopNode.SelectSingleNode("forbidden/parentdetails");
                                    if (xmlTestNode != null)
                                    {
                                        // Assumes topmost parent is an AND node
                                        if (xmlParentCyberwareNode.ProcessFilterOperationNode(xmlTestNode, false))
                                        {
                                            continue;
                                        }
                                    }

                                    xmlTestNode = xmlLoopNode.SelectSingleNode("required/parentdetails");
                                    if (xmlTestNode != null)
                                    {
                                        // Assumes topmost parent is an AND node
                                        if (!xmlParentCyberwareNode.ProcessFilterOperationNode(xmlTestNode, false))
                                        {
                                            continue;
                                        }
                                    }

                                    xmlCyberwareDataNode = xmlLoopNode;
                                    break;
                                }

                                if (xmlCyberwareDataNode != null)
                                    strForceValue = astrOriginalNameSplit[1].Trim();
                                else
                                {
                                    blnCyberware = false;
                                    xmlCyberwareNodeList =
                                        xmlBiowareDocument.SelectNodes(
                                            "/chummer/biowares/bioware[contains(name, \"" + strName + "\")]");
                                    if (xmlCyberwareNodeList != null)
                                        foreach (XmlNode xmlLoopNode in xmlCyberwareNodeList)
                                        {
                                            XmlNode xmlTestNode =
                                                xmlLoopNode.SelectSingleNode("forbidden/parentdetails");
                                            if (xmlTestNode != null)
                                            {
                                                // Assumes topmost parent is an AND node
                                                if (xmlParentCyberwareNode.ProcessFilterOperationNode(xmlTestNode,
                                                    false))
                                                {
                                                    continue;
                                                }
                                            }

                                            xmlTestNode = xmlLoopNode.SelectSingleNode("required/parentdetails");
                                            if (xmlTestNode != null)
                                            {
                                                // Assumes topmost parent is an AND node
                                                if (!xmlParentCyberwareNode.ProcessFilterOperationNode(xmlTestNode,
                                                    false))
                                                {
                                                    continue;
                                                }
                                            }

                                            xmlCyberwareDataNode = xmlLoopNode;
                                            break;
                                        }
                                }
                            }
                        }
                    }
                }

                if (xmlCyberwareDataNode != null)
                {
                    if (objSelectedGrade == null)
                    {
                        objSelectedGrade =
                            (blnCyberware ? objCyberwareGradeList : objBiowareGradeList).FirstOrDefault(x =>
                                x.Name == strGradeName);
                    }

                    Create(xmlCyberwareDataNode, objSelectedGrade,
                        blnCyberware ? Improvement.ImprovementSource.Cyberware : Improvement.ImprovementSource.Bioware,
                        Convert.ToInt32(xmlCyberwareImportNode.Attributes?["rating"]?.InnerText), lstWeapons,
                        lstVehicles, true, true, strForceValue);
                    Notes = xmlCyberwareImportNode["description"]?.InnerText;

                    ProcessHeroLabCyberwarePlugins(xmlCyberwareImportNode, objSelectedGrade, lstWeapons, lstVehicles);

                    return true;
                }
            }

            return false;
        }

        public void ProcessHeroLabCyberwarePlugins(XmlNode xmlGearImportNode, Grade objParentGrade,
            IList<Weapon> lstWeapons, IList<Vehicle> lstVehicles)
        {
            if (xmlGearImportNode == null)
                return;
            foreach (string strPluginNodeName in Character.HeroLabPluginNodeNames)
            {
                foreach (XmlNode xmlPluginToAdd in xmlGearImportNode.SelectNodes(
                    strPluginNodeName + "/item[@useradded != \"no\"]"))
                {
                    Cyberware objPlugin = new Cyberware(_objCharacter);
                    if (objPlugin.ImportHeroLabCyberware(xmlPluginToAdd, GetNode(), lstWeapons, lstVehicles,
                        objParentGrade))
                    {
                        objPlugin.Parent = this;
                        Children.Add(objPlugin);
                    }
                    else
                    {
                        Gear objPluginGear = new Gear(_objCharacter);
                        if (objPluginGear.ImportHeroLabGear(xmlPluginToAdd, GetNode(), lstWeapons))
                        {
                            objPluginGear.Parent = this;
                            Gear.Add(objPluginGear);
                        }
                    }
                }

                foreach (XmlNode xmlPluginToAdd in xmlGearImportNode.SelectNodes(
                    strPluginNodeName + "/item[@useradded = \"no\"]"))
                {
                    string strName = xmlPluginToAdd.Attributes?["name"]?.InnerText ?? string.Empty;
                    if (!string.IsNullOrEmpty(strName))
                    {
                        Cyberware objPlugin = Children.FirstOrDefault(x =>
                            x.ParentID == InternalId && (x.Name.Contains(strName) || strName.Contains(x.Name)));
                        if (objPlugin != null)
                        {
                            objPlugin.Notes = xmlPluginToAdd["description"]?.InnerText;
                            objPlugin.ProcessHeroLabCyberwarePlugins(xmlPluginToAdd, objParentGrade, lstWeapons,
                                lstVehicles);
                        }
                        else
                        {
                            Gear objPluginGear = Gear.FirstOrDefault(x =>
                                x.IncludedInParent && (x.Name.Contains(strName) || strName.Contains(x.Name)));
                            if (objPluginGear != null)
                            {
                                objPluginGear.Quantity =
                                    Convert.ToDecimal(xmlPluginToAdd.Attributes?["quantity"]?.InnerText ?? "1",
<<<<<<< HEAD
                                        GlobalOptions.Instance.InvariantCultureInfo);
=======
                                        GlobalOptions.InvariantCultureInfo);
>>>>>>> ddac5312
                                objPluginGear.Notes = xmlPluginToAdd["description"]?.InnerText;
                                objPluginGear.ProcessHeroLabGearPlugins(xmlPluginToAdd, lstWeapons);
                            }
                        }
                    }
                }
            }

            this.RefreshMatrixAttributeArray();
        }

        #endregion

        #endregion

        public bool Remove(Character characterObject, bool blnConfirmDelete = true)
        {
            if (Capacity == "[*]" && Parent != null && (!characterObject.IgnoreRules || characterObject.Created))
            {
                Program.MainForm.ShowMessageBox(
                    LanguageManager.GetString("Message_CannotRemoveCyberware", GlobalOptions.Language),
                    LanguageManager.GetString("MessageTitle_CannotRemoveCyberware", GlobalOptions.Language),
                    MessageBoxButtons.OK, MessageBoxIcon.Information);
                return false;
            }

            if (blnConfirmDelete)
            {
                if (SourceType == Improvement.ImprovementSource.Bioware)
                {
                    if (!characterObject.ConfirmDelete(LanguageManager.GetString("Message_DeleteBioware",
                        GlobalOptions.Language)))
                        return false;
                }
                else
                {
                    if (!characterObject.ConfirmDelete(LanguageManager.GetString("Message_DeleteCyberware",
                        GlobalOptions.Language)))
                        return false;
                }
            }

            if (ParentVehicle != null)
            {
                characterObject.Vehicles.FindVehicleCyberware(x => x.InternalId == InternalId,
                    out VehicleMod objMod);
                objMod.Cyberware.Remove(this);
            }
            else if (Parent != null)
                Parent.Children.Remove(this);
            else
            {
                characterObject.Cyberware.Remove(this);
            }

            DeleteCyberware();
            return true;
        }

        public void Sell(Character characterObject, decimal percentage)
        {
            // Create the Expense Log Entry for the sale.
            decimal decAmount = TotalCost * percentage;
            ExpenseLogEntry objExpense = new ExpenseLogEntry(characterObject);
            string strEntry = LanguageManager.GetString(
                SourceType == Improvement.ImprovementSource.Cyberware
                    ? "String_ExpenseSoldCyberware"
                    : "String_ExpenseSoldBioware", GlobalOptions.Language);
            decAmount += DeleteCyberware() * percentage;
            objExpense.Create(decAmount, strEntry + ' ' + DisplayNameShort(GlobalOptions.Language), ExpenseType.Nuyen,
                DateTime.Now);
            characterObject.ExpenseEntries.AddWithSort(objExpense);
            characterObject.Nuyen += decAmount;

            if (Parent != null)
                Parent.Children.Remove(this);
            else
                characterObject.Cyberware.Remove(this);
        }

        /// <summary>
        /// Purchases a selected piece of Cyberware with a given Grade and Rating.
        /// </summary>
        /// <param name="objNode"></param>
        /// <param name="objGrade"></param>
        /// <param name="objImprovementSource"></param>
        /// <param name="intRating"></param>
        /// <param name="objVehicle"></param>
        /// <param name="lstCyberwareCollection"></param>
        /// <param name="lstVehicleCollection"></param>
        /// <param name="lstWeaponCollection"></param>
        /// <param name="decMarkup"></param>
        /// <param name="blnFree"></param>
        /// <param name="blnBlackMarket"></param>
        /// <param name="blnForVehicle"></param>
        /// <param name="strExpenseString"></param>
        /// <returns></returns>
        public bool Purchase(XmlNode objNode, Improvement.ImprovementSource objImprovementSource, Grade objGrade,
            int intRating, Vehicle objVehicle, TaggedObservableCollection<Cyberware> lstCyberwareCollection,
            ObservableCollection<Vehicle> lstVehicleCollection, TaggedObservableCollection<Weapon> lstWeaponCollection,
            decimal decMarkup = 0, bool blnFree = false, bool blnBlackMarket = false, bool blnForVehicle = false,
            string strExpenseString = "String_ExpensePurchaseCyberware")
        {
            // Create the Cyberware object.
            List<Weapon> lstWeapons = new List<Weapon>();
            List<Vehicle> lstVehicles = new List<Vehicle>();
            Create(objNode, objGrade, objImprovementSource, intRating, lstWeapons, lstVehicles, true, true,
                string.Empty, null, objVehicle);
            if (InternalId.IsEmptyGuid())
            {
                return false;
            }

            if (blnFree)
                Cost = "0";
            DiscountCost = blnBlackMarket;

            if (_objCharacter.Created)
            {
                decimal decCost = 0;
                // Check the item's Cost and make sure the character can afford it.
                if (!blnFree)
                {
                    decCost = TotalCost;

                    // Multiply the cost if applicable.
                    char chrAvail = TotalAvailTuple().Suffix;
                    if (chrAvail == 'R' && _objCharacter.Options.MultiplyRestrictedCost)
                        decCost *= _objCharacter.Options.RestrictedCostMultiplier;
                    if (chrAvail == 'F' && _objCharacter.Options.MultiplyForbiddenCost)
                        decCost *= _objCharacter.Options.ForbiddenCostMultiplier;

                    // Apply a markup if applicable.
                    if (decMarkup != 0)
                    {
                        decCost *= 1 + (decMarkup / 100.0m);
                    }

                    if (decCost > _objCharacter.Nuyen)
                    {
                        Program.MainForm.ShowMessageBox(
                            LanguageManager.GetString("Message_NotEnoughNuyen", GlobalOptions.Language),
                            LanguageManager.GetString("MessageTitle_NotEnoughNuyen", GlobalOptions.Language),
                            MessageBoxButtons.OK,
                            MessageBoxIcon.Information);
                        return false;
                    }
                }

                // Create the Expense Log Entry.
                ExpenseLogEntry objExpense = new ExpenseLogEntry(_objCharacter);
                string strEntry = LanguageManager.GetString(strExpenseString, GlobalOptions.Language);
                string strName = DisplayNameShort(GlobalOptions.Language);
                if (SourceID == EssenceHoleGUID || SourceID == EssenceAntiHoleGUID)
                {
                    strName += LanguageManager.GetString("String_Space", GlobalOptions.Language) + '(' +
<<<<<<< HEAD
                               Rating.ToString(GlobalOptions.Instance.CultureInfo) + ')';
=======
                               Rating.ToString(GlobalOptions.CultureInfo) + ')';
>>>>>>> ddac5312
                }

                objExpense.Create(decCost * -1,
                    strEntry + LanguageManager.GetString("String_Space", GlobalOptions.Language) +
                    strName, ExpenseType.Nuyen, DateTime.Now);
                _objCharacter.ExpenseEntries.AddWithSort(objExpense);
                _objCharacter.Nuyen -= decCost;

                if (SourceID != EssenceHoleGUID && SourceID != EssenceAntiHoleGUID)
                {
                    ExpenseUndo objUndo = new ExpenseUndo();
                    objUndo.CreateNuyen(
                        blnForVehicle ? NuyenExpenseType.AddVehicleModCyberware : NuyenExpenseType.AddCyberware,
                        InternalId);
                    objExpense.Undo = objUndo;
                }
            }

            if (SourceID == EssenceAntiHoleGUID)
            {
                _objCharacter.DecreaseEssenceHole(Rating * 100);
            }
            else if (SourceID == EssenceHoleGUID)
            {
                _objCharacter.IncreaseEssenceHole(Rating * 100);
            }
            else
            {
                if (_objCharacter.Created && objVehicle == null && _objParent == null)
                {
                    _objCharacter.DecreaseEssenceHole((int) (CalculatedESS() * 100),
                        SourceID == Cyberware.EssenceAntiHoleGUID);
                }

                lstCyberwareCollection.Add(this);

                foreach (Weapon objWeapon in lstWeapons)
                {
                    objWeapon.ParentVehicle = objVehicle;
                    lstWeaponCollection.Add(objWeapon);
                }

                foreach (Vehicle objLoopVehicle in lstVehicles)
                {
                    lstVehicleCollection.Add(objLoopVehicle);
                }
            }

            return true;
        }

        public void Upgrade(Character characterObject, Grade objGrade, int intRating, decimal refundPercentage, bool blnFree)
        {
            decimal saleCost = TotalCost * refundPercentage;
            int oldRating = Rating;
            decimal oldEssence = CalculatedESS();
            Grade oldGrade = Grade;

            Rating = intRating;
            Grade = objGrade;
            decimal newCost = TotalCost - saleCost;
            if (blnFree)
            {
                newCost = 0;
            }
            if (newCost > characterObject.Nuyen)
            {
                Program.MainForm.ShowMessageBox(
                    LanguageManager.GetString("Message_NotEnoughNuyen", GlobalOptions.Language),
                    LanguageManager.GetString("MessageTitle_NotEnoughNuyen", GlobalOptions.Language),
                    MessageBoxButtons.OK, MessageBoxIcon.Information);

                Rating = oldRating;
                Grade = oldGrade;
                return;
            }

            StringBuilder expenseBuilder = new StringBuilder();
            expenseBuilder.Append(LanguageManager.GetString("String_ExpenseUpgradedCyberware", GlobalOptions.Language) +
                                  LanguageManager.GetString("String_Space", GlobalOptions.Language) +
                                  DisplayNameShort(GlobalOptions.Language));
            if (oldGrade != Grade || oldRating != intRating)
            {
                expenseBuilder.Append('(' + LanguageManager.GetString("String_Grade", GlobalOptions.Language) +
                                      LanguageManager.GetString("String_Space", GlobalOptions.Language) +
                                      Grade.DisplayName(GlobalOptions.Language) +
                                      LanguageManager.GetString("String_Space", GlobalOptions.Language) + '>' +
                                      oldGrade.DisplayName(GlobalOptions.Language) +
                                      LanguageManager.GetString("String_Space", GlobalOptions.Language) +
                                      LanguageManager.GetString(RatingLabel, GlobalOptions.Language) +
                                      oldRating +
                                      LanguageManager.GetString("String_Space", GlobalOptions.Language) + '>' +
                                      LanguageManager.GetString("String_Space", GlobalOptions.Language) + Rating + ')');
            }

            // Create the Expense Log Entry.
            ExpenseLogEntry objExpense = new ExpenseLogEntry(characterObject);
            objExpense.Create(newCost * -1, expenseBuilder.ToString(), ExpenseType.Nuyen, DateTime.Now);
            characterObject.ExpenseEntries.AddWithSort(objExpense);
            characterObject.Nuyen -= newCost;

            ExpenseUndo objUndo = new ExpenseUndo();
            objUndo.CreateNuyen(NuyenExpenseType.AddGear, InternalId);
            objExpense.Undo = objUndo;

            if (oldEssence - CalculatedESS() > 0)
            {
                //The new Essence cost is greater than the old one.
                characterObject.IncreaseEssenceHole((int) (CalculatedESS() * 100));
            }
        }

        /// <summary>
        /// Alias map for SourceDetail control text and tooltip assignation.
        /// </summary>
        /// <param name="sourceControl"></param>
        public void SetSourceDetail(Control sourceControl)
        {
            if (_objCachedSourceDetail?.Language != GlobalOptions.Language)
                _objCachedSourceDetail = null;
            SourceDetail.SetControl(sourceControl);
        }

        public bool AllowPasteXml
        {
            get
            {
<<<<<<< HEAD
                switch (ClipboardManager.ClipboardContentType)
                {
                    case ClipboardContentType.Gear:
                        XmlNode objXmlCategoryNode =
                            ClipboardManager.Clipboard.SelectSingleNode("/character/gear/category");
                        XmlNode objXmlNameNode =
                            ClipboardManager.Clipboard.SelectSingleNode("/character/gear/name");
=======
                switch (GlobalOptions.ClipboardContentType)
                {
                    case ClipboardContentType.Gear:
                        XmlNode objXmlCategoryNode =
                            GlobalOptions.Clipboard.SelectSingleNode("/character/gear/category");
                        XmlNode objXmlNameNode =
                            GlobalOptions.Clipboard.SelectSingleNode("/character/gear/name");
>>>>>>> ddac5312
                        if (AllowGear.ChildNodes.Cast<XmlNode>().Any(objAllowed => (objAllowed.Name == "gearcategory" &&
                                                                                    objAllowed.InnerText ==
                                                                                    objXmlCategoryNode?.InnerText) ||
                                                                                   objAllowed.Name == "gearname" &&
                                                                                   objAllowed.InnerText ==
                                                                                   objXmlNameNode?.InnerText))
                        {
                            return true;
                        }

                        break;
                    case ClipboardContentType.Cyberware:
                        Utils.BreakIfDebug(); //Currently unimplemented. 
                        break;
                    default:
                        return false;
                }

                return false;
            }
        }

        public bool AllowPasteObject(object input)
        {
            if (input is Cyberware objCyberware)
            {

                if (!string.IsNullOrEmpty(objCyberware.PlugsIntoModularMount))
                {
                    if (objCyberware.PlugsIntoModularMount != HasModularMount ||
                        Children.Any(x =>
                            x.PlugsIntoModularMount == objCyberware.HasModularMount))
                    {
                        return false;
                    }
                    else
                    {
                        objCyberware.Location = Location;
                    }
                }

                if (objCyberware.SourceType != SourceType) return true;
                {
                    string strAllowedSubsystems = AllowedSubsystems;
                    if (!string.IsNullOrEmpty(strAllowedSubsystems))
                    {
                        return strAllowedSubsystems.Split(',')
                            .All(strSubsystem => objCyberware.Category != strSubsystem);
                    }

                    if (string.IsNullOrEmpty(objCyberware.HasModularMount) &&
                        string.IsNullOrEmpty(objCyberware.BlocksMounts)) return true;
                    HashSet<string> setDisallowedMounts = new HashSet<string>();
                    HashSet<string> setHasMounts = new HashSet<string>();
                    string[] strLoopDisallowedMounts = BlocksMounts.Split(',');
                    foreach (string strLoop in strLoopDisallowedMounts)
                        setDisallowedMounts.Add(strLoop + Location);
                    string strLoopHasModularMount = HasModularMount;
                    if (!string.IsNullOrEmpty(strLoopHasModularMount))
                        setHasMounts.Add(strLoopHasModularMount);
                    foreach (Cyberware objLoopCyberware in Children.DeepWhere(
                        x => x.Children, x => string.IsNullOrEmpty(x.PlugsIntoModularMount)))
                    {
                        strLoopDisallowedMounts = objLoopCyberware.BlocksMounts.Split(',');
                        foreach (string strLoop in strLoopDisallowedMounts)
                            if (!setDisallowedMounts.Contains(strLoop + objLoopCyberware.Location))
                                setDisallowedMounts.Add(strLoop + objLoopCyberware.Location);
                        strLoopHasModularMount = objLoopCyberware.HasModularMount;
                        if (string.IsNullOrEmpty(strLoopHasModularMount)) continue;
                        if (!setHasMounts.Contains(strLoopHasModularMount))
                            setHasMounts.Add(strLoopHasModularMount);
                    }

                    if (!string.IsNullOrEmpty(objCyberware.HasModularMount) &&
                        setDisallowedMounts.Count > 0)
                    {
                        foreach (string strLoop in setDisallowedMounts)
                        {
                            if (strLoop.EndsWith("Right")) continue;
                            string strCheck = strLoop;
                            if (strCheck.EndsWith("Left"))
                            {
                                strCheck = strCheck.TrimEndOnce("Left", true);
                                if (!setDisallowedMounts.Contains(strCheck + "Right")) continue;
                            }

                            if (strCheck == objCyberware.HasModularMount)
                            {
                                return false;
                            }
                        }
                    }

                    if (string.IsNullOrEmpty(objCyberware.BlocksMounts)) return true;
                    {
                        if (string.IsNullOrEmpty(objCyberware.Location) && string.IsNullOrEmpty(Location) &&
                            (Children.All(x => x.Location != "Left") || Children.All(x => x.Location != "Right")))
                            return true;
                        string[] astrBlockedMounts = objCyberware.BlocksMounts.Split(',');
                        return astrBlockedMounts.All(strLoop => !setHasMounts.Contains(strLoop));
                    }
                }
            }

            return true;
        }
    }
}<|MERGE_RESOLUTION|>--- conflicted
+++ resolved
@@ -744,11 +744,7 @@
                             .Aggregate(decMultiplier,
                                 (current, objImprovement) =>
                                     current - (1m - Convert.ToDecimal(objImprovement.Value,
-<<<<<<< HEAD
                                                    GlobalOptions.Instance.InvariantCultureInfo) / 100m));
-=======
-                                                   GlobalOptions.InvariantCultureInfo) / 100m));
->>>>>>> ddac5312
                         _decExtraESSAdditiveMultiplier -= 1.0m - decMultiplier;
                     }
 
@@ -760,11 +756,7 @@
                             Improvement.ImprovementType.CyberwareTotalEssMultiplierNonRetroactive))
                         {
                             _decExtraESSMultiplicativeMultiplier *=
-<<<<<<< HEAD
                                 (Convert.ToDecimal(objImprovement.Value, GlobalOptions.Instance.InvariantCultureInfo) / 100m);
-=======
-                                (Convert.ToDecimal(objImprovement.Value, GlobalOptions.InvariantCultureInfo) / 100m);
->>>>>>> ddac5312
                         }
                     }
                 }
@@ -783,11 +775,7 @@
                             .Aggregate(decMultiplier,
                                 (current, objImprovement) =>
                                     current - (1m - Convert.ToDecimal(objImprovement.Value,
-<<<<<<< HEAD
                                                    GlobalOptions.Instance.InvariantCultureInfo) / 100m));
-=======
-                                                   GlobalOptions.InvariantCultureInfo) / 100m));
->>>>>>> ddac5312
                         _decExtraESSAdditiveMultiplier -= 1.0m - decMultiplier;
                     }
 
@@ -799,11 +787,7 @@
                             Improvement.ImprovementType.BiowareTotalEssMultiplierNonRetroactive))
                         {
                             _decExtraESSMultiplicativeMultiplier *=
-<<<<<<< HEAD
                                 (Convert.ToDecimal(objImprovement.Value, GlobalOptions.Instance.InvariantCultureInfo) / 100m);
-=======
-                                (Convert.ToDecimal(objImprovement.Value, GlobalOptions.InvariantCultureInfo) / 100m);
->>>>>>> ddac5312
                         }
                     }
                 }
@@ -949,7 +933,6 @@
             objWriter.WriteElementString("suite", _blnSuite.ToString());
             objWriter.WriteElementString("stolen", _blnStolen.ToString());
             objWriter.WriteElementString("essdiscount",
-<<<<<<< HEAD
                 _intEssenceDiscount.ToString(GlobalOptions.Instance.InvariantCultureInfo));
             objWriter.WriteElementString("extraessadditivemultiplier",
                 _decExtraESSAdditiveMultiplier.ToString(GlobalOptions.Instance.InvariantCultureInfo));
@@ -958,16 +941,6 @@
             objWriter.WriteElementString("forcegrade", _strForceGrade);
             objWriter.WriteElementString("matrixcmfilled",
                 _intMatrixCMFilled.ToString(GlobalOptions.Instance.InvariantCultureInfo));
-=======
-                _intEssenceDiscount.ToString(GlobalOptions.InvariantCultureInfo));
-            objWriter.WriteElementString("extraessadditivemultiplier",
-                _decExtraESSAdditiveMultiplier.ToString(GlobalOptions.InvariantCultureInfo));
-            objWriter.WriteElementString("extraessmultiplicativemultiplier",
-                _decExtraESSMultiplicativeMultiplier.ToString(GlobalOptions.InvariantCultureInfo));
-            objWriter.WriteElementString("forcegrade", _strForceGrade);
-            objWriter.WriteElementString("matrixcmfilled",
-                _intMatrixCMFilled.ToString(GlobalOptions.InvariantCultureInfo));
->>>>>>> ddac5312
             objWriter.WriteElementString("prototypetranshuman", _blnPrototypeTranshuman.ToString());
             if (_nodBonus != null)
                 objWriter.WriteRaw(_nodBonus.OuterXml);
@@ -1678,11 +1651,7 @@
             if (Rating > 0 && SourceID != EssenceHoleGUID && SourceID != EssenceAntiHoleGUID)
             {
                 strReturn += strSpaceCharacter + '(' + LanguageManager.GetString(RatingLabel, strLanguage) +
-<<<<<<< HEAD
                              strSpaceCharacter + Rating.ToString(GlobalOptions.Instance.CultureInfo) + ')';
-=======
-                             strSpaceCharacter + Rating.ToString(GlobalOptions.CultureInfo) + ')';
->>>>>>> ddac5312
             }
 
             if (!string.IsNullOrEmpty(Extra))
@@ -2794,12 +2763,7 @@
 
         public XmlNode GetNode(string strLanguage)
         {
-<<<<<<< HEAD
             if (_objCachedMyXmlNode != null && strLanguage == _strCachedXmlNodeLanguage && !GlobalOptions.Instance.LiveCustomData)
-=======
-            if (_objCachedMyXmlNode != null && strLanguage == _strCachedXmlNodeLanguage &&
-                !GlobalOptions.LiveCustomData)
->>>>>>> ddac5312
                 return _objCachedMyXmlNode;
             string strGuid = SourceIDString;
             XmlDocument objDoc;
@@ -2992,11 +2956,7 @@
                             CommonFunctions.EvaluateInvariantXPath(strFirstHalf.Replace("Rating", Rating.ToString()),
                                 out bool blnIsSuccess);
                         strReturn = blnIsSuccess
-<<<<<<< HEAD
                             ? ((double) objProcess).ToString("#,0.##", GlobalOptions.Instance.CultureInfo)
-=======
-                            ? ((double) objProcess).ToString("#,0.##", GlobalOptions.CultureInfo)
->>>>>>> ddac5312
                             : strFirstHalf;
                     }
                     catch (OverflowException) // Result is text and not a double
@@ -3043,11 +3003,7 @@
                                 out bool blnIsSuccess);
                         strSecondHalf =
                             '[' + (blnIsSuccess
-<<<<<<< HEAD
                                 ? ((double) objProcess).ToString("#,0.##", GlobalOptions.Instance.CultureInfo)
-=======
-                                ? ((double) objProcess).ToString("#,0.##", GlobalOptions.CultureInfo)
->>>>>>> ddac5312
                                 : strSecondHalf) + ']';
                     }
                     catch (OverflowException) // Result is text and not a double
@@ -3099,24 +3055,14 @@
                         CommonFunctions.EvaluateInvariantXPath(strCapacity.Replace("Rating", Rating.ToString()),
                             out bool blnIsSuccess);
                     strReturn = blnIsSuccess
-<<<<<<< HEAD
                         ? ((double) objProcess).ToString("#,0.##", GlobalOptions.Instance.CultureInfo)
-=======
-                        ? ((double) objProcess).ToString("#,0.##", GlobalOptions.CultureInfo)
->>>>>>> ddac5312
                         : strCapacity;
                     if (blnSquareBrackets)
                         strReturn = '[' + strReturn + ']';
                 }
-<<<<<<< HEAD
                 else if (decimal.TryParse(strCapacity, NumberStyles.Any, GlobalOptions.Instance.InvariantCultureInfo,
                     out decimal decReturn))
                     return decReturn.ToString("#,0.##", GlobalOptions.Instance.CultureInfo);
-=======
-                else if (decimal.TryParse(strCapacity, NumberStyles.Any, GlobalOptions.InvariantCultureInfo,
-                    out decimal decReturn))
-                    return decReturn.ToString("#,0.##", GlobalOptions.CultureInfo);
->>>>>>> ddac5312
                 else
                 {
                     // Just a straight Capacity, so return the value.
@@ -3168,11 +3114,7 @@
                 // If the cost is determined by the Rating or there's a math operation in play, evaluate the expression.
                 object objProcess = CommonFunctions.EvaluateInvariantXPath(strESS.Replace("Rating", Rating.ToString()),
                     out bool blnIsSuccess);
-<<<<<<< HEAD
                 decReturn = blnIsSuccess ? Convert.ToDecimal(objProcess, GlobalOptions.Instance.InvariantCultureInfo) : 0;
-=======
-                decReturn = blnIsSuccess ? Convert.ToDecimal(objProcess, GlobalOptions.InvariantCultureInfo) : 0;
->>>>>>> ddac5312
             }
             else
             {
@@ -3204,11 +3146,7 @@
                         .Aggregate(decMultiplier,
                             (current, objImprovement) =>
                                 current - (1m - Convert.ToDecimal(objImprovement.Value,
-<<<<<<< HEAD
                                                GlobalOptions.Instance.InvariantCultureInfo) / 100m));
-=======
-                                               GlobalOptions.InvariantCultureInfo) / 100m));
->>>>>>> ddac5312
                     decESSMultiplier = Math.Floor((decESSMultiplier - 1.0m + decMultiplier) * 10.0m) / 10;
                 }
 
@@ -3220,11 +3158,7 @@
                         .Aggregate(decTotalESSMultiplier,
                             (current, objImprovement) =>
                                 current * (Convert.ToDecimal(objImprovement.Value,
-<<<<<<< HEAD
                                                GlobalOptions.Instance.InvariantCultureInfo) / 100m));
-=======
-                                               GlobalOptions.InvariantCultureInfo) / 100m));
->>>>>>> ddac5312
                 }
             }
             // Retrieve the Bioware, Geneware or Cyberware ESS Cost Multiplier.
@@ -3263,11 +3197,7 @@
                         .Aggregate<Improvement, decimal>(1,
                             (current, objImprovement) =>
                                 current - (1m - Convert.ToDecimal(objImprovement.Value,
-<<<<<<< HEAD
                                                GlobalOptions.Instance.InvariantCultureInfo) / 100m));
-=======
-                                               GlobalOptions.InvariantCultureInfo) / 100m));
->>>>>>> ddac5312
                     decESSMultiplier -= 1.0m - decBasicMultiplier;
                 }
             }
@@ -3351,11 +3281,7 @@
                         }
 
                         objValue.Replace("{Children " + strMatrixAttribute + "}",
-<<<<<<< HEAD
                             intTotalChildrenValue.ToString(GlobalOptions.Instance.InvariantCultureInfo));
-=======
-                            intTotalChildrenValue.ToString(GlobalOptions.InvariantCultureInfo));
->>>>>>> ddac5312
                     }
                 }
 
@@ -3468,15 +3394,9 @@
                 StringBuilder objCost = new StringBuilder(strCostExpression.TrimStart('+'));
                 objCost.Replace("Parent Cost", strParentCost);
                 objCost.Replace("Parent Gear Cost",
-<<<<<<< HEAD
                     decTotalParentGearCost.ToString(GlobalOptions.Instance.InvariantCultureInfo));
                 objCost.Replace("Gear Cost", decTotalGearCost.ToString(GlobalOptions.Instance.InvariantCultureInfo));
                 objCost.Replace("Children Cost", decTotalChildrenCost.ToString(GlobalOptions.Instance.InvariantCultureInfo));
-=======
-                    decTotalParentGearCost.ToString(GlobalOptions.InvariantCultureInfo));
-                objCost.Replace("Gear Cost", decTotalGearCost.ToString(GlobalOptions.InvariantCultureInfo));
-                objCost.Replace("Children Cost", decTotalChildrenCost.ToString(GlobalOptions.InvariantCultureInfo));
->>>>>>> ddac5312
                 objCost.CheapReplace(strCostExpression, "MinRating", () => MinRating.ToString());
                 objCost.Replace("Rating", Rating.ToString());
 
@@ -3535,11 +3455,7 @@
                         if (objImprovement.ImproveType == Improvement.ImprovementType.GenetechCostMultiplier &&
                             objImprovement.Enabled)
                             decMultiplier -=
-<<<<<<< HEAD
                                 (1.0m - (Convert.ToDecimal(objImprovement.Value, GlobalOptions.Instance.InvariantCultureInfo) /
-=======
-                                (1.0m - (Convert.ToDecimal(objImprovement.Value, GlobalOptions.InvariantCultureInfo) /
->>>>>>> ddac5312
                                          100.0m));
                     }
 
@@ -3556,11 +3472,7 @@
                         {
                             decimal decPluginCost =
                                 decCost * (Convert.ToDecimal(objChild.Cost.TrimStart('*'),
-<<<<<<< HEAD
                                                GlobalOptions.Instance.InvariantCultureInfo) - 1);
-=======
-                                               GlobalOptions.InvariantCultureInfo) - 1);
->>>>>>> ddac5312
 
                             if (objChild.DiscountCost)
                                 decPluginCost *= 0.9m;
@@ -3608,11 +3520,7 @@
                     {
                         decimal decPluginCost =
                             decCost * (Convert.ToDecimal(objChild.Cost.TrimStart('*'),
-<<<<<<< HEAD
                                            GlobalOptions.Instance.InvariantCultureInfo) - 1);
-=======
-                                           GlobalOptions.InvariantCultureInfo) - 1);
->>>>>>> ddac5312
 
                         if (objChild.DiscountCost)
                             decPluginCost *= 0.9m;
@@ -4793,11 +4701,7 @@
                             {
                                 objPluginGear.Quantity =
                                     Convert.ToDecimal(xmlPluginToAdd.Attributes?["quantity"]?.InnerText ?? "1",
-<<<<<<< HEAD
                                         GlobalOptions.Instance.InvariantCultureInfo);
-=======
-                                        GlobalOptions.InvariantCultureInfo);
->>>>>>> ddac5312
                                 objPluginGear.Notes = xmlPluginToAdd["description"]?.InnerText;
                                 objPluginGear.ProcessHeroLabGearPlugins(xmlPluginToAdd, lstWeapons);
                             }
@@ -4954,11 +4858,7 @@
                 if (SourceID == EssenceHoleGUID || SourceID == EssenceAntiHoleGUID)
                 {
                     strName += LanguageManager.GetString("String_Space", GlobalOptions.Language) + '(' +
-<<<<<<< HEAD
                                Rating.ToString(GlobalOptions.Instance.CultureInfo) + ')';
-=======
-                               Rating.ToString(GlobalOptions.CultureInfo) + ')';
->>>>>>> ddac5312
                 }
 
                 objExpense.Create(decCost * -1,
@@ -5086,7 +4986,6 @@
         {
             get
             {
-<<<<<<< HEAD
                 switch (ClipboardManager.ClipboardContentType)
                 {
                     case ClipboardContentType.Gear:
@@ -5094,15 +4993,6 @@
                             ClipboardManager.Clipboard.SelectSingleNode("/character/gear/category");
                         XmlNode objXmlNameNode =
                             ClipboardManager.Clipboard.SelectSingleNode("/character/gear/name");
-=======
-                switch (GlobalOptions.ClipboardContentType)
-                {
-                    case ClipboardContentType.Gear:
-                        XmlNode objXmlCategoryNode =
-                            GlobalOptions.Clipboard.SelectSingleNode("/character/gear/category");
-                        XmlNode objXmlNameNode =
-                            GlobalOptions.Clipboard.SelectSingleNode("/character/gear/name");
->>>>>>> ddac5312
                         if (AllowGear.ChildNodes.Cast<XmlNode>().Any(objAllowed => (objAllowed.Name == "gearcategory" &&
                                                                                     objAllowed.InnerText ==
                                                                                     objXmlCategoryNode?.InnerText) ||
