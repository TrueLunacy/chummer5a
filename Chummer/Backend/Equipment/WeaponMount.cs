--- conflicted
+++ resolved
@@ -397,15 +397,11 @@
                 {
                     foreach (XmlNode xmlModNode in xmlModList)
                     {
-<<<<<<< HEAD
                         VehicleMod objMod = new VehicleMod(_objCharacter)
                         {
                             ParentVehicle = Parent,
                             WeaponMountParent = this
                         };
-=======
-                        VehicleMod objMod = new VehicleMod(_objCharacter);
->>>>>>> 4b710605
                         objMod.Load(xmlModNode);
                         Mods.Add(objMod);
                     }
@@ -552,11 +548,8 @@
                         {
                             VehicleMod objMod = new VehicleMod(_objCharacter)
                             {
-<<<<<<< HEAD
                                 ParentVehicle = Parent,
                                 WeaponMountParent = this,
-=======
->>>>>>> 4b710605
                                 IncludedInVehicle = true
                             };
                             xmlDataNode = xmlDoc.SelectSingleNode("/chummer/weaponmountmods/mod[name = " + xmlModNode.InnerText.CleanXPath() + ']');
