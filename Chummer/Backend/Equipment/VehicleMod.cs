/*  This file is part of Chummer5a.
 *
 *  Chummer5a is free software: you can redistribute it and/or modify
 *  it under the terms of the GNU General Public License as published by
 *  the Free Software Foundation, either version 3 of the License, or
 *  (at your option) any later version.
 *
 *  Chummer5a is distributed in the hope that it will be useful,
 *  but WITHOUT ANY WARRANTY; without even the implied warranty of
 *  MERCHANTABILITY or FITNESS FOR A PARTICULAR PURPOSE.  See the
 *  GNU General Public License for more details.
 *
 *  You should have received a copy of the GNU General Public License
 *  along with Chummer5a.  If not, see <http://www.gnu.org/licenses/>.
 *
 *  You can obtain the full source code for Chummer5a at
 *  https://github.com/chummer5a/chummer5a
 */

using System;
using System.Collections.Generic;
using System.Collections.Specialized;
using System.Diagnostics;
using System.Drawing;
using System.Globalization;
using System.Linq;
using System.Text;
using System.Windows.Forms;
using System.Xml;
using System.Xml.XPath;
using Chummer.Backend.Attributes;
using NLog;

namespace Chummer.Backend.Equipment
{
    /// <summary>
    /// Vehicle Modification.
    /// </summary>
    [DebuggerDisplay("{DisplayName(GlobalSettings.InvariantCultureInfo, GlobalSettings.DefaultLanguage)}")]
<<<<<<< HEAD
    public class VehicleMod : IHasInternalId, IHasName, IHasXmlNode, IHasNotes, ICanEquip, IHasSource, IHasRating, ICanSort, IHasStolenProperty, ICanPaste, ICanSell, ICanBlackMarketDiscount,IHasAvailability
=======
    public sealed class VehicleMod : IHasInternalId, IHasName, IHasXmlDataNode, IHasNotes, ICanEquip, IHasSource, IHasRating, ICanSort, IHasStolenProperty, ICanPaste, ICanSell, ICanBlackMarketDiscount, IDisposable
>>>>>>> 4b710605
    {
        private static Logger Log { get; } = LogManager.GetCurrentClassLogger();
        private Guid _guiID;
        private Guid _guiSourceID;
        private string _strName = string.Empty;
        private string _strCategory = string.Empty;
        private string _strLimit = string.Empty;
        private string _strSlots = "0";
        private int _intRating;
        private string _strRatingLabel = "String_Rating";
        private string _strMaxRating = "0";
        private string _strCost = string.Empty;
        private decimal _decMarkup;
        private string _strAvail = string.Empty;
        private XmlNode _nodBonus;
        private XmlNode _nodWirelessBonus;
        private bool _blnWirelessOn = true;
        private string _strSource = string.Empty;
        private string _strPage = string.Empty;
        private bool _blnIncludeInVehicle;
        private bool _blnEquipped = true;
        private int _intConditionMonitor;
        private readonly TaggedObservableCollection<Weapon> _lstVehicleWeapons = new TaggedObservableCollection<Weapon>();
        private string _strNotes = string.Empty;
        private Color _colNotes = ColorManager.HasNotesColor;
        private string _strSubsystems = string.Empty;
        private readonly TaggedObservableCollection<Cyberware> _lstCyberware = new TaggedObservableCollection<Cyberware>();
        private readonly TaggedObservableCollection<VehicleMod> _lstMods = new TaggedObservableCollection<VehicleMod>();
        private string _strParentId = string.Empty;
        private string _strExtra = string.Empty;
        private string _strWeaponMountCategories = string.Empty;
        private bool _blnDiscountCost;
        private bool _blnDowngrade;
        private string _strCapacity = string.Empty;

        private XmlNode _objCachedMyXmlNode;
        private string _strCachedXmlNodeLanguage = string.Empty;
        private string _strAmmoReplace;
        private int _intAmmoBonus;
        private decimal _decAmmoBonusPercent;
        private int _intSortOrder;
        private bool _blnStolen;
        private readonly Character _objCharacter;
        private Vehicle _objParent;
        private WeaponMount _objWeaponMountParent;

        #region Constructor, Create, Save, Load, and Print Methods

        public VehicleMod(Character objCharacter)
        {
            // Create the GUID for the new VehicleMod.
            _guiID = Guid.NewGuid();
            _objCharacter = objCharacter;

            _lstVehicleWeapons.AddTaggedCollectionChanged(this, ChildrenWeaponsOnCollectionChanged);
            _lstCyberware.AddTaggedCollectionChanged(this, ChildrenCyberwareOnCollectionChanged);
            _lstMods.AddTaggedCollectionChanged(this, ChildrenModsOnCollectionChanged);
        }

        private void ChildrenCyberwareOnCollectionChanged(object sender, NotifyCollectionChangedEventArgs e)
        {
            switch (e.Action)
            {
                case NotifyCollectionChangedAction.Add:
                    foreach (Cyberware objNewItem in e.NewItems)
                        objNewItem.ParentVehicle = ParentVehicle;
                    break;

                case NotifyCollectionChangedAction.Remove:
                    foreach (Cyberware objOldItem in e.OldItems)
                        objOldItem.ParentVehicle = null;
                    break;

                case NotifyCollectionChangedAction.Replace:
                    foreach (Cyberware objOldItem in e.OldItems)
                        objOldItem.ParentVehicle = null;
                    foreach (Cyberware objNewItem in e.NewItems)
                        objNewItem.ParentVehicle = ParentVehicle;
                    break;
            }
        }

        private void ChildrenModsOnCollectionChanged(object sender, NotifyCollectionChangedEventArgs e)
        {
            switch (e.Action)
            {
                case NotifyCollectionChangedAction.Add:
                    foreach (VehicleMod objNewItem in e.NewItems)
                    {
                        objNewItem.ParentVehicle = ParentVehicle;
                        objNewItem.ParentVehicleMod = this;
                    }
                    break;

                case NotifyCollectionChangedAction.Remove:
                    foreach (VehicleMod objOldItem in e.OldItems)
                    {
                        objOldItem.ParentVehicle = null;
                        objOldItem.ParentVehicleMod = null;
                    }
                    break;

                case NotifyCollectionChangedAction.Replace:
                    foreach (VehicleMod objOldItem in e.OldItems)
                    {
                        objOldItem.ParentVehicle = null;
                        objOldItem.ParentVehicleMod = null;
                    }
                    foreach (VehicleMod objNewItem in e.NewItems)
                    {
                        objNewItem.ParentVehicle = ParentVehicle;
                        objNewItem.ParentVehicleMod = this;
                    }
                    break;
            }
        }

        private void ChildrenWeaponsOnCollectionChanged(object sender, NotifyCollectionChangedEventArgs e)
        {
            switch (e.Action)
            {
                case NotifyCollectionChangedAction.Add:
                    foreach (Weapon objNewItem in e.NewItems)
                        objNewItem.ParentVehicle = ParentVehicle;
                    break;

                case NotifyCollectionChangedAction.Remove:
                    foreach (Weapon objOldItem in e.OldItems)
                        objOldItem.ParentVehicle = null;
                    break;

                case NotifyCollectionChangedAction.Replace:
                    foreach (Weapon objOldItem in e.OldItems)
                        objOldItem.ParentVehicle = null;
                    foreach (Weapon objNewItem in e.NewItems)
                        objNewItem.ParentVehicle = ParentVehicle;
                    break;
            }
        }

        /// Create a Vehicle Modification from an XmlNode and return the TreeNodes for it.
        /// <param name="objXmlMod">XmlNode to create the object from.</param>
        /// <param name="intRating">Selected Rating for the Gear.</param>
        /// <param name="objParent">Vehicle that the mod will be attached to.</param>
        /// <param name="decMarkup">Discount or markup that applies to the base cost of the mod.</param>
        /// <param name="strForcedValue">Value to forcefully select for any ImprovementManager prompts.</param>
        /// <param name="blnSkipSelectForms">Whether or not bonuses should be created.</param>
        public void Create(XmlNode objXmlMod, int intRating, Vehicle objParent, decimal decMarkup = 0, string strForcedValue = "", bool blnSkipSelectForms = false)
        {
            ParentVehicle = objParent ?? throw new ArgumentNullException(nameof(objParent));
            if (objXmlMod == null) Utils.BreakIfDebug();
            if (!objXmlMod.TryGetField("id", Guid.TryParse, out _guiSourceID))
            {
                Log.Warn(new object[] { "Missing id field for xmlnode", objXmlMod });
                Utils.BreakIfDebug();
            }
            else
            {
                _objCachedMyXmlNode = null;
                _objCachedMyXPathNode = null;
            }

            if (objXmlMod.TryGetStringFieldQuickly("name", ref _strName))
            {
                _objCachedMyXmlNode = null;
                _objCachedMyXPathNode = null;
            }

            objXmlMod.TryGetStringFieldQuickly("category", ref _strCategory);
            objXmlMod.TryGetStringFieldQuickly("limit", ref _strLimit);
            objXmlMod.TryGetStringFieldQuickly("slots", ref _strSlots);
            _intRating = intRating;
            _blnDowngrade = objXmlMod?["downgrade"] != null;
            if (!objXmlMod.TryGetMultiLineStringFieldQuickly("altnotes", ref _strNotes))
                objXmlMod.TryGetMultiLineStringFieldQuickly("notes", ref _strNotes);

            string sNotesColor = ColorTranslator.ToHtml(ColorManager.HasNotesColor);
            objXmlMod.TryGetStringFieldQuickly("notesColor", ref sNotesColor);
            _colNotes = ColorTranslator.FromHtml(sNotesColor);
            objXmlMod.TryGetStringFieldQuickly("capacity", ref _strCapacity);
            objXmlMod.TryGetStringFieldQuickly("rating", ref _strMaxRating);
            objXmlMod.TryGetStringFieldQuickly("ratinglabel", ref _strRatingLabel);
            objXmlMod.TryGetInt32FieldQuickly("conditionmonitor", ref _intConditionMonitor);
            objXmlMod.TryGetStringFieldQuickly("weaponmountcategories", ref _strWeaponMountCategories);
            objXmlMod.TryGetStringFieldQuickly("ammoreplace", ref _strAmmoReplace);
            objXmlMod.TryGetInt32FieldQuickly("ammobonus", ref _intAmmoBonus);
            objXmlMod.TryGetDecFieldQuickly("ammobonuspercent", ref _decAmmoBonusPercent);
            // Add Subsystem information if applicable.
            XmlNode xmlSubsystemsNode = objXmlMod?["subsystems"];
            if (xmlSubsystemsNode != null)
            {
                using (new FetchSafelyFromPool<StringBuilder>(Utils.StringBuilderPool,
                                                              out StringBuilder sbdSubsystems))
                {
                    using (XmlNodeList xmlSubsystemList = xmlSubsystemsNode.SelectNodes("subsystem"))
                    {
                        if (xmlSubsystemList?.Count > 0)
                        {
                            foreach (XmlNode objXmlSubsystem in xmlSubsystemList)
                            {
                                sbdSubsystems.Append(objXmlSubsystem.InnerText).Append(',');
                            }
                        }
                    }

                    // Remove last ","
                    if (sbdSubsystems.Length > 0)
                        --sbdSubsystems.Length;
                    _strSubsystems = sbdSubsystems.ToString();
                }
            }
            objXmlMod.TryGetStringFieldQuickly("avail", ref _strAvail);

            _strCost = objXmlMod?["cost"]?.InnerText ?? string.Empty;
            // Check for a Variable Cost.
            if (_strCost.StartsWith("Variable(", StringComparison.Ordinal))
            {
                decimal decMin;
                decimal decMax = decimal.MaxValue;
                string strCost = _strCost.TrimStartOnce("Variable(", true).TrimEndOnce(')');
                if (strCost.Contains('-'))
                {
                    string[] strValues = strCost.Split('-');
                    decMin = Convert.ToDecimal(strValues[0], GlobalSettings.InvariantCultureInfo);
                    decMax = Convert.ToDecimal(strValues[1], GlobalSettings.InvariantCultureInfo);
                }
                else
                    decMin = Convert.ToDecimal(strCost.FastEscape('+'), GlobalSettings.InvariantCultureInfo);

                if (decMin != 0 || decMax != decimal.MaxValue)
                {
                    if (decMax > 1000000)
                        decMax = 1000000;
                    Form frmToUse = Program.GetFormForDialog(_objCharacter);

                    DialogResult eResult = frmToUse.DoThreadSafeFunc(() =>
                    {
                        using (SelectNumber frmPickNumber
                               = new SelectNumber(_objCharacter.Settings.MaxNuyenDecimals)
                               {
                                   Minimum = decMin,
                                   Maximum = decMax,
                                   Description = string.Format(
                                       GlobalSettings.CultureInfo,
                                       LanguageManager.GetString("String_SelectVariableCost"),
                                       DisplayNameShort(GlobalSettings.Language)),
                                   AllowCancel = false
                               })
                        {
                            if (frmPickNumber.ShowDialogSafe(frmToUse) != DialogResult.Cancel)
                                _strCost = frmPickNumber.SelectedValue.ToString(GlobalSettings.InvariantCultureInfo);
                            return frmPickNumber.DialogResult;
                        }
                    });
                    if (eResult == DialogResult.Cancel)
                    {
                        _guiID = Guid.Empty;
                        return;
                    }
                }
            }
            _decMarkup = decMarkup;

            objXmlMod.TryGetStringFieldQuickly("source", ref _strSource);
            objXmlMod.TryGetStringFieldQuickly("page", ref _strPage);

            if (string.IsNullOrEmpty(Notes))
            {
                Notes = CommonFunctions.GetBookNotes(objXmlMod, Name, CurrentDisplayName, Source, Page,
                    DisplayPage(GlobalSettings.Language), _objCharacter);
            }
            _nodBonus = objXmlMod?["bonus"];
            _nodWirelessBonus = objXmlMod?["wirelessbonus"];
            _blnWirelessOn = false;

            if (Bonus != null && !blnSkipSelectForms)
            {
                ImprovementManager.ForcedValue = strForcedValue;
                if (!ImprovementManager.CreateImprovements(_objCharacter, Improvement.ImprovementSource.VehicleMod,
                                                           InternalId, Bonus, intRating,
                                                           DisplayNameShort(GlobalSettings.Language), false))
                {
                    _guiID = Guid.Empty;
                    return;
                }
                if (!string.IsNullOrEmpty(ImprovementManager.SelectedValue))
                {
                    _strExtra = ImprovementManager.SelectedValue;
                }
            }
        }

        private SourceString _objCachedSourceDetail;
        private string _strChildMods;

        public SourceString SourceDetail
        {
            get
            {
                if (_objCachedSourceDetail == default)
                    _objCachedSourceDetail = new SourceString(Source,
                        DisplayPage(GlobalSettings.Language), GlobalSettings.Language, GlobalSettings.CultureInfo,
                        _objCharacter);
                return _objCachedSourceDetail;
            }
        }

        /// <summary>
        /// Save the object's XML to the XmlWriter.
        /// </summary>
        /// <param name="objWriter">XmlTextWriter to write with.</param>
        public void Save(XmlTextWriter objWriter)
        {
            if (objWriter == null)
                return;
            objWriter.WriteStartElement("mod");
            objWriter.WriteElementString("sourceid", SourceIDString);
            objWriter.WriteElementString("guid", InternalId);
            objWriter.WriteElementString("name", _strName);
            objWriter.WriteElementString("category", _strCategory);
            objWriter.WriteElementString("limit", _strLimit);
            objWriter.WriteElementString("slots", _strSlots);
            objWriter.WriteElementString("capacity", _strCapacity);
            objWriter.WriteElementString("rating", _intRating.ToString(GlobalSettings.InvariantCultureInfo));
            objWriter.WriteElementString("maxrating", _strMaxRating);
            objWriter.WriteElementString("ratinglabel", _strRatingLabel);
            objWriter.WriteElementString("conditionmonitor", _intConditionMonitor.ToString(GlobalSettings.InvariantCultureInfo));
            objWriter.WriteElementString("avail", _strAvail);
            objWriter.WriteElementString("cost", _strCost);
            objWriter.WriteElementString("markup", _decMarkup.ToString(GlobalSettings.InvariantCultureInfo));
            objWriter.WriteElementString("extra", _strExtra);
            objWriter.WriteElementString("source", _strSource);
            objWriter.WriteElementString("page", _strPage);
            objWriter.WriteElementString("included", _blnIncludeInVehicle.ToString(GlobalSettings.InvariantCultureInfo));
            objWriter.WriteElementString("equipped", _blnEquipped.ToString(GlobalSettings.InvariantCultureInfo));
            objWriter.WriteElementString("wirelesson", _blnWirelessOn.ToString(GlobalSettings.InvariantCultureInfo));
            objWriter.WriteElementString("subsystems", _strSubsystems);
            objWriter.WriteElementString("weaponmountcategories", _strWeaponMountCategories);
            objWriter.WriteElementString("ammobonus", _intAmmoBonus.ToString(GlobalSettings.InvariantCultureInfo));
            objWriter.WriteElementString("ammobonuspercent", _decAmmoBonusPercent.ToString(GlobalSettings.InvariantCultureInfo));
            objWriter.WriteElementString("ammoreplace", _strAmmoReplace);
            objWriter.WriteStartElement("weapons");
            foreach (Weapon objWeapon in _lstVehicleWeapons)
                objWeapon.Save(objWriter);
            objWriter.WriteEndElement();
            if (_lstCyberware.Count > 0)
            {
                objWriter.WriteStartElement("cyberwares");
                foreach (Cyberware objCyberware in _lstCyberware)
                    objCyberware.Save(objWriter);
                objWriter.WriteEndElement();
            }
            if (_lstMods.Count > 0)
            {
                objWriter.WriteStartElement("mods");
                foreach (VehicleMod objMod in _lstMods)
                    objMod.Save(objWriter);
                objWriter.WriteEndElement();
            }
            if (_nodBonus != null)
                objWriter.WriteRaw(_nodBonus.OuterXml);
            if (_nodWirelessBonus != null)
                objWriter.WriteRaw(_nodWirelessBonus.OuterXml);
            objWriter.WriteElementString("notes", System.Text.RegularExpressions.Regex.Replace(_strNotes, @"[\u0000-\u0008\u000B\u000C\u000E-\u001F]", ""));
            objWriter.WriteElementString("notesColor", ColorTranslator.ToHtml(_colNotes));
            objWriter.WriteElementString("discountedcost", _blnDiscountCost.ToString(GlobalSettings.InvariantCultureInfo));
            objWriter.WriteElementString("sortorder", _intSortOrder.ToString(GlobalSettings.InvariantCultureInfo));
            objWriter.WriteElementString("stolen", _blnStolen.ToString(GlobalSettings.InvariantCultureInfo));
            objWriter.WriteEndElement();
        }

        /// <summary>
        /// Load the VehicleMod from the XmlNode.
        /// </summary>
        /// <param name="objNode">XmlNode to load.</param>
        /// <param name="blnCopy">Indicates whether a new item will be created as a copy of this one.</param>
        public void Load(XmlNode objNode, bool blnCopy = false)
        {
            if (objNode == null)
                return;
            if (blnCopy || !objNode.TryGetField("guid", Guid.TryParse, out _guiID))
            {
                _guiID = Guid.NewGuid();
            }

            objNode.TryGetStringFieldQuickly("name", ref _strName);
            _objCachedMyXmlNode = null;
            _objCachedMyXPathNode = null;
            Lazy<XPathNavigator> objMyNode = new Lazy<XPathNavigator>(this.GetNodeXPath);
            if (!objNode.TryGetGuidFieldQuickly("sourceid", ref _guiSourceID))
            {
                objMyNode.Value?.TryGetGuidFieldQuickly("id", ref _guiSourceID);
            }
            objNode.TryGetStringFieldQuickly("category", ref _strCategory);
            objNode.TryGetStringFieldQuickly("limit", ref _strLimit);
            objNode.TryGetStringFieldQuickly("slots", ref _strSlots);
            objNode.TryGetInt32FieldQuickly("rating", ref _intRating);
            objNode.TryGetStringFieldQuickly("maxrating", ref _strMaxRating);
            objNode.TryGetStringFieldQuickly("ratinglabel", ref _strRatingLabel);
            objNode.TryGetStringFieldQuickly("capacity", ref _strCapacity);
            objNode.TryGetStringFieldQuickly("weaponmountcategories", ref _strWeaponMountCategories);
            objNode.TryGetStringFieldQuickly("page", ref _strPage);
            objNode.TryGetStringFieldQuickly("avail", ref _strAvail);
            objNode.TryGetInt32FieldQuickly("conditionmonitor", ref _intConditionMonitor);
            objNode.TryGetStringFieldQuickly("cost", ref _strCost);
            objNode.TryGetDecFieldQuickly("markup", ref _decMarkup);
            objNode.TryGetStringFieldQuickly("source", ref _strSource);
            objNode.TryGetBoolFieldQuickly("included", ref _blnIncludeInVehicle);
            objNode.TryGetBoolFieldQuickly("equipped", ref _blnEquipped);
            if (!_blnEquipped)
            {
                objNode.TryGetBoolFieldQuickly("installed", ref _blnEquipped);
            }
            objNode.TryGetDecFieldQuickly("ammobonuspercent", ref _decAmmoBonusPercent);
            objNode.TryGetInt32FieldQuickly("ammobonus", ref _intAmmoBonus);
            objNode.TryGetStringFieldQuickly("ammoreplace", ref _strAmmoReplace);
            objNode.TryGetStringFieldQuickly("subsystems", ref _strSubsystems);
            // Legacy Shims
            if (Name.StartsWith("Gecko Tips (Bod", StringComparison.Ordinal))
            {
                Name = "Gecko Tips";
                XPathNavigator objNewNode = objMyNode.Value;
                if (objNewNode != null)
                {
                    objNewNode.TryGetStringFieldQuickly("cost", ref _strCost);
                    objNewNode.TryGetStringFieldQuickly("slots", ref _strSlots);
                }
            }
            if (Name.StartsWith("Gliding System (Bod", StringComparison.Ordinal))
            {
                Name = "Gliding System";
                XPathNavigator objNewNode = objMyNode.Value;
                if (objNewNode != null)
                {
                    objNewNode.TryGetStringFieldQuickly("cost", ref _strCost);
                    objNewNode.TryGetStringFieldQuickly("slots", ref _strSlots);
                    objNewNode.TryGetStringFieldQuickly("avail", ref _strAvail);
                }
            }

            XmlNode xmlChildrenNode = objNode["weapons"];
            using (XmlNodeList xmlNodeList = xmlChildrenNode?.SelectNodes("weapon"))
            {
                if (xmlNodeList?.Count > 0)
                {
                    foreach (XmlNode nodChild in xmlNodeList)
                    {
                        Weapon objWeapon = new Weapon(_objCharacter)
                        {
                            ParentVehicle = ParentVehicle,
                            ParentVehicleMod = this
                        };
                        objWeapon.Load(nodChild, blnCopy);
                        _lstVehicleWeapons.Add(objWeapon);
                    }
                }
            }

            xmlChildrenNode = objNode["cyberwares"];
            using (XmlNodeList xmlNodeList = xmlChildrenNode?.SelectNodes("cyberware"))
            {
                if (xmlNodeList?.Count > 0)
                {
                    foreach (XmlNode nodChild in xmlNodeList)
                    {
                        Cyberware objCyberware = new Cyberware(_objCharacter)
                        {
                            ParentVehicle = ParentVehicle
                        };
                        objCyberware.Load(nodChild, blnCopy);
                        _lstCyberware.Add(objCyberware);
                    }
                }
            }

            xmlChildrenNode = objNode["mods"];
            using (XmlNodeList xmlNodeList = xmlChildrenNode?.SelectNodes("mod"))
            {
                if (xmlNodeList?.Count > 0)
                {
                    foreach (XmlNode nodChild in xmlNodeList)
                    {
                        VehicleMod objMod = new VehicleMod(_objCharacter)
                        {
                            ParentVehicle = ParentVehicle
                        };
                        objMod.Load(nodChild, blnCopy);
                        _lstMods.Add(objMod);
                    }
                }
            }

            _nodBonus = objNode["bonus"];
            _nodWirelessBonus = objNode["wirelessbonus"];
            if (!objNode.TryGetBoolFieldQuickly("wirelesson", ref _blnWirelessOn))
                _blnWirelessOn = false;
            objNode.TryGetMultiLineStringFieldQuickly("notes", ref _strNotes);

            string sNotesColor = ColorTranslator.ToHtml(ColorManager.HasNotesColor);
            objNode.TryGetStringFieldQuickly("notesColor", ref sNotesColor);
            _colNotes = ColorTranslator.FromHtml(sNotesColor);

            objNode.TryGetBoolFieldQuickly("discountedcost", ref _blnDiscountCost);
            objNode.TryGetStringFieldQuickly("extra", ref _strExtra);
            objNode.TryGetInt32FieldQuickly("sortorder", ref _intSortOrder);
            objNode.TryGetBoolFieldQuickly("stolen", ref _blnStolen);
        }

        /// <summary>
        /// Print the object's XML to the XmlWriter.
        /// </summary>
        /// <param name="objWriter">XmlTextWriter to write with.</param>
        /// <param name="objCulture">Culture in which to print.</param>
        /// <param name="strLanguageToPrint">Language in which to print</param>
        public void Print(XmlTextWriter objWriter, CultureInfo objCulture, string strLanguageToPrint)
        {
            if (objWriter == null)
                return;
            objWriter.WriteStartElement("mod");
            objWriter.WriteElementString("guid", InternalId);
            objWriter.WriteElementString("sourceid", SourceIDString);
            objWriter.WriteElementString("name", DisplayNameShort(strLanguageToPrint));
            objWriter.WriteElementString("name_english", Name);
            objWriter.WriteElementString("fullname", DisplayName(objCulture, strLanguageToPrint));
            objWriter.WriteElementString("category", DisplayCategory(strLanguageToPrint));
            objWriter.WriteElementString("category_english", Category);
            objWriter.WriteElementString("limit", Limit);
            objWriter.WriteElementString("slots", Slots);
            objWriter.WriteElementString("rating", Rating.ToString(objCulture));
            objWriter.WriteElementString("ratinglabel", RatingLabel);
            objWriter.WriteElementString("avail", TotalAvail(objCulture, strLanguageToPrint));
            objWriter.WriteElementString("cost", TotalCost.ToString(_objCharacter.Settings.NuyenFormat, objCulture));
            objWriter.WriteElementString("owncost", OwnCost.ToString(_objCharacter.Settings.NuyenFormat, objCulture));
            objWriter.WriteElementString("source", _objCharacter.LanguageBookShort(Source, strLanguageToPrint));
            objWriter.WriteElementString("wirelesson", WirelessOn.ToString(GlobalSettings.InvariantCultureInfo));
            objWriter.WriteElementString("page", DisplayPage(strLanguageToPrint));
            objWriter.WriteElementString("included", IncludedInVehicle.ToString(GlobalSettings.InvariantCultureInfo));
            objWriter.WriteStartElement("weapons");
            foreach (Weapon objWeapon in Weapons)
                objWeapon.Print(objWriter, objCulture, strLanguageToPrint);
            objWriter.WriteEndElement();
            objWriter.WriteStartElement("cyberwares");
            foreach (Cyberware objCyberware in Cyberware)
                objCyberware.Print(objWriter, objCulture, strLanguageToPrint);
            objWriter.WriteEndElement();
            objWriter.WriteStartElement("mods");
            foreach (VehicleMod objMod in _lstMods)
                objMod.Print(objWriter, objCulture, strLanguageToPrint);
            objWriter.WriteEndElement();
            if (GlobalSettings.PrintNotes)
                objWriter.WriteElementString("notes", Notes);
            objWriter.WriteEndElement();
        }

        #endregion Constructor, Create, Save, Load, and Print Methods

        #region Properties

        /// <summary>
        /// Weapons.
        /// </summary>
        public TaggedObservableCollection<Weapon> Weapons => _lstVehicleWeapons;

        public TaggedObservableCollection<Cyberware> Cyberware => _lstCyberware;
        public TaggedObservableCollection<VehicleMod> VehicleMods => _lstMods;

        public WeaponMount WeaponMountParent
        {
            get => _objWeaponMountParent;
            set
            {
                if (_objWeaponMountParent == value)
                    return;
                _objWeaponMountParent = value;
                Vehicle objNewParent = value?.Parent;
                if (objNewParent != null)
                    Parent = objNewParent;
            }
        }

        /// <summary>
        /// Identifier of the object within data files.
        /// </summary>
        public Guid SourceID => _guiSourceID;

        /// <summary>
        /// String-formatted identifier of the <inheritdoc cref="SourceID"/> from the data files.
        /// </summary>
        public string SourceIDString => _guiSourceID.ToString("D", GlobalSettings.InvariantCultureInfo);

        /// <summary>
        /// Internal identifier which will be used to identify this piece of Gear in the Character.
        /// </summary>
        public string InternalId => _guiID.ToString("D", GlobalSettings.InvariantCultureInfo);

        /// <summary>
        /// Name.
        /// </summary>
        public string Name
        {
            get => _strName;
            set
            {
                if (_strName != value)
                {
                    _objCachedMyXmlNode = null;
                    _objCachedMyXPathNode = null;
                    _strName = value;
                }
            }
        }

        /// <summary>
        /// Translated Category.
        /// </summary>
        public string DisplayCategory(string strLanguage)
        {
            if (strLanguage.Equals(GlobalSettings.DefaultLanguage, StringComparison.OrdinalIgnoreCase))
                return Category;

            return _objCharacter.LoadDataXPath("vehicles.xml", strLanguage).SelectSingleNode("/chummer/categories/category[. = " + Category.CleanXPath() + "]/@translate")?.Value ?? Category;
        }

        /// <summary>
        /// Category.
        /// </summary>
        public string Category
        {
            get => _strCategory;
            set => _strCategory = value;
        }

        /// <summary>
        /// Limits the Weapon Selection form to specified categories.
        /// </summary>
        public string WeaponMountCategories
        {
            set => _strWeaponMountCategories = value;
            get => _strWeaponMountCategories;
        }

        /// <summary>
        /// Which Vehicle types the Mod is limited to.
        /// </summary>
        public string Limit
        {
            get => _strLimit;
            set => _strLimit = value;
        }

        /// <summary>
        /// Number of Slots the Mod uses.
        /// </summary>
        public string Slots
        {
            get => _strSlots;
            set => _strSlots = value;
        }

        /// <summary>
        /// Vehicle Mod capacity.
        /// </summary>
        public string Capacity
        {
            get => _strCapacity;
            set => _strCapacity = value;
        }

        /// <summary>
        /// Rating.
        /// </summary>
        public int Rating
        {
            get => _intRating;
            set
            {
                int intNewRating = Math.Max(0, value);
                if (_intRating != intNewRating)
                {
                    _intRating = intNewRating;
                    if (!IncludedInVehicle && Equipped && _objCharacter.IsAI && _objCharacter.HomeNode is Vehicle)
                        _objCharacter.OnPropertyChanged(nameof(Character.PhysicalCM));
                }
            }
        }

        /// <summary>
        /// Maximum Rating.
        /// </summary>
        public string MaxRating
        {
            get => _strMaxRating;
            set => _strMaxRating = value;
        }

        public string RatingLabel
        {
            get => _strRatingLabel;
            set => _strRatingLabel = value;
        }

        /// <summary>
        /// Cost.
        /// </summary>
        public string Cost
        {
            get => _strCost;
            set => _strCost = value;
        }

        /// <summary>
        /// Markup.
        /// </summary>
        public decimal Markup
        {
            get => _decMarkup;
            set => _decMarkup = value;
        }

        /// <summary>
        /// Availability.
        /// </summary>
        public string Avail
        {
            get => _strAvail;
            set => _strAvail = value;
        }

        /// <summary>
        /// Sourcebook.
        /// </summary>
        public string Source
        {
            get => _strSource;
            set => _strSource = value;
        }

        /// <summary>
        /// Sourcebook Page Number.
        /// </summary>
        public string Page
        {
            get => _strPage;
            set => _strPage = value;
        }

        /// <summary>
        /// Sourcebook Page Number using a given language file.
        /// Returns Page if not found or the string is empty.
        /// </summary>
        /// <param name="strLanguage">Language file keyword to use.</param>
        /// <returns></returns>
        public string DisplayPage(string strLanguage)
        {
            if (strLanguage.Equals(GlobalSettings.DefaultLanguage, StringComparison.OrdinalIgnoreCase))
                return Page;
            string s = GetNodeXPath(strLanguage)?.SelectSingleNodeAndCacheExpression("altpage")?.Value ?? Page;
            return !string.IsNullOrWhiteSpace(s) ? s : Page;
        }

        /// <summary>
        /// Bonus node.
        /// </summary>
        public XmlNode Bonus
        {
            get => _nodBonus;
            set
            {
                if (_nodBonus != value)
                {
                    _nodBonus = value;
                    if (!IncludedInVehicle && Equipped && _objCharacter.IsAI && _objCharacter.HomeNode is Vehicle)
                        _objCharacter.OnPropertyChanged(nameof(Character.PhysicalCM));
                }
            }
        }

        /// <summary>
        /// Wireless Bonus node.
        /// </summary>
        public XmlNode WirelessBonus
        {
            get => _nodWirelessBonus;
            set => _nodWirelessBonus = value;
        }

        /// <summary>
        /// Whether the vehicle mod's wireless is enabled
        /// </summary>
        public bool WirelessOn
        {
            get => _blnWirelessOn;
            set => _blnWirelessOn = value;
        }

        /// <summary>
        /// Whether or not the Mod included with the Vehicle by default.
        /// </summary>
        public bool IncludedInVehicle
        {
            get => _blnIncludeInVehicle;
            set => _blnIncludeInVehicle = value;
        }

        /// <summary>
        /// Whether or not this Mod is installed and contributing towards the Vehicle's stats.
        /// </summary>
        public bool Equipped
        {
            get => _blnEquipped;
            set => _blnEquipped = value;
        }

        /// <summary>
        /// Notes.
        /// </summary>
        public string Notes
        {
            get => _strNotes;
            set => _strNotes = value;
        }

        /// <summary>
        /// Forecolor to use for Notes in treeviews.
        /// </summary>
        public Color NotesColor
        {
            get => _colNotes;
            set => _colNotes = value;
        }

        /// <summary>
        /// Whether or not the Vehicle Mod allows Cyberware Plugins.
        /// </summary>
        public bool AllowCyberware => !string.IsNullOrEmpty(_strSubsystems);

        /// <summary>
        /// Whether or not the Vehicle Mod allows Vehicle Mod plugins.
        /// </summary>
        public bool AllowVehicleMods => !string.IsNullOrEmpty(_strChildMods);

        /// <summary>
        /// Allowed Cyberware Subsystems.
        /// </summary>
        public string ChildMods
        {
            get => _strChildMods;
            set => _strChildMods = value;
        }

        /// <summary>
        /// Allowed Cyberware Subsystems.
        /// </summary>
        public string Subsystems
        {
            get => _strSubsystems;
            set => _strSubsystems = value;
        }

        /// <summary>
        /// Value that was selected during an ImprovementManager dialogue.
        /// </summary>
        public string Extra
        {
            get => _strExtra;
            set => _strExtra = value;
        }

        /// <summary>
        /// Whether or not the Vehicle Mod's cost should be discounted by 10% through the Black Market Pipeline Quality.
        /// </summary>
        public bool DiscountCost
        {
            get => _blnDiscountCost;
            set => _blnDiscountCost = value;
        }

        /// <summary>
        /// Whether or not the Vehicle Mod is a downgrade for drone attributes
        /// </summary>
        public bool Downgrade => _blnDowngrade;

        /// <summary>
        /// Bonus/Penalty to the parent vehicle that this mod provides.
        /// </summary>
        public int ConditionMonitor => _intConditionMonitor;

        /// <summary>
        /// Vehicle that the Mod is attached to.
        /// </summary>
<<<<<<< HEAD
        public Vehicle ParentVehicle { get; set; }

        /// <summary>
        /// Vehicle Mod that the Mod is attached to.
        /// </summary>
        public VehicleMod ParentVehicleMod { get; set; }
=======
        public Vehicle Parent
        {
            get => _objParent;
            set
            {
                if (_objParent == value)
                    return;
                _objParent = value;
                if (WeaponMountParent?.Parent != value)
                    WeaponMountParent = null;
                foreach (Weapon objChild in Weapons)
                    objChild.ParentVehicle = value;
                foreach (Cyberware objCyberware in Cyberware)
                    objCyberware.ParentVehicle = value;
            }
        }
>>>>>>> 4b710605

        /// <summary>
        /// Adjust the Weapon's Ammo amount by the specified flat value.
        /// </summary>
        public int AmmoBonus
        {
            get => _intAmmoBonus;
            set => _intAmmoBonus = value;
        }

        /// <summary>
        /// Adjust the Weapon's Ammo amount by the specified percentage.
        /// </summary>
        public decimal AmmoBonusPercent
        {
            get => _decAmmoBonusPercent;
            set => _decAmmoBonusPercent = value;
        }

        /// <summary>
        /// Replace the Weapon's Ammo value with the Weapon Mod's value.
        /// </summary>
        public string AmmoReplace
        {
            get => _strAmmoReplace;
            set => _strAmmoReplace = value;
        }

        /// <summary>
        /// Used by our sorting algorithm to remember which order the user moves things to
        /// </summary>
        public int SortOrder
        {
            get => _intSortOrder;
            set => _intSortOrder = value;
        }

        /// <summary>
        /// Is the object stolen via the Stolen Gear quality?
        /// </summary>
        public bool Stolen
        {
            get => _blnStolen;
            set => _blnStolen = value;
        }

        #endregion Properties

        #region Complex Properties

        /// <summary>
        /// Total Availability in the program's current language.
        /// </summary>
        public string DisplayTotalAvail => TotalAvail(GlobalSettings.CultureInfo, GlobalSettings.Language);

        /// <summary>
        /// Total Availability of the VehicleMod.
        /// </summary>
        public string TotalAvail(CultureInfo objCulture, string strLanguage)
        {
            return TotalAvailTuple().ToString(objCulture, strLanguage);
        }

        /// <summary>
        /// Total Availability as a triple.
        /// </summary>
        public AvailabilityValue TotalAvailTuple(bool blnCheckChildren = true)
        {
            bool blnModifyParentAvail = false;
            string strAvail = Avail;
            char chrLastAvailChar = ' ';
            int intAvail = 0;
            if (strAvail.Length > 0)
            {
                // Reordered to process fixed value strings
                if (strAvail.StartsWith("FixedValues(", StringComparison.Ordinal))
                {
                    string[] strValues = strAvail.TrimStartOnce("FixedValues(", true).TrimEndOnce(')').Split(',', StringSplitOptions.RemoveEmptyEntries);
                    strAvail = strValues[Math.Max(Math.Min(Rating, strValues.Length) - 1, 0)];
                }

                if (strAvail.StartsWith("Range(", StringComparison.Ordinal))
                {
                    // If the Availability code is based on the current Rating of the item, separate the Availability string into an array and find the first bracket that the Rating is lower than or equal to.
                    string[] strValues = strAvail.Replace("MaxRating", MaxRating).TrimStartOnce("Range(", true).TrimEndOnce(')').Split(',', StringSplitOptions.RemoveEmptyEntries);
                    foreach (string strValue in strValues)
                    {
                        string[] astrValue = strValue.Split('[');
                        string strAvailCode = astrValue[1].Trim('[', ']');
                        int.TryParse(astrValue[0], NumberStyles.Any, GlobalSettings.InvariantCultureInfo,
                            out int intMax);
                        if (Rating > intMax)
                            continue;
                        strAvail = Rating.ToString(GlobalSettings.InvariantCultureInfo) + strAvailCode;
                        break;
                    }
                }

                chrLastAvailChar = strAvail[strAvail.Length - 1];
                if (chrLastAvailChar == 'F' || chrLastAvailChar == 'R')
                {
                    strAvail = strAvail.Substring(0, strAvail.Length - 1);
                }

                blnModifyParentAvail = strAvail.StartsWith('+', '-');

                using (new FetchSafelyFromPool<StringBuilder>(Utils.StringBuilderPool, out StringBuilder sbdAvail))
                {
                    sbdAvail.Append(strAvail.TrimStart('+'));
                    sbdAvail.Replace("Rating", Rating.ToString(GlobalSettings.InvariantCultureInfo));

<<<<<<< HEAD
                // If the availability is determined by the Rating, evaluate the expression.
                objAvail.CheapReplace(strAvail, "Vehicle Cost", () => ParentVehicle?.OwnCost.ToString(GlobalSettings.InvariantCultureInfo) ?? "0");
                // If the Body is 0 (Microdrone), treat it as 0.5 for the purposes of determine Modification cost.
                objAvail.CheapReplace(strAvail, "Body", () => ParentVehicle?.Body > 0 ? ParentVehicle.Body.ToString(GlobalSettings.InvariantCultureInfo) : "0.5");
                objAvail.CheapReplace(strAvail, "Armor", () => ParentVehicle?.Armor.ToString(GlobalSettings.InvariantCultureInfo) ?? "0");
                objAvail.CheapReplace(strAvail, "Speed", () => ParentVehicle?.Speed.ToString(GlobalSettings.InvariantCultureInfo) ?? "0");
                objAvail.CheapReplace(strAvail, "Acceleration", () => ParentVehicle?.Accel.ToString(GlobalSettings.InvariantCultureInfo) ?? "0");
                objAvail.CheapReplace(strAvail, "Handling", () => ParentVehicle?.Handling.ToString(GlobalSettings.InvariantCultureInfo) ?? "0");
                objAvail.CheapReplace(strAvail, "Sensor", () => ParentVehicle?.BaseSensor.ToString(GlobalSettings.InvariantCultureInfo) ?? "0");
                objAvail.CheapReplace(strAvail, "Pilot", () => ParentVehicle?.Pilot.ToString(GlobalSettings.InvariantCultureInfo) ?? "0");
                object objProcess = CommonFunctions.EvaluateInvariantXPath(objAvail.ToString(), out bool blnIsSuccess);
                if (blnIsSuccess)
                    intAvail += ((double)objProcess).StandardRound();
=======
                    foreach (CharacterAttrib objLoopAttribute in _objCharacter.AttributeSection.AttributeList.Concat(
                                 _objCharacter.AttributeSection.SpecialAttributeList))
                    {
                        sbdAvail.CheapReplace(strAvail, objLoopAttribute.Abbrev,
                                              () => objLoopAttribute.TotalValue.ToString(
                                                  GlobalSettings.InvariantCultureInfo));
                        sbdAvail.CheapReplace(strAvail, objLoopAttribute.Abbrev + "Base",
                                              () => objLoopAttribute.TotalBase.ToString(
                                                  GlobalSettings.InvariantCultureInfo));
                    }

                    // If the availability is determined by the Rating, evaluate the expression.
                    sbdAvail.CheapReplace(strAvail, "Vehicle Cost",
                                          () => Parent?.OwnCost.ToString(GlobalSettings.InvariantCultureInfo) ?? "0");
                    // If the Body is 0 (Microdrone), treat it as 0.5 for the purposes of determine Modification cost.
                    sbdAvail.CheapReplace(strAvail, "Body",
                                          () => Parent?.Body > 0
                                              ? Parent.Body.ToString(GlobalSettings.InvariantCultureInfo)
                                              : "0.5");
                    sbdAvail.CheapReplace(strAvail, "Armor",
                                          () => Parent?.Armor.ToString(GlobalSettings.InvariantCultureInfo) ?? "0");
                    sbdAvail.CheapReplace(strAvail, "Speed",
                                          () => Parent?.Speed.ToString(GlobalSettings.InvariantCultureInfo) ?? "0");
                    sbdAvail.CheapReplace(strAvail, "Acceleration",
                                          () => Parent?.Accel.ToString(GlobalSettings.InvariantCultureInfo) ?? "0");
                    sbdAvail.CheapReplace(strAvail, "Handling",
                                          () => Parent?.Handling.ToString(GlobalSettings.InvariantCultureInfo) ?? "0");
                    sbdAvail.CheapReplace(strAvail, "Sensor",
                                          () => Parent?.BaseSensor.ToString(GlobalSettings.InvariantCultureInfo)
                                                ?? "0");
                    sbdAvail.CheapReplace(strAvail, "Pilot",
                                          () => Parent?.Pilot.ToString(GlobalSettings.InvariantCultureInfo) ?? "0");
                    object objProcess
                        = CommonFunctions.EvaluateInvariantXPath(sbdAvail.ToString(), out bool blnIsSuccess);
                    if (blnIsSuccess)
                        intAvail += ((double) objProcess).StandardRound();
                }
>>>>>>> 4b710605
            }

            if (blnCheckChildren)
            {
                // Run through cyberware children and increase the Avail by any Mod whose Avail starts with "+" or "-".
                foreach (Cyberware objChild in Cyberware)
                {
                    if (objChild.ParentID != InternalId)
                    {
                        ProcessChildAvail(objChild);
                    }
                }

                // Run through weapon children and increase the Avail by any Mod whose Avail starts with "+" or "-".
                foreach (Weapon objChild in Weapons)
                {
                    if (objChild.ParentID != InternalId)
                    {
                        ProcessChildAvail(objChild);
                    }
                }

                // Run through weapon children and increase the Avail by any Mod whose Avail starts with "+" or "-".
                foreach (VehicleMod objChild in VehicleMods)
                {
                    if (objChild.ParentVehicleMod.InternalId != InternalId)
                    {
                        ProcessChildAvail(objChild);
                    }
                }
            }

            return new AvailabilityValue(intAvail, chrLastAvailChar, blnModifyParentAvail, IncludedInVehicle);

            void ProcessChildAvail(IHasAvailability hasAvailability)
            {
                AvailabilityValue objLoopAvailTuple = hasAvailability.TotalAvailTuple();
                if (objLoopAvailTuple.AddToParent)
                    intAvail += objLoopAvailTuple.Value;
                if (objLoopAvailTuple.Suffix == 'F')
                    chrLastAvailChar = 'F';
                else if (chrLastAvailChar != 'F' && objLoopAvailTuple.Suffix == 'R')
                    chrLastAvailChar = 'R';
            }
        }

        /// <summary>
        /// Calculated Capacity of the Vehicle Mod.
        /// </summary>
        public string CalculatedCapacity
        {
            get
            {
                string strReturn = _strCapacity;
                if (string.IsNullOrEmpty(strReturn))
                    return (0.0m).ToString("#,0.##", GlobalSettings.CultureInfo);

                if (strReturn.StartsWith("FixedValues(", StringComparison.Ordinal))
                {
                    string[] strValues = strReturn.TrimStartOnce("FixedValues(", true).TrimEndOnce(')').Split(',', StringSplitOptions.RemoveEmptyEntries);
                    strReturn = strValues[Math.Max(Math.Min(Rating, strValues.Length) - 1, 0)];
                }

                int intPos = strReturn.IndexOf("/[", StringComparison.Ordinal);
                if (intPos != -1)
                {
                    string strFirstHalf = strReturn.Substring(0, intPos);
                    string strSecondHalf = strReturn.Substring(intPos + 1, strReturn.Length - intPos - 1);
                    bool blnSquareBrackets = strFirstHalf.StartsWith('[');

                    if (blnSquareBrackets && strFirstHalf.Length > 2)
                        strFirstHalf = strFirstHalf.Substring(1, strFirstHalf.Length - 2);

                    if (strFirstHalf == "[*]")
                        strReturn = "*";
                    else
                    {
                        if (strFirstHalf.StartsWith("FixedValues(", StringComparison.Ordinal))
                        {
                            string[] strValues = strFirstHalf.TrimStartOnce("FixedValues(", true).TrimEndOnce(')').Split(',', StringSplitOptions.RemoveEmptyEntries);
                            strFirstHalf = strValues[Math.Max(Math.Min(Rating, strValues.Length) - 1, 0)];
                        }

                        try
                        {
                            object objProcess = CommonFunctions.EvaluateInvariantXPath(strFirstHalf.Replace("Rating", Rating.ToString(GlobalSettings.InvariantCultureInfo)), out bool blnIsSuccess);
                            strReturn = blnIsSuccess ? ((double)objProcess).ToString("#,0.##", GlobalSettings.CultureInfo) : strFirstHalf;
                        }
                        catch (OverflowException) // Result is text and not a double
                        {
                            strReturn = strFirstHalf;
                        }
                        catch (InvalidCastException) // Result is text and not a double
                        {
                            strReturn = strFirstHalf;
                        }
                    }

                    if (blnSquareBrackets)
                        strReturn = '[' + strReturn + ']';

                    if (strSecondHalf.Contains("Rating"))
                    {
                        strSecondHalf = strSecondHalf.Trim('[', ']');
                        try
                        {
                            object objProcess = CommonFunctions.EvaluateInvariantXPath(strSecondHalf.Replace("Rating", Rating.ToString(GlobalSettings.InvariantCultureInfo)), out bool blnIsSuccess);
                            strSecondHalf = '[' + (blnIsSuccess ? ((double)objProcess).ToString("#,0.##", GlobalSettings.CultureInfo) : strSecondHalf) + ']';
                        }
                        catch (OverflowException) // Result is text and not a double
                        {
                            strSecondHalf = '[' + strSecondHalf + ']';
                        }
                        catch (InvalidCastException) // Result is text and not a double
                        {
                            strSecondHalf = '[' + strSecondHalf + ']';
                        }
                    }

                    strReturn += '/' + strSecondHalf;
                }
                else if (strReturn.Contains("Rating"))
                {
                    // If the Capacity is determined by the Rating, evaluate the expression.
                    // XPathExpression cannot evaluate while there are square brackets, so remove them if necessary.
                    bool blnSquareBrackets = strReturn.StartsWith('[');
                    string strCapacity = strReturn;
                    if (blnSquareBrackets)
                        strCapacity = strCapacity.Substring(1, strCapacity.Length - 2);
                    object objProcess = CommonFunctions.EvaluateInvariantXPath(strCapacity.Replace("Rating", Rating.ToString(GlobalSettings.InvariantCultureInfo)), out bool blnIsSuccess);
                    strReturn = blnIsSuccess ? ((double)objProcess).ToString("#,0.##", GlobalSettings.CultureInfo) : strCapacity;
                    if (blnSquareBrackets)
                        strReturn = '[' + strReturn + ']';
                }
                else if (decimal.TryParse(strReturn, NumberStyles.Any, GlobalSettings.InvariantCultureInfo, out decimal decReturn))
                    return decReturn.ToString("#,0.##", GlobalSettings.CultureInfo);

                return strReturn;
            }
        }

        /// <summary>
        /// The amount of Capacity remaining in the Cyberware.
        /// </summary>
        public decimal CapacityRemaining
        {
            get
            {
                if (string.IsNullOrEmpty(_strCapacity))
                    return 0.0m;
                decimal decCapacity = 0;
                if (_strCapacity.Contains("/["))
                {
                    // Get the Cyberware base Capacity.
                    string strBaseCapacity = CalculatedCapacity;
                    strBaseCapacity = strBaseCapacity.Substring(0, strBaseCapacity.IndexOf('/'));
                    decCapacity = Convert.ToDecimal(strBaseCapacity, GlobalSettings.CultureInfo);

                    // Run through its Children and deduct the Capacity costs.
                    foreach (string strLoopCapacity in Cyberware.Select(x => x.CalculatedCapacity))
                    {
                        string strCapacity = strLoopCapacity;
                        int intPos = strCapacity.IndexOf("/[", StringComparison.Ordinal);
                        if (intPos != -1)
                            strCapacity = strCapacity.Substring(intPos + 2, strCapacity.LastIndexOf(']') - intPos - 2);
                        else if (strCapacity.StartsWith('['))
                            strCapacity = strCapacity.Substring(1, strCapacity.Length - 2);
                        if (strCapacity == "*")
                            strCapacity = "0";
                        decCapacity -= Convert.ToDecimal(strCapacity, GlobalSettings.CultureInfo);
                    }
                }
                else if (!_strCapacity.Contains('['))
                {
                    // Get the Cyberware base Capacity.
                    decCapacity = Convert.ToDecimal(CalculatedCapacity, GlobalSettings.CultureInfo);

                    // Run through its Children and deduct the Capacity costs.
                    foreach (string strLoopCapacity in Cyberware.Select(x => x.CalculatedCapacity))
                    {
                        string strCapacity = strLoopCapacity;
                        int intPos = strCapacity.IndexOf("/[", StringComparison.Ordinal);
                        if (intPos != -1)
                            strCapacity = strCapacity.Substring(intPos + 2, strCapacity.LastIndexOf(']') - intPos - 2);
                        else if (strCapacity.StartsWith('['))
                            strCapacity = strCapacity.Substring(1, strCapacity.Length - 2);
                        if (strCapacity == "*")
                            strCapacity = "0";
                        decCapacity -= Convert.ToDecimal(strCapacity, GlobalSettings.CultureInfo);
                    }
                }

                return decCapacity;
            }
        }

        public string DisplayCapacity
        {
            get
            {
                if (Capacity.Contains('[') && !Capacity.Contains("/["))
                    return CalculatedCapacity;
                return string.Format(GlobalSettings.CultureInfo, LanguageManager.GetString("String_CapacityRemaining"),
                    CalculatedCapacity, CapacityRemaining.ToString("#,0.##", GlobalSettings.CultureInfo));
            }
        }

        /// <summary>
        /// Total cost of the VehicleMod.
        /// </summary>
        public decimal TotalCostInMountCreation(int intSlots)
        {
            decimal decReturn = 0;
            if (!IncludedInVehicle)
            {
                // If the cost is determined by the Rating, evaluate the expression.
                string strCostExpr = Cost;
                if (strCostExpr.StartsWith("FixedValues(", StringComparison.Ordinal))
                {
                    string[] strValues = strCostExpr.TrimStartOnce("FixedValues(", true).TrimEndOnce(')')
                                                    .Split(',', StringSplitOptions.RemoveEmptyEntries);
                    strCostExpr = strValues[Math.Max(Math.Min(Rating, strValues.Length) - 1, 0)];
                }

                using (new FetchSafelyFromPool<StringBuilder>(Utils.StringBuilderPool, out StringBuilder sbdCost))
                {
                    sbdCost.Append(strCostExpr.TrimStart('+'));
                    sbdCost.Replace("Rating", Rating.ToString(GlobalSettings.InvariantCultureInfo));

                    foreach (CharacterAttrib objLoopAttribute in _objCharacter.AttributeSection.AttributeList)
                    {
                        sbdCost.CheapReplace(strCostExpr, objLoopAttribute.Abbrev,
                                             () => objLoopAttribute.TotalValue.ToString(
                                                 GlobalSettings.InvariantCultureInfo));
                        sbdCost.CheapReplace(strCostExpr, objLoopAttribute.Abbrev + "Base",
                                             () => objLoopAttribute.TotalBase.ToString(
                                                 GlobalSettings.InvariantCultureInfo));
                    }

<<<<<<< HEAD
            objCost.CheapReplace(strCostExpr, "Vehicle Cost", () => ParentVehicle?.OwnCost.ToString(GlobalSettings.InvariantCultureInfo) ?? "0");
            // If the Body is 0 (Microdrone), treat it as 0.5 for the purposes of determine Modification cost.
            objCost.CheapReplace(strCostExpr, "Body", () => ParentVehicle?.Body > 0 ? ParentVehicle.Body.ToString(GlobalSettings.InvariantCultureInfo) : "0.5");
            objCost.CheapReplace(strCostExpr, "Armor", () => ParentVehicle?.Armor.ToString(GlobalSettings.InvariantCultureInfo) ?? "0");
            objCost.CheapReplace(strCostExpr, "Speed", () => ParentVehicle?.Speed.ToString(GlobalSettings.InvariantCultureInfo) ?? "0");
            objCost.CheapReplace(strCostExpr, "Acceleration", () => ParentVehicle?.Accel.ToString(GlobalSettings.InvariantCultureInfo) ?? "0");
            objCost.CheapReplace(strCostExpr, "Handling", () => ParentVehicle?.Handling.ToString(GlobalSettings.InvariantCultureInfo) ?? "0");
            objCost.CheapReplace(strCostExpr, "Sensor", () => ParentVehicle?.BaseSensor.ToString(GlobalSettings.InvariantCultureInfo) ?? "0");
            objCost.CheapReplace(strCostExpr, "Pilot", () => ParentVehicle?.Pilot.ToString(GlobalSettings.InvariantCultureInfo) ?? "0");
            objCost.Replace("Slots", intSlots.ToString(GlobalSettings.InvariantCultureInfo));

            object objProcess = CommonFunctions.EvaluateInvariantXPath(objCost.ToString(), out bool blnIsSuccess);
            decimal decReturn = blnIsSuccess ? Convert.ToDecimal(objProcess, GlobalSettings.InvariantCultureInfo) : 0;

            if (DiscountCost)
                decReturn *= 0.9m;

            // Apply a markup if applicable.
            if (_decMarkup != 0)
            {
                decReturn *= 1 + (_decMarkup / 100.0m);
=======
                    foreach (CharacterAttrib objLoopAttribute in _objCharacter.AttributeSection.SpecialAttributeList)
                    {
                        sbdCost.CheapReplace(strCostExpr, objLoopAttribute.Abbrev,
                                             () => objLoopAttribute.TotalValue.ToString(
                                                 GlobalSettings.InvariantCultureInfo));
                        sbdCost.CheapReplace(strCostExpr, objLoopAttribute.Abbrev + "Base",
                                             () => objLoopAttribute.TotalBase.ToString(
                                                 GlobalSettings.InvariantCultureInfo));
                    }

                    sbdCost.CheapReplace(strCostExpr, "Vehicle Cost",
                                         () => Parent?.OwnCost.ToString(GlobalSettings.InvariantCultureInfo) ?? "0");
                    // If the Body is 0 (Microdrone), treat it as 0.5 for the purposes of determine Modification cost.
                    sbdCost.CheapReplace(strCostExpr, "Body",
                                         () => Parent?.Body > 0
                                             ? Parent.Body.ToString(GlobalSettings.InvariantCultureInfo)
                                             : "0.5");
                    sbdCost.CheapReplace(strCostExpr, "Armor",
                                         () => Parent?.Armor.ToString(GlobalSettings.InvariantCultureInfo) ?? "0");
                    sbdCost.CheapReplace(strCostExpr, "Speed",
                                         () => Parent?.Speed.ToString(GlobalSettings.InvariantCultureInfo) ?? "0");
                    sbdCost.CheapReplace(strCostExpr, "Acceleration",
                                         () => Parent?.Accel.ToString(GlobalSettings.InvariantCultureInfo) ?? "0");
                    sbdCost.CheapReplace(strCostExpr, "Handling",
                                         () => Parent?.Handling.ToString(GlobalSettings.InvariantCultureInfo) ?? "0");
                    sbdCost.CheapReplace(strCostExpr, "Sensor",
                                         () => Parent?.BaseSensor.ToString(GlobalSettings.InvariantCultureInfo) ?? "0");
                    sbdCost.CheapReplace(strCostExpr, "Pilot",
                                         () => Parent?.Pilot.ToString(GlobalSettings.InvariantCultureInfo) ?? "0");
                    sbdCost.Replace("Slots", intSlots.ToString(GlobalSettings.InvariantCultureInfo));

                    object objProcess
                        = CommonFunctions.EvaluateInvariantXPath(sbdCost.ToString(), out bool blnIsSuccess);
                    if (blnIsSuccess)
                        decReturn = Convert.ToDecimal(objProcess, GlobalSettings.InvariantCultureInfo);
                }

                if (DiscountCost)
                    decReturn *= 0.9m;

                // Apply a markup if applicable.
                if (_decMarkup != 0)
                {
                    decReturn *= 1 + (_decMarkup / 100.0m);
                }
>>>>>>> 4b710605
            }

            return decReturn + Weapons.Where(x => x.ParentID != InternalId).Sum(objWeapon => objWeapon.TotalCost)
                             + Cyberware.Where(x => x.ParentID != InternalId)
                                        .Sum(objCyberware => objCyberware.TotalCost);
        }

        /// <summary>
        /// Total cost of the VehicleMod.
        /// </summary>
        public decimal TotalCost
        {
            get
            {
                return OwnCost + Weapons.Sum(objWeapon => objWeapon.TotalCost) + Cyberware.Sum(objCyberware => objCyberware.TotalCost);
            }
        }

        /// <summary>
        /// The cost of just the Vehicle Mod itself.
        /// </summary>
        public decimal OwnCost
        {
            get
            {
                decimal decReturn = 0;
                // If the cost is determined by the Rating, evaluate the expression.
                string strCostExpr = Cost;
                if (strCostExpr.StartsWith("FixedValues(", StringComparison.Ordinal))
                {
                    string[] strValues = strCostExpr.TrimStartOnce("FixedValues(", true).TrimEndOnce(')').Split(',', StringSplitOptions.RemoveEmptyEntries);
                    strCostExpr = strValues[Math.Max(Math.Min(Rating, strValues.Length) - 1, 0)];
                }

                using (new FetchSafelyFromPool<StringBuilder>(Utils.StringBuilderPool, out StringBuilder sbdCost))
                {
                    sbdCost.Append(strCostExpr.TrimStart('+'));
                    sbdCost.Replace("Rating", Rating.ToString(GlobalSettings.InvariantCultureInfo));

<<<<<<< HEAD
                objCost.CheapReplace(strCostExpr, "Vehicle Cost", () => ParentVehicle?.OwnCost.ToString(GlobalSettings.InvariantCultureInfo) ?? "0");
                // If the Body is 0 (Microdrone), treat it as 0.5 for the purposes of determine Modification cost.
                objCost.CheapReplace(strCostExpr, "Body", () => ParentVehicle?.Body > 0 ? ParentVehicle.Body.ToString(GlobalSettings.InvariantCultureInfo) : "0.5");
                objCost.CheapReplace(strCostExpr, "Armor", () => ParentVehicle?.Armor.ToString(GlobalSettings.InvariantCultureInfo) ?? "0");
                objCost.CheapReplace(strCostExpr, "Speed", () => ParentVehicle?.Speed.ToString(GlobalSettings.InvariantCultureInfo) ?? "0");
                objCost.CheapReplace(strCostExpr, "Acceleration", () => ParentVehicle?.Accel.ToString(GlobalSettings.InvariantCultureInfo) ?? "0");
                objCost.CheapReplace(strCostExpr, "Handling", () => ParentVehicle?.Handling.ToString(GlobalSettings.InvariantCultureInfo) ?? "0");
                objCost.CheapReplace(strCostExpr, "Sensor", () => ParentVehicle?.BaseSensor.ToString(GlobalSettings.InvariantCultureInfo) ?? "0");
                objCost.CheapReplace(strCostExpr, "Pilot", () => ParentVehicle?.Pilot.ToString(GlobalSettings.InvariantCultureInfo) ?? "0");
                objCost.CheapReplace(strCostExpr, "Slots", () => WeaponMountParent?.CalculatedSlots.ToString(GlobalSettings.InvariantCultureInfo) ?? "0");
=======
                    foreach (CharacterAttrib objLoopAttribute in _objCharacter.AttributeSection.AttributeList)
                    {
                        sbdCost.CheapReplace(strCostExpr, objLoopAttribute.Abbrev,
                                             () => objLoopAttribute.TotalValue.ToString(
                                                 GlobalSettings.InvariantCultureInfo));
                        sbdCost.CheapReplace(strCostExpr, objLoopAttribute.Abbrev + "Base",
                                             () => objLoopAttribute.TotalBase.ToString(
                                                 GlobalSettings.InvariantCultureInfo));
                    }
>>>>>>> 4b710605

                    foreach (CharacterAttrib objLoopAttribute in _objCharacter.AttributeSection.SpecialAttributeList)
                    {
                        sbdCost.CheapReplace(strCostExpr, objLoopAttribute.Abbrev,
                                             () => objLoopAttribute.TotalValue.ToString(
                                                 GlobalSettings.InvariantCultureInfo));
                        sbdCost.CheapReplace(strCostExpr, objLoopAttribute.Abbrev + "Base",
                                             () => objLoopAttribute.TotalBase.ToString(
                                                 GlobalSettings.InvariantCultureInfo));
                    }

                    sbdCost.CheapReplace(strCostExpr, "Vehicle Cost",
                                         () => Parent?.OwnCost.ToString(GlobalSettings.InvariantCultureInfo) ?? "0");
                    // If the Body is 0 (Microdrone), treat it as 0.5 for the purposes of determine Modification cost.
                    sbdCost.CheapReplace(strCostExpr, "Body",
                                         () => Parent?.Body > 0
                                             ? Parent.Body.ToString(GlobalSettings.InvariantCultureInfo)
                                             : "0.5");
                    sbdCost.CheapReplace(strCostExpr, "Armor",
                                         () => Parent?.Armor.ToString(GlobalSettings.InvariantCultureInfo) ?? "0");
                    sbdCost.CheapReplace(strCostExpr, "Speed",
                                         () => Parent?.Speed.ToString(GlobalSettings.InvariantCultureInfo) ?? "0");
                    sbdCost.CheapReplace(strCostExpr, "Acceleration",
                                         () => Parent?.Accel.ToString(GlobalSettings.InvariantCultureInfo) ?? "0");
                    sbdCost.CheapReplace(strCostExpr, "Handling",
                                         () => Parent?.Handling.ToString(GlobalSettings.InvariantCultureInfo) ?? "0");
                    sbdCost.CheapReplace(strCostExpr, "Sensor",
                                         () => Parent?.BaseSensor.ToString(GlobalSettings.InvariantCultureInfo) ?? "0");
                    sbdCost.CheapReplace(strCostExpr, "Pilot",
                                         () => Parent?.Pilot.ToString(GlobalSettings.InvariantCultureInfo) ?? "0");
                    sbdCost.CheapReplace(strCostExpr, "Slots",
                                         () => WeaponMountParent?.CalculatedSlots.ToString(
                                             GlobalSettings.InvariantCultureInfo) ?? "0");

                    object objProcess
                        = CommonFunctions.EvaluateInvariantXPath(sbdCost.ToString(), out bool blnIsSuccess);
                    if (blnIsSuccess)
                        decReturn = Convert.ToDecimal(objProcess, GlobalSettings.InvariantCultureInfo);
                }

                if (DiscountCost)
                    decReturn *= 0.9m;

                // Apply a markup if applicable.
                if (_decMarkup != 0)
                {
                    decReturn *= 1 + (_decMarkup / 100.0m);
                }

                return decReturn;
            }
        }

        /// <summary>
        /// The number of Slots the Mod consumes.
        /// </summary>
        public int CalculatedSlots
        {
            get
            {
                string strSlotsExpression = Slots;
                if (strSlotsExpression.StartsWith("FixedValues(", StringComparison.Ordinal))
                {
                    string[] strValues = strSlotsExpression.TrimStartOnce("FixedValues(", true).TrimEndOnce(')').Split(',', StringSplitOptions.RemoveEmptyEntries);
                    strSlotsExpression = strValues[Math.Max(Math.Min(Rating, strValues.Length) - 1, 0)];
                }
                
                using (new FetchSafelyFromPool<StringBuilder>(Utils.StringBuilderPool, out StringBuilder sbdReturn))
                {
                    sbdReturn.Append(strSlotsExpression.TrimStart('+'));
                    sbdReturn.Replace("Rating", Rating.ToString(GlobalSettings.InvariantCultureInfo));

                    foreach (CharacterAttrib objLoopAttribute in _objCharacter.AttributeSection.AttributeList)
                    {
                        sbdReturn.CheapReplace(strSlotsExpression, objLoopAttribute.Abbrev,
                                               () => objLoopAttribute.TotalValue.ToString(
                                                   GlobalSettings.InvariantCultureInfo));
                        sbdReturn.CheapReplace(strSlotsExpression, objLoopAttribute.Abbrev + "Base",
                                               () => objLoopAttribute.TotalBase.ToString(
                                                   GlobalSettings.InvariantCultureInfo));
                    }

                    foreach (CharacterAttrib objLoopAttribute in _objCharacter.AttributeSection.SpecialAttributeList)
                    {
                        sbdReturn.CheapReplace(strSlotsExpression, objLoopAttribute.Abbrev,
                                               () => objLoopAttribute.TotalValue.ToString(
                                                   GlobalSettings.InvariantCultureInfo));
                        sbdReturn.CheapReplace(strSlotsExpression, objLoopAttribute.Abbrev + "Base",
                                               () => objLoopAttribute.TotalBase.ToString(
                                                   GlobalSettings.InvariantCultureInfo));
                    }

                    sbdReturn.CheapReplace(strSlotsExpression, "Vehicle Cost",
                                           () => Parent?.OwnCost.ToString(GlobalSettings.InvariantCultureInfo) ?? "0");
                    // If the Body is 0 (Microdrone), treat it as 0.5 for the purposes of determine Modification cost.
                    sbdReturn.CheapReplace(strSlotsExpression, "Body",
                                           () => Parent?.Body > 0
                                               ? Parent.Body.ToString(GlobalSettings.InvariantCultureInfo)
                                               : "0.5");
                    sbdReturn.CheapReplace(strSlotsExpression, "Armor",
                                           () => Parent?.Armor.ToString(GlobalSettings.InvariantCultureInfo) ?? "0");
                    sbdReturn.CheapReplace(strSlotsExpression, "Speed",
                                           () => Parent?.Speed.ToString(GlobalSettings.InvariantCultureInfo) ?? "0");
                    sbdReturn.CheapReplace(strSlotsExpression, "Acceleration",
                                           () => Parent?.Accel.ToString(GlobalSettings.InvariantCultureInfo) ?? "0");
                    sbdReturn.CheapReplace(strSlotsExpression, "Handling",
                                           () => Parent?.Handling.ToString(GlobalSettings.InvariantCultureInfo) ?? "0");
                    sbdReturn.CheapReplace(strSlotsExpression, "Sensor",
                                           () => Parent?.BaseSensor.ToString(GlobalSettings.InvariantCultureInfo)
                                                 ?? "0");
                    sbdReturn.CheapReplace(strSlotsExpression, "Pilot",
                                           () => Parent?.Pilot.ToString(GlobalSettings.InvariantCultureInfo) ?? "0");
                    object objProcess
                        = CommonFunctions.EvaluateInvariantXPath(sbdReturn.ToString(), out bool blnIsSuccess);
                    return blnIsSuccess ? ((double) objProcess).StandardRound() : 0;
                }
<<<<<<< HEAD
                objSlots.CheapReplace(strSlotsExpression, "Vehicle Cost", () => ParentVehicle?.OwnCost.ToString(GlobalSettings.InvariantCultureInfo) ?? "0");
                // If the Body is 0 (Microdrone), treat it as 0.5 for the purposes of determine Modification cost.
                objSlots.CheapReplace(strSlotsExpression, "Body", () => ParentVehicle?.Body > 0 ? ParentVehicle.Body.ToString(GlobalSettings.InvariantCultureInfo) : "0.5");
                objSlots.CheapReplace(strSlotsExpression, "Armor", () => ParentVehicle?.Armor.ToString(GlobalSettings.InvariantCultureInfo) ?? "0");
                objSlots.CheapReplace(strSlotsExpression, "Speed", () => ParentVehicle?.Speed.ToString(GlobalSettings.InvariantCultureInfo) ?? "0");
                objSlots.CheapReplace(strSlotsExpression, "Acceleration", () => ParentVehicle?.Accel.ToString(GlobalSettings.InvariantCultureInfo) ?? "0");
                objSlots.CheapReplace(strSlotsExpression, "Handling", () => ParentVehicle?.Handling.ToString(GlobalSettings.InvariantCultureInfo) ?? "0");
                objSlots.CheapReplace(strSlotsExpression, "Sensor", () => ParentVehicle?.BaseSensor.ToString(GlobalSettings.InvariantCultureInfo) ?? "0");
                objSlots.CheapReplace(strSlotsExpression, "Pilot", () => ParentVehicle?.Pilot.ToString(GlobalSettings.InvariantCultureInfo) ?? "0");
                object objProcess = CommonFunctions.EvaluateInvariantXPath(objSlots.ToString(), out bool blnIsSuccess);
                return blnIsSuccess ? ((double)objProcess).StandardRound() : 0;
=======
>>>>>>> 4b710605
            }
        }

        /// <summary>
        /// The name of the object as it should be displayed on printouts (translated name only).
        /// </summary>
        public string DisplayNameShort(string strLanguage)
        {
            if (strLanguage.Equals(GlobalSettings.DefaultLanguage, StringComparison.OrdinalIgnoreCase))
                return Name;

            return GetNodeXPath(strLanguage)?.SelectSingleNodeAndCacheExpression("translate")?.Value ?? Name;
        }

        /// <summary>
        /// The name of the object as it should be displayed in lists. Qty Name (Rating) (Extra).
        /// </summary>
        public string DisplayName(CultureInfo objCulture, string strLanguage)
        {
            string strReturn = DisplayNameShort(strLanguage);
            string strSpace = LanguageManager.GetString("String_Space", strLanguage);
            if (!string.IsNullOrEmpty(Extra))
                strReturn += strSpace + '(' + _objCharacter.TranslateExtra(Extra, strLanguage) + ')';
            if (Rating > 0)
                strReturn += strSpace + '(' + LanguageManager.GetString(RatingLabel, strLanguage) + strSpace + Rating.ToString(objCulture) + ')';
            return strReturn;
        }

        public string CurrentDisplayName => DisplayName(GlobalSettings.CultureInfo, GlobalSettings.Language);

        /// <summary>
        /// Vehicle arm/leg Strength.
        /// </summary>
        public int TotalStrength
        {
            get
            {
                string strName = Name.ToUpperInvariant();
                if (!strName.Contains("ARM") && !strName.Contains("LEG"))
                    return 0;
                int intAttribute = 0;
                int bod = 1;
                if (ParentVehicle != null)
                {
                    bod = ParentVehicle.TotalBody * 2;
                    intAttribute = Math.Max(ParentVehicle.TotalBody, 0);
                }
                int intBonus = 0;

                foreach (Cyberware objChild in Cyberware)
                {
                    switch (objChild.Name)
                    {
                        // If the limb has Customized Strength, this is its new base value.
                        case "Customized Strength":
                            intAttribute = objChild.Rating;
                            break;
                        // If the limb has Enhanced Strength, this adds to the limb's value.
                        case "Enhanced Strength":
                            intBonus = objChild.Rating;
                            break;
                    }
                }
                return Math.Min(intAttribute + intBonus, Math.Max(bod, 1));
            }
        }

        /// <summary>
        /// Vehicle arm/leg Agility.
        /// </summary>
        public int TotalAgility
        {
            get
            {
                string strName = Name.ToUpperInvariant();
                if (!strName.Contains("ARM") && !strName.Contains("LEG"))
                    return 0;

                int intAttribute = 0;
                int pilot = 1;
                if (ParentVehicle != null)
                {
                    pilot = ParentVehicle.TotalBody * 2;
                    intAttribute = Math.Max(ParentVehicle.Pilot, 0);
                }
                int intBonus = 0;

                foreach (Cyberware objChild in Cyberware)
                {
                    switch (objChild.Name)
                    {
                        // If the limb has Customized Agility, this is its new base value.
                        case "Customized Agility":
                            intAttribute = objChild.Rating;
                            break;
                        // If the limb has Enhanced Agility, this adds to the limb's value.
                        case "Enhanced Agility":
                            intBonus = objChild.Rating;
                            break;
                    }
                }

                return Math.Min(intAttribute + intBonus, Math.Max(pilot, 1));
            }
        }

        /// <summary>
        /// Whether or not the Mod is allowed to accept Cyberware Modular Plugins.
        /// </summary>
        public bool AllowModularPlugins
        {
            get
            {
                return Cyberware.Any(objChild => objChild.AllowedSubsystems.Contains("Modular Plug-In"));
            }
        }

        public XmlNode GetNode(string strLanguage)
        {
            if (_objCachedMyXmlNode != null && strLanguage == _strCachedXmlNodeLanguage
                                            && !GlobalSettings.LiveCustomData)
                return _objCachedMyXmlNode;
            XmlDocument objDoc = _objCharacter.LoadData("vehicles.xml", strLanguage);
            _objCachedMyXmlNode = objDoc.SelectSingleNode("/chummer/mods/mod[id = "
                                                          + SourceIDString.CleanXPath() + " or id = "
                                                          + SourceIDString.ToUpperInvariant().CleanXPath()
                                                          + ']')
                                  ?? objDoc.SelectSingleNode("/chummer/weaponmountmods/mod[id = "
                                                             + SourceIDString.CleanXPath() + " or id = "
                                                             + SourceIDString.ToUpperInvariant().CleanXPath()
                                                             + ']')
                                  ?? objDoc.SelectSingleNode("/chummer/mods/mod[name = " + Name.CleanXPath() + ']')
                                  ?? objDoc.SelectSingleNode(
                                      "/chummer/weaponmountmods/mod[name = " + Name.CleanXPath() + ']');
            _strCachedXmlNodeLanguage = strLanguage;
            return _objCachedMyXmlNode;
        }

        private XPathNavigator _objCachedMyXPathNode;
        private string _strCachedXPathNodeLanguage = string.Empty;

        public XPathNavigator GetNodeXPath(string strLanguage)
        {
            if (_objCachedMyXPathNode != null && strLanguage == _strCachedXPathNodeLanguage
                                              && !GlobalSettings.LiveCustomData)
                return _objCachedMyXPathNode;
            XPathNavigator objDoc = _objCharacter.LoadDataXPath("vehicles.xml", strLanguage);
            _objCachedMyXPathNode = objDoc.SelectSingleNode("/chummer/mods/mod[id = "
                                                            + SourceIDString.CleanXPath() + " or id = "
                                                            + SourceIDString.ToUpperInvariant().CleanXPath()
                                                            + ']')
                                    ?? objDoc.SelectSingleNode("/chummer/weaponmountmods/mod[id = "
                                                               + SourceIDString.CleanXPath() + " or id = "
                                                               + SourceIDString.ToUpperInvariant().CleanXPath()
                                                               + ']')
                                    ?? objDoc.SelectSingleNode("/chummer/mods/mod[name = " + Name.CleanXPath() + ']')
                                    ?? objDoc.SelectSingleNode(
                                        "/chummer/weaponmountmods/mod[name = " + Name.CleanXPath() + ']');
            _strCachedXPathNodeLanguage = strLanguage;
            return _objCachedMyXPathNode;
        }

        #endregion Complex Properties

        #region Methods

        public decimal DeleteVehicleMod(bool blnDoRemoval = true)
        {
            if (blnDoRemoval)
            {
                if (WeaponMountParent != null)
                    WeaponMountParent.Mods.Remove(this);
                else
                    Parent.Mods.Remove(this);
            }

            decimal decReturn = 0;
            foreach (Weapon objLoopWeapon in Weapons)
            {
                decReturn += objLoopWeapon.DeleteWeapon(false);
            }
            foreach (Cyberware objLoopCyberware in Cyberware)
            {
                decReturn += objLoopCyberware.DeleteCyberware(false);
            }

            DisposeSelf();

            return decReturn;
        }

        /// <summary>
        /// Checks a nominated piece of gear for Availability requirements.
        /// </summary>
        /// <param name="dicRestrictedGearLimits">Dictionary of Restricted Gear availabilities still available with the amount of items that can still use that availability.</param>
        /// <param name="sbdAvailItems">StringBuilder used to list names of gear that are currently over the availability limit.</param>
        /// <param name="sbdRestrictedItems">StringBuilder used to list names of gear that are being used for Restricted Gear.</param>
        /// <param name="intRestrictedCount">Number of items that are above availability limits.</param>
        public void CheckRestrictedGear(IDictionary<int, int> dicRestrictedGearLimits, StringBuilder sbdAvailItems, StringBuilder sbdRestrictedItems, ref int intRestrictedCount)
        {
            if (!IncludedInVehicle)
            {
                AvailabilityValue objTotalAvail = TotalAvailTuple();
                if (!objTotalAvail.AddToParent)
                {
                    int intAvailInt = objTotalAvail.Value;
                    if (intAvailInt > _objCharacter.Settings.MaximumAvailability)
                    {
                        int intLowestValidRestrictedGearAvail = -1;
                        foreach (int intValidAvail in dicRestrictedGearLimits.Keys)
                        {
                            if (intValidAvail >= intAvailInt && (intLowestValidRestrictedGearAvail < 0
                                                                 || intValidAvail < intLowestValidRestrictedGearAvail))
                                intLowestValidRestrictedGearAvail = intValidAvail;
                        }

<<<<<<< HEAD
                        string strNameToUse = ParentVehicle == null
                            ? CurrentDisplayName
                            : string.Format(GlobalSettings.CultureInfo, "{0}{1}({2})",
                                            CurrentDisplayName, LanguageManager.GetString("String_Space"),
                                            ParentVehicle.CurrentDisplayName);
=======
                        string strNameToUse = CurrentDisplayName;
                        if (Parent != null)
                            strNameToUse += LanguageManager.GetString("String_Space") + '(' + Parent.CurrentDisplayName + ')';
>>>>>>> 4b710605

                        if (intLowestValidRestrictedGearAvail >= 0
                            && dicRestrictedGearLimits[intLowestValidRestrictedGearAvail] > 0)
                        {
                            --dicRestrictedGearLimits[intLowestValidRestrictedGearAvail];
                            sbdRestrictedItems.AppendLine().Append("\t\t").Append(strNameToUse);
                        }
                        else
                        {
                            dicRestrictedGearLimits.Remove(intLowestValidRestrictedGearAvail);
                            ++intRestrictedCount;
                            sbdAvailItems.AppendLine().Append("\t\t").Append(strNameToUse);
                        }
                    }
                }
            }

            foreach (Weapon objChild in Weapons)
            {
                objChild.CheckRestrictedGear(dicRestrictedGearLimits, sbdAvailItems, sbdRestrictedItems, ref intRestrictedCount);
            }

            foreach (Cyberware objChild in Cyberware)
            {
                objChild.CheckRestrictedGear(dicRestrictedGearLimits, sbdAvailItems, sbdRestrictedItems, ref intRestrictedCount);
            }
        }

        #region UI Methods

        /// <summary>
        /// Add a piece of Armor to the Armor TreeView.
        /// </summary>
        public TreeNode CreateTreeNode(ContextMenuStrip cmsVehicleMod, ContextMenuStrip cmsCyberware, ContextMenuStrip cmsCyberwareGear, ContextMenuStrip cmsVehicleWeapon, ContextMenuStrip cmsVehicleWeaponAccessory, ContextMenuStrip cmsVehicleWeaponAccessoryGear)
        {
            if (IncludedInVehicle && !string.IsNullOrEmpty(Source) && !_objCharacter.Settings.BookEnabled(Source))
                return null;

            TreeNode objNode = new TreeNode
            {
                Name = InternalId,
                Text = CurrentDisplayName,
                Tag = this,
                ContextMenuStrip = cmsVehicleMod,
                ForeColor = PreferredColor,
                ToolTipText = Notes.WordWrap()
            };

            TreeNodeCollection lstChildNodes = objNode.Nodes;
            // Cyberware.
            foreach (Cyberware objCyberware in Cyberware)
            {
                TreeNode objLoopNode = objCyberware.CreateTreeNode(cmsCyberware, cmsCyberwareGear);
                if (objLoopNode != null)
                    lstChildNodes.Add(objLoopNode);
            }

            // VehicleWeapons.
            foreach (Weapon objWeapon in Weapons)
            {
                TreeNode objLoopNode = objWeapon.CreateTreeNode(cmsVehicleWeapon, cmsVehicleWeaponAccessory, cmsVehicleWeaponAccessoryGear);
                if (objLoopNode != null)
                    lstChildNodes.Add(objLoopNode);
            }

            if (lstChildNodes.Count > 0)
                objNode.Expand();

            return objNode;
        }

        public Color PreferredColor
        {
            get
            {
                if (!string.IsNullOrEmpty(Notes))
                {
                    return IncludedInVehicle
                        ? ColorManager.GenerateCurrentModeDimmedColor(NotesColor)
                        : ColorManager.GenerateCurrentModeColor(NotesColor);
                }
                return IncludedInVehicle
                    ? ColorManager.GrayText
                    : ColorManager.WindowText;
            }
        }

        public decimal StolenTotalCost
        {
            get
            {
                decimal d = 0;
                if (Stolen)
                    d += OwnCost;
                d += Weapons.Sum(objWeapon => objWeapon.StolenTotalCost);
                d += Cyberware.Sum(objCyberware => objCyberware.StolenTotalCost);
                return d;
            }
        }

        #endregion UI Methods

        #endregion Methods

        public void SetSourceDetail(Control sourceControl)
        {
            if (_objCachedSourceDetail.Language != GlobalSettings.Language)
                _objCachedSourceDetail = default;
            SourceDetail.SetControl(sourceControl);
        }

        public bool AllowPasteXml
        {
            get
            {
                switch (GlobalSettings.ClipboardContentType)
                {
                    case ClipboardContentType.Weapon:
                        {
                            // TODO: Make this not depend on string names
                            return Name.StartsWith("Mechanical Arm", StringComparison.Ordinal) || Name.Contains("Drone Arm");
                        }
                    default:
                        return false;
                }
            }
        }

        public bool AllowPasteObject(object input)
        {
            throw new NotImplementedException();
        }

        public bool Remove(bool blnConfirmDelete = true)
        {
            if (blnConfirmDelete && !CommonFunctions.ConfirmDelete(LanguageManager.GetString("Message_DeleteVehicleMod")))
                return false;

            DeleteVehicleMod();
<<<<<<< HEAD
            return ParentVehicle.Mods.Remove(this);
=======
            return true;
>>>>>>> 4b710605
        }

        public bool Sell(decimal percentage, bool blnConfirmDelete)
        {
            if (blnConfirmDelete && !CommonFunctions.ConfirmDelete(LanguageManager.GetString("Message_DeleteVehicleMod")))
                return false;

            if (!_objCharacter.Created)
            {
                DeleteVehicleMod();
                return true;
            }

            IHasCost objParent = (IHasCost)WeaponMountParent ?? Parent;
            decimal decOriginal = Parent?.TotalCost ?? TotalCost;
            decimal decAmount = DeleteVehicleMod() * percentage;
            decAmount += (decOriginal - (objParent?.TotalCost ?? 0)) * percentage;
            // Create the Expense Log Entry for the sale.
            ExpenseLogEntry objExpense = new ExpenseLogEntry(_objCharacter);
            objExpense.Create(decAmount, LanguageManager.GetString("String_ExpenseSoldVehicleMod") + ' ' + DisplayNameShort(GlobalSettings.Language), ExpenseType.Nuyen, DateTime.Now);
            _objCharacter.ExpenseEntries.AddWithSort(objExpense);
            _objCharacter.Nuyen += decAmount;
            return true;
        }

        /// <inheritdoc />
        public void Dispose()
        {
            foreach (Weapon objChild in _lstVehicleWeapons)
                objChild.Dispose();
            foreach (Cyberware objChild in _lstCyberware)
                objChild.Dispose();
            DisposeSelf();
        }

        private void DisposeSelf()
        {
            _lstVehicleWeapons.Dispose();
            _lstCyberware.Dispose();
        }
    }
}<|MERGE_RESOLUTION|>--- conflicted
+++ resolved
@@ -37,11 +37,7 @@
     /// Vehicle Modification.
     /// </summary>
     [DebuggerDisplay("{DisplayName(GlobalSettings.InvariantCultureInfo, GlobalSettings.DefaultLanguage)}")]
-<<<<<<< HEAD
-    public class VehicleMod : IHasInternalId, IHasName, IHasXmlNode, IHasNotes, ICanEquip, IHasSource, IHasRating, ICanSort, IHasStolenProperty, ICanPaste, ICanSell, ICanBlackMarketDiscount,IHasAvailability
-=======
-    public sealed class VehicleMod : IHasInternalId, IHasName, IHasXmlDataNode, IHasNotes, ICanEquip, IHasSource, IHasRating, ICanSort, IHasStolenProperty, ICanPaste, ICanSell, ICanBlackMarketDiscount, IDisposable
->>>>>>> 4b710605
+    public sealed class VehicleMod : IHasInternalId, IHasName, IHasXmlDataNode, IHasNotes, ICanEquip, IHasSource, IHasRating, ICanSort, IHasStolenProperty, ICanPaste, ICanSell, ICanBlackMarketDiscount, IDisposable, IHasAvailability
     {
         private static Logger Log { get; } = LogManager.GetCurrentClassLogger();
         private Guid _guiID;
@@ -932,31 +928,12 @@
         /// <summary>
         /// Vehicle that the Mod is attached to.
         /// </summary>
-<<<<<<< HEAD
         public Vehicle ParentVehicle { get; set; }
 
         /// <summary>
         /// Vehicle Mod that the Mod is attached to.
         /// </summary>
         public VehicleMod ParentVehicleMod { get; set; }
-=======
-        public Vehicle Parent
-        {
-            get => _objParent;
-            set
-            {
-                if (_objParent == value)
-                    return;
-                _objParent = value;
-                if (WeaponMountParent?.Parent != value)
-                    WeaponMountParent = null;
-                foreach (Weapon objChild in Weapons)
-                    objChild.ParentVehicle = value;
-                foreach (Cyberware objCyberware in Cyberware)
-                    objCyberware.ParentVehicle = value;
-            }
-        }
->>>>>>> 4b710605
 
         /// <summary>
         /// Adjust the Weapon's Ammo amount by the specified flat value.
@@ -1068,21 +1045,6 @@
                     sbdAvail.Append(strAvail.TrimStart('+'));
                     sbdAvail.Replace("Rating", Rating.ToString(GlobalSettings.InvariantCultureInfo));
 
-<<<<<<< HEAD
-                // If the availability is determined by the Rating, evaluate the expression.
-                objAvail.CheapReplace(strAvail, "Vehicle Cost", () => ParentVehicle?.OwnCost.ToString(GlobalSettings.InvariantCultureInfo) ?? "0");
-                // If the Body is 0 (Microdrone), treat it as 0.5 for the purposes of determine Modification cost.
-                objAvail.CheapReplace(strAvail, "Body", () => ParentVehicle?.Body > 0 ? ParentVehicle.Body.ToString(GlobalSettings.InvariantCultureInfo) : "0.5");
-                objAvail.CheapReplace(strAvail, "Armor", () => ParentVehicle?.Armor.ToString(GlobalSettings.InvariantCultureInfo) ?? "0");
-                objAvail.CheapReplace(strAvail, "Speed", () => ParentVehicle?.Speed.ToString(GlobalSettings.InvariantCultureInfo) ?? "0");
-                objAvail.CheapReplace(strAvail, "Acceleration", () => ParentVehicle?.Accel.ToString(GlobalSettings.InvariantCultureInfo) ?? "0");
-                objAvail.CheapReplace(strAvail, "Handling", () => ParentVehicle?.Handling.ToString(GlobalSettings.InvariantCultureInfo) ?? "0");
-                objAvail.CheapReplace(strAvail, "Sensor", () => ParentVehicle?.BaseSensor.ToString(GlobalSettings.InvariantCultureInfo) ?? "0");
-                objAvail.CheapReplace(strAvail, "Pilot", () => ParentVehicle?.Pilot.ToString(GlobalSettings.InvariantCultureInfo) ?? "0");
-                object objProcess = CommonFunctions.EvaluateInvariantXPath(objAvail.ToString(), out bool blnIsSuccess);
-                if (blnIsSuccess)
-                    intAvail += ((double)objProcess).StandardRound();
-=======
                     foreach (CharacterAttrib objLoopAttribute in _objCharacter.AttributeSection.AttributeList.Concat(
                                  _objCharacter.AttributeSection.SpecialAttributeList))
                     {
@@ -1120,7 +1082,6 @@
                     if (blnIsSuccess)
                         intAvail += ((double) objProcess).StandardRound();
                 }
->>>>>>> 4b710605
             }
 
             if (blnCheckChildren)
@@ -1360,29 +1321,6 @@
                                                  GlobalSettings.InvariantCultureInfo));
                     }
 
-<<<<<<< HEAD
-            objCost.CheapReplace(strCostExpr, "Vehicle Cost", () => ParentVehicle?.OwnCost.ToString(GlobalSettings.InvariantCultureInfo) ?? "0");
-            // If the Body is 0 (Microdrone), treat it as 0.5 for the purposes of determine Modification cost.
-            objCost.CheapReplace(strCostExpr, "Body", () => ParentVehicle?.Body > 0 ? ParentVehicle.Body.ToString(GlobalSettings.InvariantCultureInfo) : "0.5");
-            objCost.CheapReplace(strCostExpr, "Armor", () => ParentVehicle?.Armor.ToString(GlobalSettings.InvariantCultureInfo) ?? "0");
-            objCost.CheapReplace(strCostExpr, "Speed", () => ParentVehicle?.Speed.ToString(GlobalSettings.InvariantCultureInfo) ?? "0");
-            objCost.CheapReplace(strCostExpr, "Acceleration", () => ParentVehicle?.Accel.ToString(GlobalSettings.InvariantCultureInfo) ?? "0");
-            objCost.CheapReplace(strCostExpr, "Handling", () => ParentVehicle?.Handling.ToString(GlobalSettings.InvariantCultureInfo) ?? "0");
-            objCost.CheapReplace(strCostExpr, "Sensor", () => ParentVehicle?.BaseSensor.ToString(GlobalSettings.InvariantCultureInfo) ?? "0");
-            objCost.CheapReplace(strCostExpr, "Pilot", () => ParentVehicle?.Pilot.ToString(GlobalSettings.InvariantCultureInfo) ?? "0");
-            objCost.Replace("Slots", intSlots.ToString(GlobalSettings.InvariantCultureInfo));
-
-            object objProcess = CommonFunctions.EvaluateInvariantXPath(objCost.ToString(), out bool blnIsSuccess);
-            decimal decReturn = blnIsSuccess ? Convert.ToDecimal(objProcess, GlobalSettings.InvariantCultureInfo) : 0;
-
-            if (DiscountCost)
-                decReturn *= 0.9m;
-
-            // Apply a markup if applicable.
-            if (_decMarkup != 0)
-            {
-                decReturn *= 1 + (_decMarkup / 100.0m);
-=======
                     foreach (CharacterAttrib objLoopAttribute in _objCharacter.AttributeSection.SpecialAttributeList)
                     {
                         sbdCost.CheapReplace(strCostExpr, objLoopAttribute.Abbrev,
@@ -1428,7 +1366,6 @@
                 {
                     decReturn *= 1 + (_decMarkup / 100.0m);
                 }
->>>>>>> 4b710605
             }
 
             return decReturn + Weapons.Where(x => x.ParentID != InternalId).Sum(objWeapon => objWeapon.TotalCost)
@@ -1468,18 +1405,6 @@
                     sbdCost.Append(strCostExpr.TrimStart('+'));
                     sbdCost.Replace("Rating", Rating.ToString(GlobalSettings.InvariantCultureInfo));
 
-<<<<<<< HEAD
-                objCost.CheapReplace(strCostExpr, "Vehicle Cost", () => ParentVehicle?.OwnCost.ToString(GlobalSettings.InvariantCultureInfo) ?? "0");
-                // If the Body is 0 (Microdrone), treat it as 0.5 for the purposes of determine Modification cost.
-                objCost.CheapReplace(strCostExpr, "Body", () => ParentVehicle?.Body > 0 ? ParentVehicle.Body.ToString(GlobalSettings.InvariantCultureInfo) : "0.5");
-                objCost.CheapReplace(strCostExpr, "Armor", () => ParentVehicle?.Armor.ToString(GlobalSettings.InvariantCultureInfo) ?? "0");
-                objCost.CheapReplace(strCostExpr, "Speed", () => ParentVehicle?.Speed.ToString(GlobalSettings.InvariantCultureInfo) ?? "0");
-                objCost.CheapReplace(strCostExpr, "Acceleration", () => ParentVehicle?.Accel.ToString(GlobalSettings.InvariantCultureInfo) ?? "0");
-                objCost.CheapReplace(strCostExpr, "Handling", () => ParentVehicle?.Handling.ToString(GlobalSettings.InvariantCultureInfo) ?? "0");
-                objCost.CheapReplace(strCostExpr, "Sensor", () => ParentVehicle?.BaseSensor.ToString(GlobalSettings.InvariantCultureInfo) ?? "0");
-                objCost.CheapReplace(strCostExpr, "Pilot", () => ParentVehicle?.Pilot.ToString(GlobalSettings.InvariantCultureInfo) ?? "0");
-                objCost.CheapReplace(strCostExpr, "Slots", () => WeaponMountParent?.CalculatedSlots.ToString(GlobalSettings.InvariantCultureInfo) ?? "0");
-=======
                     foreach (CharacterAttrib objLoopAttribute in _objCharacter.AttributeSection.AttributeList)
                     {
                         sbdCost.CheapReplace(strCostExpr, objLoopAttribute.Abbrev,
@@ -1489,7 +1414,6 @@
                                              () => objLoopAttribute.TotalBase.ToString(
                                                  GlobalSettings.InvariantCultureInfo));
                     }
->>>>>>> 4b710605
 
                     foreach (CharacterAttrib objLoopAttribute in _objCharacter.AttributeSection.SpecialAttributeList)
                     {
@@ -1606,20 +1530,6 @@
                         = CommonFunctions.EvaluateInvariantXPath(sbdReturn.ToString(), out bool blnIsSuccess);
                     return blnIsSuccess ? ((double) objProcess).StandardRound() : 0;
                 }
-<<<<<<< HEAD
-                objSlots.CheapReplace(strSlotsExpression, "Vehicle Cost", () => ParentVehicle?.OwnCost.ToString(GlobalSettings.InvariantCultureInfo) ?? "0");
-                // If the Body is 0 (Microdrone), treat it as 0.5 for the purposes of determine Modification cost.
-                objSlots.CheapReplace(strSlotsExpression, "Body", () => ParentVehicle?.Body > 0 ? ParentVehicle.Body.ToString(GlobalSettings.InvariantCultureInfo) : "0.5");
-                objSlots.CheapReplace(strSlotsExpression, "Armor", () => ParentVehicle?.Armor.ToString(GlobalSettings.InvariantCultureInfo) ?? "0");
-                objSlots.CheapReplace(strSlotsExpression, "Speed", () => ParentVehicle?.Speed.ToString(GlobalSettings.InvariantCultureInfo) ?? "0");
-                objSlots.CheapReplace(strSlotsExpression, "Acceleration", () => ParentVehicle?.Accel.ToString(GlobalSettings.InvariantCultureInfo) ?? "0");
-                objSlots.CheapReplace(strSlotsExpression, "Handling", () => ParentVehicle?.Handling.ToString(GlobalSettings.InvariantCultureInfo) ?? "0");
-                objSlots.CheapReplace(strSlotsExpression, "Sensor", () => ParentVehicle?.BaseSensor.ToString(GlobalSettings.InvariantCultureInfo) ?? "0");
-                objSlots.CheapReplace(strSlotsExpression, "Pilot", () => ParentVehicle?.Pilot.ToString(GlobalSettings.InvariantCultureInfo) ?? "0");
-                object objProcess = CommonFunctions.EvaluateInvariantXPath(objSlots.ToString(), out bool blnIsSuccess);
-                return blnIsSuccess ? ((double)objProcess).StandardRound() : 0;
-=======
->>>>>>> 4b710605
             }
         }
 
@@ -1836,17 +1746,11 @@
                                 intLowestValidRestrictedGearAvail = intValidAvail;
                         }
 
-<<<<<<< HEAD
                         string strNameToUse = ParentVehicle == null
                             ? CurrentDisplayName
                             : string.Format(GlobalSettings.CultureInfo, "{0}{1}({2})",
                                             CurrentDisplayName, LanguageManager.GetString("String_Space"),
                                             ParentVehicle.CurrentDisplayName);
-=======
-                        string strNameToUse = CurrentDisplayName;
-                        if (Parent != null)
-                            strNameToUse += LanguageManager.GetString("String_Space") + '(' + Parent.CurrentDisplayName + ')';
->>>>>>> 4b710605
 
                         if (intLowestValidRestrictedGearAvail >= 0
                             && dicRestrictedGearLimits[intLowestValidRestrictedGearAvail] > 0)
@@ -1986,11 +1890,7 @@
                 return false;
 
             DeleteVehicleMod();
-<<<<<<< HEAD
-            return ParentVehicle.Mods.Remove(this);
-=======
             return true;
->>>>>>> 4b710605
         }
 
         public bool Sell(decimal percentage, bool blnConfirmDelete)
