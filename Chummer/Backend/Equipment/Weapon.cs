/*  This file is part of Chummer5a.
 *
 *  Chummer5a is free software: you can redistribute it and/or modify
 *  it under the terms of the GNU General Public License as published by
 *  the Free Software Foundation, either version 3 of the License, or
 *  (at your option) any later version.
 *
 *  Chummer5a is distributed in the hope that it will be useful,
 *  but WITHOUT ANY WARRANTY; without even the implied warranty of
 *  MERCHANTABILITY or FITNESS FOR A PARTICULAR PURPOSE.  See the
 *  GNU General Public License for more details.
 *
 *  You should have received a copy of the GNU General Public License
 *  along with Chummer5a.  If not, see <http://www.gnu.org/licenses/>.
 *
 *  You can obtain the full source code for Chummer5a at
 *  https://github.com/chummer5a/chummer5a
 */
using System;
using System.Collections.Generic;
using System.Globalization;
using System.Linq;
using System.Windows.Forms;
using System.Xml;
using Chummer.Backend.Skills;
using System.Drawing;
using Chummer.Backend.Attributes;
using System.Text;
using System.Collections.Specialized;
using System.Diagnostics;
using System.Text.RegularExpressions;
using System.Xml.XPath;
using NLog;

namespace Chummer.Backend.Equipment
{
    /// <summary>
    /// A Weapon.
    /// </summary>
    [HubClassTag("SourceID", true, "Name", null)]
    [DebuggerDisplay("{DisplayName(GlobalOptions.InvariantCultureInfo, GlobalOptions.DefaultLanguage)}")]
    public class Weapon : IHasChildren<Weapon>, IHasName, IHasInternalId, IHasXmlNode, IHasMatrixAttributes, IHasNotes, ICanSell, IHasCustomName, IHasLocation, ICanEquip, IHasSource, ICanSort, IHasWirelessBonus, IHasStolenProperty, ICanPaste, IHasRating
    {
        private static readonly Logger Log = LogManager.GetCurrentClassLogger();
        private Guid _guiSourceID = Guid.Empty;
        private Guid _guiID;
        private string _strName = string.Empty;
        private string _strCategory = string.Empty;
        private string _strType = string.Empty;
        private int _intReach;
        private int _intAmmoSlots = 1;
        private string _strDamage = string.Empty;
        private string _strAP = "0";
        private string _strMode = string.Empty;
        private string _strRC = string.Empty;
        private string _strAmmo = string.Empty;
        private string _strAmmoCategory = string.Empty;
        private string _strAmmoName = string.Empty;
        private int _intConceal;
        private List<Clip> _lstAmmo = new List<Clip>(1);
        //private int _intAmmoRemaining = 0;
        //private int _intAmmoRemaining2 = 0;
        //private int _intAmmoRemaining3 = 0;
        //private int _intAmmoRemaining4 = 0;
        //private Guid _guiAmmoLoaded = Guid.Empty;
        //private Guid _guiAmmoLoaded2 = Guid.Empty;
        //private Guid _guiAmmoLoaded3 = Guid.Empty;
        //private Guid _guiAmmoLoaded4 = Guid.Empty;
        private int _intActiveAmmoSlot = 1;
        private string _strAvail = string.Empty;
        private string _strCost = string.Empty;
        private string _strRange = string.Empty;
        private string _strAlternateRange = string.Empty;
        private decimal _decRangeMultiplier = 1;
        private string _strSource = string.Empty;
        private string _strPage = string.Empty;
        private string _strWeaponName = string.Empty;
        private int _intSingleShot = 1;
        private int _intShortBurst = 3;
        private int _intLongBurst = 6;
        private int _intFullBurst = 10;
        private int _intSuppressive = 20;
        private readonly TaggedObservableCollection<WeaponAccessory> _lstAccessories = new TaggedObservableCollection<WeaponAccessory>();
        private readonly TaggedObservableCollection<Weapon> _lstUnderbarrel = new TaggedObservableCollection<Weapon>();
        private Vehicle _objMountedVehicle;
        private WeaponMount _objWeaponMount;
        private string _strNotes = string.Empty;
        private string _strUseSkill = string.Empty;
        private string _strUseSkillSpec = string.Empty;
        private Location _objLocation;
        private string _strSpec = string.Empty;
        private string _strSpec2 = string.Empty;
        private bool _blnIncludedInWeapon;
        private bool _blnEquipped = true;
        private bool _blnDiscountCost;
        private bool _blnRequireAmmo = true;
        private string _strAccuracy = string.Empty;
        private string _strRCTip = string.Empty;
        private string _strWeaponSlots = string.Empty;
        private string _strDoubledCostWeaponSlots = string.Empty;
        private bool _blnCyberware;
        private string _strParentID = string.Empty;
        private bool _blnAllowAccessory = true;
        private Weapon _objParent;
        private string _strSizeCategory;
        private int _intRating;
        private string _strMinRating;
        private string _strMaxRating;
        private string _strRatingLabel = "String_Rating";

        private XmlNode _nodWirelessBonus;
        private XmlNode _objCachedMyXmlNode;
        private string _strCachedXmlNodeLanguage = string.Empty;
        private FiringMode _eFiringMode;

        private string _strDeviceRating = string.Empty;
        private string _strAttack = string.Empty;
        private string _strSleaze = string.Empty;
        private string _strDataProcessing = string.Empty;
        private string _strFirewall = string.Empty;
        private string _strAttributeArray = string.Empty;
        private string _strModAttack = string.Empty;
        private string _strModSleaze = string.Empty;
        private string _strModDataProcessing = string.Empty;
        private string _strModFirewall = string.Empty;
        private string _strModAttributeArray = string.Empty;
        private string _strProgramLimit = string.Empty;
        private string _strOverclocked = "None";
        private bool _blnCanSwapAttributes;
        private bool _blnWirelessOn;
        private int _intMatrixCMFilled;
        private int _intSortOrder;
        private bool _blnStolen;
        private readonly Character _objCharacter;
        private string _strMount;
        private string _strExtraMount;

        private bool _blnAllowSingleShot  = true;
        private bool _blnAllowShortBurst  = true;
        private bool _blnAllowLongBurst   = true;
        private bool _blnAllowFullBurst   = true;
        private bool _blnAllowSuppressive = true;

        #region Constructor, Create, Save, Load, and Print Methods
        public Weapon(Character objCharacter)
        {
            // Create the GUID for the new Weapon.
            _guiID = Guid.NewGuid();
            _objCharacter = objCharacter;

            _lstUnderbarrel.CollectionChanged += ChildrenOnCollectionChanged;
        }

        private void ChildrenOnCollectionChanged(object sender, NotifyCollectionChangedEventArgs e)
        {
            switch (e.Action)
            {
                case NotifyCollectionChangedAction.Add:
                    foreach (Weapon objNewItem in e.NewItems)
                        objNewItem.Parent = this;
                    this.RefreshMatrixAttributeArray();
                    break;
                case NotifyCollectionChangedAction.Remove:
                    foreach (Weapon objOldItem in e.OldItems)
                        objOldItem.Parent = null;
                    this.RefreshMatrixAttributeArray();
                    break;
                case NotifyCollectionChangedAction.Replace:
                    foreach (Weapon objOldItem in e.OldItems)
                        objOldItem.Parent = null;
                    foreach (Weapon objNewItem in e.NewItems)
                        objNewItem.Parent = this;
                    this.RefreshMatrixAttributeArray();
                    break;
                case NotifyCollectionChangedAction.Reset:
                    this.RefreshMatrixAttributeArray();
                    break;
            }
        }

        /// Create a Weapon from an XmlNode and return the TreeNodes for it.
        /// <param name="objXmlWeapon">XmlNode to create the object from.</param>
        /// <param name="lstWeapons">List of child Weapons to generate.</param>
        /// <param name="blnCreateChildren">Whether or not child items should be created.</param>
        /// <param name="blnCreateImprovements">Whether or not bonuses should be created.</param>
        /// <param name="blnSkipCost">Whether or not forms asking to determine variable costs should be displayed.</param>
        /// <param name="intRating">Rating of the weapon</param>
        public void Create(XmlNode objXmlWeapon, ICollection<Weapon> lstWeapons, bool blnCreateChildren = true, bool blnCreateImprovements = true, bool blnSkipCost = false, int intRating = 0)
        {
            if (!objXmlWeapon.TryGetField("id", Guid.TryParse, out _guiSourceID))
            {
                Log.Warn(new object[] { "Missing id field for weapon xmlnode", objXmlWeapon });
                Utils.BreakIfDebug();
            }
            else
                _objCachedMyXmlNode = null;
            objXmlWeapon.TryGetStringFieldQuickly("name", ref _strName);
            objXmlWeapon.TryGetStringFieldQuickly("category", ref _strCategory);
            objXmlWeapon.TryGetStringFieldQuickly("type", ref _strType);
            objXmlWeapon.TryGetInt32FieldQuickly("reach", ref _intReach);
            objXmlWeapon.TryGetStringFieldQuickly("accuracy", ref _strAccuracy);
            objXmlWeapon.TryGetStringFieldQuickly("damage", ref _strDamage);
            objXmlWeapon.TryGetStringFieldQuickly("ap", ref _strAP);
            objXmlWeapon.TryGetStringFieldQuickly("mode", ref _strMode);
            objXmlWeapon.TryGetStringFieldQuickly("ammo", ref _strAmmo);
            objXmlWeapon.TryGetStringFieldQuickly("mount", ref _strMount);
            objXmlWeapon.TryGetStringFieldQuickly("extramount", ref _strExtraMount);
            objXmlWeapon.TryGetStringFieldQuickly("ratinglabel", ref _strRatingLabel);
            objXmlWeapon.TryGetStringFieldQuickly("rating", ref _strMaxRating);
            if (_strMaxRating == "0")
                _strMaxRating = string.Empty;
            objXmlWeapon.TryGetStringFieldQuickly("minrating", ref _strMinRating);
            if (!objXmlWeapon.TryGetStringFieldQuickly("altnotes", ref _strNotes))
                objXmlWeapon.TryGetStringFieldQuickly("notes", ref _strNotes);

            if (string.IsNullOrEmpty(Notes))
            {
                string strEnglishNameOnPage = Name;
                string strNameOnPage = string.Empty;
                // make sure we have something and not just an empty tag
                if (objXmlWeapon.TryGetStringFieldQuickly("nameonpage", ref strNameOnPage) &&
                    !string.IsNullOrEmpty(strNameOnPage))
                    strEnglishNameOnPage = strNameOnPage;

                string strGearNotes = CommonFunctions.GetTextFromPDF(Source + ' ' + Page, strEnglishNameOnPage, _objCharacter);

                if (string.IsNullOrEmpty(strGearNotes) && GlobalOptions.Language != GlobalOptions.DefaultLanguage)
                {
                    string strTranslatedNameOnPage = CurrentDisplayName;

                    // don't check again it is not translated
                    if (strTranslatedNameOnPage != _strName)
                    {
                        // if we found <altnameonpage>, and is not empty and not the same as english we must use that instead
                        if (objXmlWeapon.TryGetStringFieldQuickly("altnameonpage", ref strNameOnPage)
                            && !string.IsNullOrEmpty(strNameOnPage) && strNameOnPage != strEnglishNameOnPage)
                            strTranslatedNameOnPage = strNameOnPage;

                        Notes = CommonFunctions.GetTextFromPDF(Source + ' ' + DisplayPage(GlobalOptions.Language),
                            strTranslatedNameOnPage, _objCharacter);
                    }
                }
                else
                    Notes = strGearNotes;
            }

            _intRating = Math.Max(Math.Min(intRating, MaxRatingValue), MinRatingValue);
            if (objXmlWeapon["accessorymounts"] != null)
            {
                XmlNodeList objXmlMountList = objXmlWeapon.SelectNodes("accessorymounts/mount");
                if (objXmlMountList?.Count > 0)
                {
                    StringBuilder strMounts = new StringBuilder();
                    foreach (XmlNode objXmlMount in objXmlMountList)
                    {
                        strMounts.Append(objXmlMount.InnerText);
                        strMounts.Append('/');
                    }
                    if (strMounts.Length > 0)
                        strMounts.Length -= 1;
                    _strWeaponSlots = strMounts.ToString();
                }
            }
            if (objXmlWeapon["doubledcostaccessorymounts"] != null)
            {
                XmlNodeList objXmlMountList = objXmlWeapon.SelectNodes("doubledcostaccessorymounts/mount");
                if (objXmlMountList?.Count > 0)
                {
                    StringBuilder strMounts = new StringBuilder();
                    foreach (XmlNode objXmlMount in objXmlMountList)
                    {
                        strMounts.Append(objXmlMount.InnerText);
                        strMounts.Append('/');
                    }
                    if (strMounts.Length > 0)
                        strMounts.Length -= 1;
                    _strDoubledCostWeaponSlots = strMounts.ToString();
                }
            }
            if (!objXmlWeapon.TryGetStringFieldQuickly("altnotes", ref _strNotes))
                objXmlWeapon.TryGetStringFieldQuickly("notes", ref _strNotes);
            _nodWirelessBonus = objXmlWeapon["wirelessbonus"];
            objXmlWeapon.TryGetBoolFieldQuickly("wirelesson", ref _blnWirelessOn);
            objXmlWeapon.TryGetStringFieldQuickly("ammocategory", ref _strAmmoCategory);
            objXmlWeapon.TryGetStringFieldQuickly("ammoname", ref _strAmmoName);
            if (!objXmlWeapon.TryGetInt32FieldQuickly("ammoslots", ref _intAmmoSlots))
                _intAmmoSlots = 1;
            objXmlWeapon.TryGetStringFieldQuickly("rc", ref _strRC);
            objXmlWeapon.TryGetInt32FieldQuickly("conceal", ref _intConceal);
            objXmlWeapon.TryGetStringFieldQuickly("avail", ref _strAvail);
            objXmlWeapon.TryGetStringFieldQuickly("cost", ref _strCost);
            objXmlWeapon.TryGetBoolFieldQuickly("stolen", ref _blnStolen);

            // Check for a Variable Cost.
            if (!blnSkipCost && _strCost.StartsWith("Variable(", StringComparison.Ordinal))
            {
                string strFirstHalf = _strCost.TrimStartOnce("Variable(", true).TrimEndOnce(')');
                string strSecondHalf = string.Empty;
                int intHyphenIndex = strFirstHalf.IndexOf('-');
                if (intHyphenIndex != -1)
                {
                    if (intHyphenIndex + 1 < strFirstHalf.Length)
                        strSecondHalf = strFirstHalf.Substring(intHyphenIndex + 1);
                    strFirstHalf = strFirstHalf.Substring(0, intHyphenIndex);
                }

                if (blnCreateImprovements)
                {
                    decimal decMin;
                    decimal decMax = decimal.MaxValue;
                    if (intHyphenIndex != -1)
                    {
                        decMin = Convert.ToDecimal(strFirstHalf, GlobalOptions.InvariantCultureInfo);
                        decMax = Convert.ToDecimal(strSecondHalf, GlobalOptions.InvariantCultureInfo);
                    }
                    else
                        decMin = Convert.ToDecimal(strFirstHalf.FastEscape('+'), GlobalOptions.InvariantCultureInfo);

                    if (decMin != decimal.MinValue || decMax != decimal.MaxValue)
                    {
                        if (decMax > 1000000)
                            decMax = 1000000;
                        using (frmSelectNumber frmPickNumber = new frmSelectNumber(_objCharacter.Options.MaxNuyenDecimals)
                        {
                            Minimum = decMin,
                            Maximum = decMax,
                            Description = string.Format(GlobalOptions.CultureInfo, LanguageManager.GetString("String_SelectVariableCost"), DisplayNameShort(GlobalOptions.Language)),
                            AllowCancel = false
                        })
                        {
                            frmPickNumber.ShowDialog(Program.MainForm);
                            _strCost = frmPickNumber.SelectedValue.ToString(GlobalOptions.InvariantCultureInfo);
                        }
                    }
                    else
                        _strCost = strFirstHalf;
                }
                else
                    _strCost = strFirstHalf;
            }
            objXmlWeapon.TryGetStringFieldQuickly("sizecategory", ref _strSizeCategory);
            objXmlWeapon.TryGetBoolFieldQuickly("cyberware", ref _blnCyberware);
            objXmlWeapon.TryGetStringFieldQuickly("source", ref _strSource);
            objXmlWeapon.TryGetStringFieldQuickly("page", ref _strPage);

            XmlDocument objXmlDocument = _objCharacter.LoadData("weapons.xml");

            // Populate the Range if it differs from the Weapon's Category.
            XmlNode objRangeNode = objXmlWeapon["range"];
            if (objRangeNode != null)
            {
                _strRange = objRangeNode.InnerText;
                string strMultiply = objRangeNode.Attributes?["multiply"]?.InnerText;
                if (!string.IsNullOrEmpty(strMultiply))
                    _decRangeMultiplier = Convert.ToDecimal(strMultiply, GlobalOptions.InvariantCultureInfo);
            }
            objXmlWeapon.TryGetStringFieldQuickly("alternaterange", ref _strAlternateRange);

            objXmlWeapon.TryGetInt32FieldQuickly("singleshot",      ref _intSingleShot);
            objXmlWeapon.TryGetInt32FieldQuickly("shortburst",      ref _intShortBurst);
            objXmlWeapon.TryGetInt32FieldQuickly("longburst",       ref _intLongBurst);
            objXmlWeapon.TryGetInt32FieldQuickly("fullburst",       ref _intFullBurst);
            objXmlWeapon.TryGetInt32FieldQuickly("suppressive",     ref _intSuppressive);
            objXmlWeapon.TryGetBoolFieldQuickly("allowfullburst",   ref _blnAllowFullBurst);
            objXmlWeapon.TryGetBoolFieldQuickly("allowlongburst",   ref _blnAllowLongBurst);
            objXmlWeapon.TryGetBoolFieldQuickly("allowshortburst",  ref _blnAllowShortBurst);
            objXmlWeapon.TryGetBoolFieldQuickly("allowsingleshot",  ref _blnAllowSingleShot);
            objXmlWeapon.TryGetBoolFieldQuickly("allowsuppressive", ref _blnAllowSuppressive);

            objXmlWeapon.TryGetStringFieldQuickly("useskill", ref _strUseSkill);
            objXmlWeapon.TryGetStringFieldQuickly("useskillspec", ref _strUseSkillSpec);
            objXmlWeapon.TryGetBoolFieldQuickly("requireammo", ref _blnRequireAmmo);
            objXmlWeapon.TryGetStringFieldQuickly("spec", ref _strSpec);
            objXmlWeapon.TryGetStringFieldQuickly("spec2", ref _strSpec2);
            objXmlWeapon.TryGetBoolFieldQuickly("allowaccessory", ref _blnAllowAccessory);

            // If the Weapon comes with an Underbarrel Weapon, add it.
            if (blnCreateChildren)
            {
                XmlNodeList xmlUnderbarrelsList = objXmlWeapon["underbarrels"]?.ChildNodes;
                if (xmlUnderbarrelsList?.Count > 0)
                {
                    foreach (XmlNode objXmlUnderbarrel in xmlUnderbarrelsList)
                    {
                        Weapon objUnderbarrelWeapon = new Weapon(_objCharacter);
                        XmlNode objXmlWeaponNode = objXmlDocument.SelectSingleNode("/chummer/weapons/weapon[name = \"" + objXmlUnderbarrel.InnerText + "\"]");
                        objUnderbarrelWeapon.Create(objXmlWeaponNode, lstWeapons, true, blnCreateImprovements, blnSkipCost);
                        if (!AllowAccessory)
                            objUnderbarrelWeapon.AllowAccessory = false;
                        objUnderbarrelWeapon.ParentID = InternalId;
                        objUnderbarrelWeapon.Cost = "0";
                        objUnderbarrelWeapon.IncludedInWeapon = true;
                        _lstUnderbarrel.Add(objUnderbarrelWeapon);
                    }
                }
            }

            //#1544 Ammunition not loading or available.
            if (_strUseSkill == "Throwing Weapons"
                && _strAmmo != "1")
            {
                _strAmmo = "1";
            }

            objXmlWeapon.TryGetStringFieldQuickly("devicerating", ref _strDeviceRating);
            if (!objXmlWeapon.TryGetStringFieldQuickly("attributearray", ref _strAttributeArray))
            {
                objXmlWeapon.TryGetStringFieldQuickly("attack", ref _strAttack);
                objXmlWeapon.TryGetStringFieldQuickly("sleaze", ref _strSleaze);
                objXmlWeapon.TryGetStringFieldQuickly("dataprocessing", ref _strDataProcessing);
                objXmlWeapon.TryGetStringFieldQuickly("firewall", ref _strFirewall);
            }
            else
            {
                _blnCanSwapAttributes = true;
                string[] strArray = _strAttributeArray.Split(',');
                _strAttack = strArray[0];
                _strSleaze = strArray[1];
                _strDataProcessing = strArray[2];
                _strFirewall = strArray[3];
            }
            objXmlWeapon.TryGetStringFieldQuickly("modattack", ref _strModAttack);
            objXmlWeapon.TryGetStringFieldQuickly("modsleaze", ref _strModSleaze);
            objXmlWeapon.TryGetStringFieldQuickly("moddataprocessing", ref _strModDataProcessing);
            objXmlWeapon.TryGetStringFieldQuickly("modfirewall", ref _strModFirewall);
            objXmlWeapon.TryGetStringFieldQuickly("modattributearray", ref _strModAttributeArray);

            objXmlWeapon.TryGetStringFieldQuickly("programs", ref _strProgramLimit);

            // If there are any Accessories that come with the Weapon, add them.
            if (blnCreateChildren)
            {
                XmlNodeList objXmlAccessoryList = objXmlWeapon.SelectNodes("accessories/accessory");
                if (objXmlAccessoryList?.Count > 0)
                {
                    foreach (XmlNode objXmlWeaponAccessory in objXmlAccessoryList)
                    {
                        XmlNode objXmlAccessory = objXmlDocument.SelectSingleNode("/chummer/accessories/accessory[name = \"" + objXmlWeaponAccessory["name"].InnerText + "\"]");
                        WeaponAccessory objAccessory = new WeaponAccessory(_objCharacter);
                        int intAccessoryRating = 0;
                        if (objXmlWeaponAccessory["rating"] != null)
                        {
                            intAccessoryRating = Convert.ToInt32(objXmlWeaponAccessory["rating"].InnerText, GlobalOptions.InvariantCultureInfo);
                        }

                        if (objXmlWeaponAccessory.InnerXml.Contains("mount"))
                        {
                            objAccessory.Create(objXmlAccessory,
                                objXmlWeaponAccessory.InnerXml.Contains("<extramount>")
                                    ? new Tuple<string, string>(objXmlAccessory["mount"].InnerText, objXmlAccessory["extramount"].InnerText)
                                    : new Tuple<string, string>(objXmlAccessory["mount"].InnerText, "None"), intAccessoryRating, false, blnCreateChildren, blnCreateImprovements);
                        }
                        else
                        {
                            objAccessory.Create(objXmlAccessory, new Tuple<string, string>("Internal", "None"), intAccessoryRating, false, blnCreateChildren, blnCreateImprovements);
                        }

                        // Add any extra Gear that comes with the Weapon Accessory.
                        XmlNode xmlGearsNode = objXmlWeaponAccessory["gears"];
                        if (xmlGearsNode != null)
                        {
                            XmlDocument objXmlGearDocument = _objCharacter.LoadData("gear.xml");
                            foreach (XmlNode objXmlAccessoryGear in xmlGearsNode.SelectNodes("usegear"))
                            {
                                XmlNode objXmlAccessoryGearName = objXmlAccessoryGear["name"];
                                XmlAttributeCollection objXmlAccessoryGearNameAttributes = objXmlAccessoryGearName.Attributes;
                                int intGearRating = 0;
                                decimal decGearQty = 1;
                                string strChildForceSource = objXmlAccessoryGear["source"]?.InnerText ?? string.Empty;
                                string strChildForcePage = objXmlAccessoryGear["page"]?.InnerText ?? string.Empty;
                                string strChildForceValue = objXmlAccessoryGearNameAttributes?["select"]?.InnerText ?? string.Empty;
                                bool blnChildCreateChildren = objXmlAccessoryGearNameAttributes?["createchildren"]?.InnerText != bool.FalseString;
                                bool blnAddChildImprovements = objXmlAccessoryGearNameAttributes?["addimprovements"]?.InnerText != bool.FalseString;
                                if (objXmlAccessoryGear["rating"] != null)
                                    intGearRating = Convert.ToInt32(objXmlAccessoryGear["rating"].InnerText, GlobalOptions.InvariantCultureInfo);
                                if (objXmlAccessoryGearNameAttributes?["qty"] != null)
                                    decGearQty = Convert.ToDecimal(objXmlAccessoryGearNameAttributes["qty"].InnerText, GlobalOptions.InvariantCultureInfo);

                                XmlNode objXmlGear = objXmlGearDocument.SelectSingleNode("/chummer/gears/gear[name = " + objXmlAccessoryGearName.InnerText.CleanXPath() + " and category = " +
                                                                                         objXmlAccessoryGear["category"].InnerText.CleanXPath() + "]");
                                Gear objGear = new Gear(_objCharacter);

                                objGear.Create(objXmlGear, intGearRating, lstWeapons, strChildForceValue, blnAddChildImprovements, blnChildCreateChildren);

                                objGear.Quantity = decGearQty;
                                objGear.Cost = "0";
                                objGear.ParentID = InternalId;

                                if (!string.IsNullOrEmpty(strChildForceSource))
                                    objGear.Source = strChildForceSource;
                                if (!string.IsNullOrEmpty(strChildForcePage))
                                    objGear.Page = strChildForcePage;
                                objAccessory.Gear.Add(objGear);

                                // Change the Capacity of the child if necessary.
                                if (objXmlAccessoryGear["capacity"] != null)
                                    objGear.Capacity = '[' + objXmlAccessoryGear["capacity"].InnerText + ']';
                            }
                        }

                        objAccessory.IncludedInWeapon = true;
                        objAccessory.Parent = this;
                        _lstAccessories.Add(objAccessory);
                    }
                }
            }

            // Add Subweapons (not underbarrels) if applicable.
            if (lstWeapons == null)
                return;
            // More than one Weapon can be added, so loop through all occurrences.
            foreach (XmlNode objXmlAddWeapon in objXmlWeapon.SelectNodes("addweapon"))
            {
                string strLoopID = objXmlAddWeapon.InnerText;
                XmlNode objXmlSubWeapon = strLoopID.IsGuid()
                    ? objXmlDocument.SelectSingleNode("/chummer/weapons/weapon[id = \"" + strLoopID + "\"]")
                    : objXmlDocument.SelectSingleNode("/chummer/weapons/weapon[name = \"" + strLoopID + "\"]");

                Weapon objSubWeapon = new Weapon(_objCharacter)
                {
                    ParentVehicle = ParentVehicle
                };
                int intAddWeaponRating = 0;
                if (objXmlAddWeapon.Attributes["rating"]?.InnerText != null)
                {
                    intAddWeaponRating = Convert.ToInt32(objXmlAddWeapon.Attributes["rating"]?.InnerText
                        .CheapReplace("{Rating}", () => Rating.ToString(GlobalOptions.InvariantCultureInfo)), GlobalOptions.InvariantCultureInfo);
                }
                objSubWeapon.Create(objXmlSubWeapon, lstWeapons, blnCreateChildren, blnCreateImprovements, blnSkipCost, intAddWeaponRating);
                objSubWeapon.ParentID = InternalId;
                objSubWeapon.Cost = "0";
                lstWeapons.Add(objSubWeapon);
            }
            foreach (Weapon objLoopWeapon in lstWeapons)
                objLoopWeapon.ParentVehicle = ParentVehicle;

            ToggleWirelessBonuses(WirelessOn);
        }

        private SourceString _objCachedSourceDetail;
<<<<<<< HEAD
        public SourceString SourceDetail => _objCachedSourceDetail = _objCachedSourceDetail
                                                                     ?? new SourceString(Source, DisplayPage(GlobalOptions.Language), GlobalOptions.Language, _objCharacter);
=======
        public SourceString SourceDetail => _objCachedSourceDetail = _objCachedSourceDetail ?? new SourceString(Source, DisplayPage(GlobalOptions.Language), GlobalOptions.Language, GlobalOptions.CultureInfo);
>>>>>>> 53eb2a4b

        /// <summary>
        /// Save the object's XML to the XmlWriter.
        /// </summary>
        /// <param name="objWriter">XmlTextWriter to write with.</param>
        public void Save(XmlTextWriter objWriter)
        {
            if (objWriter == null)
                return;
            objWriter.WriteStartElement("weapon");
            objWriter.WriteElementString("sourceid", SourceIDString);
            objWriter.WriteElementString("guid", InternalId);
            objWriter.WriteElementString("name", _strName);
            objWriter.WriteElementString("category", _strCategory);
            objWriter.WriteElementString("type", _strType);
            objWriter.WriteElementString("spec", _strSpec);
            objWriter.WriteElementString("spec2", _strSpec2);
            objWriter.WriteElementString("reach", _intReach.ToString(GlobalOptions.InvariantCultureInfo));
            objWriter.WriteElementString("damage", _strDamage);
            objWriter.WriteElementString("ap", _strAP);
            objWriter.WriteElementString("mode", _strMode);
            objWriter.WriteElementString("rc", _strRC);
            objWriter.WriteElementString("ammo", _strAmmo);
            objWriter.WriteElementString("cyberware", _blnCyberware.ToString(GlobalOptions.InvariantCultureInfo));
            objWriter.WriteElementString("ammocategory", _strAmmoCategory);
            objWriter.WriteElementString("ammoname", _strAmmoName);
            objWriter.WriteElementString("ammoslots", _intAmmoSlots.ToString(GlobalOptions.InvariantCultureInfo));
            objWriter.WriteElementString("sizecategory", _strSizeCategory);
            objWriter.WriteElementString("firingmode",_eFiringMode.ToString());
            objWriter.WriteElementString("minrating", _strMinRating);
            objWriter.WriteElementString("maxrating", _strMaxRating);
            objWriter.WriteElementString("rating", _intRating.ToString(GlobalOptions.InvariantCultureInfo));
            objWriter.WriteStartElement("clips");
            foreach (Clip clip in _lstAmmo)
            {
                if (string.IsNullOrWhiteSpace(clip.AmmoName))
                {
                    clip.AmmoName = GetAmmoName(clip.Guid, GlobalOptions.DefaultLanguage);
                }
                clip.Save(objWriter);
            }
            objWriter.WriteEndElement();

            objWriter.WriteElementString("conceal", _intConceal.ToString(GlobalOptions.InvariantCultureInfo));
            objWriter.WriteElementString("avail", _strAvail);
            objWriter.WriteElementString("cost", _strCost);
            objWriter.WriteElementString("useskill", _strUseSkill);
            objWriter.WriteElementString("useskillspec", _strUseSkillSpec);
            objWriter.WriteElementString("range", _strRange);
            objWriter.WriteElementString("alternaterange", _strAlternateRange);
            objWriter.WriteElementString("rangemultiply", _decRangeMultiplier.ToString(GlobalOptions.InvariantCultureInfo));
            objWriter.WriteElementString("singleshot", _intSingleShot.ToString(GlobalOptions.InvariantCultureInfo));
            objWriter.WriteElementString("shortburst", _intShortBurst.ToString(GlobalOptions.InvariantCultureInfo));
            objWriter.WriteElementString("longburst", _intLongBurst.ToString(GlobalOptions.InvariantCultureInfo));
            objWriter.WriteElementString("fullburst", _intFullBurst.ToString(GlobalOptions.InvariantCultureInfo));
            objWriter.WriteElementString("suppressive", _intSuppressive.ToString(GlobalOptions.InvariantCultureInfo));
            objWriter.WriteElementString("allowsingleshot", _blnAllowSingleShot.ToString(GlobalOptions.InvariantCultureInfo));
            objWriter.WriteElementString("allowshortburst", _blnAllowShortBurst.ToString(GlobalOptions.InvariantCultureInfo));
            objWriter.WriteElementString("allowlongburst", _blnAllowLongBurst.ToString(GlobalOptions.InvariantCultureInfo));
            objWriter.WriteElementString("allowfullburst", _blnAllowFullBurst.ToString(GlobalOptions.InvariantCultureInfo));
            objWriter.WriteElementString("allowsuppressive", _blnAllowSuppressive.ToString(GlobalOptions.InvariantCultureInfo));
            objWriter.WriteElementString("source", _strSource);
            objWriter.WriteElementString("page", _strPage);
            objWriter.WriteElementString("parentid", _strParentID);
            objWriter.WriteElementString("allowaccessory", _blnAllowAccessory.ToString(GlobalOptions.InvariantCultureInfo));
            objWriter.WriteElementString("weaponname", _strWeaponName);
            objWriter.WriteElementString("included", _blnIncludedInWeapon.ToString(GlobalOptions.InvariantCultureInfo));
            objWriter.WriteElementString("equipped", _blnEquipped.ToString(GlobalOptions.InvariantCultureInfo));
            objWriter.WriteElementString("requireammo", _blnRequireAmmo.ToString(GlobalOptions.InvariantCultureInfo));
            objWriter.WriteElementString("accuracy", _strAccuracy);
            objWriter.WriteElementString("mount", _strMount);
            objWriter.WriteElementString("stolen", _blnStolen.ToString(GlobalOptions.InvariantCultureInfo));
            objWriter.WriteElementString("extramount", _strExtraMount);
            if (_lstAccessories.Count > 0)
            {
                objWriter.WriteStartElement("accessories");
                foreach (WeaponAccessory objAccessory in _lstAccessories)
                    objAccessory.Save(objWriter);
                objWriter.WriteEndElement();
            }
            if (_lstUnderbarrel.Count > 0)
            {
                foreach (Weapon objUnderbarrel in _lstUnderbarrel)
                {
                    objWriter.WriteStartElement("underbarrel");
                    objUnderbarrel.Save(objWriter);
                    objWriter.WriteEndElement();
                }
            }
            objWriter.WriteElementString("location", Location?.InternalId ?? string.Empty);
            objWriter.WriteElementString("notes", _strNotes);
            objWriter.WriteElementString("discountedcost", _blnDiscountCost.ToString(GlobalOptions.InvariantCultureInfo));
            objWriter.WriteElementString("weaponslots", _strWeaponSlots);
            objWriter.WriteElementString("doubledcostweaponslots", _strDoubledCostWeaponSlots);

            objWriter.WriteElementString("active", this.IsActiveCommlink(_objCharacter).ToString(GlobalOptions.InvariantCultureInfo));
            objWriter.WriteElementString("homenode", this.IsHomeNode(_objCharacter).ToString(GlobalOptions.InvariantCultureInfo));
            objWriter.WriteElementString("devicerating", _strDeviceRating);
            objWriter.WriteElementString("programlimit", _strProgramLimit);
            objWriter.WriteElementString("overclocked", _strOverclocked);
            objWriter.WriteElementString("attack", _strAttack);
            objWriter.WriteElementString("sleaze", _strSleaze);
            objWriter.WriteElementString("dataprocessing", _strDataProcessing);
            objWriter.WriteElementString("firewall", _strFirewall);
            objWriter.WriteElementString("attributearray", _strAttributeArray);
            objWriter.WriteElementString("modattack", _strModAttack);
            objWriter.WriteElementString("modsleaze", _strModSleaze);
            objWriter.WriteElementString("moddataprocessing", _strModDataProcessing);
            objWriter.WriteElementString("modfirewall", _strModFirewall);
            objWriter.WriteElementString("modattributearray", _strModAttributeArray);
            objWriter.WriteElementString("canswapattributes", _blnCanSwapAttributes.ToString(GlobalOptions.InvariantCultureInfo));
            objWriter.WriteElementString("matrixcmfilled", _intMatrixCMFilled.ToString(GlobalOptions.InvariantCultureInfo));
            if (_nodWirelessBonus != null)
                objWriter.WriteRaw(_nodWirelessBonus.OuterXml);
            else
                objWriter.WriteElementString("wirelessbonus", string.Empty);
            objWriter.WriteElementString("wirelesson", _blnWirelessOn.ToString(GlobalOptions.InvariantCultureInfo));
            objWriter.WriteElementString("sortorder", _intSortOrder.ToString(GlobalOptions.InvariantCultureInfo));
            objWriter.WriteEndElement();

            if (!IncludedInWeapon)
                _objCharacter.SourceProcess(_strSource);
        }

        private static readonly string[] s_astrOldClipValues = {string.Empty, "2", "3", "4"};

        /// <summary>
        /// Load the CharacterAttribute from the XmlNode.
        /// </summary>
        /// <param name="objNode">XmlNode to load.</param>
        /// <param name="blnCopy">Are we loading a copy of an existing weapon?</param>
        public void Load(XmlNode objNode, bool blnCopy = false)
        {
            if (blnCopy || !objNode.TryGetField("guid", Guid.TryParse, out _guiID))
            {
                _guiID = Guid.NewGuid();
            }
            objNode.TryGetStringFieldQuickly("name", ref _strName);
            if(!objNode.TryGetGuidFieldQuickly("sourceid", ref _guiSourceID))
            {
                XmlNode node = GetNode(GlobalOptions.Language);
                node?.TryGetGuidFieldQuickly("id", ref _guiSourceID);
            }

            if (blnCopy)
            {
                _lstAmmo = new List<Clip>(1);
                _intActiveAmmoSlot = 1;
            }
            else
            {
                _lstAmmo.Clear();
                if (objNode["clips"] != null)
                {
                    XmlNode clipNode = objNode["clips"];

                    foreach (XmlNode node in clipNode.ChildNodes)
                    {
                        Clip LoopClip = Clip.Load(node);
                        if (string.IsNullOrWhiteSpace(LoopClip.AmmoName))
                        {
                            LoopClip.AmmoName = GetAmmoName(LoopClip.Guid, GlobalOptions.DefaultLanguage);
                        }
                        _lstAmmo.Add(LoopClip);
                    }
                }
                else //Load old clips
                {
                    foreach (string s in s_astrOldClipValues)
                    {
                        int ammo = 0;
                        if (objNode.TryGetInt32FieldQuickly("ammoremaining" + s, ref ammo) &&
                            objNode.TryGetField("ammoloaded" + s, Guid.TryParse, out Guid guid) &&
                            ammo > 0 && guid != Guid.Empty)
                        {
                            _lstAmmo.Add(new Clip(guid, ammo));
                        }
                    }
                }
            }

            objNode.TryGetStringFieldQuickly("category", ref _strCategory);
            if (_strCategory == "Hold-Outs")
                _strCategory = "Holdouts";
            else if (_strCategory == "Cyberware Hold-Outs")
                _strCategory = "Cyberware Holdouts";
            objNode.TryGetStringFieldQuickly("type", ref _strType);
            objNode.TryGetStringFieldQuickly("spec", ref _strSpec);
            objNode.TryGetStringFieldQuickly("spec2", ref _strSpec2);
            objNode.TryGetInt32FieldQuickly("reach", ref _intReach);
            objNode.TryGetStringFieldQuickly("accuracy", ref _strAccuracy);
            objNode.TryGetStringFieldQuickly("damage", ref _strDamage);
            objNode.TryGetStringFieldQuickly("ratinglabel", ref _strRatingLabel);
            objNode.TryGetStringFieldQuickly("minrating", ref _strMinRating);
            objNode.TryGetStringFieldQuickly("maxrating", ref _strMaxRating);
            objNode.TryGetInt32FieldQuickly("rating", ref _intRating);
            if (objNode["firingmode"] != null)
                _eFiringMode = ConvertToFiringMode(objNode["firingmode"].InnerText);
            // Legacy shim
            if (Name.Contains("Osmium Mace (STR"))
            {
                XmlNode objNewOsmiumMaceNode = _objCharacter.LoadData("weapons.xml").SelectSingleNode("/chummer/weapons/weapon[name = \"Osmium Mace\"]");
                if (objNewOsmiumMaceNode != null)
                {
                    objNewOsmiumMaceNode.TryGetStringFieldQuickly("name", ref _strName);
                    objNewOsmiumMaceNode.TryGetField("id", Guid.TryParse, out _guiSourceID);
                    _objCachedMyXmlNode = objNewOsmiumMaceNode;
                    objNewOsmiumMaceNode.TryGetStringFieldQuickly("accuracy", ref _strAccuracy);
                    objNewOsmiumMaceNode.TryGetStringFieldQuickly("damage", ref _strDamage);
                }
            }
            objNode.TryGetStringFieldQuickly("ap", ref _strAP);
            objNode.TryGetStringFieldQuickly("mode", ref _strMode);
            objNode.TryGetStringFieldQuickly("rc", ref _strRC);
            objNode.TryGetStringFieldQuickly("ammo", ref _strAmmo);
            objNode.TryGetBoolFieldQuickly("cyberware", ref _blnCyberware);
            objNode.TryGetStringFieldQuickly("ammocategory", ref _strAmmoCategory);
            objNode.TryGetStringFieldQuickly("ammoname", ref _strAmmoName);
            if (!objNode.TryGetInt32FieldQuickly("ammoslots", ref _intAmmoSlots))
                _intAmmoSlots = 1;
            objNode.TryGetStringFieldQuickly("sizecategory", ref _strSizeCategory);
            objNode.TryGetInt32FieldQuickly("conceal", ref _intConceal);
            objNode.TryGetStringFieldQuickly("avail", ref _strAvail);
            objNode.TryGetStringFieldQuickly("cost", ref _strCost);
            objNode.TryGetInt32FieldQuickly("sortorder", ref _intSortOrder);
            objNode.TryGetInt32FieldQuickly("singleshot", ref _intSingleShot);
            objNode.TryGetInt32FieldQuickly("shortburst", ref _intShortBurst);
            objNode.TryGetInt32FieldQuickly("longburst", ref _intLongBurst);
            objNode.TryGetInt32FieldQuickly("fullburst", ref _intFullBurst);
            objNode.TryGetInt32FieldQuickly("suppressive", ref _intSuppressive);
            objNode.TryGetStringFieldQuickly("page", ref _strPage);
            objNode.TryGetStringFieldQuickly("parentid", ref _strParentID);
            if (!objNode.TryGetBoolFieldQuickly("allowaccessory", ref _blnAllowAccessory))
                _blnAllowAccessory = GetNode()?["allowaccessory"]?.InnerText != bool.FalseString;
            objNode.TryGetStringFieldQuickly("source", ref _strSource);
            objNode.TryGetStringFieldQuickly("weaponname", ref _strWeaponName);
            objNode.TryGetBoolFieldQuickly("stolen", ref _blnStolen);
            objNode.TryGetStringFieldQuickly("range", ref _strRange);
            objNode.TryGetStringFieldQuickly("mount", ref _strMount);
            objNode.TryGetStringFieldQuickly("extramount", ref _strExtraMount);
            if (_strRange == "Hold-Outs")
            {
                _strRange = "Holdouts";
            }
            if (!objNode.TryGetStringFieldQuickly("alternaterange", ref _strAlternateRange))
            {
                string strAlternateRange = GetNode()?["alternaterange"]?.InnerText;
                if (!string.IsNullOrEmpty(strAlternateRange))
                {
                    _strAlternateRange = strAlternateRange;
                }
            }
            objNode.TryGetStringFieldQuickly("useskill", ref _strUseSkill);
            objNode.TryGetStringFieldQuickly("useskillspec", ref _strUseSkillSpec);
            objNode.TryGetDecFieldQuickly("rangemultiply", ref _decRangeMultiplier);
            objNode.TryGetBoolFieldQuickly("included", ref _blnIncludedInWeapon);
            if (Name == "Unarmed Attack")
                _blnIncludedInWeapon = true; // Unarmed Attack can never be removed
            objNode.TryGetBoolFieldQuickly("equipped", ref _blnEquipped);
            if (!_blnEquipped)
            {
                objNode.TryGetBoolFieldQuickly("installed", ref _blnEquipped);
            }
            objNode.TryGetBoolFieldQuickly("requireammo", ref _blnRequireAmmo);

            _nodWirelessBonus = objNode["wirelessbonus"];
            objNode.TryGetBoolFieldQuickly("wirelesson", ref _blnWirelessOn);

            //#1544 Ammunition not loading or available.
            if (_strUseSkill == "Throwing Weapons"
                && _strAmmo != "1")
            {
                _strAmmo = "1";
            }

            XmlNode xmlAccessoriesNode = objNode["accessories"];
            if (xmlAccessoriesNode != null)
            {
                using (XmlNodeList nodChildren = xmlAccessoriesNode.SelectNodes("accessory"))
                {
                    if (nodChildren != null)
                    {
                        foreach (XmlNode nodChild in nodChildren)
                        {
                            WeaponAccessory objAccessory = new WeaponAccessory(_objCharacter);
                            objAccessory.Load(nodChild, blnCopy);
                            objAccessory.Parent = this;
                            _lstAccessories.Add(objAccessory);
                        }
                    }
                }
            }

            XmlNode xmlUnderbarrelNode = objNode["underbarrel"];
            if (xmlUnderbarrelNode != null)
            {
                using (XmlNodeList nodChildren = xmlUnderbarrelNode.SelectNodes("weapon"))
                {
                    if (nodChildren != null)
                    {
                        foreach (XmlNode nodWeapon in nodChildren)
                        {
                            Weapon objUnderbarrel = new Weapon(_objCharacter)
                            {
                                ParentVehicle = ParentVehicle
                            };
                            objUnderbarrel.Load(nodWeapon, blnCopy);
                            _lstUnderbarrel.Add(objUnderbarrel);
                        }
                    }
                }
            }

            objNode.TryGetStringFieldQuickly("notes", ref _strNotes);

            string strLocation = objNode["location"]?.InnerText;
            if (!string.IsNullOrEmpty(strLocation))
            {
                if (Guid.TryParse(strLocation, out Guid temp))
                {
                    // Location is an object. Look for it based on the InternalId. Requires that locations have been loaded already!
                    _objLocation =
                        _objCharacter.WeaponLocations.FirstOrDefault(location =>
                            location.InternalId == temp.ToString());
                }
                else
                {
                    //Legacy. Location is a string.
                    _objLocation =
                        _objCharacter.WeaponLocations.FirstOrDefault(location =>
                            location.Name == strLocation);
                }
            }
            _objLocation?.Children.Add(this);
            objNode.TryGetBoolFieldQuickly("discountedcost", ref _blnDiscountCost);
            if (!objNode.TryGetStringFieldQuickly("weaponslots", ref _strWeaponSlots))
            {
                XmlNode objXmlWeapon = GetNode();
                if (objXmlWeapon?["accessorymounts"] != null)
                {
                    XmlNodeList objXmlMountList = objXmlWeapon.SelectNodes("accessorymounts/mount");
                    if (objXmlMountList?.Count > 0)
                    {
                        StringBuilder strMounts = new StringBuilder();
                        foreach (XmlNode objXmlMount in objXmlMountList)
                        {
                            strMounts.Append(objXmlMount.InnerText);
                            strMounts.Append('/');
                        }
                        if (strMounts.Length > 0)
                            strMounts.Length -= 1;
                        _strWeaponSlots = strMounts.ToString();
                    }
                }
            }
            if (!objNode.TryGetStringFieldQuickly("doubledcostweaponslots", ref _strDoubledCostWeaponSlots))
            {
                XmlNode objXmlWeapon = GetNode();
                if (objXmlWeapon?["doubledcostaccessorymounts"] != null)
                {
                    XmlNodeList objXmlMountList = objXmlWeapon.SelectNodes("doubledcostaccessorymounts/mount");
                    if (objXmlMountList?.Count > 0)
                    {
                        StringBuilder strMounts = new StringBuilder();
                        foreach (XmlNode objXmlMount in objXmlMountList)
                        {
                            strMounts.Append(objXmlMount.InnerText);
                            strMounts.Append('/');
                        }
                        if (strMounts.Length > 0)
                            strMounts.Length -= 1;
                        _strDoubledCostWeaponSlots = strMounts.ToString();
                    }
                }
            }

            bool blnIsActive = false;
            if (objNode.TryGetBoolFieldQuickly("active", ref blnIsActive) && blnIsActive)
                this.SetActiveCommlink(_objCharacter, true);
            if (blnCopy)
            {
                this.SetHomeNode(_objCharacter, false);
            }
            else
            {
                bool blnIsHomeNode = false;
                if (objNode.TryGetBoolFieldQuickly("homenode", ref blnIsHomeNode) && blnIsHomeNode)
                {
                    this.SetHomeNode(_objCharacter, true);
                }
            }

            if (!objNode.TryGetStringFieldQuickly("devicerating", ref _strDeviceRating))
                GetNode()?.TryGetStringFieldQuickly("devicerating", ref _strDeviceRating);
            if (!objNode.TryGetStringFieldQuickly("programlimit", ref _strProgramLimit))
                GetNode()?.TryGetStringFieldQuickly("programs", ref _strProgramLimit);
            objNode.TryGetStringFieldQuickly("overclocked", ref _strOverclocked);
            if (!objNode.TryGetStringFieldQuickly("attack", ref _strAttack))
                GetNode()?.TryGetStringFieldQuickly("attack", ref _strAttack);
            if (!objNode.TryGetStringFieldQuickly("sleaze", ref _strSleaze))
                GetNode()?.TryGetStringFieldQuickly("sleaze", ref _strSleaze);
            if (!objNode.TryGetStringFieldQuickly("dataprocessing", ref _strDataProcessing))
                GetNode()?.TryGetStringFieldQuickly("dataprocessing", ref _strDataProcessing);
            if (!objNode.TryGetStringFieldQuickly("firewall", ref _strFirewall))
                GetNode()?.TryGetStringFieldQuickly("firewall", ref _strFirewall);
            if (!objNode.TryGetStringFieldQuickly("attributearray", ref _strAttributeArray))
                GetNode()?.TryGetStringFieldQuickly("attributearray", ref _strAttributeArray);
            if (!objNode.TryGetStringFieldQuickly("modattack", ref _strModAttack))
                GetNode()?.TryGetStringFieldQuickly("modattack", ref _strModAttack);
            if (!objNode.TryGetStringFieldQuickly("modsleaze", ref _strModSleaze))
                GetNode()?.TryGetStringFieldQuickly("modsleaze", ref _strModSleaze);
            if (!objNode.TryGetStringFieldQuickly("moddataprocessing", ref _strModDataProcessing))
                GetNode()?.TryGetStringFieldQuickly("moddataprocessing", ref _strModDataProcessing);
            if (!objNode.TryGetStringFieldQuickly("modfirewall", ref _strModFirewall))
                GetNode()?.TryGetStringFieldQuickly("modfirewall", ref _strModFirewall);
            if (!objNode.TryGetStringFieldQuickly("modattributearray", ref _strModAttributeArray))
                GetNode()?.TryGetStringFieldQuickly("modattributearray", ref _strModAttributeArray);
            objNode.TryGetInt32FieldQuickly("matrixcmfilled", ref _intMatrixCMFilled);
        }

        /// <summary>
        /// Print the object's XML to the XmlWriter.
        /// </summary>
        /// <param name="objWriter">XmlTextWriter to write with.</param>
        /// <param name="objCulture">Culture in which to print.</param>
        /// <param name="strLanguageToPrint">Language in which to print</param>
        public void Print(XmlTextWriter objWriter, CultureInfo objCulture, string strLanguageToPrint)
        {
            // Find the piece of Gear that created this item if applicable
            List<Gear> lstGearToSearch = new List<Gear>(_objCharacter.Gear);
            foreach (Cyberware objCyberware in _objCharacter.Cyberware.DeepWhere(x => x.Children, x => x.Gear.Count > 0))
            {
                lstGearToSearch.AddRange(objCyberware.Gear);
            }
            foreach (Weapon objWeapon in _objCharacter.Weapons.DeepWhere(x => x.Children, x => x.WeaponAccessories.Any(y => y.Gear.Count > 0)))
            {
                foreach (WeaponAccessory objAccessory in objWeapon.WeaponAccessories)
                {
                    lstGearToSearch.AddRange(objAccessory.Gear);
                }
            }
            foreach (Armor objArmor in _objCharacter.Armor)
            {
                lstGearToSearch.AddRange(objArmor.Gear);
            }
            foreach (Vehicle objVehicle in _objCharacter.Vehicles)
            {
                lstGearToSearch.AddRange(objVehicle.Gear);
                foreach (Weapon objWeapon in objVehicle.Weapons.DeepWhere(x => x.Children, x => x.WeaponAccessories.Any(y => y.Gear.Count > 0)))
                {
                    foreach (WeaponAccessory objAccessory in objWeapon.WeaponAccessories)
                    {
                        lstGearToSearch.AddRange(objAccessory.Gear);
                    }
                }
                foreach (VehicleMod objVehicleMod in objVehicle.Mods.Where(x => x.Cyberware.Count > 0 || x.Weapons.Count > 0))
                {
                    foreach (Cyberware objCyberware in objVehicleMod.Cyberware.DeepWhere(x => x.Children, x => x.Gear.Count > 0))
                    {
                        lstGearToSearch.AddRange(objCyberware.Gear);
                    }
                    foreach (Weapon objWeapon in objVehicleMod.Weapons.DeepWhere(x => x.Children, x => x.WeaponAccessories.Any(y => y.Gear.Count > 0)))
                    {
                        foreach (WeaponAccessory objAccessory in objWeapon.WeaponAccessories)
                        {
                            lstGearToSearch.AddRange(objAccessory.Gear);
                        }
                    }
                }
            }
            Gear objGear = lstGearToSearch.DeepFindById(ParentID);

            objWriter.WriteStartElement("weapon");
            objWriter.WriteElementString("guid", InternalId);
            objWriter.WriteElementString("sourceid", SourceIDString);
            objWriter.WriteElementString("name", DisplayNameShort(strLanguageToPrint));
            objWriter.WriteElementString("fullname", DisplayName(objCulture, strLanguageToPrint));
            objWriter.WriteElementString("name_english", Name);
            objWriter.WriteElementString("category", DisplayCategory(strLanguageToPrint));
            objWriter.WriteElementString("category_english", Category);
            objWriter.WriteElementString("type", WeaponType);
            objWriter.WriteElementString("reach", TotalReach.ToString(objCulture));
            objWriter.WriteElementString("accuracy", GetAccuracy(objCulture, strLanguageToPrint));
            objWriter.WriteElementString("damage", CalculatedDamage(objCulture, strLanguageToPrint));
            objWriter.WriteElementString("damage_english", CalculatedDamage(GlobalOptions.InvariantCultureInfo, GlobalOptions.DefaultLanguage));
            objWriter.WriteElementString("rawdamage", Damage);
            objWriter.WriteElementString("ap", TotalAP(objCulture, strLanguageToPrint));
            objWriter.WriteElementString("mode", CalculatedMode(strLanguageToPrint));
            objWriter.WriteElementString("rc", TotalRC(objCulture, strLanguageToPrint));
            objWriter.WriteElementString("ammo", CalculatedAmmo(objCulture, strLanguageToPrint));
            objWriter.WriteElementString("ammo_english", CalculatedAmmo(GlobalOptions.InvariantCultureInfo, GlobalOptions.DefaultLanguage));
            objWriter.WriteElementString("conceal", CalculatedConcealability(objCulture));
            if (objGear != null)
            {
                objWriter.WriteElementString("avail", objGear.TotalAvail(objCulture, strLanguageToPrint));
                objWriter.WriteElementString("cost", objGear.TotalCost.ToString(_objCharacter.Options.NuyenFormat, objCulture));
                objWriter.WriteElementString("owncost", objGear.OwnCost.ToString(_objCharacter.Options.NuyenFormat, objCulture));
            }
            else
            {
                objWriter.WriteElementString("avail", TotalAvail(objCulture, strLanguageToPrint));
                objWriter.WriteElementString("cost", TotalCost.ToString(_objCharacter.Options.NuyenFormat, objCulture));
                objWriter.WriteElementString("owncost", OwnCost.ToString(_objCharacter.Options.NuyenFormat, objCulture));
            }
            objWriter.WriteElementString("source", _objCharacter.LanguageBookShort(Source, strLanguageToPrint));
            objWriter.WriteElementString("page", DisplayPage(strLanguageToPrint));
            objWriter.WriteElementString("weaponname", CustomName);
            objWriter.WriteElementString("location", Location?.DisplayName());
            if (_lstAccessories.Count > 0)
            {
                objWriter.WriteStartElement("accessories");
                foreach (WeaponAccessory objAccessory in WeaponAccessories)
                    objAccessory.Print(objWriter, objCulture, strLanguageToPrint);
                objWriter.WriteEndElement();
            }

            Dictionary<string, string> dictionaryRanges = GetRangeStrings(objCulture);
            // <ranges>
            objWriter.WriteStartElement("ranges");
            objWriter.WriteElementString("name", DisplayRange(strLanguageToPrint));
            objWriter.WriteElementString("short", dictionaryRanges["short"]);
            objWriter.WriteElementString("medium", dictionaryRanges["medium"]);
            objWriter.WriteElementString("long", dictionaryRanges["long"]);
            objWriter.WriteElementString("extreme", dictionaryRanges["extreme"]);
            // </ranges>
            objWriter.WriteEndElement();

            // <alternateranges>
            objWriter.WriteStartElement("alternateranges");
            objWriter.WriteElementString("name", DisplayAlternateRange(strLanguageToPrint));
            objWriter.WriteElementString("short", dictionaryRanges["alternateshort"]);
            objWriter.WriteElementString("medium", dictionaryRanges["alternatemedium"]);
            objWriter.WriteElementString("long", dictionaryRanges["alternatelong"]);
            objWriter.WriteElementString("extreme", dictionaryRanges["alternateextreme"]);
            // </alternateranges>
            objWriter.WriteEndElement();

            foreach (Weapon objUnderbarrel in Children)
            {
                objWriter.WriteStartElement("underbarrel");
                objUnderbarrel.Print(objWriter, objCulture, strLanguageToPrint);
                objWriter.WriteEndElement();
            }

            // Currently loaded Ammo.
            Guid guiAmmo = GetClip(_intActiveAmmoSlot).Guid;
            objWriter.WriteElementString("availableammo", GetAvailableAmmo.ToString(objCulture));
            objWriter.WriteElementString("currentammo", GetAmmoName(guiAmmo, strLanguageToPrint));
            objWriter.WriteStartElement("clips");
            foreach (Clip objClip in _lstAmmo)
            {
                objClip.AmmoName = GetAmmoName(objClip.Guid, strLanguageToPrint);
                objClip.Save(objWriter);
            }
            objWriter.WriteEndElement();

            //Don't seem to be used
            //objWriter.WriteElementString("ammoslot1", GetAmmoName(_guiAmmoLoaded));
            //objWriter.WriteElementString("ammoslot2", GetAmmoName(_guiAmmoLoaded2));
            //objWriter.WriteElementString("ammoslot3", GetAmmoName(_guiAmmoLoaded3));
            //objWriter.WriteElementString("ammoslot4", GetAmmoName(_guiAmmoLoaded4));

            objWriter.WriteElementString("dicepool", DicePool.ToString(objCulture));
            objWriter.WriteElementString("skill", Skill?.Name);

            objWriter.WriteElementString("wirelesson", WirelessOn.ToString(GlobalOptions.InvariantCultureInfo));
            if (_objCharacter.Options.PrintNotes)
                objWriter.WriteElementString("notes", Notes);

            objWriter.WriteEndElement();
        }

        /// <summary>
        /// Get the name of Ammo from the character or Vehicle.
        /// </summary>
        /// <param name="guiAmmo">InternalId of the Ammo to find.</param>
        /// <param name="strLanguage">Language in which to display ammo name.</param>
        public string GetAmmoName(Guid guiAmmo, string strLanguage)
        {
            if (guiAmmo == Guid.Empty)
                return string.Empty;
            string strAmmoGuid = guiAmmo.ToString("D", GlobalOptions.InvariantCultureInfo);
            Gear objAmmo = ParentVehicle != null
                ? _objCharacter.Vehicles.FindVehicleGear(strAmmoGuid)
                : _objCharacter.Gear.DeepFindById(strAmmoGuid);

            return objAmmo?.DisplayNameShort(strLanguage) ?? string.Empty;
        }

        /// <summary>
        /// Get the amount of available Ammo from the character or Vehicle.
        /// </summary>
        private decimal GetAvailableAmmo
        {
            get
            {
                if (!RequireAmmo)
                {
                    return 0;
                }
                HashSet<string> setAmmoPrefixStringSet = new HashSet<string>(AmmoPrefixStrings);
                IList<Gear> lstGear = ParentVehicle == null ? _objCharacter.Gear : ParentVehicle.Gear;
                if (Damage.Contains("(f)") && AmmoCategory != "Gear")
                    return lstGear.DeepWhere(x => x.Children, x =>
                        x.Quantity > 0
                        && x.IsFlechetteAmmo
                        && ((x.Category == "Ammunition" && x.Extra == AmmoCategory)
                            || (!string.IsNullOrWhiteSpace(AmmoName) && x.Name == AmmoName)
                            || (string.IsNullOrEmpty(x.Extra) && setAmmoPrefixStringSet.Any(y => x.Name.StartsWith(y, StringComparison.Ordinal)))
                            || (UseSkill == "Throwing Weapons" && Name == x.Name))).Sum(x => x.Quantity);
                else
                    return lstGear.DeepWhere(x => x.Children, x =>
                        x.Quantity > 0
                        && ((x.Category == "Ammunition" && x.Extra == AmmoCategory)
                            || (!string.IsNullOrWhiteSpace(AmmoName) && x.Name == AmmoName)
                            || (string.IsNullOrEmpty(x.Extra) && setAmmoPrefixStringSet.Any(y => x.Name.StartsWith(y, StringComparison.Ordinal)))
                            || (UseSkill == "Throwing Weapons" && Name == x.Name))).Sum(x => x.Quantity);
            }
        }

        public void DoFlechetteFix()
        {
            if (Damage.Contains("(f)") && AmmoCategory != "Gear" && _lstAmmo.Count > 0)
            {
                HashSet<Clip> setAmmoToRemove = new HashSet<Clip>();
                foreach (Clip objClip in _lstAmmo)
                {
                    string strAmmoGuid = objClip.Guid.ToString("D", GlobalOptions.InvariantCultureInfo);
                    Gear objAmmo = ParentVehicle != null
                        ? _objCharacter.Vehicles.FindVehicleGear(strAmmoGuid)
                        : _objCharacter.Gear.DeepFindById(strAmmoGuid);
                    if (objAmmo?.IsFlechetteAmmo == false)
                    {
                        // If this is a plugin for a Spare Clip, move any extra rounds to the character instead of messing with the Clip amount.
                        if (objAmmo.Parent is Gear parent &&
                            (parent.Name.StartsWith("Spare Clip", StringComparison.Ordinal) || parent.Name.StartsWith("Speed Loader", StringComparison.Ordinal)))
                        {
                            Gear objNewGear = new Gear(_objCharacter);
                            objNewGear.Copy(objAmmo);
                            objNewGear.Quantity = objClip.Ammo;
                            if (ParentVehicle != null)
                                ParentVehicle.Gear.Add(objNewGear);
                            else
                                _objCharacter.Gear.Add(objNewGear);
                        }
                        else
                            objAmmo.Quantity += objClip.Ammo;
                        setAmmoToRemove.Add(objClip);
                    }
                }

                if (_intActiveAmmoSlot != 1 && setAmmoToRemove.Contains(GetClip(_intActiveAmmoSlot)))
                    _intActiveAmmoSlot = 1;

                foreach (Clip objClip in setAmmoToRemove)
                    _lstAmmo.Remove(objClip);
            }
        }
        #endregion

        #region Properties
        /// <summary>
        /// Weapon Accessories.
        /// </summary>
        public TaggedObservableCollection<WeaponAccessory> WeaponAccessories => _lstAccessories;

        /// <summary>
        /// Underbarrel Weapon.
        /// </summary>
        public TaggedObservableCollection<Weapon> UnderbarrelWeapons => _lstUnderbarrel;

        /// <summary>
        /// Children as Underbarrel Weapon.
        /// </summary>
        public TaggedObservableCollection<Weapon> Children => UnderbarrelWeapons;

        /// <summary>
        /// Internal identifier which will be used to identify this Weapon.
        /// </summary>
        public string InternalId => _guiID.ToString("D", GlobalOptions.InvariantCultureInfo);

        public string DisplayNameShort(string strLanguage)
        {
            if (strLanguage == GlobalOptions.DefaultLanguage)
                return Name;

            return GetNode(strLanguage)?["translate"]?.InnerText ?? Name;
        }

        public string CurrentDisplayName => DisplayName(GlobalOptions.CultureInfo, GlobalOptions.Language);

        /// <summary>
        /// Display name.
        /// </summary>
        public string DisplayName(CultureInfo objCulture, string strLanguage)
        {
            StringBuilder sbdReturn = new StringBuilder(DisplayNameShort(strLanguage));
            string strSpace = LanguageManager.GetString("String_Space", strLanguage);
            if (Rating > 0)
            {
                sbdReturn.Append(strSpace).Append('(').Append(LanguageManager.GetString(RatingLabel, strLanguage))
                    .Append(strSpace).Append(Rating.ToString(objCulture)).Append(')');
            }

            if (!string.IsNullOrEmpty(_strWeaponName))
            {
                sbdReturn.Append(strSpace).Append("(\"").Append(_strWeaponName).Append("\")");
            }

            return sbdReturn.ToString();
        }

        /// <summary>
        /// Name.
        /// </summary>
        public string Name
        {
            get => _strName;
            set => _strName = value;
        }

        /// <summary>
        /// A custom name for the Weapon assigned by the player.
        /// </summary>
        public string CustomName
        {
            get => _strWeaponName;
            set => _strWeaponName = value;
        }

        public int Rating
        {
            get => _intRating;
            set => _intRating = value;
        }

        public string RatingLabel
        {
            get => _strRatingLabel;
            set => _strRatingLabel = value;
        }

        /// <summary>
        /// Minimum Rating (string form).
        /// </summary>
        public string MinRating
        {
            get => _strMinRating;
            set => _strMinRating = value;
        }

        /// <summary>
        /// Maximum Rating (string form).
        /// </summary>
        public string MaxRating
        {
            get => _strMaxRating;
            set => _strMaxRating = value;
        }

        /// <summary>
        /// Minimum Rating (value form).
        /// </summary>
        public int MinRatingValue
        {
            get
            {
                string strExpression = MinRating;
                return string.IsNullOrEmpty(strExpression) ? 0 : ProcessRatingString(strExpression);
            }
            set => MinRating = value.ToString(GlobalOptions.InvariantCultureInfo);
        }

        /// <summary>
        /// Maximum Rating (string form).
        /// </summary>
        public int MaxRatingValue
        {
            get
            {
                string strExpression = MaxRating;
                return string.IsNullOrEmpty(strExpression) ? int.MaxValue : ProcessRatingString(strExpression);
            }
            set => MaxRating = value.ToString(GlobalOptions.InvariantCultureInfo);
        }

        /// <summary>
        /// Processes a string into an int based on logical processing.
        /// </summary>
        /// <param name="strExpression"></param>
        /// <returns></returns>
        private int ProcessRatingString(string strExpression)
        {
            if (strExpression.StartsWith("FixedValues(", StringComparison.Ordinal))
            {
                string[] strValues = strExpression.TrimStartOnce("FixedValues(", true).TrimEndOnce(')').Split(',', StringSplitOptions.RemoveEmptyEntries);
                strExpression = strValues[Math.Max(Math.Min(Rating, strValues.Length) - 1, 0)].Trim('[', ']');
            }

            if (strExpression.IndexOfAny('{', '+', '-', '*', ',') != -1 || strExpression.Contains("div"))
            {
                StringBuilder objValue = new StringBuilder(strExpression);
                objValue.Replace("{Rating}", Rating.ToString(GlobalOptions.InvariantCultureInfo));
                _objCharacter.AttributeSection.ProcessAttributesInXPath(objValue, strExpression);

                // This is first converted to a decimal and rounded up since some items have a multiplier that is not a whole number, such as 2.5.
                object objProcess = CommonFunctions.EvaluateInvariantXPath(objValue.ToString(), out bool blnIsSuccess);
                return blnIsSuccess ? Convert.ToInt32(Math.Ceiling((double)objProcess)) : 0;
            }

            int.TryParse(strExpression, NumberStyles.Any, GlobalOptions.InvariantCultureInfo, out int intReturn);

            return intReturn;
        }

        /// <summary>
        /// Translated Category.
        /// </summary>
        public string DisplayCategory(string strLanguage)
        {
            // If Categories are actually the name of object types, so pull them from the language file.
            if (Category == "Gear")
            {
                return LanguageManager.GetString("String_SelectPACKSKit_Gear", strLanguage);
            }

            if (Category == "Cyberware")
            {
                return LanguageManager.GetString("String_SelectPACKSKit_Cyberware", strLanguage);
            }
            if (Category == "Bioware")
            {
                return LanguageManager.GetString("String_SelectPACKSKit_Bioware", strLanguage);
            }

            if (strLanguage == GlobalOptions.DefaultLanguage)
                return Category;

            return _objCharacter.LoadData("weapons.xml", strLanguage)
                       .SelectSingleNode("/chummer/categories/category[. = \"" + Category + "\"]/@translate")?.InnerText
                   ?? Category;
        }

        /// <summary>
        /// Translated Ammo Category.
        /// </summary>
        public string DisplayAmmoCategory(string strLanguage)
        {
            if (!string.IsNullOrWhiteSpace(AmmoName))
                return DisplayAmmoName(strLanguage);
            // Get the translated name if applicable.
            if (strLanguage == GlobalOptions.DefaultLanguage)
                return AmmoCategory;

            return _objCharacter.LoadData("weapons.xml", strLanguage).SelectSingleNode("/chummer/categories/category[. = \"" + AmmoCategory + "\"]/@translate")?.InnerText ?? AmmoCategory;
        }

        /// <summary>
        /// Translated Ammo Category.
        /// </summary>
        public string DisplayAmmoName(string strLanguage)
        {
            // Get the translated name if applicable.
            if (strLanguage == GlobalOptions.DefaultLanguage)
                return AmmoName;

            return _objCharacter.LoadData("gear.xml", strLanguage).SelectSingleNode("/chummer/gears/gear[name = " + AmmoName.CleanXPath() + "]/@translate")?.InnerText ?? AmmoName;
        }

        /// <summary>
        /// Category.
        /// </summary>
        public string Category
        {
            get => _strCategory;
            set => _strCategory = value;
        }

        /// <summary>
        /// Effective size of the weapon for mounting purposes.
        /// </summary>
        public string SizeCategory => string.IsNullOrWhiteSpace(_strSizeCategory) ? Category : _strSizeCategory;

        /// <summary>
        /// Type of Weapon (either Melee or Ranged).
        /// </summary>
        public string WeaponType
        {
            get => _strType;
            set => _strType = value;
        }

        /// <summary>
        /// Is this weapon cyberware?
        /// </summary>
        public bool Cyberware => _blnCyberware;

        /// <summary>
        /// Reach.
        /// </summary>
        public int Reach
        {
            get => _intReach;
            set => _intReach = value;
        }

        /// <summary>
        /// Accuracy.
        /// </summary>
        public string Accuracy
        {
            get => _strAccuracy;
            set => _strAccuracy = value;
        }

        /// <summary>
        /// Damage.
        /// </summary>
        public string Damage
        {
            get => _strDamage;
            set => _strDamage = value;
        }

        /// <summary>
        /// Armor Penetration.
        /// </summary>
        public string AP
        {
            get => _strAP;
            set => _strAP = value;
        }

        /// <summary>
        /// Firing Mode.
        /// </summary>
        public string Mode
        {
            get => _strMode;
            set => _strMode = value;
        }

        /// <summary>
        /// Recoil.
        /// </summary>
        public string RC
        {
            get => _strRC;
            set => _strRC = value;
        }

        /// <summary>
        /// Ammo.
        /// </summary>
        public string Ammo
        {
            get => _strAmmo;
            set => _strAmmo = value;
        }

        /// <summary>
        /// Category of Ammo the Weapon uses.
        /// </summary>
        public string AmmoCategory
        {
            get
            {
                if (!string.IsNullOrEmpty(_strAmmoCategory))
                    return _strAmmoCategory;

                return Category;
            }
        }

        /// <summary>
        /// Category of Ammo the Weapon uses.
        /// </summary>
        public string AmmoName => _strAmmoName;

        /// <summary>
        /// What names can gear begin with to count as ammunition for this weapon
        /// </summary>
        public IEnumerable<string> AmmoPrefixStrings
        {
            get
            {
                if (Spec == "Flare Launcher" && Name == "Micro Flare Launcher")
                    yield return "Micro Flares";
                else if (Name.Contains("Net Gun XL"))
                    yield return "XL Net Gun";
                else if (Name.Contains("Net Gun"))
                    yield return "Net Gun";
                else if (Name == "Pepper Punch Pen")
                    yield return "Pepper Punch";
                else if (Name == "Ares S-III Super Squirt")
                    yield return "Ammo: DMSO Rounds";
                else
                {
                    switch (AmmoCategory)
                    {
                        case "Grenade Launchers":
                            yield return "Minigrenade:";
                            break;
                        case "Missile Launchers":
                            yield return "Missile:";
                            yield return "Rocket:";
                            break;
                        case "Mortar Launchers":
                            yield return "Mortar Round:";
                            break;
                        case "Bows":
                            yield return "Arrow:";
                            break;
                        case "Crossbows":
                            if (Name.Contains("Harpoon"))
                            {
                                yield return "Harpoon";
                                yield return "Bolt:";
                            }
                            else
                                yield return "Bolt:";
                            break;
                        case "Flamethrowers":
                            yield return "Ammo: Fuel";
                            break;
                        case "Gear":
                        {
                            string strGearName = Name;
                            if (!string.IsNullOrEmpty(ParentID))
                            {
                                Gear objParent = _objCharacter.Gear.DeepFindById(ParentID) ??
                                                 _objCharacter.Vehicles.FindVehicleGear(ParentID) ??
                                                 _objCharacter.Weapons.FindWeaponGear(ParentID) ??
                                                 _objCharacter.Armor.FindArmorGear(ParentID) ??
                                                 _objCharacter.Cyberware.FindCyberwareGear(ParentID);
                                if (objParent != null)
                                    strGearName = objParent.Name;
                            }

                            yield return strGearName;
                            break;
                        }
                        default:
                            yield return "Ammo:";
                            break;
                    }
                }
            }
        }

        /// <summary>
        /// The number of rounds remaining in the Weapon.
        /// </summary>
        public int AmmoRemaining
        {
            get => GetClip(_intActiveAmmoSlot).Ammo;
            set => GetClip(_intActiveAmmoSlot).Ammo = value;
        }

        /// <summary>
        /// The total number of rounds that the weapon can load.
        /// </summary>
        private static string AmmoCapacity(string ammoString)
        {
            // Determine which loading methods are available to the Weapon.
            if (ammoString.IndexOfAny('x', '+') != -1 || ammoString.Contains("Special"))
            {
                string strWeaponAmmo = ammoString.ToLowerInvariant();
                // Get rid of external source, special, or belt, and + energy.
                strWeaponAmmo = strWeaponAmmo.Replace("external source", "100")
                    .Replace("special", "100")
                    .FastEscapeOnceFromEnd(" + energy");

                // Assuming base text of 10(ml)x2
                // matches [2x]10(ml) or [10x]2(ml)
                foreach (Match m in Regex.Matches(strWeaponAmmo, "^[0-9]*[0-9]*x"))
                {
                    strWeaponAmmo = strWeaponAmmo.TrimStartOnce(m.Value);
                }

                // Matches 2(ml[)x10] (But does not capture the ')') or 10(ml)[x2]
                foreach (Match m in Regex.Matches(strWeaponAmmo, "(?<=\\))(x[0-9]*[0-9]*$)*"))
                {
                    strWeaponAmmo = strWeaponAmmo.TrimEndOnce(m.Value);
                }

                int intPos = strWeaponAmmo.IndexOf('(');
                if (intPos != -1)
                    strWeaponAmmo = strWeaponAmmo.Substring(0, intPos);
                return strWeaponAmmo;
            }
            else
            {
                // Nothing weird in the ammo string, so just use the number given.
                string strAmmo = ammoString;
                int intPos = strAmmo.IndexOf('(');
                if (intPos != -1)
                    strAmmo = strAmmo.Substring(0, intPos);
                return strAmmo;
            }
        }

        /// <summary>
        /// The type of Ammunition loaded in the Weapon.
        /// </summary>
        public string AmmoLoaded
        {
            get => GetClip(_intActiveAmmoSlot).Guid.ToString("D", GlobalOptions.InvariantCultureInfo);
            set
            {
                if (Guid.TryParse(value, out Guid guiTemp))
                    GetClip(_intActiveAmmoSlot).Guid = guiTemp;
            }
        }

        /// <summary>
        /// Active Ammo slot number.
        /// </summary>
        public int ActiveAmmoSlot
        {
            get => _intActiveAmmoSlot;
            set => _intActiveAmmoSlot = value;
        }

        /// <summary>
        /// Number of Ammo slots the Weapon has.
        /// </summary>
        public int AmmoSlots
        {
            get
            {
                return _intAmmoSlots + WeaponAccessories.Sum(objAccessory => objAccessory.AmmoSlots);
            }
        }

        /// <summary>
        /// Concealability.
        /// </summary>
        public int Concealability
        {
            get => _intConceal;
            set => _intConceal = value;
        }

        /// <summary>
        /// Avail.
        /// </summary>
        public string Avail
        {
            get => _strAvail;
            set => _strAvail = value;
        }

        /// <summary>
        /// Cost.
        /// </summary>
        public string Cost
        {
            get => _strCost;
            set => _strCost = value;
        }

        public string DisplayCost(out decimal decItemCost, decimal decMarkup = 0.0m)
        {
            string strReturn = Cost;
            if (strReturn.StartsWith("Variable(", StringComparison.Ordinal))
            {
                strReturn = strReturn.TrimStartOnce("Variable(", true).TrimEndOnce(')');
                decimal decMin;
                decimal decMax = decimal.MaxValue;
                if (strReturn.Contains('-'))
                {
                    string[] strValues = strReturn.Split('-');
                    decMin = Convert.ToDecimal(strValues[0], GlobalOptions.InvariantCultureInfo);
                    decMax = Convert.ToDecimal(strValues[1], GlobalOptions.InvariantCultureInfo);
                }
                else
                    decMin = Convert.ToDecimal(strReturn.FastEscape('+'), GlobalOptions.InvariantCultureInfo);

                if (decMax == decimal.MaxValue)
                    strReturn = decMin.ToString(_objCharacter.Options.NuyenFormat, GlobalOptions.CultureInfo) + "¥+";
                else
                    strReturn = decMin.ToString(_objCharacter.Options.NuyenFormat, GlobalOptions.CultureInfo) + " - " + decMax.ToString(_objCharacter.Options.NuyenFormat, GlobalOptions.CultureInfo) + '¥';

                decItemCost = decMin;
                return strReturn;
            }

            decimal decTotalCost = Convert.ToDecimal(strReturn, GlobalOptions.InvariantCultureInfo);

            decTotalCost *= 1.0m + decMarkup;

            if (DiscountCost)
                decTotalCost *= 0.9m;

            decItemCost = decTotalCost;

            return decTotalCost.ToString(_objCharacter.Options.NuyenFormat, GlobalOptions.CultureInfo) + '¥';
        }

        /// <summary>
        /// Sourcebook.
        /// </summary>
        public string Source
        {
            get => _strSource;
            set => _strSource = value;
        }

        /// <summary>
        /// Sourcebook Page Number.
        /// </summary>
        public string Page
        {
            get => _strPage;
            set => _strPage = value;
        }

        /// <summary>
        /// Sourcebook Page Number using a given language file.
        /// Returns Page if not found or the string is empty.
        /// </summary>
        /// <param name="strLanguage">Language file keyword to use.</param>
        /// <returns></returns>
        public string DisplayPage(string strLanguage)
        {
            if (strLanguage == GlobalOptions.DefaultLanguage)
                return Page;
            string s = GetNode(strLanguage)?["altpage"]?.InnerText ?? Page;
            return !string.IsNullOrWhiteSpace(s) ? s : Page;
        }

        public Weapon Parent
        {
            get => _objParent;
            set
            {
                if (_objParent != value)
                {
                    _objParent = value;
                    // Includes ParentVehicle setter
                    ParentMount = value?.ParentMount;
                }
            }
        }

        /// <summary>
        /// ID of the object that added this weapon (if any).
        /// </summary>
        public string ParentID
        {
            get => _strParentID;
            set => _strParentID = value;
        }

        /// <summary>
        /// Whether the object allows accessories.
        /// </summary>
        public bool AllowAccessory
        {
            get => _blnAllowAccessory;
            set
            {
                if (value)
                    _blnAllowAccessory = true;
                else if (_blnAllowAccessory)
                {
                    _blnAllowAccessory = false;
                    foreach (Weapon objChild in UnderbarrelWeapons)
                        objChild.AllowAccessory = false;
                }
            }
        }

        /// <summary>
        /// Location.
        /// </summary>
        public Location Location
        {
            get; set;
        }

        /// <summary>
        /// Notes.
        /// </summary>
        public string Notes
        {
            get => _strNotes;
            set => _strNotes = value;
        }

        /// <summary>
        /// Vehicle to which the weapon is mounted (if none, returns null)
        /// </summary>
        public Vehicle ParentVehicle
        {
            get => _objMountedVehicle;
            set
            {
                if (_objMountedVehicle != value)
                {
                    _objMountedVehicle = value;
                    foreach (WeaponAccessory objAccessory in WeaponAccessories)
                    {
                        foreach (Gear objGear in objAccessory.Gear)
                        {
                            if (value != null)
                                objGear.ChangeEquippedStatus(false);
                            else if (Equipped && objGear.Equipped)
                                objGear.ChangeEquippedStatus(true);
                        }
                    }
                }

                if (value == null)
                {
                    _objWeaponMount = null;
                }

                foreach (Weapon objChild in Children)
                    objChild.ParentVehicle = value;
            }
        }

        /// <summary>
        /// WeaponMount to which the weapon is mounted (if none, returns null)
        /// </summary>
        public WeaponMount ParentMount
        {
            get => _objWeaponMount;
            set
            {
                if (_objWeaponMount != value)
                {
                    _objWeaponMount = value;
                    ParentVehicle = value?.Parent;
                }
                foreach (Weapon objChild in Children)
                    objChild.ParentMount = value;
            }
        }

        /// <summary>
        /// Whether or not the Underbarrel Weapon is part of the parent Weapon by default.
        /// </summary>
        public bool IncludedInWeapon
        {
            get => _blnIncludedInWeapon;
            set => _blnIncludedInWeapon = value;
        }

        /// <summary>
        /// Whether or not the Underbarrel Weapon is installed.
        /// </summary>
        public bool Equipped
        {
            get => _blnEquipped;
            set => _blnEquipped = value;
        }

        /// <summary>
        /// Active Skill that should be used with this Weapon instead of the default one.
        /// </summary>
        public string UseSkill
        {
            get => _strUseSkill;
            set => _strUseSkill = value;
        }

        /// <summary>
        /// Active Skill Specialization that should be used with this Weapon instead of the default one.
        /// </summary>
        public string UseSkillSpec
        {
            get => string.IsNullOrWhiteSpace(_strUseSkillSpec) ? _strName : _strUseSkillSpec;
            set => _strUseSkillSpec = value;
        }

        /// <summary>
        /// Whether or not the Armor's cost should be discounted by 10% through the Black Market Pipeline Quality.
        /// </summary>
        public bool DiscountCost
        {
            get => _blnDiscountCost && _objCharacter.BlackMarketDiscount;
            set => _blnDiscountCost = value;
        }

        /// <summary>
        /// Whether or not the Weapon requires Ammo to be reloaded.
        /// </summary>
        public bool RequireAmmo
        {
            get => _blnRequireAmmo;
            set => _blnRequireAmmo = value;
        }

        /// <summary>
        /// The Active Skill Specialization that this Weapon uses, in addition to any others it would normally use.
        /// </summary>
        public string Spec => _strSpec;

        /// <summary>
        /// The second Active Skill Specialization that this Weapon uses, in addition to any others it would normally use.
        /// </summary>
        public string Spec2 => _strSpec2;

        /// <summary>
        /// Used by our sorting algorithm to remember which order the user moves things to
        /// </summary>
        public int SortOrder
        {
            get => _intSortOrder;
            set => _intSortOrder = value;
        }



        /// <summary>
        /// Identifier of the object within data files.
        /// </summary>
        public Guid SourceID => _guiSourceID;

        /// <summary>
        /// String-formatted identifier of the <inheritdoc cref="SourceID"/> from the data files.
        /// </summary>
        public string SourceIDString => _guiSourceID.ToString("D", GlobalOptions.InvariantCultureInfo);

        public XmlNode GetNode()
        {
            return GetNode(GlobalOptions.Language);
        }

        public XmlNode GetNode(string strLanguage)
        {
            if (_objCachedMyXmlNode == null || strLanguage != _strCachedXmlNodeLanguage || GlobalOptions.LiveCustomData)
            {
                _objCachedMyXmlNode = _objCharacter.LoadData("weapons.xml", strLanguage)
                    .SelectSingleNode(SourceID == Guid.Empty
                        ? $"/chummer/weapons/weapon[name = \"{Name}\"]"
                        : $"/chummer/weapons/weapon[id = \"{SourceIDString}\" or id = \"{SourceIDString.ToUpperInvariant()}\"]");
                _strCachedXmlNodeLanguage = strLanguage;
            }
            return _objCachedMyXmlNode;
        }

        /// <summary>
        /// Wireless Bonus node from the XML file.
        /// </summary>
        public XmlNode WirelessBonus
        {
            get => _nodWirelessBonus;
            set => _nodWirelessBonus = value;
        }

        /// <summary>
        /// Whether or not the Weapon's wireless bonus is enabled
        /// </summary>
        public bool WirelessOn
        {
            get => _blnWirelessOn;
            set
            {
                if (value == _blnWirelessOn)
                    return;
                ToggleWirelessBonuses(value);
                _blnWirelessOn = value;
            }
        }

        public bool Stolen
        {
            get => _blnStolen;
            set => _blnStolen = value;
        }
        #endregion

        #region Complex Properties
        /// <summary>
        /// Weapon's total Concealability including all Accessories and Modifications in the program's current language.
        /// </summary>
        public string DisplayConcealability => CalculatedConcealability(GlobalOptions.CultureInfo);

        /// <summary>
        /// Weapon's total Concealability including all Accessories and Modifications.
        /// </summary>
        public string CalculatedConcealability(CultureInfo objCulture)
        {
            int intReturn = Concealability;

            foreach (WeaponAccessory objAccessory in WeaponAccessories)
            {
                if (objAccessory.Equipped)
                    intReturn += objAccessory.TotalConcealability;
            }

            /* Commented out because there's no reference to this in RAW
            // Add +4 for each Underbarrel Weapon installed.
            if (_lstUnderbarrel.Count > 0)
            {
                foreach (Weapon objUnderbarrelWeapon in _lstUnderbarrel)
                {
                    if (objUnderbarrelWeapon.Installed)
                        intReturn += 4;
                }
            }
            */

            // Factor in the character's Concealability modifiers.
            intReturn += ImprovementManager.ValueOf(_objCharacter, Improvement.ImprovementType.Concealability);

            string strReturn;
            if (intReturn >= 0)
                strReturn = '+' + intReturn.ToString(objCulture);
            else
                strReturn = intReturn.ToString(objCulture);

            return strReturn;
        }

        /// <summary>
        /// Weapon's Damage including all Accessories, Modifications, Attributes, and Ammunition in the program's current language.
        /// </summary>
        public string DisplayDamage => CalculatedDamage(GlobalOptions.CultureInfo, GlobalOptions.Language);

        /// <summary>
        /// Weapon's Damage including all Accessories, Modifications, Attributes, and Ammunition.
        /// </summary>
        public string CalculatedDamage(CultureInfo objCulture, string strLanguage)
        {
            // If the cost is determined by the Rating, evaluate the expression.
            string strDamage = Damage;
            string strDamageType = string.Empty;
            string strDamageExtra = string.Empty;

            int intUseSTR = 0;
            int intUseAGI = 0;
            if (strDamage.Contains("STR") || strDamage.Contains("AGI"))
            {
                if (Cyberware)
                {
                    if (ParentVehicle != null)
                    {
                        intUseSTR = ParentVehicle.TotalBody;
                        intUseAGI = ParentVehicle.Pilot;
                        if (!string.IsNullOrEmpty(ParentID))
                        {
                            // Look to see if this is attached to a Cyberlimb and use its STR instead.
                            Cyberware objWeaponParent = _objCharacter.Vehicles.FindVehicleCyberware(x => x.InternalId == ParentID, out VehicleMod objVehicleMod);
                            if (objWeaponParent != null)
                            {
                                Cyberware objAttributeSource = objWeaponParent;
                                int intSTR = objAttributeSource.TotalStrength;
                                int intAGI = objAttributeSource.TotalStrength;
                                while (objAttributeSource != null)
                                {
                                    if (intSTR != 0 || intAGI != 0)
                                        break;
                                    objAttributeSource = objAttributeSource.Parent;
                                    if (objAttributeSource == null) continue;
                                    intSTR = objAttributeSource.TotalStrength;
                                    intAGI = objAttributeSource.TotalStrength;
                                }

                                intUseSTR = intSTR;
                                intUseAGI = intAGI;

                                if (intUseSTR == 0)
                                    intUseSTR = objVehicleMod.TotalStrength;
                                if (intUseAGI == 0)
                                    intUseAGI = objVehicleMod.TotalAgility;
                            }
                        }
                    }
                    else if (!string.IsNullOrEmpty(ParentID))
                    {
                        // Look to see if this is attached to a Cyberlimb and use its STR instead.
                        Cyberware objWeaponParent = _objCharacter.Cyberware.DeepFirstOrDefault(x => x.Children, x => x.InternalId == ParentID);
                        if (objWeaponParent != null)
                        {
                            Cyberware objAttributeSource = objWeaponParent;
                            int intSTR = objAttributeSource.TotalStrength;
                            int intAGI = objAttributeSource.TotalStrength;
                            while (objAttributeSource != null)
                            {
                                if (intSTR != 0 || intAGI != 0)
                                    break;
                                objAttributeSource = objAttributeSource.Parent;
                                if (objAttributeSource == null) continue;
                                intSTR = objAttributeSource.TotalStrength;
                                intAGI = objAttributeSource.TotalStrength;
                            }

                            intUseSTR = intSTR;
                            intUseAGI = intAGI;
                        }
                        if (intUseSTR == 0)
                            intUseSTR = _objCharacter.STR.TotalValue;
                        if (intUseAGI == 0)
                            intUseAGI = _objCharacter.AGI.TotalValue;
                    }
                }
                else if (ParentVehicle == null)
                {
                    intUseSTR = _objCharacter.STR.TotalValue;
                    intUseAGI = _objCharacter.AGI.TotalValue;
                }

                if (Category == "Throwing Weapons" || UseSkill == "Throwing Weapons")
                    intUseSTR += ImprovementManager.ValueOf(_objCharacter, Improvement.ImprovementType.ThrowSTR);
            }

            foreach (CharacterAttrib objLoopAttribute in _objCharacter.AttributeSection.AttributeList)
            {
                if (objLoopAttribute.Abbrev == "STR")
                    strDamage = strDamage.Replace("STR", intUseSTR.ToString(GlobalOptions.InvariantCultureInfo));
                else if (objLoopAttribute.Abbrev == "AGI")
                    strDamage = strDamage.Replace("AGI", intUseAGI.ToString(GlobalOptions.InvariantCultureInfo));
                else
                    strDamage = strDamage.CheapReplace(objLoopAttribute.Abbrev, () => objLoopAttribute.TotalValue.ToString(GlobalOptions.InvariantCultureInfo));
            }
            foreach (CharacterAttrib objLoopAttribute in _objCharacter.AttributeSection.SpecialAttributeList)
            {
                if (objLoopAttribute.Abbrev == "STR")
                    strDamage = strDamage.Replace("STR", intUseSTR.ToString(GlobalOptions.InvariantCultureInfo));
                else if (objLoopAttribute.Abbrev == "AGI")
                    strDamage = strDamage.Replace("AGI", intUseAGI.ToString(GlobalOptions.InvariantCultureInfo));
                else
                    strDamage = strDamage.CheapReplace(objLoopAttribute.Abbrev, () => objLoopAttribute.TotalValue.ToString(GlobalOptions.InvariantCultureInfo));
            }

            strDamage.CheapReplace("{Rating}", () => Rating.ToString(GlobalOptions.InvariantCultureInfo));
            // Evaluate the min expression if there is one.
            int intStart = strDamage.IndexOf("min(", StringComparison.Ordinal);
            if (intStart != -1)
            {
                int intEnd = strDamage.IndexOf(')', intStart);
                string strMin = strDamage.Substring(intStart, intEnd - intStart + 1);

                int intMinValue = int.MaxValue;
                foreach (string strValue in strMin.TrimStartOnce("min(", true).TrimEndOnce(')').SplitNoAlloc(',', StringSplitOptions.RemoveEmptyEntries))
                {
                    intMinValue = Math.Min(intMinValue, Convert.ToInt32(strValue, GlobalOptions.InvariantCultureInfo));
                }

                strDamage = strDamage.Replace(strMin, intMinValue.ToString(GlobalOptions.InvariantCultureInfo));
            }

            // Place the Damage Type (P or S) into a string and remove it from the expression.
            if (strDamage.Contains("P or S"))
            {
                strDamageType = "P or S";
                strDamage = strDamage.FastEscape("P or S");
            }
            else if (strDamage.Contains('P'))
            {
                strDamageType = "P";
                strDamage = strDamage.FastEscape('P');
            }
            else if (strDamage.Contains('S'))
            {
                strDamageType = "S";
                strDamage = strDamage.FastEscape('S');
            }
            else if (strDamage.Contains("(M)"))
            {
                strDamageType = "M";
                strDamage = strDamage.FastEscape("(M)");
            }
            // Place any extra text like (e) and (f) in a string and remove it from the expression.
            if (strDamage.Contains("(e)"))
            {
                strDamageExtra = "(e)";
                strDamage = strDamage.FastEscape("(e)");
            }
            else if (strDamage.Contains("(f)"))
            {
                strDamageExtra = "(f)";
                strDamage = strDamage.FastEscape("(f)");
            }

            // Look for splash damage info.
            if (strDamage.Contains("/m)") || strDamage.Contains(" Radius)"))
            {
                int intPos = strDamage.IndexOf('(');
                string strSplash = strDamage.Substring(intPos, strDamage.IndexOf(')') - intPos + 1);
                strDamageExtra += ' ' + strSplash;
                strDamage = strDamage.FastEscape(strSplash).Trim();
            }

            // Include WeaponCategoryDV Improvements.
            int intImprove = 0;
            if (_objCharacter != null)
            {
                string strCategory = Category;
                if (strCategory == "Unarmed")
                {
                    strCategory = "Unarmed Combat";
                }

                string strUseSkill = Skill?.Name;

                string strExoticMelee = "Exotic Melee Weapon (" + UseSkillSpec + ')';
                string strExoticRanged = "Exotic Ranged Weapon (" + UseSkillSpec + ')';
                intImprove += _objCharacter.Improvements.Where(objImprovement =>
                        objImprovement.ImproveType == Improvement.ImprovementType.WeaponCategoryDV &&
                        objImprovement.Enabled && (objImprovement.ImprovedName == strCategory
                                                   || objImprovement.ImprovedName == strUseSkill
                                                   || (Skill?.IsExoticSkill == true
                                                       && (objImprovement.ImprovedName == strExoticMelee
                                                           || objImprovement.ImprovedName == strExoticRanged))
                                                   || "Cyberware " + objImprovement.ImprovedName == strCategory))
                    .Sum(objImprovement => objImprovement.Value);
            }

            // If this is the Unarmed Attack Weapon and the character has the UnarmedDVPhysical Improvement, change the type to Physical.
            // This should also add any UnarmedDV bonus which only applies to Unarmed Combat, not Unarmed Weapons.
            if (Name == "Unarmed Attack")
            {
                foreach (Improvement objImprovement in _objCharacter.Improvements)
                {
                    if (strDamageType == "S" && objImprovement.ImproveType == Improvement.ImprovementType.UnarmedDVPhysical && objImprovement.Enabled)
                        strDamageType = "P";
                    if (objImprovement.ImproveType == Improvement.ImprovementType.UnarmedDV && objImprovement.Enabled)
                        intImprove += objImprovement.Value;
                }
            }

            // This should also add any UnarmedDV bonus to Unarmed physical weapons if the option is enabled.
            else if (Skill?.Name == "Unarmed Combat" && _objCharacter.Options.UnarmedImprovementsApplyToWeapons)
            {
                intImprove += ImprovementManager.ValueOf(_objCharacter, Improvement.ImprovementType.UnarmedDV);
            }
            bool blnDamageReplaced = false;

            // Add in the DV bonus from any Weapon Mods.
            foreach (WeaponAccessory objAccessory in WeaponAccessories)
            {
                if (objAccessory.Equipped)
                {
                    if (!string.IsNullOrEmpty(objAccessory.DamageType))
                    {
                        strDamageType = string.Empty;
                        strDamageExtra = objAccessory.DamageType;
                    }
                    // Adjust the Weapon's Damage.
                    if (!string.IsNullOrEmpty(objAccessory.Damage))
                    {
                        strDamage += " + " + objAccessory.Damage;
                    }
                    if (!string.IsNullOrEmpty(objAccessory.DamageReplacement))
                    {
                        blnDamageReplaced = true;
                        strDamage = objAccessory.DamageReplacement;
                    }
                }
            }
            if (intImprove != 0)
                strDamage += " + " + intImprove.ToString(GlobalOptions.InvariantCultureInfo);

            int intBonus = _objCharacter.Options.MoreLethalGameplay ? 2 : 0;

            // Check if the Weapon has Ammunition loaded and look for any Damage bonus/replacement.
            if (!string.IsNullOrEmpty(AmmoLoaded))
            {
                // Look for Ammo on the character.
                Gear objGear = _objCharacter.Gear.DeepFindById(AmmoLoaded) ?? _objCharacter.Vehicles.FindVehicleGear(AmmoLoaded);
                if (objGear != null)
                {
                    if (Damage.Contains("(f)") && AmmoCategory != "Gear" && objGear.FlechetteWeaponBonus != null)
                    {
                        if (objGear.FlechetteWeaponBonus["damagetype"] != null)
                        {
                            strDamageType = string.Empty;
                            strDamageExtra = objGear.FlechetteWeaponBonus["damagetype"].InnerText;
                        }
                        // Adjust the Weapon's Damage.
                        if (objGear.FlechetteWeaponBonus["damage"] != null)
                            strDamage += " + " + objGear.FlechetteWeaponBonus["damage"].InnerText;
                        if (objGear.FlechetteWeaponBonus["damagereplace"] != null)
                        {
                            blnDamageReplaced = true;
                            strDamage = objGear.FlechetteWeaponBonus["damagereplace"].InnerText;
                        }
                    }
                    else if (objGear.WeaponBonus != null)
                    {
                        // Change the Weapon's Damage Type.
                        if (objGear.WeaponBonus["damagetype"] != null)
                        {
                            strDamageType = string.Empty;
                            strDamageExtra = objGear.WeaponBonus["damagetype"].InnerText;
                        }
                        // Adjust the Weapon's Damage.
                        if (objGear.WeaponBonus["damage"] != null)
                            strDamage += " + " + objGear.WeaponBonus["damage"].InnerText;
                        if (objGear.WeaponBonus["damagereplace"] != null)
                        {
                            blnDamageReplaced = true;
                            strDamage = objGear.WeaponBonus["damagereplace"].InnerText;
                        }
                    }

                    // Do the same for any plugins.
                    foreach (Gear objChild in objGear.Children.GetAllDescendants(x => x.Children))
                    {
                        if (Damage.Contains("(f)") && AmmoCategory != "Gear" && objChild.FlechetteWeaponBonus != null)
                        {
                            if (objChild.FlechetteWeaponBonus["damagetype"] != null)
                            {
                                strDamageType = string.Empty;
                                strDamageExtra = objChild.FlechetteWeaponBonus["damagetype"].InnerText;
                            }
                            // Adjust the Weapon's Damage.
                            if (objChild.FlechetteWeaponBonus["damage"] != null)
                                strDamage += " + " + objChild.FlechetteWeaponBonus["damage"].InnerText;
                            if (objChild.FlechetteWeaponBonus["damagereplace"] != null)
                            {
                                blnDamageReplaced = true;
                                strDamage = objGear.FlechetteWeaponBonus["damagereplace"].InnerText;
                            }
                        }
                        else if (objChild.WeaponBonus != null)
                        {
                            // Change the Weapon's Damage Type.
                            if (objChild.WeaponBonus["damagetype"] != null)
                            {
                                strDamageType = string.Empty;
                                strDamageExtra = objChild.WeaponBonus["damagetype"].InnerText;
                            }
                            // Adjust the Weapon's Damage.
                            if (objChild.WeaponBonus["damage"] != null)
                                strDamage += " + " + objChild.WeaponBonus["damage"].InnerText;
                            if (objChild.WeaponBonus["damagereplace"] != null)
                            {
                                blnDamageReplaced = true;
                                strDamage = objChild.WeaponBonus["damagereplace"].InnerText;
                            }
                        }
                    }
                }
            }

            string strReturn;
            if (!blnDamageReplaced)
            {
                if (string.IsNullOrEmpty(strDamage))
                    strReturn = strDamageType + strDamageExtra;
                else
                {
                    // Replace the division sign with "div" since we're using XPath.
                    strDamage = strDamage.Replace("/", " div ");
                    try
                    {
                        object objProcess = CommonFunctions.EvaluateInvariantXPath(strDamage, out bool blnIsSuccess);
                        if (blnIsSuccess)
                        {
                            int intDamage = Convert.ToInt32(Math.Ceiling((double) objProcess));
                            intDamage += intBonus;
                            if (Name == "Unarmed Attack (Smashing Blow)")
                                intDamage *= 2;
                            strDamage = intDamage.ToString(objCulture);
                            strReturn = strDamage + strDamageType + strDamageExtra;
                        }
                        else
                        {
                            strReturn = "NaN";
                        }
                    }
                    catch (OverflowException)
                    {
                        strReturn = "NaN";
                    } // Result is text and not a double
                    catch (InvalidCastException)
                    {
                        strReturn = "NaN";
                    } // Result is text and not a double
                }
            }
            else
            {
                string strOriginalDamage = strDamage;
                // Place the Damage Type (P or S) into a string and remove it from the expression.
                if (strDamage.Contains("P or S"))
                {
                    strDamageType = "P or S";
                    strDamage = strDamage.FastEscape("P or S");
                }
                else if (strDamage.Contains('P'))
                {
                    strDamageType = "P";
                    strDamage = strDamage.FastEscape('P');
                }
                else if (strDamage.Contains('S'))
                {
                    strDamageType = "S";
                    strDamage = strDamage.FastEscape('S');
                }
                else if (strDamage.Contains("(M)"))
                {
                    strDamageType = "M";
                    strDamage = strDamage.FastEscape("(M)");
                }
                // Place any extra text like (e) and (f) in a string and remove it from the expression.
                if (strDamage.Contains("(e)"))
                {
                    strDamageExtra = "(e)";
                    strDamage = strDamage.FastEscape("(e)");
                }
                else if (strDamage.Contains("(f)"))
                {
                    strDamageExtra = "(f)";
                    strDamage = strDamage.FastEscape("(f)");
                }

                if (string.IsNullOrEmpty(strDamage))
                    strReturn = strDamageType + strDamageExtra;
                else
                {
                    // Replace the division sign with "div" since we're using XPath.
                    strDamage = strDamage.Replace("/", " div ");
                    try
                    {
                        object objProcess = CommonFunctions.EvaluateInvariantXPath(strDamage, out bool blnIsSuccess);
                        if (blnIsSuccess)
                        {
                            int intDamage = Convert.ToInt32(Math.Ceiling((double)objProcess));
                            intDamage += intBonus;
                            if (Name == "Unarmed Attack (Smashing Blow)")
                                intDamage *= 2;
                            strDamage = intDamage.ToString(objCulture);
                            strReturn = strDamage + strDamageType + strDamageExtra;
                        }
                        else
                        {
                            strReturn = strOriginalDamage;
                        }
                    }
                    catch (OverflowException)
                    {
                        strReturn = strOriginalDamage;
                    } // Result is text and not a double
                    catch (InvalidCastException)
                    {
                        strReturn = strOriginalDamage;
                    } // Result is text and not a double
                }
            }

            // If the string couldn't be parsed (resulting in NaN which will happen if it is a special string like "Grenade", "Chemical", etc.), return the Weapon's Damage string.
            if (strReturn.StartsWith("NaN", StringComparison.Ordinal))
                strReturn = Damage;

            // Translate the Damage Code.
            if (strLanguage != GlobalOptions.DefaultLanguage)
            {
                strReturn = strReturn.CheapReplace("Special", () => LanguageManager.GetString("String_DamageSpecial", strLanguage))
                    .CheapReplace("P or S", () => LanguageManager.GetString("String_DamagePOrS", strLanguage))
                    .CheapReplace("Chemical", () => LanguageManager.GetString("String_DamageChemical", strLanguage))
                    .CheapReplace("(e)", () => LanguageManager.GetString("String_DamageElectric", strLanguage))
                    .CheapReplace("(f)", () => LanguageManager.GetString("String_DamageFlechette", strLanguage))
                    .CheapReplace("Grenade", () => LanguageManager.GetString("String_DamageGrenade", strLanguage))
                    .CheapReplace("Missile", () => LanguageManager.GetString("String_DamageMissile", strLanguage))
                    .CheapReplace("Mortar", () => LanguageManager.GetString("String_DamageMortar", strLanguage))
                    .CheapReplace("Rocket", () => LanguageManager.GetString("String_DamageRocket", strLanguage))
                    .CheapReplace("Radius", () => LanguageManager.GetString("String_DamageRadius", strLanguage))
                    .CheapReplace("As Drug/Toxin", () => LanguageManager.GetString("String_DamageAsDrugToxin", strLanguage))
                    .CheapReplace("as round", () => LanguageManager.GetString("String_DamageAsRound", strLanguage))
                    .CheapReplace("/m", () => '/' + LanguageManager.GetString("String_DamageMeter", strLanguage))
                    .CheapReplace("(M)", () => LanguageManager.GetString("String_DamageMatrix", strLanguage));
                strReturn = strReturn
                    .CheapReplace("0S", () => '0' + LanguageManager.GetString("String_DamageStun", strLanguage))
                    .CheapReplace("1S", () => '1' + LanguageManager.GetString("String_DamageStun", strLanguage))
                    .CheapReplace("2S", () => '2' + LanguageManager.GetString("String_DamageStun", strLanguage))
                    .CheapReplace("3S", () => '3' + LanguageManager.GetString("String_DamageStun", strLanguage))
                    .CheapReplace("4S", () => '4' + LanguageManager.GetString("String_DamageStun", strLanguage))
                    .CheapReplace("5S", () => '5' + LanguageManager.GetString("String_DamageStun", strLanguage))
                    .CheapReplace("6S", () => '6' + LanguageManager.GetString("String_DamageStun", strLanguage))
                    .CheapReplace("7S", () => '7' + LanguageManager.GetString("String_DamageStun", strLanguage))
                    .CheapReplace("8S", () => '8' + LanguageManager.GetString("String_DamageStun", strLanguage))
                    .CheapReplace("9S", () => '9' + LanguageManager.GetString("String_DamageStun", strLanguage))
                    .CheapReplace("0P", () => '0' + LanguageManager.GetString("String_DamagePhysical", strLanguage))
                    .CheapReplace("1P", () => '1' + LanguageManager.GetString("String_DamagePhysical", strLanguage))
                    .CheapReplace("2P", () => '2' + LanguageManager.GetString("String_DamagePhysical", strLanguage))
                    .CheapReplace("3P", () => '3' + LanguageManager.GetString("String_DamagePhysical", strLanguage))
                    .CheapReplace("4P", () => '4' + LanguageManager.GetString("String_DamagePhysical", strLanguage))
                    .CheapReplace("5P", () => '5' + LanguageManager.GetString("String_DamagePhysical", strLanguage))
                    .CheapReplace("6P", () => '6' + LanguageManager.GetString("String_DamagePhysical", strLanguage))
                    .CheapReplace("7P", () => '7' + LanguageManager.GetString("String_DamagePhysical", strLanguage))
                    .CheapReplace("8P", () => '8' + LanguageManager.GetString("String_DamagePhysical", strLanguage))
                    .CheapReplace("9P", () => '9' + LanguageManager.GetString("String_DamagePhysical", strLanguage));
            }

            return strReturn;
        }

        /// <summary>
        /// Calculated Ammo capacity in the program's current language.
        /// </summary>
        public string DisplayAmmo => CalculatedAmmo(GlobalOptions.CultureInfo, GlobalOptions.Language);

        /// <summary>
        /// Calculated Ammo capacity.
        /// </summary>
        public string CalculatedAmmo(CultureInfo objCulture, string strLanguage)
        {
            IEnumerable<string> lstAmmos = Ammo.SplitNoAlloc(' ', StringSplitOptions.RemoveEmptyEntries);
            string strReturn = string.Empty;
            int intAmmoBonus = 0;

            int intExtendedMax = 0;
            if (WeaponAccessories.Count != 0)
            {
                if (WeaponAccessories.Any(x => x.Name.Contains("Extended Clip")))
                    intExtendedMax = WeaponAccessories.Where(x => x.Name.Contains("Extended Clip")).Max(x => x.Rating);

                foreach (WeaponAccessory objAccessory in WeaponAccessories)
                {
                    if (objAccessory.Equipped)
                    {
                        // Replace the Ammo value.
                        if (!string.IsNullOrEmpty(objAccessory.AmmoReplace))
                        {
                            lstAmmos = objAccessory.AmmoReplace.SplitNoAlloc(' ', StringSplitOptions.RemoveEmptyEntries);
                        }

                        intAmmoBonus += objAccessory.AmmoBonus;
                    }
                }
            }

            decimal decAmmoBonusPercent = 1.0m;
            if (ParentMount != null)
            {
                foreach (VehicleMod objMod in ParentMount.Mods)
                {
                    if (!string.IsNullOrEmpty(objMod.AmmoReplace))
                    {
                        lstAmmos = objMod.AmmoReplace.SplitNoAlloc(' ', StringSplitOptions.RemoveEmptyEntries);
                    }
                    intAmmoBonus += objMod.AmmoBonus;
                    if (objMod.AmmoBonusPercent != 0)
                    {
                        decAmmoBonusPercent *= objMod.AmmoBonusPercent / 100.0m;
                    }
                }
            }
            string strSpace = LanguageManager.GetString("String_Space", strLanguage);
            foreach (string strAmmo in lstAmmos)
            {
                string strThisAmmo = strAmmo;
                int intPos = strThisAmmo.IndexOf('(');
                if (intPos != -1)
                {
                    string strPrepend = string.Empty;
                    strThisAmmo = strThisAmmo.Substring(0, intPos);
                    intPos = strThisAmmo.IndexOf('x');
                    if (intPos != -1)
                    {
                        strPrepend = strThisAmmo.Substring(0, intPos + 1);
                        strThisAmmo = strThisAmmo.Substring(intPos + 1, strThisAmmo.Length - (intPos + 1));
                    }
                    if (WeaponAccessories.Count != 0)
                    {
                        foreach (WeaponAccessory objAccessory in WeaponAccessories)
                        {
                            if (objAccessory.Equipped)
                            {
                                string strModifyAmmoCapacity = objAccessory.ModifyAmmoCapacity;
                                if (!string.IsNullOrEmpty(strModifyAmmoCapacity))
                                {
                                    strThisAmmo = '(' + strThisAmmo + strModifyAmmoCapacity + ')';
                                    int AddParenthesesCount = strModifyAmmoCapacity.Count(x => x == ')') - strModifyAmmoCapacity.Count(x => x == '(');
                                    for (int i = 0; i < AddParenthesesCount; ++i)
                                        strThisAmmo = '(' + strThisAmmo;
                                    for (int i = 0; i < -AddParenthesesCount; ++i)
                                        strThisAmmo += ')';
                                }
                            }
                        }
                    }
                    strThisAmmo = strThisAmmo.CheapReplace("Weapon", () => AmmoCapacity(Ammo));
                    // Replace the division sign with "div" since we're using XPath.
                    strThisAmmo = strThisAmmo.Replace("/", " div ");
                    object objProcess = CommonFunctions.EvaluateInvariantXPath(strThisAmmo, out bool blnIsSuccess);
                    if (blnIsSuccess)
                    {
                        int intAmmo = Convert.ToInt32(Math.Ceiling((double)objProcess));

                        intAmmo += (intAmmo * intAmmoBonus + 99) / 100;

                        if (intExtendedMax > 0 && strAmmo.Contains("(c)"))
                        {
                            //Multiply by 2-4 and divide by 2 to get 1, 1.5 or 2 times original result
                            intAmmo = intAmmo * (2 + intExtendedMax) / 2;
                        }

                        if (decAmmoBonusPercent != 1.0m)
                        {
                            intAmmo = decimal.ToInt32(decimal.Ceiling(intAmmo * decAmmoBonusPercent));
                        }

                        strThisAmmo = intAmmo.ToString(objCulture) + strAmmo.Substring(strAmmo.IndexOf('('), strAmmo.Length - strAmmo.IndexOf('('));
                    }

                    if (!string.IsNullOrEmpty(strPrepend))
                        strThisAmmo = strPrepend + strThisAmmo;
                }
                strReturn += strThisAmmo + strSpace;
            }
            strReturn = strReturn.Trim();

            if (strLanguage != GlobalOptions.DefaultLanguage)
            {
                // Translate the Ammo string.
                strReturn = strReturn.CheapReplace(" or ", () => strSpace + LanguageManager.GetString("String_Or", strLanguage) + strSpace)
                    .CheapReplace(" belt", () => LanguageManager.GetString("String_AmmoBelt", strLanguage))
                    .CheapReplace(" Energy", () => LanguageManager.GetString("String_AmmoEnergy", strLanguage))
                    .CheapReplace(" external source", () => LanguageManager.GetString("String_AmmoExternalSource", strLanguage))
                    .CheapReplace(" Special", () => LanguageManager.GetString("String_AmmoSpecial", strLanguage))
                    .CheapReplace("(b)", () => '(' + LanguageManager.GetString("String_AmmoBreakAction", strLanguage) + ')')
                    .CheapReplace("(belt)", () => '(' + LanguageManager.GetString("String_AmmoBelt", strLanguage) + ')')
                    .CheapReplace("(box)", () => '(' + LanguageManager.GetString("String_AmmoBox", strLanguage) + ')')
                    .CheapReplace("(c)", () => '(' + LanguageManager.GetString("String_AmmoClip", strLanguage) + ')')
                    .CheapReplace("(cy)", () => '(' + LanguageManager.GetString("String_AmmoCylinder", strLanguage) + ')')
                    .CheapReplace("(d)", () => '(' + LanguageManager.GetString("String_AmmoDrum", strLanguage) + ')')
                    .CheapReplace("(m)", () => '(' + LanguageManager.GetString("String_AmmoMagazine", strLanguage) + ')')
                    .CheapReplace("(ml)", () => '(' + LanguageManager.GetString("String_AmmoMuzzleLoad", strLanguage) + ')');
            }

            return strReturn;
        }

        public bool AllowSingleShot =>
            WeaponType == "Melee" && Ammo != "0" || _blnAllowSingleShot && (AllowMode(LanguageManager.GetString("String_ModeSingleShot")) ||
                                                                            AllowMode(LanguageManager.GetString("String_ModeSemiAutomatic")));

        public bool AllowShortBurst => _blnAllowShortBurst && (
                                           AllowMode(LanguageManager.GetString("String_ModeBurstFire")) ||
                                           AllowMode(LanguageManager.GetString("String_ModeSemiAutomatic")) ||
                                           AllowMode(LanguageManager.GetString("String_ModeFullAutomatic")));

        public bool AllowLongBurst => _blnAllowLongBurst && (
                                          AllowMode(LanguageManager.GetString("String_ModeBurstFire")) ||
                                          AllowMode(LanguageManager.GetString("String_ModeFullAutomatic")));

        public bool AllowFullBurst =>
            _blnAllowFullBurst && AllowMode(LanguageManager.GetString("String_ModeFullAutomatic"));

        public bool AllowSuppressive =>
            _blnAllowSuppressive && AllowMode(LanguageManager.GetString("String_ModeFullAutomatic"));

        /// <summary>
        /// The Weapon's Firing Mode including Modifications in the program's current language.
        /// </summary>
        public string DisplayMode => CalculatedMode(GlobalOptions.Language);

        /// <summary>
        /// The Weapon's Firing Mode including Modifications.
        /// </summary>
        public string CalculatedMode(string strLanguage)
        {
            // Move the contents of the array to a list so it's easier to work with.
            HashSet<string> lstModes = new HashSet<string>(_strMode.SplitNoAlloc('/', StringSplitOptions.RemoveEmptyEntries));

            // Check if the Weapon has Ammunition loaded and look for any Damage bonus/replacement.
            if (!string.IsNullOrEmpty(AmmoLoaded))
            {
                // Look for Ammo on the character.
                Gear objGear = _objCharacter.Gear.DeepFindById(AmmoLoaded) ?? _objCharacter.Vehicles.FindVehicleGear(AmmoLoaded);
                if (objGear != null)
                {
                    if (Damage.Contains("(f)") && AmmoCategory != "Gear" && objGear.FlechetteWeaponBonus != null)
                    {
                        string strFireMode = objGear.FlechetteWeaponBonus["firemode"]?.InnerText;
                        if (!string.IsNullOrEmpty(strFireMode))
                        {
                            if (strFireMode.Contains('/'))
                            {
                                // Move the contents of the array to a list so it's easier to work with.
                                foreach (string strMode in strFireMode.SplitNoAlloc('/', StringSplitOptions.RemoveEmptyEntries))
                                    lstModes.Add(strMode);
                            }
                            else
                            {
                                lstModes.Add(strFireMode);
                            }
                        }
                        strFireMode = objGear.FlechetteWeaponBonus["modereplace"]?.InnerText;
                        if (!string.IsNullOrEmpty(strFireMode))
                        {
                            lstModes.Clear();
                            if (strFireMode.Contains('/'))
                            {
                                // Move the contents of the array to a list so it's easier to work with.
                                foreach (string strMode in strFireMode.SplitNoAlloc('/', StringSplitOptions.RemoveEmptyEntries))
                                    lstModes.Add(strMode);
                            }
                            else
                            {
                                lstModes.Add(strFireMode);
                            }
                        }
                    }
                    else if(objGear.WeaponBonus != null)
                    {
                        string strFireMode = objGear.WeaponBonus["firemode"]?.InnerText;
                        if (!string.IsNullOrEmpty(strFireMode))
                        {
                            if (strFireMode.Contains('/'))
                            {
                                // Move the contents of the array to a list so it's easier to work with.
                                foreach (string strMode in strFireMode.SplitNoAlloc('/', StringSplitOptions.RemoveEmptyEntries))
                                    lstModes.Add(strMode);
                            }
                            else
                            {
                                lstModes.Add(strFireMode);
                            }
                        }
                        strFireMode = objGear.WeaponBonus["modereplace"]?.InnerText;
                        if (!string.IsNullOrEmpty(strFireMode))
                        {
                            lstModes.Clear();
                            if (strFireMode.Contains('/'))
                            {
                                // Move the contents of the array to a list so it's easier to work with.
                                foreach (string strMode in strFireMode.SplitNoAlloc('/', StringSplitOptions.RemoveEmptyEntries))
                                    lstModes.Add(strMode);
                            }
                            else
                            {
                                lstModes.Add(strFireMode);
                            }
                        }
                    }

                    // Do the same for any plugins.
                    foreach (Gear objChild in objGear.Children.GetAllDescendants(x => x.Children))
                    {
                        if (Damage.Contains("(f)") && AmmoCategory != "Gear" && objChild.FlechetteWeaponBonus != null)
                        {
                            string strFireMode = objChild.FlechetteWeaponBonus["firemode"]?.InnerText;
                            if (!string.IsNullOrEmpty(strFireMode))
                            {
                                if (strFireMode.Contains('/'))
                                {
                                    // Move the contents of the array to a list so it's easier to work with.
                                    foreach (string strMode in strFireMode.SplitNoAlloc('/', StringSplitOptions.RemoveEmptyEntries))
                                        lstModes.Add(strMode);
                                }
                                else
                                {
                                    lstModes.Add(strFireMode);
                                }
                            }
                            strFireMode = objChild.FlechetteWeaponBonus["modereplace"]?.InnerText;
                            if (!string.IsNullOrEmpty(strFireMode))
                            {
                                lstModes.Clear();
                                if (strFireMode.Contains('/'))
                                {
                                    // Move the contents of the array to a list so it's easier to work with.
                                    foreach (string strMode in strFireMode.SplitNoAlloc('/', StringSplitOptions.RemoveEmptyEntries))
                                        lstModes.Add(strMode);
                                }
                                else
                                {
                                    lstModes.Add(strFireMode);
                                }
                            }
                        }
                        else if (objGear.WeaponBonus != null)
                        {
                            string strFireMode = objChild.WeaponBonus["firemode"]?.InnerText;
                            if (!string.IsNullOrEmpty(strFireMode))
                            {
                                if (strFireMode.Contains('/'))
                                {
                                    // Move the contents of the array to a list so it's easier to work with.
                                    foreach (string strMode in strFireMode.SplitNoAlloc('/', StringSplitOptions.RemoveEmptyEntries))
                                        lstModes.Add(strMode);
                                }
                                else
                                {
                                    lstModes.Add(strFireMode);
                                }
                            }

                            strFireMode = objChild.WeaponBonus["modereplace"]?.InnerText;
                            if (!string.IsNullOrEmpty(strFireMode))
                            {
                                lstModes.Clear();
                                if (strFireMode.Contains('/'))
                                {
                                    // Move the contents of the array to a list so it's easier to work with.
                                    foreach (string strMode in strFireMode.SplitNoAlloc('/', StringSplitOptions.RemoveEmptyEntries))
                                        lstModes.Add(strMode);
                                }
                                else
                                {
                                    lstModes.Add(strFireMode);
                                }
                            }
                        }
                    }

                    // Do the same for any accessories/modifications.
                    foreach (WeaponAccessory objAccessory in WeaponAccessories)
                    {
                        if (!objAccessory.Equipped) continue;
                        if (!string.IsNullOrEmpty(objAccessory.FireMode))
                        {
                            if (objAccessory.FireMode.Contains('/'))
                            {
                                // Move the contents of the array to a list so it's easier to work with.
                                foreach (string strMode in objAccessory.FireMode.SplitNoAlloc('/', StringSplitOptions.RemoveEmptyEntries))
                                    lstModes.Add(strMode);
                            }
                            else
                            {
                                lstModes.Add(objAccessory.FireMode);
                            }
                        }

                        if (!string.IsNullOrEmpty(objAccessory.FireModeReplacement))
                        {
                            lstModes.Clear();
                            if (objAccessory.FireModeReplacement.Contains('/'))
                            {
                                // Move the contents of the array to a list so it's easier to work with.
                                foreach (string strMode in objAccessory.FireModeReplacement.SplitNoAlloc('/', StringSplitOptions.RemoveEmptyEntries))
                                    lstModes.Add(strMode);
                            }
                            else
                            {
                                lstModes.Add(objAccessory.FireModeReplacement);
                            }

                            break;
                        }
                    }
                }
            }

            foreach (WeaponAccessory objAccessory in WeaponAccessories)
            {
                if (objAccessory.Equipped && !string.IsNullOrEmpty(objAccessory.AddMode))
                    lstModes.Add(objAccessory.AddMode);
            }

            StringBuilder sbdReturn = new StringBuilder();
            if (lstModes.Contains("SS"))
                sbdReturn.Append(LanguageManager.GetString("String_ModeSingleShot", strLanguage)).Append('/');
            if (lstModes.Contains("SA"))
                sbdReturn.Append(LanguageManager.GetString("String_ModeSemiAutomatic", strLanguage)).Append('/');
            if (lstModes.Contains("BF"))
                sbdReturn.Append(LanguageManager.GetString("String_ModeBurstFire", strLanguage)).Append('/');
            if (lstModes.Contains("FA"))
                sbdReturn.Append(LanguageManager.GetString("String_ModeFullAutomatic", strLanguage)).Append('/');
            if (lstModes.Contains("Special"))
                sbdReturn.Append(LanguageManager.GetString("String_ModeSpecial", strLanguage)).Append('/');

            // Remove the trailing "/".
            if (sbdReturn.Length > 0)
                sbdReturn.Length -= 1;

            return sbdReturn.ToString();
        }

        /// <summary>
        /// Determine if the Weapon is capable of firing in a particular mode.
        /// </summary>
        /// <param name="strFindMode">Firing mode to find.</param>
        /// <param name="strLanguage">Language of <paramref name="strFindMode"/>. Uses current UI language if unset.</param>
        public bool AllowMode(string strFindMode, string strLanguage = "")
        {
            if (string.IsNullOrEmpty(strLanguage))
                strLanguage = GlobalOptions.Language;
            return CalculatedMode(strLanguage).SplitNoAlloc('/').Any(strMode => strMode == strFindMode);
        }

        /// <summary>
        /// Weapon Cost to use when working with Total Cost price modifiers for Weapon Mods.
        /// </summary>
        public decimal MultipliableCost(WeaponAccessory objExcludeAccessory)
        {
            decimal decReturn = OwnCost;

            // Run through the list of Weapon Mods.
            foreach (WeaponAccessory objAccessory in WeaponAccessories)
            {
                if (objExcludeAccessory != objAccessory && objAccessory.Equipped && !objAccessory.IncludedInWeapon)
                {
                    decReturn += objAccessory.TotalCost;
                }
            }

            return decReturn;
        }

        public string AccessoryMounts
        {
            get
            {
                if (ModificationSlots.IndexOf('/') < 0)
                    return string.Empty;

                StringBuilder strMounts = new StringBuilder();
                foreach (string strMount in ModificationSlots.SplitNoAlloc('/', StringSplitOptions.RemoveEmptyEntries))
                {
                    if (WeaponAccessories.All(objAccessory => !objAccessory.Equipped || objAccessory.Mount != strMount && objAccessory.ExtraMount != strMount)
                        && UnderbarrelWeapons.All(weapon => !weapon.Equipped || weapon.Mount != strMount && weapon.ExtraMount != strMount))
                    {
                        strMounts.Append(strMount).Append('/');
                    }
                }

                strMounts.Append("Internal/None");

                return strMounts.ToString();
            }
        }

        /// <summary>
        /// The Weapon's total cost including Accessories and Modifications.
        /// </summary>
        public decimal TotalCost
        {
            get
            {
                decimal decReturn = OwnCost;

                // Run through the Accessories and add in their cost. If the cost is "Weapon Cost", the Weapon's base cost is added in again.
                decReturn += WeaponAccessories.AsParallel().Sum(objAccessory => objAccessory.TotalCost);

                // Include the cost of any Underbarrel Weapon.
                if (Children.Count > 0)
                {
                    decReturn += Children.AsParallel().Sum(objUnderbarrel => objUnderbarrel.TotalCost);
                }

                return decReturn;
            }
        }

        /// <summary>
        /// The cost of just the Weapon itself.
        /// </summary>
        public decimal OwnCost
        {
            get
            {
                // If this is a Cyberware or Gear Weapon, remove the Weapon Cost from this since it has already been paid for through the parent item (but is needed to calculate Mod price).
                if (Cyberware || Category == "Gear")
                    return 0;
                string strCostExpression = Cost;

                StringBuilder objCost = new StringBuilder(strCostExpression.TrimStart('+'));

                foreach (CharacterAttrib objLoopAttribute in _objCharacter.AttributeSection.AttributeList.Concat(_objCharacter.AttributeSection.SpecialAttributeList))
                {
                    objCost.CheapReplace(strCostExpression, objLoopAttribute.Abbrev, () => objLoopAttribute.TotalValue.ToString(GlobalOptions.InvariantCultureInfo));
                    objCost.CheapReplace(strCostExpression, objLoopAttribute.Abbrev + "Base", () => objLoopAttribute.TotalBase.ToString(GlobalOptions.InvariantCultureInfo));
                }
                objCost.CheapReplace("{Rating}", () => Rating.ToString(GlobalOptions.InvariantCultureInfo));

                // Replace the division sign with "div" since we're using XPath.
                objCost.Replace("/", " div ");
                object objProcess = CommonFunctions.EvaluateInvariantXPath(objCost.ToString(), out bool blnIsSuccess);
                decimal decReturn = blnIsSuccess ? Convert.ToDecimal(objProcess, GlobalOptions.InvariantCultureInfo) : 0;

                if (DiscountCost)
                    decReturn *= 0.9m;

                if (!string.IsNullOrEmpty(Parent?.DoubledCostModificationSlots))
                {
                    string[] astrParentDoubledCostModificationSlots = Parent.DoubledCostModificationSlots.Split('/', StringSplitOptions.RemoveEmptyEntries);
                    if (astrParentDoubledCostModificationSlots.Contains(Mount) || astrParentDoubledCostModificationSlots.Contains(ExtraMount))
                    {
                        decReturn *= 2;
                    }
                }

                return decReturn;
            }
        }

        /// <summary>
        /// The Weapon's total AP including Ammunition in the program's current language.
        /// </summary>
        public string DisplayTotalAP => TotalAP(GlobalOptions.CultureInfo, GlobalOptions.Language);

        /// <summary>
        /// The Weapon's total AP including Ammunition.
        /// </summary>
        public string TotalAP(CultureInfo objCulture, string strLanguage)
        {
            string strAP = AP;

            int bonusAP = 0;
            // Check if the Weapon has Ammunition loaded and look for any Damage bonus/replacement.
            if (!string.IsNullOrEmpty(AmmoLoaded))
            {
                // Look for Ammo on the character.
                Gear objGear = _objCharacter.Gear.DeepFindById(AmmoLoaded) ?? _objCharacter.Vehicles.FindVehicleGear(AmmoLoaded);
                if (Damage.Contains("(f)") && AmmoCategory != "Gear" && objGear?.FlechetteWeaponBonus != null)
                {
                    // Change the Weapon's Damage Type.
                    string strAPReplace = objGear.FlechetteWeaponBonus["apreplace"]?.InnerText;
                    if (!string.IsNullOrEmpty(strAPReplace))
                        strAP = strAPReplace;
                    // Adjust the Weapon's Damage.
                    string strAPAdd = objGear.FlechetteWeaponBonus["ap"]?.InnerText;
                    if (!string.IsNullOrEmpty(strAPAdd))
                        bonusAP += Convert.ToInt32(strAPAdd, GlobalOptions.InvariantCultureInfo);
                }
                else if (objGear?.WeaponBonus != null)
                {
                    // Change the Weapon's Damage Type.
                    string strAPReplace = objGear.WeaponBonus["apreplace"]?.InnerText;
                    if (!string.IsNullOrEmpty(strAPReplace))
                        strAP = strAPReplace;
                    // Adjust the Weapon's Damage.
                    string strAPAdd = objGear.WeaponBonus["ap"]?.InnerText;
                    if (!string.IsNullOrEmpty(strAPAdd))
                        bonusAP += Convert.ToInt32(strAPAdd, GlobalOptions.InvariantCultureInfo);
                }

                if (_objCharacter != null)
                {
                    // Add any UnarmedAP bonus for the Unarmed Attack item.
                    if (Name == "Unarmed Attack" || Skill?.Name == "Unarmed Combat" &&
                        _objCharacter.Options.UnarmedImprovementsApplyToWeapons)
                    {
                        bonusAP += ImprovementManager.ValueOf(_objCharacter, Improvement.ImprovementType.UnarmedAP);
                    }
                }
            }

            foreach (WeaponAccessory objAccessory in WeaponAccessories.Where(objAccessory => objAccessory.Equipped))
            {
                // Change the Weapon's Damage Type. (flechette rounds cannot affect weapons that have flechette included in their damage)
                if (!(objAccessory.DamageType.Contains("(f)") && Damage.Contains("(f)")))
                {
                    // Armor-Piercing Flechettes (and any other that might come along that does not explicitly add +5 AP) should instead reduce
                    // the AP for Flechette-only Weapons which have the standard Flechette +5 AP built into their stats.
                    if (Damage.Contains("(f)") && objAccessory.Name.Contains("Flechette"))
                    {
                        bonusAP -= 5;
                    }
                    else
                    {
                        // Change the Weapon's AP value.
                        if (!string.IsNullOrEmpty(objAccessory.APReplacement))
                            strAP = objAccessory.APReplacement;
                        // Adjust the Weapon's AP value.
                        if (!string.IsNullOrEmpty(objAccessory.AP))
                            bonusAP += Convert.ToInt32(objAccessory.AP, GlobalOptions.InvariantCultureInfo);
                    }
                }
            }

            if (strAP == "-")
                strAP = "0";

            StringBuilder objAP = new StringBuilder(strAP);
            objAP.CheapReplace("{Rating}", () => Rating.ToString(GlobalOptions.InvariantCultureInfo));
            ProcessAttributesInXPath(objAP, strAP);

            int intAP;
            try
            {
                // Replace the division sign with "div" since we're using XPath.
                objAP.Replace("/", " div ");
                object objProcess = CommonFunctions.EvaluateInvariantXPath(objAP.ToString(), out bool blnIsSuccess);
                if (blnIsSuccess)
                    intAP = Convert.ToInt32(objProcess, GlobalOptions.InvariantCultureInfo);
                else
                    return strLanguage == GlobalOptions.DefaultLanguage ? strAP : strAP.CheapReplace("-half", () => LanguageManager.GetString("String_APHalf", strLanguage));
            }
            catch (FormatException)
            {
                // If AP is not numeric (for example "-half"), do do anything and just return the weapon's AP.
                return strLanguage == GlobalOptions.DefaultLanguage ? strAP : strAP.CheapReplace("-half", () => LanguageManager.GetString("String_APHalf", strLanguage));
            }
            catch (OverflowException)
            {
                // If AP is not numeric (for example "-half"), do do anything and just return the weapon's AP.
                return strLanguage == GlobalOptions.DefaultLanguage ? strAP : strAP.CheapReplace("-half", () => LanguageManager.GetString("String_APHalf", strLanguage));
            }
            catch (InvalidCastException)
            {
                // If AP is not numeric (for example "-half"), do do anything and just return the weapon's AP.
                return strLanguage == GlobalOptions.DefaultLanguage ? strAP : strAP.CheapReplace("-half", () => LanguageManager.GetString("String_APHalf", strLanguage));
            }
            intAP += bonusAP;
            if (intAP == 0)
                return "-";
            if (intAP > 0)
                return '+' + intAP.ToString(objCulture);
            return intAP.ToString(objCulture);
        }

        public string DisplayTotalRC => TotalRC(GlobalOptions.CultureInfo, GlobalOptions.Language, true);

        /// <summary>
        /// The Weapon's total RC including Accessories and Modifications.
        /// </summary>
        public string TotalRC(CultureInfo objCulture, string strLanguage, bool blnRefreshRCToolTip = false)
        {
            string strSpace = LanguageManager.GetString("String_Space", strLanguage);
            string strRCBase = "0";
            string strRCFull;
            string strRC = RC;

            List<Tuple<string, int>> lstRCGroups = new List<Tuple<string, int>>(5);
            List<Tuple<string, int>> lstRCDeployGroups = new List<Tuple<string, int>>(5);
            strRC = strRC.CheapReplace("{Rating}", () => Rating.ToString(GlobalOptions.InvariantCultureInfo));
            int intPos = strRC.IndexOf('(');
            if (intPos != -1)
            {
                if (intPos == 0)
                {
                    // The string contains only RC from pieces that can be removed - "(x)" only.
                    strRCFull = strRC;
                }
                // The string contains a mix of both fixed and removable RC. "x(y)".
                else
                {
                    strRCBase = strRC.Substring(0, intPos);
                    strRCFull = strRC.Substring(intPos, strRC.Length - intPos);
                }
            }
            else
            {
                // The string contains only RC from fixed pieces - "x" only.
                strRCBase = strRC;
                strRCFull = strRC;
            }

            StringBuilder sbdRCTip = new StringBuilder(1.ToString(GlobalOptions.CultureInfo)).Append(strSpace);
            if (blnRefreshRCToolTip && strRCBase != "0")
            {
                sbdRCTip.Append('+').Append(strSpace).Append(LanguageManager.GetString("Label_Base", strLanguage)).Append('(').Append(strRCBase).Append(')');
            }

            int.TryParse(strRCBase, NumberStyles.Any, GlobalOptions.InvariantCultureInfo, out int intRCBase);
            int.TryParse(strRCFull.Trim('(', ')'), NumberStyles.Any, GlobalOptions.InvariantCultureInfo, out int intRCFull);

            // Check if the Weapon has Ammunition loaded and look for any Recoil bonus.
            if (!string.IsNullOrEmpty(AmmoLoaded) && AmmoLoaded != "00000000-0000-0000-0000-000000000000")
            {
                Gear objGear = _objCharacter.Gear.DeepFindById(AmmoLoaded) ?? _objCharacter.Vehicles.FindVehicleGear(AmmoLoaded);

                if (objGear != null)
                {
                    // Change the Weapon's Damage Type.
                    if (Damage.Contains("(f)") && AmmoCategory != "Gear" && objGear.FlechetteWeaponBonus != null)
                    {
                        string strRCBonus = objGear.FlechetteWeaponBonus["rc"]?.InnerText;
                        if (!string.IsNullOrEmpty(strRCBonus) && int.TryParse(strRCBonus, out int intLoopRCBonus))
                        {
                            intRCBase += intLoopRCBonus;
                            intRCFull += intLoopRCBonus;

                            if (blnRefreshRCToolTip)
                                sbdRCTip.Append(strSpace).Append('+').Append(strSpace).Append(objGear.DisplayName(objCulture, strLanguage))
                                    .Append(strSpace).Append('(').Append(strRCBonus).Append(')');
                        }
                    }
                    else if (objGear.WeaponBonus != null)
                    {
                        string strRCBonus = objGear.WeaponBonus["rc"]?.InnerText;
                        if (!string.IsNullOrEmpty(strRCBonus) && int.TryParse(strRCBonus, out int intLoopRCBonus))
                        {
                            intRCBase += intLoopRCBonus;
                            intRCFull += intLoopRCBonus;

                            if (blnRefreshRCToolTip)
                                sbdRCTip.Append(strSpace).Append('+').Append(strSpace).Append(objGear.DisplayName(objCulture, strLanguage))
                                    .Append(strSpace).Append('(').Append(strRCBonus).Append(')');
                        }
                    }
                }
            }

            // Now that we know the Weapon's RC values, run through all of the Accessories and add theirs to the mix.
            // Only add in the values for items that do not come with the weapon.
            foreach (WeaponAccessory objAccessory in WeaponAccessories.Where(objAccessory => !string.IsNullOrEmpty(objAccessory.RC) && objAccessory.Equipped))
            {
                if (_objCharacter.Options.RestrictRecoil && objAccessory.RCGroup != 0)
                {
                    int intItemRC = Convert.ToInt32(objAccessory.RC, GlobalOptions.InvariantCultureInfo);
                    List<Tuple<string, int>> lstLoopRCGroup = lstRCGroups;
                    if (objAccessory.RCDeployable)
                    {
                        lstLoopRCGroup = lstRCDeployGroups;
                    }
                    while (lstLoopRCGroup.Count < objAccessory.RCGroup)
                    {
                        lstLoopRCGroup.Add(new Tuple<string, int>(string.Empty, 0));
                    }
                    if (lstLoopRCGroup[objAccessory.RCGroup - 1].Item2 < intItemRC)
                    {
                        lstLoopRCGroup[objAccessory.RCGroup - 1] = new Tuple<string, int>(objAccessory.DisplayName(strLanguage), intItemRC);
                    }
                    if (objAccessory.RCDeployable)
                    {
                        lstRCDeployGroups = lstLoopRCGroup;
                    }
                    else
                    {
                        lstRCGroups = lstLoopRCGroup;
                    }
                }
                else if (!string.IsNullOrEmpty(objAccessory.RC) && int.TryParse(objAccessory.RC, out int intLoopRCBonus))
                {
                    intRCFull += intLoopRCBonus;
                    if (!objAccessory.RCDeployable)
                    {
                        intRCBase += intLoopRCBonus;
                    }
                    if (blnRefreshRCToolTip)
                        sbdRCTip.Append(strSpace).Append('+').Append(strSpace).Append(objAccessory.DisplayName(strLanguage))
                            .Append(strSpace).Append('(').Append(objAccessory.RC).Append(')');
                }
            }

            foreach (Tuple<string, int> objRCGroup in lstRCGroups)
            {
                if (!string.IsNullOrEmpty(objRCGroup.Item1))
                {
                    // Add in the Recoil Group bonuses.
                    intRCBase += objRCGroup.Item2;
                    intRCFull += objRCGroup.Item2;
                    if (blnRefreshRCToolTip)
                        sbdRCTip.Append(strSpace).Append('+').Append(strSpace).Append(objRCGroup.Item1)
                            .Append(strSpace).Append('(').Append(objRCGroup.Item2.ToString(objCulture)).Append(')');
                }
            }

            foreach (Tuple<string, int> objRCGroup in lstRCDeployGroups)
            {
                if (!string.IsNullOrEmpty(objRCGroup.Item1))
                {
                    // Add in the Recoil Group bonuses.
                    intRCFull += objRCGroup.Item2;
                    if (blnRefreshRCToolTip)
                        sbdRCTip.Append(strSpace).Append('+').Append(strSpace).AppendFormat(objCulture, LanguageManager.GetString("Tip_RecoilAccessories", strLanguage), objRCGroup.Item1, objRCGroup.Item2);
                }
            }

            int intUseSTR = 0;
            if (Cyberware)
            {
                if (ParentVehicle != null)
                {
                    intUseSTR = ParentVehicle.TotalBody;
                    if (!string.IsNullOrEmpty(ParentID))
                    {
                        // Look to see if this is attached to a Cyberlimb and use its STR instead.
                        Cyberware objWeaponParent = _objCharacter.Vehicles.FindVehicleCyberware(x => x.InternalId == ParentID, out VehicleMod objVehicleMod);
                        if (objWeaponParent != null)
                        {
                            Cyberware objAttributeSource = objWeaponParent;
                            int intSTR = objAttributeSource.TotalStrength;
                            int intAGI = objAttributeSource.TotalStrength;
                            while (objAttributeSource != null)
                            {
                                if (intSTR != 0 || intAGI != 0)
                                    break;
                                objAttributeSource = objAttributeSource.Parent;
                                if (objAttributeSource == null) continue;
                                intSTR = objAttributeSource.TotalStrength;
                                intAGI = objAttributeSource.TotalStrength;
                            }

                            intUseSTR = intSTR;

                            if (intUseSTR == 0)
                                intUseSTR = objVehicleMod.TotalStrength;
                        }
                    }
                }
                else if (!string.IsNullOrEmpty(ParentID))
                {
                    // Look to see if this is attached to a Cyberlimb and use its STR instead.
                    Cyberware objWeaponParent = _objCharacter.Cyberware.DeepFirstOrDefault(x => x.Children, x => x.InternalId == ParentID);
                    if (objWeaponParent != null)
                    {
                        Cyberware objAttributeSource = objWeaponParent;
                        int intSTR = objAttributeSource.TotalStrength;
                        int intAGI = objAttributeSource.TotalStrength;
                        while (objAttributeSource != null)
                        {
                            if (intSTR != 0 || intAGI != 0)
                                break;
                            objAttributeSource = objAttributeSource.Parent;
                            if (objAttributeSource == null) continue;
                            intSTR = objAttributeSource.TotalStrength;
                        }

                        intUseSTR = intSTR;
                    }
                    if (intUseSTR == 0)
                        intUseSTR = _objCharacter.STR.TotalValue;
                }
            }
            else if (ParentVehicle == null)
            {
                intUseSTR = _objCharacter.STR.TotalValue;
            }

            if (Category == "Throwing Weapons" || UseSkill == "Throwing Weapons")
                intUseSTR += ImprovementManager.ValueOf(_objCharacter, Improvement.ImprovementType.ThrowSTR);

            int intStrRC = (intUseSTR + 2) / 3;

            intRCBase += intStrRC + 1;
            intRCFull += intStrRC + 1;
            if (blnRefreshRCToolTip)
                sbdRCTip.Append(strSpace).Append('+').Append(strSpace).Append(_objCharacter.STR.GetDisplayAbbrev(strLanguage))
                    .Append(strSpace).Append('[').Append(intUseSTR.ToString(objCulture))
                    .Append(strSpace).Append('/').Append(strSpace).Append(3.ToString(objCulture))
                    .Append(strSpace).Append('=').Append(strSpace).Append(intStrRC.ToString(objCulture)).Append(']');
            // If the full RC is not higher than the base, only the base value is shown.
            strRC = intRCBase.ToString(objCulture);
            if (intRCFull > intRCBase)
            {
                strRC += strSpace + '(' + intRCFull.ToString(objCulture) + ')';
            }

            if (blnRefreshRCToolTip)
                _strRCTip = sbdRCTip.ToString();

            return strRC;
        }

        /// <summary>
        /// The tooltip showing the sources of RC bonuses
        /// </summary>
        public string RCToolTip => _strRCTip;

        /// <summary>
        /// The full Reach of the Weapons including the Character's Reach.
        /// </summary>
        public int TotalReach
        {
            get
            {
                int intReach = Reach;
                if (WeaponType == "Melee")
                {
                    // Run through the Character's Improvements and add any Reach Improvements.
                    intReach += _objCharacter.Improvements
                        .Where(objImprovement =>
                            objImprovement.ImproveType == Improvement.ImprovementType.Reach &&
                            (objImprovement.ImprovedName == Name || string.IsNullOrEmpty(objImprovement.ImprovedName)) &&
                            objImprovement.Enabled)
                        .Sum(objImprovement => objImprovement.Value);
                }

                if (Name == "Unarmed Attack" || Skill?.Name == "Unarmed Combat" &&
                    _objCharacter.Options.UnarmedImprovementsApplyToWeapons)
                {
                    intReach += _objCharacter.Improvements
                        .Where(objImprovement =>
                            objImprovement.ImproveType == Improvement.ImprovementType.UnarmedReach &&
                            objImprovement.Enabled).Sum(objImprovement => objImprovement.Value);
                }

                return intReach;
            }
        }

        /// <summary>
        /// The full Accuracy of the Weapon including modifiers from accessories.
        /// </summary>
        public int TotalAccuracy
        {
            get
            {
                string strAccuracy = Accuracy;
                StringBuilder sbdAccuracy = new StringBuilder(strAccuracy);
                int intAccuracy = 0;
<<<<<<< HEAD
                objAccuracy.CheapReplace("{Rating}", () => Rating.ToString(GlobalOptions.InvariantCultureInfo));
                ProcessAttributesInXPath(objAccuracy, strAccuracy);
=======
                sbdAccuracy.CheapReplace("{Rating}", () => Rating.ToString(GlobalOptions.InvariantCultureInfo));
                int intUseSTR = 0;
                int intUseAGI = 0;
                int intUseSTRBase = 0;
                int intUseAGIBase = 0;
                if (strAccuracy.Contains("{STR") || strAccuracy.Contains("{AGI"))
                {
                    if (Cyberware)
                    {
                        if (ParentVehicle != null)
                        {
                            intUseSTR = ParentVehicle.TotalBody;
                            intUseSTRBase = intUseSTR;
                            intUseAGI = ParentVehicle.Pilot;
                            intUseAGIBase = intUseAGI;
                            if (!string.IsNullOrEmpty(ParentID))
                            {
                                // Look to see if this is attached to a Cyberlimb and use its STR instead.
                                Cyberware objWeaponParent = _objCharacter.Vehicles.FindVehicleCyberware(x => x.InternalId == ParentID, out VehicleMod objVehicleMod);
                                if (objWeaponParent != null)
                                {
                                    Cyberware objAttributeSource = objWeaponParent;
                                    int intSTR = objAttributeSource.TotalStrength;
                                    int intSTRBase = objAttributeSource.BaseStrength;
                                    int intAGI = objAttributeSource.TotalAgility;
                                    int intAGIBase = objAttributeSource.BaseAgility;
                                    while (objAttributeSource != null)
                                    {
                                        if (intSTR != 0 || intAGI != 0 || intSTRBase != 0 || intAGIBase != 0)
                                            break;
                                        objAttributeSource = objAttributeSource.Parent;
                                        if (objAttributeSource == null) continue;
                                        intSTR = objAttributeSource.TotalStrength;
                                        intSTRBase = objAttributeSource.BaseStrength;
                                        intAGI = objAttributeSource.TotalAgility;
                                        intAGIBase = objAttributeSource.BaseAgility;
                                    }

                                    intUseSTR = intSTR;
                                    intUseAGI = intAGI;
                                    intUseSTRBase = intSTRBase;
                                    intUseAGIBase = intAGIBase;

                                    if (intUseSTR == 0)
                                        intUseSTR = objVehicleMod.TotalStrength;
                                    if (intUseAGI == 0)
                                        intUseAGI = objVehicleMod.TotalAgility;
                                    if (intUseSTRBase == 0)
                                        intUseSTRBase = ParentVehicle.TotalBody;
                                    if (intUseAGIBase == 0)
                                        intUseAGIBase = ParentVehicle.Pilot;
                                }
                            }
                        }
                        else if (!string.IsNullOrEmpty(ParentID))
                        {
                            // Look to see if this is attached to a Cyberlimb and use its STR instead.
                            Cyberware objWeaponParent = _objCharacter.Cyberware.DeepFirstOrDefault(x => x.Children, x => x.InternalId == ParentID);
                            if (objWeaponParent != null)
                            {
                                Cyberware objAttributeSource = objWeaponParent;
                                int intSTR = objAttributeSource.TotalStrength;
                                int intSTRBase = objAttributeSource.BaseStrength;
                                int intAGI = objAttributeSource.TotalAgility;
                                int intAGIBase = objAttributeSource.BaseAgility;
                                while (objAttributeSource != null)
                                {
                                    if (intSTR != 0 || intAGI != 0 || intSTRBase != 0 || intAGIBase != 0)
                                        break;
                                    objAttributeSource = objAttributeSource.Parent;
                                    if (objAttributeSource == null) continue;
                                    intSTR = objAttributeSource.TotalStrength;
                                    intSTRBase = objAttributeSource.BaseStrength;
                                    intAGI = objAttributeSource.TotalAgility;
                                    intAGIBase = objAttributeSource.BaseAgility;
                                }

                                intUseSTR = intSTR;
                                intUseAGI = intAGI;
                                intUseSTRBase = intSTRBase;
                                intUseAGIBase = intAGIBase;
                            }
                            if (intUseSTR == 0)
                                intUseSTR = _objCharacter.STR.TotalValue;
                            if (intUseAGI == 0)
                                intUseAGI = _objCharacter.AGI.TotalValue;
                            if (intUseSTRBase == 0)
                                intUseSTRBase = _objCharacter.STR.TotalBase;
                            if (intUseAGIBase == 0)
                                intUseAGIBase = _objCharacter.AGI.TotalBase;
                        }
                    }
                    else if (ParentVehicle == null)
                    {
                        intUseSTR = _objCharacter.STR.TotalValue;
                        intUseAGI = _objCharacter.AGI.TotalValue;
                    }

                    if (Category == "Throwing Weapons" || UseSkill == "Throwing Weapons")
                        intUseSTR += ImprovementManager.ValueOf(_objCharacter, Improvement.ImprovementType.ThrowSTR);
                }

>>>>>>> 53eb2a4b
                Func<string> funcPhysicalLimitString = () => _objCharacter.LimitPhysical.ToString(GlobalOptions.InvariantCultureInfo);
                if (ParentVehicle != null)
                {
                    funcPhysicalLimitString = () =>
                    {
                        string strHandling = ParentVehicle.TotalHandling;
                        int intSlashIndex = strHandling.IndexOf('/');
                        if (intSlashIndex != -1)
                            strHandling = strHandling.Substring(0, intSlashIndex);
                        return strHandling;
                    };
                }
<<<<<<< HEAD
                objAccuracy.CheapReplace(strAccuracy, "Physical", funcPhysicalLimitString);
                objAccuracy.CheapReplace(strAccuracy, "Missile", funcPhysicalLimitString);
=======
                sbdAccuracy.CheapReplace(strAccuracy, "Physical", funcPhysicalLimitString).CheapReplace(strAccuracy, "Missile", funcPhysicalLimitString);
                foreach (string strAttribute in AttributeSection.AttributeStrings)
                {
                    CharacterAttrib objLoopAttribute = _objCharacter.GetAttribute(strAttribute);
                    if (strAttribute == "STR")
                    {
                        sbdAccuracy.Replace("{" + strAttribute + "}", intUseSTR.ToString(GlobalOptions.InvariantCultureInfo));
                        sbdAccuracy.Replace("{" + strAttribute + "Base}", intUseSTRBase.ToString(GlobalOptions.InvariantCultureInfo));
                    }
                    else if (strAttribute == "AGI")
                    {
                        sbdAccuracy.Replace("{" + strAttribute + "}", intUseAGI.ToString(GlobalOptions.InvariantCultureInfo));
                        sbdAccuracy.Replace("{" + strAttribute + "Base}", intUseAGIBase.ToString(GlobalOptions.InvariantCultureInfo));
                    }
                    else
                    {
                        sbdAccuracy.CheapReplace(strAccuracy, "{" + strAttribute + "}", () => objLoopAttribute.TotalValue.ToString(GlobalOptions.InvariantCultureInfo));
                        sbdAccuracy.CheapReplace(strAccuracy, "{" + strAttribute + "Base}", () => objLoopAttribute.TotalBase.ToString(GlobalOptions.InvariantCultureInfo));
                    }
                }
>>>>>>> 53eb2a4b

                // Replace the division sign with "div" since we're using XPath.
                sbdAccuracy.Replace("/", " div ");
                object objProcess = CommonFunctions.EvaluateInvariantXPath(sbdAccuracy.ToString(), out bool blnIsSuccess);
                if (blnIsSuccess)
                    intAccuracy = Convert.ToInt32(objProcess, GlobalOptions.InvariantCultureInfo);

                int intBonusAccuracyFromAccessories = 0;
                int intBonusAccuracyFromNonStackingAccessories = 0;
                foreach (WeaponAccessory objWeaponAccessory in WeaponAccessories)
                {
                    if (objWeaponAccessory.Equipped)
                    {
                        int intLoopAccuracy = objWeaponAccessory.Accuracy;
                        if (intLoopAccuracy != 0)
                        {
                            if (!objWeaponAccessory.Name.StartsWith("Smartgun", StringComparison.Ordinal) && !objWeaponAccessory.Name.Contains("Sight"))
                                intBonusAccuracyFromAccessories += intLoopAccuracy;
                            else if (intLoopAccuracy > intBonusAccuracyFromNonStackingAccessories)
                                intBonusAccuracyFromNonStackingAccessories = intLoopAccuracy;
                        }
                    }
                }

                intAccuracy += intBonusAccuracyFromAccessories + intBonusAccuracyFromNonStackingAccessories;

                string strNameUpper = Name.ToUpperInvariant();

                foreach (Improvement objImprovement in _objCharacter.Improvements)
                {
                    if (objImprovement.ImproveType == Improvement.ImprovementType.WeaponAccuracy && objImprovement.Enabled)
                    {
                        string strImprovedName = objImprovement.ImprovedName;
                        if (string.IsNullOrEmpty(strImprovedName) || strImprovedName == Name
                            || strImprovedName.StartsWith("[contains]", StringComparison.Ordinal)
                            && strNameUpper.Contains(strImprovedName.TrimStartOnce("[contains]", true).ToUpperInvariant()))
                        {
                            intAccuracy += objImprovement.Value;
                        }
                    }
                }

                string strSkill = UseSkill;
                string strSpec = Spec;
                // Use the Skill defined by the Weapon if one is present.
                if (string.IsNullOrEmpty(strSkill))
                {
                    // Exotic Skills require a matching Specialization.
                    switch (Category)
                    {
                        case "Bows":
                        case "Crossbows":
                            strSkill = "Archery";
                            break;
                        case "Assault Rifles":
                        case "Carbines":
                        case "Machine Pistols":
                        case "Submachine Guns":
                            strSkill = "Automatics";
                            break;
                        case "Blades":
                            strSkill = "Blades";
                            break;
                        case "Clubs":
                        case "Improvised Weapons":
                            strSkill = "Clubs";
                            break;
                        case "Exotic Melee Weapons":
                            strSkill = "Exotic Melee Weapon";
                            if (string.IsNullOrEmpty(strSpec))
                                strSpec = UseSkillSpec;
                            break;
                        case "Exotic Ranged Weapons":
                        case "Special Weapons":
                            strSkill = "Exotic Ranged Weapon";
                            if (string.IsNullOrEmpty(strSpec))
                                strSpec = UseSkillSpec;
                            break;
                        case "Flamethrowers":
                            strSkill = "Exotic Ranged Weapon";
                            strSpec = "Flamethrowers";
                            break;
                        case "Laser Weapons":
                            strSkill = "Exotic Ranged Weapon";
                            strSpec = "Laser Weapons";
                            break;
                        case "Assault Cannons":
                        case "Grenade Launchers":
                        case "Missile Launchers":
                        case "Light Machine Guns":
                        case "Medium Machine Guns":
                        case "Heavy Machine Guns":
                            strSkill = "Heavy Weapons";
                            break;
                        case "Shotguns":
                        case "Sniper Rifles":
                        case "Sporting Rifles":
                            strSkill = "Longarms";
                            break;
                        case "Throwing Weapons":
                            strSkill = "Throwing Weapons";
                            break;
                        case "Unarmed":
                            strSkill = "Unarmed Combat";
                            break;
                        default:
                            strSkill = "Pistols";
                            break;
                    }
                }

                if (strSkill.StartsWith("Exotic", StringComparison.Ordinal))
                {
                    strSkill += LanguageManager.GetString("String_Space")
                                + '(' + (!string.IsNullOrEmpty(strSpec) ? strSpec : UseSkillSpec) + ')';
                }
                intAccuracy += ImprovementManager.ValueOf(_objCharacter, Improvement.ImprovementType.WeaponSkillAccuracy, false, strSkill);

                return intAccuracy;
            }
        }

        /// <summary>
        /// Displays the base and Total Accuracy of the weapon in the same format as it appears in rulebooks in the program's current language.
        /// </summary>
        public string DisplayAccuracy => GetAccuracy(GlobalOptions.CultureInfo, GlobalOptions.Language);

        /// <summary>
        /// Displays the base and Total Accuracy of the weapon in the same format as it appears in rulebooks.
        /// TODO: Databindable?
        /// </summary>
        public string GetAccuracy(CultureInfo objCulture, string strLanguage)
        {
            int intTotalAccuracy = TotalAccuracy;
            if (int.TryParse(Accuracy, out int intAccuracy) && intAccuracy != intTotalAccuracy)
                return intAccuracy.ToString(objCulture) + LanguageManager.GetString("String_Space", strLanguage) + '(' + intTotalAccuracy.ToString(objCulture) + ')';
            return intTotalAccuracy.ToString(objCulture);
        }
        /// <summary>
        /// The slots the weapon has for modifications.
        /// </summary>
        public string ModificationSlots => _strWeaponSlots;

        /// <summary>
        /// What modification slots have their costs doubled.
        /// </summary>
        public string DoubledCostModificationSlots => _strDoubledCostWeaponSlots;

        public string Range
        {
            get => _strRange;
            set => _strRange = value;
        }

        public string AlternateRange
        {
            get => _strAlternateRange;
            set => _strAlternateRange = value;
        }

        public string CurrentDisplayRange => DisplayRange(GlobalOptions.Language);

        /// <summary>
        /// The string for the Weapon's Range category
        /// </summary>
        public string DisplayRange(string strLanguage)
        {
            string strRange = Range;
            if (string.IsNullOrWhiteSpace(strRange))
                strRange = Category;
            if (!string.IsNullOrWhiteSpace(strRange) && strLanguage != GlobalOptions.DefaultLanguage)
            {
                XmlDocument objXmlDocument = _objCharacter.LoadData("ranges.xml",  strLanguage);
                XmlNode objXmlCategoryNode = objXmlDocument.SelectSingleNode("/chummer/ranges/range[name = \"" + strRange + "\"]");
                XmlNode xmlTranslateNode = objXmlCategoryNode?["translate"];
                if (xmlTranslateNode != null)
                {
                    strRange = xmlTranslateNode.InnerText;
                }
                else
                {
                    objXmlDocument = _objCharacter.LoadData("weapons.xml", strLanguage);
                    objXmlCategoryNode = objXmlDocument.SelectSingleNode("/chummer/categories/category[. = \"" + strRange + "\"]");
                    xmlTranslateNode = objXmlCategoryNode?.Attributes?["translate"];
                    if (xmlTranslateNode != null)
                        strRange = xmlTranslateNode.InnerText;
                }
            }
            return strRange;
        }

        public string CurrentDisplayAlternateRange => DisplayAlternateRange(GlobalOptions.Language);

        /// <summary>
        /// The string for the Weapon's Range category (setter is English-only).
        /// </summary>
        public string DisplayAlternateRange(string strLanguage)
        {
            string strRange = AlternateRange.Trim();
            if (!string.IsNullOrEmpty(strRange) && strLanguage != GlobalOptions.DefaultLanguage)
            {
                XmlDocument objXmlDocument = _objCharacter.LoadData("ranges.xml", strLanguage);
                XmlNode objXmlCategoryNode = objXmlDocument.SelectSingleNode("/chummer/ranges/range[name = \"" + strRange + "\"]");
                XmlNode xmlTranslateNode = objXmlCategoryNode?["translate"];
                if (xmlTranslateNode != null)
                {
                    strRange = xmlTranslateNode.InnerText;
                }
                else
                {
                    objXmlDocument = _objCharacter.LoadData("weapons.xml", strLanguage);
                    objXmlCategoryNode = objXmlDocument.SelectSingleNode("/chummer/categories/category[. = \"" + strRange + "\"]");
                    xmlTranslateNode = objXmlCategoryNode?.Attributes?["translate"];
                    if (xmlTranslateNode != null)
                        strRange = xmlTranslateNode.InnerText;
                }
            }
            return strRange;
        }

        /// <summary>
        /// Evalulate and return the requested Range for the Weapon.
        /// </summary>
        /// <param name="strFindRange">Range node to use.</param>
        /// <param name="blnUseAlternateRange">Use alternate range instead of the weapon's main range.</param>
        private int GetRange(string strFindRange, bool blnUseAlternateRange)
        {
            string strRangeCategory = Category;
            if (blnUseAlternateRange)
            {
                strRangeCategory = AlternateRange;
                if (string.IsNullOrWhiteSpace(strRangeCategory))
                    return -1;
            }
            else if (!string.IsNullOrEmpty(Range))
                strRangeCategory = Range;


            XmlDocument objXmlDocument = _objCharacter.LoadData("ranges.xml");
            XmlNode objXmlCategoryNode = objXmlDocument.SelectSingleNode("/chummer/ranges/range[name = \"" + strRangeCategory + "\"]");
            if (objXmlCategoryNode?[strFindRange] == null)
            {
                return -1;
            }
            string strRange = objXmlCategoryNode[strFindRange].InnerText;
            StringBuilder objRange = new StringBuilder(strRange);

            int intUseSTR = 0;
            int intUseAGI = 0;
            if (strRange.Contains("STR") || strRange.Contains("AGI"))
            {
                if (Cyberware)
                {
                    if (ParentVehicle != null)
                    {
                        intUseSTR = ParentVehicle.TotalBody;
                        intUseAGI = ParentVehicle.Pilot;
                        if (!string.IsNullOrEmpty(ParentID))
                        {
                            // Look to see if this is attached to a Cyberlimb and use its STR instead.
                            Cyberware objWeaponParent = _objCharacter.Vehicles.FindVehicleCyberware(x => x.InternalId == ParentID, out VehicleMod objVehicleMod);
                            if (objWeaponParent != null)
                            {
                                Cyberware objAttributeSource = objWeaponParent;
                                int intSTR = objAttributeSource.TotalStrength;
                                int intAGI = objAttributeSource.TotalStrength;
                                while (objAttributeSource != null)
                                {
                                    if (intSTR != 0 || intAGI != 0)
                                        break;
                                    objAttributeSource = objAttributeSource.Parent;
                                    if (objAttributeSource == null) continue;
                                    intSTR = objAttributeSource.TotalStrength;
                                    intAGI = objAttributeSource.TotalStrength;
                                }

                                intUseSTR = intSTR;
                                intUseAGI = intAGI;

                                if (intUseSTR == 0)
                                    intUseSTR = objVehicleMod.TotalStrength;
                                if (intUseAGI == 0)
                                    intUseAGI = objVehicleMod.TotalAgility;
                            }
                        }
                    }
                    else if (!string.IsNullOrEmpty(ParentID))
                    {
                        // Look to see if this is attached to a Cyberlimb and use its STR instead.
                        Cyberware objWeaponParent = _objCharacter.Cyberware.DeepFirstOrDefault(x => x.Children, x => x.InternalId == ParentID);
                        if (objWeaponParent != null)
                        {
                            Cyberware objAttributeSource = objWeaponParent;
                            int intSTR = objAttributeSource.TotalStrength;
                            int intAGI = objAttributeSource.TotalStrength;
                            while (objAttributeSource != null)
                            {
                                if (intSTR != 0 || intAGI != 0)
                                    break;
                                objAttributeSource = objAttributeSource.Parent;
                                if (objAttributeSource == null) continue;
                                intSTR = objAttributeSource.TotalStrength;
                                intAGI = objAttributeSource.TotalStrength;
                            }

                            intUseSTR = intSTR;
                            intUseAGI = intAGI;
                        }
                        if (intUseSTR == 0)
                            intUseSTR = _objCharacter.STR.TotalValue;
                        if (intUseAGI == 0)
                            intUseAGI = _objCharacter.AGI.TotalValue;
                    }
                }
                else if (ParentVehicle == null)
                {
                    intUseSTR = _objCharacter.STR.TotalValue;
                    intUseAGI = _objCharacter.AGI.TotalValue;
                }

                if (Category == "Throwing Weapons" || UseSkill == "Throwing Weapons")
                {
                    intUseSTR += ImprovementManager.ValueOf(_objCharacter, Improvement.ImprovementType.ThrowSTR);
                    intUseSTR += ImprovementManager.ValueOf(_objCharacter, Improvement.ImprovementType.ThrowRangeSTR);
                }
            }

            foreach (string strAttribute in AttributeSection.AttributeStrings)
            {
                CharacterAttrib objLoopAttribute = _objCharacter.GetAttribute(strAttribute);
                if (strAttribute == "STR")
                {
                    objRange.Replace("STR", intUseSTR.ToString(GlobalOptions.InvariantCultureInfo));
                }
                else if (strAttribute == "AGI")
                {
                    objRange.Replace("AGI", intUseAGI.ToString(GlobalOptions.InvariantCultureInfo));
                }
                else
                {
                    objRange.CheapReplace(strRange, strAttribute, () => objLoopAttribute.TotalValue.ToString(GlobalOptions.InvariantCultureInfo));
                }
            }

            if (Category == "Throwing Weapons" || UseSkill == "Throwing Weapons")
                objRange.Append(" + " + ImprovementManager.ValueOf(_objCharacter, Improvement.ImprovementType.ThrowRange).ToString(GlobalOptions.InvariantCultureInfo));

            // Replace the division sign with "div" since we're using XPath.
            objRange.Replace("/", " div ");

            object objProcess = CommonFunctions.EvaluateInvariantXPath(objRange.ToString(), out bool blnIsSuccess);

            return blnIsSuccess ? decimal.ToInt32(decimal.Ceiling(Convert.ToDecimal(objProcess, GlobalOptions.InvariantCultureInfo) * _decRangeMultiplier)) : -1;
        }

        /// <summary>
        /// Weapon's total Range bonus from Accessories.
        /// </summary>
        public int RangeBonus
        {
            get
            {
                int intRangeBonus = 0;

                // Weapon Mods.
                foreach (WeaponAccessory objAccessory in WeaponAccessories)
                    if (objAccessory.Equipped)
                        intRangeBonus += objAccessory.RangeBonus;

                // Check if the Weapon has Ammunition loaded and look for any Range bonus.
                if (!string.IsNullOrEmpty(AmmoLoaded))
                {
                    Gear objGear = _objCharacter.Gear.DeepFindById(AmmoLoaded) ?? _objCharacter.Vehicles.FindVehicleGear(AmmoLoaded);

                    if (objGear != null)
                    {
                        if (Damage.Contains("(f)") && AmmoCategory != "Gear" && objGear.FlechetteWeaponBonus != null)
                            intRangeBonus += objGear.FlechetteWeaponBonusRange;
                        else if (objGear.WeaponBonus != null)
                            intRangeBonus += objGear.WeaponBonusRange;
                    }
                }

                return intRangeBonus;
            }
        }

        public string RangeModifier(string strRange)
        {
            if (string.IsNullOrEmpty(strRange))
                return string.Empty;
            int i = Convert.ToInt32(_objCharacter.LoadData("ranges.xml")
                .SelectSingleNode($"chummer/modifiers/{strRange.ToLowerInvariant()}")
                ?.InnerText, GlobalOptions.InvariantCultureInfo);
            i += WeaponAccessories.Sum(wa => wa.RangeModifier);
            i = Math.Min(0, i);
            return string.Format(GlobalOptions.InvariantCultureInfo, LanguageManager.GetString("Label_Range" + strRange), i);
        }

        /// <summary>
        /// Dictionary where keys are range categories (short, medium, long, extreme, alternateshort, etc.), values are strings depicting range values for the category.
        /// </summary>
        public Dictionary<string, string> GetRangeStrings(CultureInfo objCulture)
        {
            int intRangeModifier = RangeBonus + 100;
            int intMin = GetRange("min", false);
            int intShort = GetRange("short", false);
            int intMedium = GetRange("medium", false);
            int intLong = GetRange("long", false);
            int intExtreme = GetRange("extreme", false);
            int intAlternateMin = GetRange("min", true);
            int intAlternateShort = GetRange("short", true);
            int intAlternateMedium = GetRange("medium", true);
            int intAlternateLong = GetRange("long", true);
            int intAlternateExtreme = GetRange("extreme", true);
            if (intMin > 0)
                intMin = (intMin * intRangeModifier + 99) / 100;
            if (intShort > 0)
                intShort = (intShort * intRangeModifier + 99) / 100;
            if (intMedium > 0)
                intMedium = (intMedium * intRangeModifier + 99) / 100;
            if (intLong > 0)
                intLong = (intLong * intRangeModifier + 99) / 100;
            if (intExtreme > 0)
                intExtreme = (intExtreme * intRangeModifier + 99) / 100;
            if (intAlternateMin > 0)
                intAlternateMin = (intAlternateMin * intRangeModifier + 99) / 100;
            if (intAlternateShort > 0)
                intAlternateShort = (intAlternateShort * intRangeModifier + 99) / 100;
            if (intAlternateMedium > 0)
                intAlternateMedium = (intAlternateMedium * intRangeModifier + 99) / 100;
            if (intAlternateLong > 0)
                intAlternateLong = (intAlternateLong * intRangeModifier + 99) / 100;
            if (intAlternateExtreme > 0)
                intAlternateExtreme = (intAlternateExtreme * intRangeModifier + 99) / 100;

            Dictionary<string, string> retDictionary = new Dictionary<string, string>(8)
                {
                    { "short", intMin < 0 || intShort < 0 ? string.Empty : intMin.ToString(objCulture) + '-' + intShort.ToString(objCulture) },
                    { "medium", intShort < 0 || intMedium < 0 ? string.Empty : (intShort + 1).ToString(objCulture) + '-' + intMedium.ToString(objCulture) },
                    { "long", intMedium < 0 || intLong < 0 ? string.Empty : (intMedium + 1).ToString(objCulture) + '-' + intLong.ToString(objCulture) },
                    { "extreme", intLong < 0 || intExtreme < 0 ? string.Empty : (intLong + 1).ToString(objCulture) + '-' + intExtreme.ToString(objCulture) },
                    { "alternateshort", intAlternateMin < 0 || intAlternateShort < 0 ? string.Empty : intAlternateMin.ToString(objCulture) + '-' + intAlternateShort.ToString(objCulture) },
                    { "alternatemedium", intAlternateShort < 0 || intAlternateMedium < 0 ? string.Empty : (intAlternateShort + 1).ToString(objCulture) + '-' + intAlternateMedium.ToString(objCulture) },
                    { "alternatelong", intAlternateMedium < 0 || intAlternateLong < 0 ? string.Empty : (intAlternateMedium + 1).ToString(objCulture) + '-' + intAlternateLong.ToString(objCulture) },
                    { "alternateextreme", intAlternateLong < 0 || intAlternateExtreme < 0 ? string.Empty : (intAlternateLong + 1).ToString(objCulture) + '-' + intAlternateExtreme.ToString(objCulture) }
                };

            return retDictionary;
        }

        /// <summary>
        /// Number of rounds consumed by Single Shot.
        /// </summary>
        public int SingleShot
        {
            get
            {
                int intReturn = _intSingleShot;

                // Check to see if any of the Mods replace this value.
                foreach (WeaponAccessory objAccessory in WeaponAccessories)
                {
                    if (objAccessory.Equipped && objAccessory.SingleShot > intReturn)
                        intReturn = objAccessory.SingleShot;
                }

                return intReturn;
            }
        }

        /// <summary>
        /// Number of rounds consumed by Short Burst.
        /// </summary>
        public int ShortBurst
        {
            get
            {
                int intReturn = _intShortBurst;

                // Check to see if any of the Mods replace this value.
                foreach (WeaponAccessory objAccessory in WeaponAccessories)
                {
                    if (objAccessory.Equipped && objAccessory.ShortBurst > intReturn)
                        intReturn = objAccessory.ShortBurst;
                }

                return intReturn;
            }
        }

        /// <summary>
        /// Number of rounds consumed by Long Burst.
        /// </summary>
        public int LongBurst
        {
            get
            {
                int intReturn = _intLongBurst;

                // Check to see if any of the Mods replace this value.
                foreach (WeaponAccessory objAccessory in WeaponAccessories)
                {
                    if (objAccessory.Equipped && objAccessory.LongBurst > intReturn)
                        intReturn = objAccessory.LongBurst;
                }

                return intReturn;
            }
        }

        /// <summary>
        /// Number of rounds consumed by Full Burst.
        /// </summary>
        public int FullBurst
        {
            get
            {
                int intReturn = _intFullBurst;

                // Check to see if any of the Mods replace this value.
                foreach (WeaponAccessory objAccessory in WeaponAccessories)
                {
                    if (objAccessory.Equipped && objAccessory.FullBurst > intReturn)
                        intReturn = objAccessory.FullBurst;
                }

                return intReturn;
            }
        }

        /// <summary>
        /// Number of rounds consumed by Suppressive Fire.
        /// </summary>
        public int Suppressive
        {
            get
            {
                int intReturn = _intSuppressive;

                // Check to see if any of the Mods replace this value.
                foreach (WeaponAccessory objAccessory in WeaponAccessories)
                {
                    if (objAccessory.Equipped && objAccessory.Suppressive > intReturn)
                        intReturn = objAccessory.Suppressive;
                }

                return intReturn;
            }
        }

        /// <summary>
        /// Total Accessory Cost multiplier for the Weapon.
        /// </summary>
        public int AccessoryMultiplier
        {
            get
            {
                int intReturn = 0;
                foreach (WeaponAccessory objAccessory in WeaponAccessories)
                {
                    if (objAccessory.Equipped && objAccessory.AccessoryCostMultiplier != 1)
                        intReturn += objAccessory.AccessoryCostMultiplier;
                }

                if (intReturn == 0)
                    intReturn = 1;

                return intReturn;
            }
        }

        /// <summary>
        /// The Dice Pool size for the Active Skill required to use the Weapon.
        /// </summary>
        public int DicePool
        {
            get
            {
                int intDicePool = 0;
                int intDicePoolModifier = WeaponAccessories.Where(a => a.Equipped).Sum(a => a.DicePool);
                switch (FireMode)
                {
                    case FiringMode.DogBrain:
                    {
                            intDicePool = ParentVehicle.Pilot;
                            Gear objAutosoft = ParentVehicle.Gear.DeepFirstOrDefault(x => x.Children, x => x.Name == "[Weapon] Targeting Autosoft" && (x.Extra == Name || x.Extra == CurrentDisplayName));

                            intDicePool += objAutosoft?.Rating ?? -1;

                            if (WeaponAccessories.Any(accessory => accessory.Name.StartsWith("Smartgun", StringComparison.Ordinal) && accessory.WirelessOn))
                            {
                                if (ParentVehicle.Gear.DeepAny(x => x.Children, x => x.Name == "Smartsoft"))
                                {
                                    ++intDicePoolModifier;
                                }
                            }
                            break;
                        }
                    case FiringMode.GunneryCommandDevice:
                    case FiringMode.RemoteOperated:
                        {
                            intDicePool = _objCharacter.SkillsSection.GetActiveSkill("Gunnery").PoolOtherAttribute(_objCharacter.LOG.TotalValue, "LOG");

                            if (WeaponAccessories.Any(accessory => accessory.Name.StartsWith("Smartgun", StringComparison.Ordinal) && accessory.WirelessOn))
                            {
                                intDicePoolModifier += ImprovementManager.ValueOf(_objCharacter, Improvement.ImprovementType.Smartlink);
                            }

                            intDicePoolModifier += ImprovementManager.ValueOf(_objCharacter, Improvement.ImprovementType.WeaponCategoryDice, false, Category);
                            break;
                        }
                    case FiringMode.ManualOperation:
                        {
                            intDicePool = _objCharacter.SkillsSection.GetActiveSkill("Gunnery").Pool;

                            if (WeaponAccessories.Any(accessory => accessory.Name.StartsWith("Smartgun", StringComparison.Ordinal) && accessory.WirelessOn))
                            {
                                intDicePoolModifier +=
                                    ImprovementManager.ValueOf(_objCharacter, Improvement.ImprovementType.Smartlink);
                            }

                            intDicePoolModifier += ImprovementManager.ValueOf(_objCharacter, Improvement.ImprovementType.WeaponCategoryDice, false, Category);
                            break;
                        }
                    case FiringMode.Skill:
                        {
                            Skill objSkill = Skill;
                            if (objSkill != null)
                            {
                                intDicePool = objSkill.Pool;

                                if (WeaponAccessories.Any(accessory => accessory.Name.StartsWith("Smartgun", StringComparison.Ordinal) && accessory.WirelessOn))
                                {
                                    intDicePoolModifier += ImprovementManager.ValueOf(_objCharacter, Improvement.ImprovementType.Smartlink);
                                }

                                intDicePoolModifier += ImprovementManager.ValueOf(_objCharacter, Improvement.ImprovementType.WeaponCategoryDice, false, Category);
                                intDicePoolModifier += ImprovementManager.ValueOf(_objCharacter, Improvement.ImprovementType.WeaponSpecificDice, false, InternalId);

                                // If the character has a Specialization, include it in the Dice Pool string.
                                if (objSkill.Specializations.Count > 0 && !objSkill.IsExoticSkill)
                                {
                                    SkillSpecialization objSpec =
                                        objSkill.GetSpecialization(DisplayNameShort(GlobalOptions.Language)) ??
                                        objSkill.GetSpecialization(Name) ??
                                        objSkill.GetSpecialization(DisplayCategory(GlobalOptions.DefaultLanguage)) ??
                                        objSkill.GetSpecialization(Category);

                                    if (objSpec == null && !string.IsNullOrWhiteSpace(objSkill.Specialization))
                                    {
                                        objSpec = objSkill.GetSpecialization(Spec) ?? objSkill.GetSpecialization(Spec2);
                                    }

                                    if (objSpec != null)
                                    {
                                        intDicePoolModifier += objSpec.SpecializationBonus;
                                    }
                                }
                            }
                            break;
                        }
                    default:
                        throw new ArgumentOutOfRangeException(nameof(FireMode));
                }

                if (FireMode == FiringMode.GunneryCommandDevice || FireMode == FiringMode.RemoteOperated ||
                    FireMode == FiringMode.ManualOperation)
                {
                    Skill objSkill = _objCharacter.SkillsSection.GetActiveSkill("Gunnery");
                    if (objSkill?.Specializations.Count > 0 && RelevantSpecialization != "None")
                    {
                        intDicePool += objSkill.GetSpecializationBonus(RelevantSpecialization);
                    }
                }

                if (!string.IsNullOrEmpty(AmmoLoaded))
                {
                    Gear objAmmo = _objCharacter.Gear.DeepFindById(AmmoLoaded) ?? _objCharacter.Vehicles.FindVehicleGear(AmmoLoaded);
                    if (objAmmo != null)
                    {
                        string strWeaponBonusPool = string.Empty;
                        if (Damage.Contains("(f)") && AmmoCategory != "Gear" && objAmmo.FlechetteWeaponBonus != null)
                            strWeaponBonusPool = objAmmo.FlechetteWeaponBonus?["pool"]?.InnerText;
                        else if (objAmmo.WeaponBonus != null)
                            strWeaponBonusPool = objAmmo.WeaponBonus?["pool"]?.InnerText;

                        if (!string.IsNullOrEmpty(strWeaponBonusPool))
                            intDicePoolModifier += Convert.ToInt32(strWeaponBonusPool, GlobalOptions.InvariantCultureInfo);
                    }
                }

                return intDicePool + intDicePoolModifier;
            }
        }

        private string _strRelevantSpec = string.Empty;
        internal string RelevantSpecialization
        {
            get
            {
                if (!string.IsNullOrEmpty(_strRelevantSpec))
                {
                    return _strRelevantSpec;
                }

                string strGunnerySpec = GetNode()?.SelectSingleNode("category/@gunneryspec")?.InnerText;
                if (string.IsNullOrEmpty(strGunnerySpec))
                {
                    strGunnerySpec = _objCharacter.LoadData("weapons.xml")
                        .SelectSingleNode("/chummer/categories/category[. = \"" + Category + "\"]/@gunneryspec")?.InnerText
                                     ?? "None";
                }

                _strRelevantSpec = strGunnerySpec;
                return _strRelevantSpec;
            }
        }

        private Skill Skill
        {
            get
            {
                string strCategory = Category;
                string strSpec = string.Empty;

                // If this is a Special Weapon, use the Range to determine the required Active Skill (if present).
                if (strCategory == "Special Weapons" && !string.IsNullOrEmpty(Range))
                    strCategory = Range;

                // Exotic Skills require a matching Specialization.
                string strSkill = GetSkillName(strCategory, ref strSpec);

                // Use the Skill defined by the Weapon if one is present.
                if (!string.IsNullOrEmpty(UseSkill))
                {
                    strSkill = UseSkill;
                    strSpec = string.Empty;

                    if (UseSkill.Contains("Exotic"))
                        strSpec = UseSkillSpec;
                }

                // Locate the Active Skill to be used.
                Skill objSkill = null;
                foreach (Skill objCharacterSkill in _objCharacter.SkillsSection.Skills)
                {
                    if (objCharacterSkill.Name != strSkill)
                        continue;
                    if (string.IsNullOrEmpty(strSpec) || objCharacterSkill.HasSpecialization(strSpec))
                    {
                        objSkill = objCharacterSkill;
                        break;
                    }
                    //If the weapon doesn't have a Spec2 or it doesn't match, move along. Mostly affects exotics.
                    if (string.IsNullOrEmpty(Spec2) || !objCharacterSkill.HasSpecialization(Spec2))
                        continue;
                    objSkill = objCharacterSkill;
                    break;
                }
                return objSkill;
            }
        }

        private string GetSkillName(string strCategory, ref string strSpec)
        {
            string strSkill;
            switch (strCategory)
            {
                case "Bows":
                case "Crossbows":
                    strSkill = "Archery";
                    break;
                case "Assault Rifles":
                case "Carbines":
                case "Machine Pistols":
                case "Submachine Guns":
                    strSkill = "Automatics";
                    break;
                case "Blades":
                    strSkill = "Blades";
                    break;
                case "Clubs":
                case "Improvised Weapons":
                    strSkill = "Clubs";
                    break;
                case "Exotic Melee Weapons":
                    strSkill = "Exotic Melee Weapon";
                    strSpec = UseSkillSpec;
                    break;
                case "Exotic Ranged Weapons":
                case "Special Weapons":
                    strSkill = "Exotic Ranged Weapon";
                    strSpec = UseSkillSpec;
                    break;
                case "Flamethrowers":
                    strSkill = "Exotic Ranged Weapon";
                    strSpec = "Flamethrowers";
                    break;
                case "Laser Weapons":
                    strSkill = "Exotic Ranged Weapon";
                    strSpec = "Laser Weapons";
                    break;
                case "Assault Cannons":
                case "Grenade Launchers":
                case "Missile Launchers":
                case "Light Machine Guns":
                case "Medium Machine Guns":
                case "Heavy Machine Guns":
                    strSkill = "Heavy Weapons";
                    break;
                case "Shotguns":
                case "Sniper Rifles":
                case "Sporting Rifles":
                    strSkill = "Longarms";
                    break;
                case "Throwing Weapons":
                    strSkill = "Throwing Weapons";
                    break;
                case "Unarmed":
                    strSkill = "Unarmed Combat";
                    break;
                default:
                    strSkill = "Pistols";
                    break;
            }
            return strSkill;
        }

        /// <summary>
        /// Tooltip information for the Dice Pool.
        /// </summary>
        public string DicePoolTooltip
        {
            get
            {
                StringBuilder sbdReturn = new StringBuilder();
                string strSpace = LanguageManager.GetString("String_Space");
                switch (FireMode)
                {
                    case FiringMode.DogBrain:
                    {
                            sbdReturn.AppendFormat(GlobalOptions.CultureInfo, "{1}{0}({2})",
                                strSpace, LanguageManager.GetString("String_Pilot"), ParentVehicle.Pilot);
                            Gear objAutosoft = ParentVehicle.Gear.DeepFirstOrDefault(x => x.Children,
                                x => x.Name == "[Weapon] Targeting Autosoft" &&
                                     (x.Extra == Name || x.Extra == CurrentDisplayName));

                            if (objAutosoft != null)
                            {
                                sbdReturn.AppendFormat(GlobalOptions.CultureInfo, "{0}+{0}{1}{0}({2})",
                                    objAutosoft.CurrentDisplayName, strSpace, objAutosoft.Rating);
                            }
                            else
                            {
                                sbdReturn.AppendFormat(GlobalOptions.CultureInfo, "{0}+{0}{1}{0}({2})",
                                    LanguageManager.GetString("Tip_Skill_Defaulting"), strSpace, -1);
                            }
                            break;
                        }
                    case FiringMode.RemoteOperated:
                        //TODO: how/why are these different?
                    case FiringMode.GunneryCommandDevice:
                        {
                            Skill objSkill = _objCharacter.SkillsSection.GetActiveSkill("Gunnery");
                            sbdReturn.AppendFormat(GlobalOptions.CultureInfo, "{1}[{2}]{0}({3})",
                                strSpace, objSkill.CurrentDisplayName, _objCharacter.LOG.DisplayAbbrev, objSkill.PoolOtherAttribute(_objCharacter.LOG.TotalValue, "LOG"));
                            if (objSkill.Specializations.Count > 0 && RelevantSpecialization != "None")
                            {
                                SkillSpecialization spec = objSkill.GetSpecialization(RelevantSpecialization);
                                if (spec != null)
                                {
                                    int intSpecBonus = spec.SpecializationBonus;
                                    if (intSpecBonus != 0)
                                        sbdReturn.AppendFormat(GlobalOptions.CultureInfo, "{0}+{0}{1}{0}({2})",
                                            strSpace, spec.CurrentDisplayName, intSpecBonus);
                                }
                            }
                            break;
                        }
                    case FiringMode.ManualOperation:
                        {
                            Skill objSkill = _objCharacter.SkillsSection.GetActiveSkill("Gunnery");
                            sbdReturn.AppendFormat(GlobalOptions.CultureInfo, "{1}[{2}]{0}({3})",
                                strSpace, objSkill.CurrentDisplayName, objSkill.AttributeObject.DisplayAbbrev, objSkill.Pool);
                            if (objSkill.Specializations.Count > 0 && RelevantSpecialization != "None")
                            {
                                SkillSpecialization spec = objSkill.GetSpecialization(RelevantSpecialization);
                                if (spec != null)
                                {
                                    int intSpecBonus = spec.SpecializationBonus;
                                    if (intSpecBonus != 0)
                                        sbdReturn.AppendFormat(GlobalOptions.CultureInfo, "{0}+{0}{1}{0}({2})",
                                            strSpace, spec.CurrentDisplayName, intSpecBonus);
                                }
                            }
                            break;
                        }
                    case FiringMode.Skill:
                        {
                            Skill objSkill = Skill;
                            if (objSkill != null)
                            {
                                sbdReturn.AppendFormat(GlobalOptions.CultureInfo, "{0}[{1}]{2}({3})",
                                    objSkill.CurrentDisplayName, objSkill.AttributeObject.DisplayAbbrev, strSpace, objSkill.Pool);
                                // If the character has a Specialization, include it in the Dice Pool string.
                                if (objSkill.Specializations.Count > 0 && !objSkill.IsExoticSkill)
                                {
                                    SkillSpecialization spec =
                                        objSkill.GetSpecialization(DisplayNameShort(GlobalOptions.Language)) ??
                                        objSkill.GetSpecialization(Name) ??
                                        objSkill.GetSpecialization(DisplayCategory(GlobalOptions.DefaultLanguage)) ??
                                        objSkill.GetSpecialization(Category);

                                    if (spec == null && !string.IsNullOrWhiteSpace(objSkill.Specialization))
                                    {
                                        spec = objSkill.GetSpecialization(Spec) ?? objSkill.GetSpecialization(Spec2);
                                    }
                                    if (spec != null)
                                    {
                                        int intSpecBonus = spec.SpecializationBonus;
                                        if (intSpecBonus != 0)
                                            sbdReturn.AppendFormat(GlobalOptions.CultureInfo, "{0}+{0}{1}{0}({2})",
                                                strSpace, spec.CurrentDisplayName, intSpecBonus);
                                    }
                                }
                            }

                            break;
                        }
                    default:
                        throw new ArgumentOutOfRangeException(nameof(FireMode));
                }

                foreach (WeaponAccessory wa in WeaponAccessories.Where(a => a.Equipped && a.DicePool != 0))
                {
                    sbdReturn.AppendFormat(GlobalOptions.CultureInfo, "{0}+{0}{1}{0}({2})",
                        strSpace, wa.CurrentDisplayName, wa.DicePool);
                }

                if (!string.IsNullOrEmpty(AmmoLoaded))
                {
                    Gear objLoadedAmmo = _objCharacter.Gear.DeepFindById(AmmoLoaded) ?? _objCharacter.Vehicles.FindVehicleGear(AmmoLoaded);
                    if (objLoadedAmmo != null)
                    {
                        string strWeaponBonusPool = string.Empty;
                        if (Damage.Contains("(f)") && AmmoCategory != "Gear" && objLoadedAmmo.FlechetteWeaponBonus != null)
                            strWeaponBonusPool = objLoadedAmmo.FlechetteWeaponBonus?["pool"]?.InnerText;
                        else if (objLoadedAmmo.WeaponBonus != null)
                            strWeaponBonusPool = objLoadedAmmo.WeaponBonus?["pool"]?.InnerText;

                        if (!string.IsNullOrEmpty(strWeaponBonusPool))
                        {
                            sbdReturn.AppendFormat(GlobalOptions.CultureInfo, "{0}+{0}{1}{0}({2})",
                                strSpace, objLoadedAmmo.CurrentDisplayNameShort, strWeaponBonusPool);
                        }
                    }
                }

                if (ParentVehicle == null)
                {
                    if (WeaponAccessories.Any(accessory => accessory.Name.StartsWith("Smartgun", StringComparison.Ordinal) && accessory.WirelessOn))
                    {
                        sbdReturn.AppendFormat(GlobalOptions.CultureInfo, "{0}+{0}{1}{0}({2})",
                            strSpace, LanguageManager.GetString("Tip_Skill_Smartlink"), ImprovementManager.ValueOf(_objCharacter, Improvement.ImprovementType.Smartlink));
                    }

                    foreach (Improvement objImprovement in _objCharacter.Improvements
                        .Where(objImprovement => objImprovement.Enabled && (objImprovement.ImproveType == Improvement.ImprovementType.WeaponCategoryDice &&
                                                 objImprovement.ImprovedName == Category || objImprovement.ImproveType == Improvement.ImprovementType.WeaponSpecificDice &&
                                                 objImprovement.ImprovedName == InternalId)  && string.IsNullOrEmpty(objImprovement.Condition)))
                    {
                        sbdReturn.AppendFormat(GlobalOptions.CultureInfo, "{0}+{0}{1}{0}({2})",
                            strSpace, _objCharacter.GetObjectName(objImprovement), objImprovement.Value);
                    }
                }
                else if (WeaponAccessories.Any(accessory => accessory.Name.StartsWith("Smartgun", StringComparison.Ordinal) && accessory.WirelessOn))
                {
                    if (ParentVehicle.Gear.DeepAny(x => x.Children, x => x.Name == "Smartsoft"))
                    {
                        sbdReturn.AppendFormat(GlobalOptions.CultureInfo, "{0}+{0}{1}{0}({2})",
                            strSpace, LanguageManager.GetString("Tip_Skill_Smartlink"), 1);
                    }
                }

                return sbdReturn.ToString();
            }
        }

        /// <summary>
        /// Total Availability in the program's current language.
        /// </summary>
        public string DisplayTotalAvail => TotalAvail(GlobalOptions.CultureInfo, GlobalOptions.Language);

        /// <summary>
        /// Total Availability.
        /// </summary>
        public string TotalAvail(CultureInfo objCulture, string strLanguage)
        {
            return TotalAvailTuple().ToString(objCulture, strLanguage);
        }

        /// <summary>
        /// Total Availability as a triple.
        /// </summary>
        public AvailabilityValue TotalAvailTuple(bool blnCheckChildren = true)
        {
            bool blnModifyParentAvail = false;
            string strAvail = Avail;
            char chrLastAvailChar = ' ';
            int intAvail = 0;
            bool blnCheckUnderbarrels = blnCheckChildren;
            if (strAvail.Length > 0)
            {
                chrLastAvailChar = strAvail[strAvail.Length - 1];
                if (chrLastAvailChar == 'F' || chrLastAvailChar == 'R')
                {
                    strAvail = strAvail.Substring(0, strAvail.Length - 1);
                }

                blnModifyParentAvail = strAvail.StartsWith('+', '-');
                StringBuilder objAvail = new StringBuilder(strAvail.TrimStart('+'));
                objAvail.CheapReplace("{Rating}", () => Rating.ToString(GlobalOptions.InvariantCultureInfo));

                if (blnCheckUnderbarrels && strAvail.Contains("{Children Avail}"))
                {
                    blnCheckUnderbarrels = false;
                    int intMaxChildAvail = 0;
                    foreach (Weapon objUnderbarrel in UnderbarrelWeapons)
                    {
                        if (objUnderbarrel.ParentID != InternalId)
                        {
                            AvailabilityValue objLoopAvail = objUnderbarrel.TotalAvailTuple();
                            if (!objLoopAvail.AddToParent)
                                intAvail += objLoopAvail.Value;
                            else if (objLoopAvail.Value > intMaxChildAvail)
                                intMaxChildAvail = objLoopAvail.Value;
                            if (objLoopAvail.Suffix == 'F')
                                chrLastAvailChar = 'F';
                            else if (chrLastAvailChar != 'F' && objLoopAvail.Suffix == 'R')
                                chrLastAvailChar = 'R';
                        }
                    }
                    objAvail.Replace("{Children Avail}", intMaxChildAvail.ToString(GlobalOptions.InvariantCultureInfo));
                }

                foreach (CharacterAttrib objLoopAttribute in _objCharacter.AttributeSection.AttributeList.Concat(_objCharacter.AttributeSection.SpecialAttributeList))
                {
                    objAvail.CheapReplace(strAvail, objLoopAttribute.Abbrev, () => objLoopAttribute.TotalValue.ToString(GlobalOptions.InvariantCultureInfo));
                    objAvail.CheapReplace(strAvail, objLoopAttribute.Abbrev + "Base", () => objLoopAttribute.TotalBase.ToString(GlobalOptions.InvariantCultureInfo));
                }

                // Replace the division sign with "div" since we're using XPath.
                objAvail.Replace("/", " div ");
                object objProcess = CommonFunctions.EvaluateInvariantXPath(objAvail.ToString(), out bool blnIsSuccess);
                if (blnIsSuccess)
                    intAvail += Convert.ToInt32(objProcess, GlobalOptions.InvariantCultureInfo);
            }

            if (blnCheckUnderbarrels)
            {
                foreach (Weapon objUnderbarrel in UnderbarrelWeapons)
                {
                    if (objUnderbarrel.ParentID != InternalId)
                    {
                        AvailabilityValue objLoopAvail = objUnderbarrel.TotalAvailTuple();
                        if (objLoopAvail.AddToParent)
                            intAvail += objLoopAvail.Value;
                        if (objLoopAvail.Suffix == 'F')
                            chrLastAvailChar = 'F';
                        else if (chrLastAvailChar != 'F' && objLoopAvail.Suffix == 'R')
                            chrLastAvailChar = 'R';
                    }
                }
            }

            if (blnCheckChildren)
            {
                // Run through the Accessories and add in their availability.
                foreach (WeaponAccessory objAccessory in WeaponAccessories)
                {
                    if (!objAccessory.IncludedInWeapon && objAccessory.Equipped)
                    {
                        AvailabilityValue objLoopAvail = objAccessory.TotalAvailTuple();
                        if (objLoopAvail.AddToParent)
                            intAvail += objLoopAvail.Value;
                        if (objLoopAvail.Suffix == 'F')
                            chrLastAvailChar = 'F';
                        else if (chrLastAvailChar != 'F' && objLoopAvail.Suffix == 'R')
                            chrLastAvailChar = 'R';
                    }
                }
            }

            if (intAvail < 0)
                intAvail = 0;

            return new AvailabilityValue(intAvail, chrLastAvailChar, blnModifyParentAvail, IncludedInWeapon);
        }

        // Run through the Weapon Mods and see if anything changes the cost multiplier (Vintage mod).
        public int CostMultiplier
        {
            get
            {
                int intReturn = 1;
                foreach (WeaponAccessory objAccessory in WeaponAccessories)
                {
                    if (objAccessory.Equipped && objAccessory.AccessoryCostMultiplier > 1)
                        intReturn = objAccessory.AccessoryCostMultiplier;
                }

                return intReturn;
            }
        }

        /// <summary>
        /// Mount slot that is used when mounting this weapon to another weapon.
        /// </summary>
        public string Mount => _strMount;

        /// <summary>
        /// Additional Mount slot that is used when mounting this weapon to another weapon.
        /// </summary>
        public string ExtraMount => _strExtraMount;

        /// <summary>
        /// Method used to fire the Weapon. If not vehicle mounted, always returns Skill.
        /// </summary>
        public FiringMode FireMode
        {
            get => ParentVehicle == null ? FiringMode.Skill : _eFiringMode;
            set => _eFiringMode = value;
        }

        public bool IsProgram
        {
            get
            {
                IHasMatrixAttributes objThis = GetMatrixAttributesOverride;
                if (objThis != null)
                    return objThis.IsProgram;
                return false;
            }
        }

        /// <summary>
        /// Device rating string for Cyberware. If it's empty, then GetBaseMatrixAttribute for Device Rating will fetch the grade's DR.
        /// </summary>
        public string DeviceRating
        {
            get
            {
                IHasMatrixAttributes objThis = GetMatrixAttributesOverride;
                if (objThis != null)
                    return objThis.DeviceRating;
                return _strDeviceRating;
            }
            set
            {
                IHasMatrixAttributes objThis = GetMatrixAttributesOverride;
                if (objThis != null)
                    objThis.DeviceRating = value;
                else
                    _strDeviceRating = value;
            }
        }

        /// <summary>
        /// Attack string (if one is explicitly specified for this 'ware).
        /// </summary>
        public string Attack
        {
            get
            {
                IHasMatrixAttributes objThis = GetMatrixAttributesOverride;
                if (objThis != null)
                    return objThis.Attack;
                return _strAttack;
            }
            set
            {
                IHasMatrixAttributes objThis = GetMatrixAttributesOverride;
                if (objThis != null)
                    objThis.Attack = value;
                else
                    _strAttack = value;
            }
        }

        /// <summary>
        /// Sleaze string (if one is explicitly specified for this 'ware).
        /// </summary>
        public string Sleaze
        {
            get
            {
                IHasMatrixAttributes objThis = GetMatrixAttributesOverride;
                if (objThis != null)
                    return objThis.Sleaze;
                return _strSleaze;
            }
            set
            {
                IHasMatrixAttributes objThis = GetMatrixAttributesOverride;
                if (objThis != null)
                    objThis.Sleaze = value;
                else
                    _strSleaze = value;
            }
        }

        /// <summary>
        /// Data Processing string (if one is explicitly specified for this 'ware).
        /// </summary>
        public string DataProcessing
        {
            get
            {
                IHasMatrixAttributes objThis = GetMatrixAttributesOverride;
                if (objThis != null)
                    return objThis.DataProcessing;
                return _strDataProcessing;
            }
            set
            {
                IHasMatrixAttributes objThis = GetMatrixAttributesOverride;
                if (objThis != null)
                    objThis.DataProcessing = value;
                else
                    _strDataProcessing = value;
            }
        }

        /// <summary>
        /// Firewall string (if one is explicitly specified for this 'ware).
        /// </summary>
        public string Firewall
        {
            get
            {
                IHasMatrixAttributes objThis = GetMatrixAttributesOverride;
                if (objThis != null)
                    return objThis.Firewall;
                return _strFirewall;
            }
            set
            {
                IHasMatrixAttributes objThis = GetMatrixAttributesOverride;
                if (objThis != null)
                    objThis.Firewall = value;
                else
                    _strFirewall = value;
            }
        }

        /// <summary>
        /// Modify Parent's Attack by this.
        /// </summary>
        public string ModAttack
        {
            get
            {
                IHasMatrixAttributes objThis = GetMatrixAttributesOverride;
                if (objThis != null)
                    return objThis.ModAttack;
                return _strModAttack;
            }
            set
            {
                IHasMatrixAttributes objThis = GetMatrixAttributesOverride;
                if (objThis != null)
                    objThis.ModAttack = value;
                else
                    _strModAttack = value;
            }
        }

        /// <summary>
        /// Modify Parent's Sleaze by this.
        /// </summary>
        public string ModSleaze
        {
            get
            {
                IHasMatrixAttributes objThis = GetMatrixAttributesOverride;
                if (objThis != null)
                    return objThis.ModSleaze;
                return _strModSleaze;
            }
            set
            {
                IHasMatrixAttributes objThis = GetMatrixAttributesOverride;
                if (objThis != null)
                    objThis.ModSleaze = value;
                else
                    _strModSleaze = value;
            }
        }

        /// <summary>
        /// Modify Parent's Data Processing by this.
        /// </summary>
        public string ModDataProcessing
        {
            get
            {
                IHasMatrixAttributes objThis = GetMatrixAttributesOverride;
                if (objThis != null)
                    return objThis.ModDataProcessing;
                return _strModDataProcessing;
            }
            set
            {
                IHasMatrixAttributes objThis = GetMatrixAttributesOverride;
                if (objThis != null)
                    objThis.ModDataProcessing = value;
                else
                    _strModDataProcessing = value;
            }
        }

        /// <summary>
        /// Modify Parent's Firewall by this.
        /// </summary>
        public string ModFirewall
        {
            get
            {
                IHasMatrixAttributes objThis = GetMatrixAttributesOverride;
                if (objThis != null)
                    return objThis.ModFirewall;
                return _strModFirewall;
            }
            set
            {
                IHasMatrixAttributes objThis = GetMatrixAttributesOverride;
                if (objThis != null)
                    objThis.ModFirewall = value;
                else
                    _strModFirewall = value;
            }
        }

        /// <summary>
        /// Cyberdeck's Attribute Array string.
        /// </summary>
        public string AttributeArray
        {
            get
            {
                IHasMatrixAttributes objThis = GetMatrixAttributesOverride;
                if (objThis != null)
                    return objThis.AttributeArray;
                return _strAttributeArray;
            }
            set
            {
                IHasMatrixAttributes objThis = GetMatrixAttributesOverride;
                if (objThis != null)
                    objThis.AttributeArray = value;
                else
                    _strAttributeArray = value;
            }
        }

        /// <summary>
        /// Modify Parent's Attribute Array by this.
        /// </summary>
        public string ModAttributeArray
        {
            get
            {
                IHasMatrixAttributes objThis = GetMatrixAttributesOverride;
                if (objThis != null)
                    return objThis.ModAttributeArray;
                return _strModAttributeArray;
            }
            set
            {
                IHasMatrixAttributes objThis = GetMatrixAttributesOverride;
                if (objThis != null)
                    objThis.ModAttributeArray = value;
                else
                    _strModAttributeArray = value;
            }
        }

        /// <summary>
        /// ASDF attribute boosted by Overclocker.
        /// </summary>
        public string Overclocked
        {
            get
            {
                IHasMatrixAttributes objThis = GetMatrixAttributesOverride;
                if (objThis != null)
                    return objThis.Overclocked;
                return _strOverclocked;
            }
            set
            {
                IHasMatrixAttributes objThis = GetMatrixAttributesOverride;
                if (objThis != null)
                    objThis.Overclocked = value;
                else
                    _strOverclocked = value;
            }
        }

        /// <summary>
        /// Empty for Weapons.
        /// </summary>
        public string CanFormPersona
        {
            get
            {
                IHasMatrixAttributes objThis = GetMatrixAttributesOverride;
                if (objThis != null)
                    return objThis.CanFormPersona;
                return string.Empty;
            }
            set
            {
                IHasMatrixAttributes objThis = GetMatrixAttributesOverride;
                if (objThis != null)
                    objThis.CanFormPersona = value;
            }
        }

        public bool IsCommlink
        {
            get
            {
                IHasMatrixAttributes objThis = GetMatrixAttributesOverride;
                if (objThis != null)
                    return objThis.IsCommlink;
                return false;
            }
        }

        /// <summary>
        /// 0 for Cyberware.
        /// </summary>
        public int BonusMatrixBoxes
        {
            get
            {
                IHasMatrixAttributes objThis = GetMatrixAttributesOverride;
                if (objThis != null)
                    return objThis.BonusMatrixBoxes;
                return 0;
            }
            set
            {
                IHasMatrixAttributes objThis = GetMatrixAttributesOverride;
                if (objThis != null)
                    objThis.BonusMatrixBoxes = value;
            }
        }

        public int TotalBonusMatrixBoxes
        {
            get
            {
                IHasMatrixAttributes objThis = GetMatrixAttributesOverride;
                if (objThis != null)
                    return objThis.TotalBonusMatrixBoxes;
                return 0;
            }
        }

        /// <summary>
        /// Commlink's Limit for how many Programs they can run.
        /// </summary>
        public string ProgramLimit
        {
            get
            {
                IHasMatrixAttributes objThis = GetMatrixAttributesOverride;
                if (objThis != null)
                    return objThis.ProgramLimit;
                return _strProgramLimit;
            }
            set
            {
                IHasMatrixAttributes objThis = GetMatrixAttributesOverride;
                if (objThis != null)
                    objThis.ProgramLimit = value;
                else
                    _strProgramLimit = value;
            }
        }

        /// <summary>
        /// Returns true if this is a cyberdeck whose attributes we could swap around.
        /// </summary>
        public bool CanSwapAttributes
        {
            get
            {
                IHasMatrixAttributes objThis = GetMatrixAttributesOverride;
                if (objThis != null)
                    return objThis.CanSwapAttributes;
                return _blnCanSwapAttributes;
            }
            set
            {
                IHasMatrixAttributes objThis = GetMatrixAttributesOverride;
                if (objThis != null)
                    objThis.CanSwapAttributes = value;
                else
                    _blnCanSwapAttributes = value;
            }
        }

        public List<IHasMatrixAttributes> ChildrenWithMatrixAttributes
        {
            get
            {
                IHasMatrixAttributes objThis = GetMatrixAttributesOverride;
                if (objThis != null)
                    return objThis.ChildrenWithMatrixAttributes;
                return Children.Cast<IHasMatrixAttributes>().ToList();
            }
        }

        /// <summary>
        /// Base Physical Boxes. 12 for vehicles, 6 for Drones.
        /// </summary>
        public int BaseMatrixBoxes
        {
            get
            {
                IHasMatrixAttributes objThis = GetMatrixAttributesOverride;
                if (objThis != null)
                    return objThis.BaseMatrixBoxes;
                int baseMatrixBoxes = 8;
                return baseMatrixBoxes;
            }
        }

        /// <summary>
        /// Matrix Condition Monitor boxes.
        /// </summary>
        public int MatrixCM
        {
            get
            {
                IHasMatrixAttributes objThis = GetMatrixAttributesOverride;
                if (objThis != null)
                    return objThis.MatrixCM;
                return BaseMatrixBoxes + (this.GetTotalMatrixAttribute("Device Rating") + 1) / 2 + TotalBonusMatrixBoxes;
            }
        }

        /// <summary>
        /// Matrix Condition Monitor boxes filled.
        /// </summary>
        public int MatrixCMFilled
        {
            get
            {
                IHasMatrixAttributes objThis = GetMatrixAttributesOverride;
                if (objThis != null)
                    return objThis.MatrixCMFilled;
                return _intMatrixCMFilled;
            }
            set
            {
                IHasMatrixAttributes objThis = GetMatrixAttributesOverride;
                if (objThis != null)
                    objThis.MatrixCMFilled = value;
                else
                    _intMatrixCMFilled = value;
            }
        }

        public enum FiringMode
        {
            Skill,
            GunneryCommandDevice,
            RemoteOperated,
            DogBrain,
            ManualOperation,
            NumFiringModes // 🡐 This one should always be the last defined enum
        }

        #endregion

        #region Helper Methods

        /// <summary>
        /// Convert a string to a Firing Mode.
        /// </summary>
        /// <param name="strValue">String value to convert.</param>
        public static FiringMode ConvertToFiringMode(string strValue)
        {
            switch (strValue)
            {
                case "DogBrain":
                    return FiringMode.DogBrain;
                case "GunneryCommandDevice":
                    return FiringMode.GunneryCommandDevice;
                case "RemoteOperated":
                    return FiringMode.RemoteOperated;
                case "ManualOperation":
                    return FiringMode.ManualOperation;
                default:
                    return FiringMode.Skill;
            }
        }
        #endregion

        #region Methods
        /// <summary>
        /// Toggle the Wireless Bonus for this armor.
        /// </summary>
        /// <param name="enable"></param>
        public void ToggleWirelessBonuses(bool enable)
        {
            if (enable)
            {
                if (WirelessBonus?.Attributes?.Count > 0)
                {
                    if (WirelessBonus.Attributes["mode"].InnerText == "replace")
                    {
                        ImprovementManager.DisableImprovements(_objCharacter, _objCharacter.Improvements.Where(x => x.ImproveSource == Improvement.ImprovementSource.ArmorMod && x.SourceName == InternalId).ToArray());
                    }
                }
                if (WirelessBonus?.InnerText != null)
                {
                    ImprovementManager.CreateImprovements(_objCharacter, Improvement.ImprovementSource.ArmorMod,
                        _guiID.ToString("D", GlobalOptions.InvariantCultureInfo) + "Wireless", WirelessBonus, 1, DisplayNameShort(GlobalOptions.Language));
                }
            }
            else
            {
                if (WirelessBonus?.Attributes?.Count > 0)
                {
                    if (WirelessBonus.Attributes?["mode"].InnerText == "replace")
                    {
                        ImprovementManager.EnableImprovements(_objCharacter, _objCharacter.Improvements.Where(x => x.ImproveSource == Improvement.ImprovementSource.ArmorMod && x.SourceName == InternalId).ToArray());
                    }
                }
                ImprovementManager.DisableImprovements(_objCharacter, _objCharacter.Improvements.Where(x => x.ImproveSource == Improvement.ImprovementSource.ArmorMod && x.SourceName == InternalId + "Wireless").ToArray());
            }
        }

        /// <summary>
        /// Recursive method to delete a piece of 'ware and its Improvements from the character. Returns total extra cost removed unrelated to children.
        /// </summary>
        public decimal DeleteWeapon()
        {
            decimal decReturn = 0;
            // Remove any children the Gear may have.
            foreach (Weapon objChild in Children)
                decReturn += objChild.DeleteWeapon();

            foreach (WeaponAccessory objLoopAccessory in WeaponAccessories)
                decReturn += objLoopAccessory.DeleteWeaponAccessory();

            List<Tuple<Weapon, Vehicle, VehicleMod, WeaponMount>> lstWeaponsToDelete = new List<Tuple<Weapon, Vehicle, VehicleMod, WeaponMount>>(1);
            foreach (Weapon objDeleteWeapon in _objCharacter.Weapons.DeepWhere(x => x.Children, x => x.ParentID == InternalId))
            {
                lstWeaponsToDelete.Add(new Tuple<Weapon, Vehicle, VehicleMod, WeaponMount>(objDeleteWeapon, null, null, null));
            }
            foreach (Vehicle objVehicle in _objCharacter.Vehicles)
            {
                foreach (Weapon objDeleteWeapon in objVehicle.Weapons.DeepWhere(x => x.Children, x => x.ParentID == InternalId))
                {
                    lstWeaponsToDelete.Add(new Tuple<Weapon, Vehicle, VehicleMod, WeaponMount>(objDeleteWeapon, objVehicle, null, null));
                }

                foreach (VehicleMod objMod in objVehicle.Mods)
                {
                    foreach (Weapon objDeleteWeapon in objMod.Weapons.DeepWhere(x => x.Children, x => x.ParentID == InternalId))
                    {
                        lstWeaponsToDelete.Add(new Tuple<Weapon, Vehicle, VehicleMod, WeaponMount>(objDeleteWeapon, objVehicle, objMod, null));
                    }
                }

                foreach (WeaponMount objMount in objVehicle.WeaponMounts)
                {
                    foreach (Weapon objDeleteWeapon in objMount.Weapons.DeepWhere(x => x.Children, x => x.ParentID == InternalId))
                    {
                        lstWeaponsToDelete.Add(new Tuple<Weapon, Vehicle, VehicleMod, WeaponMount>(objDeleteWeapon, objVehicle, null, objMount));
                    }
                }
            }
            // We need this list separate because weapons to remove can contain gear that add more weapons in need of removing
            foreach (Tuple<Weapon, Vehicle, VehicleMod, WeaponMount> objLoopTuple in lstWeaponsToDelete)
            {
                Weapon objDeleteWeapon = objLoopTuple.Item1;
                decReturn += objDeleteWeapon.TotalCost + objDeleteWeapon.DeleteWeapon();
                if (objDeleteWeapon.Parent != null)
                    objDeleteWeapon.Parent.Children.Remove(objDeleteWeapon);
                else if (objLoopTuple.Item4 != null)
                    objLoopTuple.Item4.Weapons.Remove(objDeleteWeapon);
                else if (objLoopTuple.Item3 != null)
                    objLoopTuple.Item3.Weapons.Remove(objDeleteWeapon);
                else if (objLoopTuple.Item2 != null)
                    objLoopTuple.Item2.Weapons.Remove(objDeleteWeapon);
                else
                    _objCharacter.Weapons.Remove(objDeleteWeapon);
            }

            decReturn += ImprovementManager.RemoveImprovements(_objCharacter, Improvement.ImprovementSource.Weapon, InternalId + "Wireless");

            return decReturn;
        }


        /// <summary>
        /// Checks a nominated piece of gear for Availability requirements.
        /// </summary>
        /// <param name="blnRestrictedGearUsed">Whether Restricted Gear is already being used.</param>
        /// <param name="intRestrictedCount">Amount of gear that is currently over the availability limit.</param>
        /// <param name="strAvailItems">String used to list names of gear that are currently over the availability limit.</param>
        /// <param name="strRestrictedItem">Item that is being used for Restricted Gear.</param>
        /// <param name="blnOutRestrictedGearUsed">Whether Restricted Gear is already being used (tracked across gear children).</param>
        /// <param name="intOutRestrictedCount">Amount of gear that is currently over the availability limit (tracked across gear children).</param>
        /// <param name="strOutAvailItems">String used to list names of gear that are currently over the availability limit (tracked across gear children).</param>
        /// <param name="strOutRestrictedItem">Item that is being used for Restricted Gear (tracked across gear children).</param>
        public void CheckRestrictedGear(bool blnRestrictedGearUsed, int intRestrictedCount, string strAvailItems, string strRestrictedItem, out bool blnOutRestrictedGearUsed, out int intOutRestrictedCount, out string strOutAvailItems, out string strOutRestrictedItem)
        {
            if (!IncludedInWeapon)
            {
                AvailabilityValue objTotalAvail = TotalAvailTuple();
                if (!objTotalAvail.AddToParent)
                {
                    int intAvailInt = objTotalAvail.Value;
                    if (intAvailInt > _objCharacter.Options.MaximumAvailability)
                    {
                        if (intAvailInt <= _objCharacter.RestrictedGear && !blnRestrictedGearUsed)
                        {
                            blnRestrictedGearUsed = true;
                            strRestrictedItem = Parent == null
                                ? CurrentDisplayName
                                : CurrentDisplayName + LanguageManager.GetString("String_Space") + '(' + Parent.CurrentDisplayName + ')';
                        }
                        else
                        {
                            intRestrictedCount++;
                            strAvailItems += Environment.NewLine + "\t\t" + DisplayNameShort(GlobalOptions.Language);
                        }
                    }
                }
            }

            foreach (WeaponAccessory objChild in WeaponAccessories)
            {
                objChild.CheckRestrictedGear(blnRestrictedGearUsed, intRestrictedCount, strAvailItems, strRestrictedItem, out blnRestrictedGearUsed, out intRestrictedCount, out strAvailItems, out strRestrictedItem);
            }

            foreach (Weapon objChild in UnderbarrelWeapons)
            {
                objChild.CheckRestrictedGear(blnRestrictedGearUsed, intRestrictedCount, strAvailItems, strRestrictedItem, out blnRestrictedGearUsed, out intRestrictedCount, out strAvailItems, out strRestrictedItem);
            }
            strOutAvailItems = strAvailItems;
            intOutRestrictedCount = intRestrictedCount;
            blnOutRestrictedGearUsed = blnRestrictedGearUsed;
            strOutRestrictedItem = strRestrictedItem;
        }

        public void Reload(ICollection<Gear> lstGears, TreeView treGearView)
        {
            List<Gear> lstAmmo = new List<Gear>(1);
            List<string> lstCount = new List<string>(1);
            bool blnExternalSource = false;
            Gear objExternalSource = new Gear(_objCharacter)
            {
                Name = "External Source"
            };

            string ammoString = CalculatedAmmo(GlobalOptions.CultureInfo, GlobalOptions.DefaultLanguage);
            // Determine which loading methods are available to the Weapon.
            if (ammoString.IndexOfAny('x', '+') != -1 || ammoString.Contains(" or ") || ammoString.Contains("Special"))
            {
                string strWeaponAmmo = ammoString.ToLowerInvariant();
                if (strWeaponAmmo.Contains("external source"))
                    blnExternalSource = true;
                // Get rid of external source, special, or belt, and + energy.
                strWeaponAmmo = strWeaponAmmo.Replace("external source", "100")
                    .Replace("special", "100")
                    .FastEscapeOnceFromEnd(" + energy")
                    .Replace(" or belt", " or 250(belt)");

                foreach (string strAmmo in strWeaponAmmo.SplitNoAlloc(" or ", StringSplitOptions.RemoveEmptyEntries))
                {
                    lstCount.Add(AmmoCapacity(strAmmo));
                }
            }
            else
            {
                // Nothing weird in the ammo string, so just use the number given.
                string strAmmo = ammoString;
                int intPos = strAmmo.IndexOf('(');
                if (intPos != -1)
                    strAmmo = strAmmo.Substring(0, intPos);
                lstCount.Add(strAmmo);
            }

            if (!RequireAmmo)
            {
                // If the Weapon does not require Ammo, just use External Source.
                lstAmmo.Add(objExternalSource);
            }
            else
            {
                // Find all of the Ammo for the current Weapon that the character is carrying.
                HashSet<string> setAmmoPrefixStringSet = new HashSet<string>(AmmoPrefixStrings);
                // This is a standard Weapon, so consume traditional Ammunition.
                if (!Damage.Contains("(f)") || AmmoCategory == "Gear")
                    lstAmmo.AddRange(lstGears.DeepWhere(x => x.Children, x =>
                        x.Quantity > 0
                        && ((x.Category == "Ammunition" && x.Extra == AmmoCategory)
                            || (!string.IsNullOrWhiteSpace(AmmoName) && x.Name == AmmoName)
                            || (string.IsNullOrEmpty(x.Extra) && setAmmoPrefixStringSet.Any(y => x.Name.StartsWith(y, StringComparison.Ordinal)))
                            || (UseSkill == "Throwing Weapons" && Name == x.Name))));
                else
                    lstAmmo.AddRange(lstGears.DeepWhere(x => x.Children, x =>
                        x.Quantity > 0
                        && x.IsFlechetteAmmo
                        && ((x.Category == "Ammunition" && x.Extra == AmmoCategory)
                            || (!string.IsNullOrWhiteSpace(AmmoName) && x.Name == AmmoName)
                            || (string.IsNullOrEmpty(x.Extra) && setAmmoPrefixStringSet.Any(y => x.Name.StartsWith(y, StringComparison.Ordinal)))
                            || (UseSkill == "Throwing Weapons" && Name == x.Name))));
                // If the Weapon is allowed to use an External Source, put in an External Source item.
                if (blnExternalSource)
                {
                    lstAmmo.Add(objExternalSource);
                }

                // Make sure the character has some form of Ammunition for this Weapon.
                if (lstAmmo.Count == 0)
                {
                    Program.MainForm.ShowMessageBox(string.Format(GlobalOptions.CultureInfo, LanguageManager.GetString("Message_OutOfAmmoType"), DisplayAmmoCategory(GlobalOptions.Language)),
                        LanguageManager.GetString("MessageTitle_OutOfAmmo"), MessageBoxButtons.OK,
                        MessageBoxIcon.Exclamation);
                    return;
                }
            }

            // Show the Ammunition Selection window.
            using (frmReload frmReloadWeapon = new frmReload
            {
                Ammo = lstAmmo,
                Count = lstCount
            })
            {
                frmReloadWeapon.ShowDialog(Program.MainForm);

                if (frmReloadWeapon.DialogResult == DialogResult.Cancel)
                    return;

                // Return any unspent rounds to the Ammo.
                if (AmmoRemaining > 0)
                {
                    foreach (Gear objAmmo in lstGears)
                    {
                        if (objAmmo.InternalId == AmmoLoaded)
                        {
                            objAmmo.Quantity += AmmoRemaining;

                            // Refresh the Gear tree.
                            TreeNode objNode = treGearView.FindNode(objAmmo.InternalId);
                            if (objNode != null)
                            {
                                objNode.Text = objAmmo.CurrentDisplayName;
                            }

                            break;
                        }

                        foreach (Gear objChild in objAmmo.Children.GetAllDescendants(x => x.Children))
                        {
                            if (objChild.InternalId == AmmoLoaded)
                            {
                                // If this is a plugin for a Spare Clip, move any extra rounds to the character instead of messing with the Clip amount.
                                if (objChild.Parent is Gear parent &&
                                    (parent.Name.StartsWith("Spare Clip", StringComparison.Ordinal) || parent.Name.StartsWith("Speed Loader", StringComparison.Ordinal)))
                                {
                                    Gear objNewGear = new Gear(_objCharacter);
                                    objNewGear.Copy(objChild);
                                    objNewGear.Quantity = AmmoRemaining;
                                    lstGears.Add(objNewGear);

                                    goto EndLoop;
                                }

                                objChild.Quantity += AmmoRemaining;

                                // Refresh the Gear tree.
                                TreeNode objNode = treGearView.FindNode(objChild.InternalId);
                                if (objNode != null)
                                {
                                    objNode.Text = objAmmo.CurrentDisplayName;
                                }

                                break;
                            }
                        }
                    }

                    EndLoop: ;
                }

                Gear objSelectedAmmo;
                decimal decQty = frmReloadWeapon.SelectedCount;
                // If an External Source is not being used, consume ammo.
                if (frmReloadWeapon.SelectedAmmo != objExternalSource.InternalId)
                {
                    objSelectedAmmo = lstGears.DeepFindById(frmReloadWeapon.SelectedAmmo);

                    if (objSelectedAmmo.Quantity == decQty && objSelectedAmmo.Parent != null)
                    {
                        // If the Ammo is coming from a Spare Clip, reduce the container quantity instead of the plugin quantity.
                        if (objSelectedAmmo.Parent is Gear objParent &&
                            (objParent.Name.StartsWith("Spare Clip", StringComparison.Ordinal) || objParent.Name.StartsWith("Speed Loader", StringComparison.Ordinal)))
                        {
                            if (objParent.Quantity > 0)
                                objParent.Quantity -= 1;
                            TreeNode objNode = treGearView.FindNode(objParent.InternalId);
                            objNode.Text = objParent.CurrentDisplayName;
                        }
                    }
                    else
                    {
                        // Deduct the ammo qty from the ammo. If there isn't enough remaining, use whatever is left.
                        if (objSelectedAmmo.Quantity > decQty)
                            objSelectedAmmo.Quantity -= decQty;
                        else
                        {
                            decQty = objSelectedAmmo.Quantity;
                            objSelectedAmmo.Quantity = 0;
                        }
                    }

                    // Refresh the Gear tree.
                    TreeNode objSelectedNode = treGearView.FindNode(objSelectedAmmo.InternalId);
                    if (objSelectedNode != null)
                        objSelectedNode.Text = objSelectedAmmo.CurrentDisplayName;
                }
                else
                {
                    objSelectedAmmo = objExternalSource;
                }

                AmmoRemaining = decimal.ToInt32(decQty);
                AmmoLoaded = objSelectedAmmo.InternalId;
            }
        }

        #region UI Methods
        /// <summary>
        /// Add a Weapon to the TreeView.
        /// </summary>
        /// <param name="cmsWeapon">ContextMenuStrip for the Weapon Node.</param>
        /// <param name="cmsWeaponAccessory">ContextMenuStrip for Vehicle Accessory Nodes.</param>
        /// <param name="cmsWeaponAccessoryGear">ContextMenuStrip for Vehicle Weapon Accessory Gear Nodes.</param>
        public TreeNode CreateTreeNode(ContextMenuStrip cmsWeapon, ContextMenuStrip cmsWeaponAccessory, ContextMenuStrip cmsWeaponAccessoryGear)
        {
            if ((Cyberware || Category == "Gear" || Category.StartsWith("Quality", StringComparison.Ordinal) || !string.IsNullOrEmpty(ParentID)) && !string.IsNullOrEmpty(Source) && !_objCharacter.Options.BookEnabled(Source))
                return null;

            TreeNode objNode = new TreeNode
            {
                Name = InternalId,
                Text = CurrentDisplayName,
                Tag = this,
                ContextMenuStrip = cmsWeapon,
                ForeColor = PreferredColor,
                ToolTipText = Notes.WordWrap(100)
            };

            TreeNodeCollection lstChildNodes = objNode.Nodes;
            // Add Underbarrel Weapons.
            foreach (Weapon objUnderbarrelWeapon in UnderbarrelWeapons)
            {
                TreeNode objLoopNode = objUnderbarrelWeapon.CreateTreeNode(cmsWeapon, cmsWeaponAccessory, cmsWeaponAccessoryGear);
                if (objLoopNode != null)
                    lstChildNodes.Add(objLoopNode);
            }
            // Add attached Weapon Accessories.
            foreach (WeaponAccessory objAccessory in WeaponAccessories)
            {
                TreeNode objLoopNode = objAccessory.CreateTreeNode(cmsWeaponAccessory, cmsWeaponAccessoryGear);
                if (objLoopNode != null)
                    lstChildNodes.Add(objLoopNode);
            }

            if (lstChildNodes.Count > 0)
                objNode.Expand();

            return objNode;
        }

        public Color PreferredColor
        {
            get
            {
                if (!string.IsNullOrEmpty(Notes))
                {
                    return Color.SaddleBrown;
                }
                if (Cyberware || Category == "Gear" || Category.StartsWith("Quality", StringComparison.Ordinal) || !string.IsNullOrEmpty(ParentID))
                {
                    return SystemColors.GrayText;
                }

                return SystemColors.WindowText;
            }
        }

        public void SetupChildrenWeaponsCollectionChanged(bool blnAdd, TreeView treWeapons, ContextMenuStrip cmsWeapon = null, ContextMenuStrip cmsWeaponAccessory = null, ContextMenuStrip cmsWeaponAccessoryGear = null)
        {
            if (blnAdd)
            {
                UnderbarrelWeapons.AddTaggedCollectionChanged(treWeapons, (x, y) => this.RefreshChildrenWeapons(treWeapons, cmsWeapon, cmsWeaponAccessory, cmsWeaponAccessoryGear, null, y));
                WeaponAccessories.AddTaggedCollectionChanged(treWeapons, (x, y) => this.RefreshWeaponAccessories(treWeapons, cmsWeaponAccessory, cmsWeaponAccessoryGear, () => UnderbarrelWeapons.Count, y));
                foreach (Weapon objChild in UnderbarrelWeapons)
                {
                    objChild.SetupChildrenWeaponsCollectionChanged(true, treWeapons, cmsWeapon, cmsWeaponAccessory, cmsWeaponAccessoryGear);
                }

                foreach (WeaponAccessory objChild in WeaponAccessories)
                {
                    objChild.Gear.AddTaggedCollectionChanged(treWeapons, (x, y) => objChild.RefreshChildrenGears(treWeapons, cmsWeaponAccessoryGear, null, y));
                    foreach (Gear objGear in objChild.Gear)
                        objGear.SetupChildrenGearsCollectionChanged(true, treWeapons, cmsWeaponAccessoryGear);
                }
            }
            else
            {
                UnderbarrelWeapons.RemoveTaggedCollectionChanged(treWeapons);
                WeaponAccessories.RemoveTaggedCollectionChanged(treWeapons);
                foreach (Weapon objChild in UnderbarrelWeapons)
                {
                    objChild.SetupChildrenWeaponsCollectionChanged(false, treWeapons);
                }
                foreach (WeaponAccessory objChild in WeaponAccessories)
                {
                    objChild.Gear.RemoveTaggedCollectionChanged(treWeapons);
                    foreach (Gear objGear in objChild.Gear)
                        objGear.SetupChildrenGearsCollectionChanged(false, treWeapons);
                }
            }
        }
        #endregion

        #region Hero Lab Importing
        public bool ImportHeroLabWeapon(XmlNode xmlWeaponImportNode, IList<Weapon> lstWeapons)
        {
            if (xmlWeaponImportNode == null)
                return false;
            string strOriginalName = xmlWeaponImportNode.Attributes?["name"]?.InnerText ?? string.Empty;
            if (!string.IsNullOrEmpty(strOriginalName))
            {
                XmlDocument xmlWeaponDocument = _objCharacter.LoadData("weapons.xml");
                XmlNode xmlWeaponDataNode = xmlWeaponDocument.SelectSingleNode("/chummer/weapons/weapon[name = \"" + strOriginalName + "\"]");
                if (xmlWeaponDataNode == null)
                {
                    if (strOriginalName.IndexOf(':') >= 0)
                    {
                        string strName = strOriginalName.SplitNoAlloc(':', StringSplitOptions.RemoveEmptyEntries).FirstOrDefault()?.Trim() ?? string.Empty;
                        xmlWeaponDataNode = xmlWeaponDocument.SelectSingleNode("/chummer/weapons/weapon[name = \"" + strName + "\"]");
                    }
                    if (xmlWeaponDataNode == null)
                    {
                        if (strOriginalName.IndexOf(',') >= 0)
                        {
                            string strName = strOriginalName.SplitNoAlloc(',', StringSplitOptions.RemoveEmptyEntries).FirstOrDefault()?.Trim() ?? string.Empty;
                            xmlWeaponDataNode = xmlWeaponDocument.SelectSingleNode("/chummer/weapons/weapon[name = \"" + strName + "\"]");
                        }
                    }
                }
                if (xmlWeaponDataNode != null)
                {
                    Create(xmlWeaponDataNode, lstWeapons, true, true, true);
                    if (Cost.Contains("Variable"))
                    {
                        Cost = xmlWeaponImportNode.SelectSingleNode("gearcost/@value")?.InnerText;
                    }
                    Notes = xmlWeaponImportNode["description"]?.InnerText;

                    ProcessHeroLabWeaponPlugins(xmlWeaponImportNode, lstWeapons);

                    return true;
                }
            }
            return false;
        }

        public void ProcessHeroLabWeaponPlugins(XmlNode xmlWeaponImportNode, IList<Weapon> lstWeapons)
        {
            if (xmlWeaponImportNode == null)
                return;
            XmlNode xmlWeaponDataNode = GetNode();
            foreach (string strName in Character.HeroLabPluginNodeNames)
            {
                foreach (XmlNode xmlWeaponAccessoryToImport in xmlWeaponImportNode.SelectNodes(strName + "/item[@useradded != \"no\"]"))
                {
                    Weapon objUnderbarrel = new Weapon(_objCharacter);
                    if (objUnderbarrel.ImportHeroLabWeapon(xmlWeaponAccessoryToImport, lstWeapons))
                    {
                        objUnderbarrel.Parent = this;
                        UnderbarrelWeapons.Add(objUnderbarrel);
                    }
                    else
                    {
                        string strWeaponAccessoryName = xmlWeaponImportNode.Attributes["name"]?.InnerText;
                        if (!string.IsNullOrEmpty(strWeaponAccessoryName))
                        {
                            XmlDocument xmlWeaponDocument = _objCharacter.LoadData("weapons.xml");
                            XmlNode xmlWeaponAccessoryData = null;
                            foreach (XmlNode xmlLoopNode in xmlWeaponDocument.SelectNodes("chummer/accessories/accessory[contains(name, \"" + strWeaponAccessoryName + "\")]"))
                            {
                                XmlNode xmlTestNode = xmlLoopNode.SelectSingleNode("forbidden/weapondetails");
                                if (xmlTestNode != null)
                                {
                                    // Assumes topmost parent is an AND node
                                    if (xmlWeaponDataNode.ProcessFilterOperationNode(xmlTestNode, false))
                                    {
                                        continue;
                                    }
                                }
                                xmlTestNode = xmlLoopNode.SelectSingleNode("required/weapondetails");
                                if (xmlTestNode != null)
                                {
                                    // Assumes topmost parent is an AND node
                                    if (!xmlWeaponDataNode.ProcessFilterOperationNode(xmlTestNode, false))
                                    {
                                        continue;
                                    }
                                }

                                xmlTestNode = xmlLoopNode.SelectSingleNode("forbidden/oneof");
                                if (xmlTestNode != null)
                                {
                                    XmlNodeList objXmlForbiddenList = xmlTestNode.SelectNodes("accessory");
                                    //Add to set for O(N log M) runtime instead of O(N * M)

                                    HashSet<string> objForbiddenAccessory = new HashSet<string>();
                                    foreach (XmlNode node in objXmlForbiddenList)
                                    {
                                        objForbiddenAccessory.Add(node.InnerText);
                                    }

                                    if (WeaponAccessories.Any(objAccessory => objForbiddenAccessory.Contains(objAccessory.Name)))
                                    {
                                        continue;
                                    }
                                }

                                xmlTestNode = xmlLoopNode.SelectSingleNode("required/oneof");
                                if (xmlTestNode != null)
                                {
                                    XmlNodeList objXmlRequiredList = xmlTestNode.SelectNodes("accessory");
                                    //Add to set for O(N log M) runtime instead of O(N * M)

                                    HashSet<string> objRequiredAccessory = new HashSet<string>();
                                    foreach (XmlNode node in objXmlRequiredList)
                                    {
                                        objRequiredAccessory.Add(node.InnerText);
                                    }

                                    if (!WeaponAccessories.Any(objAccessory => objRequiredAccessory.Contains(objAccessory.Name)))
                                    {
                                        continue;
                                    }
                                }
                                xmlWeaponAccessoryData = xmlLoopNode;
                                break;
                            }
                            if (xmlWeaponAccessoryData != null)
                            {
                                WeaponAccessory objWeaponAccessory = new WeaponAccessory(_objCharacter);
                                string strMainMount = xmlWeaponAccessoryData["mount"]?.InnerText.SplitNoAlloc('/', StringSplitOptions.RemoveEmptyEntries)
                                    .FirstOrDefault() ?? string.Empty;
                                string strExtraMount = xmlWeaponAccessoryData["extramount"]?.InnerText.SplitNoAlloc('/', StringSplitOptions.RemoveEmptyEntries)
                                    .FirstOrDefault(x => x != strMainMount) ?? string.Empty;

                                objWeaponAccessory.Create(xmlWeaponAccessoryData, new Tuple<string, string>(strMainMount, strExtraMount), Convert.ToInt32(xmlWeaponAccessoryToImport.Attributes["rating"]?.InnerText, GlobalOptions.InvariantCultureInfo));
                                objWeaponAccessory.Notes = xmlWeaponAccessoryToImport["description"]?.InnerText;
                                objWeaponAccessory.Parent = this;
                                WeaponAccessories.Add(objWeaponAccessory);

                                foreach (string strPluginName in Character.HeroLabPluginNodeNames)
                                {
                                    foreach (XmlNode xmlPluginToAdd in xmlWeaponAccessoryToImport.SelectNodes(strPluginName + "/item[@useradded != \"no\"]"))
                                    {
                                        Gear objPlugin = new Gear(_objCharacter);
                                        if (objPlugin.ImportHeroLabGear(xmlPluginToAdd, xmlWeaponAccessoryData, lstWeapons))
                                            objWeaponAccessory.Gear.Add(objPlugin);
                                    }
                                    foreach (XmlNode xmlPluginToAdd in xmlWeaponAccessoryToImport.SelectNodes(strPluginName + "/item[@useradded = \"no\"]"))
                                    {
                                        string strGearName = xmlPluginToAdd.Attributes["name"]?.InnerText;
                                        if (!string.IsNullOrEmpty(strGearName))
                                        {
                                            Gear objPlugin = objWeaponAccessory.Gear.FirstOrDefault(x => x.IncludedInParent && !string.IsNullOrEmpty(x.Name) && (x.Name.Contains(strGearName) || strGearName.Contains(x.Name)));
                                            if (objPlugin != null)
                                            {
                                                objPlugin.Quantity = Convert.ToDecimal(xmlPluginToAdd.Attributes["quantity"]?.InnerText ?? "1", GlobalOptions.InvariantCultureInfo);
                                                objPlugin.Notes = xmlPluginToAdd["description"]?.InnerText;
                                                objPlugin.ProcessHeroLabGearPlugins(xmlPluginToAdd, lstWeapons);
                                            }
                                        }
                                    }
                                }
                            }
                            else
                            {
                                Gear objPlugin = new Gear(_objCharacter);
                                if (objPlugin.ImportHeroLabGear(xmlWeaponAccessoryToImport, null, lstWeapons))
                                    _objCharacter.Gear.Add(objPlugin);
                            }
                        }
                    }
                }
                foreach (XmlNode xmlPluginToAdd in xmlWeaponImportNode.SelectNodes(strName + "/item[@useradded = \"no\"]"))
                {
                    string strPluginName = xmlWeaponImportNode.Attributes["name"]?.InnerText;
                    if (!string.IsNullOrEmpty(strPluginName))
                    {
                        Weapon objUnderbarrel = UnderbarrelWeapons.FirstOrDefault(x => x.IncludedInWeapon && (x.Name.Contains(strPluginName) || strPluginName.Contains(x.Name)));
                        if (objUnderbarrel != null)
                        {
                            objUnderbarrel.Notes = xmlPluginToAdd["description"]?.InnerText;
                            objUnderbarrel.ProcessHeroLabWeaponPlugins(xmlPluginToAdd, lstWeapons);
                        }
                        else
                        {
                            WeaponAccessory objWeaponAccessory = WeaponAccessories.FirstOrDefault(x => x.IncludedInWeapon && (x.Name.Contains(strPluginName) || strPluginName.Contains(x.Name)));
                            if (objWeaponAccessory != null)
                            {
                                objWeaponAccessory.Notes = xmlPluginToAdd["description"]?.InnerText;

                                foreach (string strPluginNodeName in Character.HeroLabPluginNodeNames)
                                {
                                    foreach (XmlNode xmlSubPluginToAdd in xmlPluginToAdd.SelectNodes(strPluginNodeName + "/item[@useradded != \"no\"]"))
                                    {
                                        Gear objPlugin = new Gear(_objCharacter);
                                        if (objPlugin.ImportHeroLabGear(xmlSubPluginToAdd, objWeaponAccessory.GetNode(), lstWeapons))
                                            objWeaponAccessory.Gear.Add(objPlugin);
                                    }
                                    foreach (XmlNode xmlSubPluginToAdd in xmlPluginToAdd.SelectNodes(strPluginNodeName + "/item[@useradded = \"no\"]"))
                                    {
                                        string strGearName = xmlSubPluginToAdd.Attributes["name"]?.InnerText;
                                        if (!string.IsNullOrEmpty(strGearName))
                                        {
                                            Gear objPlugin = objWeaponAccessory.Gear.FirstOrDefault(x => x.IncludedInParent && !string.IsNullOrEmpty(x.Name) && (x.Name.Contains(strGearName) || strGearName.Contains(x.Name)));
                                            if (objPlugin != null)
                                            {
                                                objPlugin.Quantity = Convert.ToDecimal(xmlSubPluginToAdd.Attributes["quantity"]?.InnerText ?? "1", GlobalOptions.InvariantCultureInfo);
                                                objPlugin.Notes = xmlSubPluginToAdd["description"]?.InnerText;
                                                objPlugin.ProcessHeroLabGearPlugins(xmlSubPluginToAdd, lstWeapons);
                                            }
                                        }
                                    }
                                }
                            }
                            else if (!string.IsNullOrEmpty(strName))
                            {
                                Gear objPlugin = objWeaponAccessory.Gear.FirstOrDefault(x => x.IncludedInParent && !string.IsNullOrEmpty(x.Name) && (x.Name.Contains(strName) || strName.Contains(x.Name)));
                                if (objPlugin != null)
                                {
                                    objPlugin.Quantity = Convert.ToDecimal(xmlPluginToAdd.Attributes["quantity"]?.InnerText ?? "1", GlobalOptions.InvariantCultureInfo);
                                    objPlugin.Notes = xmlPluginToAdd["description"]?.InnerText;
                                    objPlugin.ProcessHeroLabGearPlugins(xmlPluginToAdd, lstWeapons);
                                }
                            }
                        }
                    }
                }
            }
            this.RefreshMatrixAttributeArray();
        }
        #endregion
        #endregion

        private Clip GetClip(int clip)
        {
            //1 indexed due legacy
            clip--;

            for (int i = _lstAmmo.Count; i <= clip; i++)
            {
                _lstAmmo.Add(new Clip(Guid.Empty, 0));
            }


            return _lstAmmo[clip];
        }

        IHasMatrixAttributes GetMatrixAttributesOverride
        {
            get
            {
                IHasMatrixAttributes objReturn = null;
                if (!string.IsNullOrEmpty(ParentID))
                {
                    objReturn = (_objCharacter.Gear.DeepFindById(ParentID) ??
                                 _objCharacter.Vehicles.FindVehicleGear(ParentID) ??
                                 _objCharacter.Weapons.FindWeaponGear(ParentID) ??
                                 _objCharacter.Armor.FindArmorGear(ParentID) ??
                                 _objCharacter.Cyberware.FindCyberwareGear(ParentID)) ??
                                ((_objCharacter.Cyberware.DeepFindById(ParentID) ??
                                  _objCharacter.Vehicles.FindVehicleCyberware(x => x.InternalId == ParentID)) ??
                                 ((_objCharacter.Weapons.DeepFindById(ParentID) ??
                                   _objCharacter.Vehicles.FindVehicleWeapon(ParentID)) ?? (IHasMatrixAttributes) _objCharacter.Vehicles.FirstOrDefault(x => x.InternalId == ParentID)));
                }
                return objReturn;
            }
        }

        public decimal StolenTotalCost
        {
            get
            {
                decimal decReturn = 0;
                if (Stolen)
                    decReturn += OwnCost;

                // Run through the Accessories and add in their cost. If the cost is "Weapon Cost", the Weapon's base cost is added in again.
                decReturn += WeaponAccessories.AsParallel().Sum(objAccessory => objAccessory.StolenTotalCost);

                // Include the cost of any Underbarrel Weapon.
                decReturn += Children.AsParallel().Sum(objUnderbarrel => objUnderbarrel.StolenTotalCost);

                return decReturn;
            }
        }

        public int GetBaseMatrixAttribute(string strAttributeName)
        {
            IHasMatrixAttributes objThis = GetMatrixAttributesOverride;
            if (objThis != null)
                return objThis.GetBaseMatrixAttribute(strAttributeName);
            string strExpression = this.GetMatrixAttributeString(strAttributeName);
            if (string.IsNullOrEmpty(strExpression))
            {
                switch (strAttributeName)
                {
                    case "Device Rating":
                        strExpression = "2";
                        break;
                    case "Program Limit":
                        if (IsCommlink)
                        {
                            strExpression = this.GetMatrixAttributeString("Device Rating");
                            if (string.IsNullOrEmpty(strExpression))
                                strExpression = "2";
                        }
                        else
                            strExpression = "0";
                        break;
                    case "Data Processing":
                    case "Firewall":
                        strExpression = this.GetMatrixAttributeString("Device Rating");
                        if (string.IsNullOrEmpty(strExpression))
                            strExpression = "2";
                        break;
                    default:
                        strExpression = "0";
                        break;
                }
            }

            if (strExpression.IndexOfAny('{', '+', '-', '*', ',') != -1 || strExpression.Contains("div"))
            {
                StringBuilder objValue = new StringBuilder(strExpression);
                foreach (string strMatrixAttribute in MatrixAttributes.MatrixAttributeStrings)
                {
                    objValue.CheapReplace(strExpression, "{Gear " + strMatrixAttribute + "}", () => (Parent?.GetBaseMatrixAttribute(strMatrixAttribute) ?? 0).ToString(GlobalOptions.InvariantCultureInfo));
                    objValue.CheapReplace(strExpression, "{Parent " + strMatrixAttribute + "}", () => Parent?.GetMatrixAttributeString(strMatrixAttribute) ?? "0");
                    if (Children.Count > 0 && strExpression.Contains("{Children " + strMatrixAttribute + "}"))
                    {
                        int intTotalChildrenValue = 0;
                        foreach (Weapon objLoopWeapon in Children)
                        {
                            if (objLoopWeapon.Equipped)
                            {
                                intTotalChildrenValue += objLoopWeapon.GetBaseMatrixAttribute(strMatrixAttribute);
                            }
                        }
                        objValue.Replace("{Children " + strMatrixAttribute + "}", intTotalChildrenValue.ToString(GlobalOptions.InvariantCultureInfo));
                    }
                }
                _objCharacter.AttributeSection.ProcessAttributesInXPath(objValue, strExpression);
                // Replace the division sign with "div" since we're using XPath.
                objValue.Replace("/", " div ");
                // This is first converted to a decimal and rounded up since some items have a multiplier that is not a whole number, such as 2.5.
                object objProcess = CommonFunctions.EvaluateInvariantXPath(objValue.ToString(), out bool blnIsSuccess);
                return blnIsSuccess ? Convert.ToInt32(Math.Ceiling((double)objProcess)) : 0;
            }
            int.TryParse(strExpression, NumberStyles.Any, GlobalOptions.InvariantCultureInfo, out int intReturn);
            return intReturn;
        }

        public int GetBonusMatrixAttribute(string strAttributeName)
        {
            if (string.IsNullOrEmpty(strAttributeName))
                return 0;
            IHasMatrixAttributes objThis = GetMatrixAttributesOverride;
            if (objThis != null)
                return objThis.GetBonusMatrixAttribute(strAttributeName);
            int intReturn = 0;

            if (Overclocked == strAttributeName)
            {
                intReturn += 1;
            }

            if (!strAttributeName.StartsWith("Mod ", StringComparison.Ordinal))
                strAttributeName = "Mod " + strAttributeName;

            foreach (Weapon objLoopWeapon in Children)
            {
                if (objLoopWeapon.Equipped && objLoopWeapon.ParentID != InternalId)
                {
                    intReturn += objLoopWeapon.GetTotalMatrixAttribute(strAttributeName);
                }
            }

            return intReturn;
        }

        private sealed class Clip
        {
            internal Guid Guid { get; set; }
            internal int Ammo { get; set; }
            public string AmmoName { get; internal set; }

            internal static Clip Load(XmlNode node)
            {
                if (node != null)
                {
                    string strId = node["id"]?.InnerText;
                    string strCount = node["count"]?.InnerText;
                    if (!string.IsNullOrEmpty(strId) && !string.IsNullOrEmpty(strCount) && Guid.TryParse(strId, out Guid guiClipId) && int.TryParse(strCount, out int intCount))
                    {
                        return new Clip(guiClipId, intCount);
                    }
                }
                return null;
            }

            internal void Save(XmlTextWriter writer)
            {
                if (Guid != Guid.Empty || Ammo != 0) //Don't save empty clips, we are recreating them anyway. Save those kb
                {
                    writer.WriteStartElement("clip");
                    writer.WriteElementString("name", AmmoName);
                    writer.WriteElementString("id", Guid.ToString("D", GlobalOptions.InvariantCultureInfo));
                    writer.WriteElementString("count", Ammo.ToString(GlobalOptions.InvariantCultureInfo));
                    writer.WriteEndElement();
                }
            }

            internal Clip(Guid guid, int ammo)
            {
                Guid = guid;
                Ammo = ammo;
            }
        }

        public bool Remove(bool blnConfirmDelete = true)
        {
            if (!CanBeRemoved)
                return false;
            if (blnConfirmDelete)
            {
                if (!CommonFunctions.ConfirmDelete(LanguageManager.GetString("Message_DeleteWeapon")))
                    return false;
            }

            DeleteWeapon();
            if (_objCharacter.Weapons.Any(weapon => weapon == this))
            {
                return _objCharacter.Weapons.Remove(this);
            }
            if (Parent != null)
                return Parent.Children.Remove(this);
            return ParentMount?.Weapons.Remove(this) ?? ParentVehicle.Weapons.Remove(this);
            //else if (objWeapon.parent != null)
            //    objWeaponMount.Weapons.Remove(objWeapon);
            // This bit here should never be reached, but I'm adding it for future-proofing in case we want people to be able to remove weapons attached directly to vehicles
        }

        /// <summary>
        /// Check whether the weapon is not removable due to various restrictions.
        /// </summary>
        /// <returns></returns>
        private bool CanBeRemoved
        {
            get
            {
                // Cyberweapons cannot be removed through here and must be done by removing the piece of Cyberware.
                if (Cyberware)
                {
                    Program.MainForm.ShowMessageBox(
                        LanguageManager.GetString("Message_CannotRemoveCyberweapon"),
                        LanguageManager.GetString("MessageTitle_CannotRemoveCyberweapon"),
                        MessageBoxButtons.OK, MessageBoxIcon.Information);
                    return false;
                }

                // Qualities cannot be removed through here and must be done by removing the piece of Cyberware.
                if (Category.StartsWith("Quality", StringComparison.Ordinal))
                {
                    Program.MainForm.ShowMessageBox(
                        LanguageManager.GetString("Message_CannotRemoveQualityWeapon"),
                        LanguageManager.GetString("MessageTitle_CannotRemoveQualityWeapon"),
                        MessageBoxButtons.OK, MessageBoxIcon.Information);
                    return false;
                }

                if (Category == "Gear")
                {
                    string message = LanguageManager.GetString(
                        ParentVehicle != null ? "Message_CannotRemoveGearWeaponVehicle" : "Message_CannotRemoveGearWeapon",
                        GlobalOptions.Language);
                    Program.MainForm.ShowMessageBox(message,
                        LanguageManager.GetString("MessageTitle_CannotRemoveGearWeapon"),
                        MessageBoxButtons.OK, MessageBoxIcon.Information);
                    return false;
                }

                return true;
            }
        }

        public void Sell(decimal percentage)
        {
            decimal decAmount = TotalCost * percentage;
            string expense = ParentVehicle != null ? "String_ExpenseSoldVehicleWeapon" : "String_ExpenseSoldWeapon";
            if (!Remove()) return;

            // Create the Expense Log Entry for the sale.
            ExpenseLogEntry objExpense = new ExpenseLogEntry(_objCharacter);
            objExpense.Create(decAmount, LanguageManager.GetString(expense) + ' ' + DisplayNameShort(GlobalOptions.Language), ExpenseType.Nuyen, DateTime.Now);
            _objCharacter.ExpenseEntries.AddWithSort(objExpense);
            _objCharacter.Nuyen += decAmount;
        }

        public void SetSourceDetail(Control sourceControl)
        {
            if (_objCachedSourceDetail?.Language != GlobalOptions.Language)
                _objCachedSourceDetail = null;
            SourceDetail.SetControl(sourceControl);
        }

        public bool AllowPasteXml
        {
            get
            {
                switch (GlobalOptions.ClipboardContentType)
                {
                    case ClipboardContentType.WeaponAccessory:
                        XPathNavigator checkNode = GlobalOptions.Clipboard.SelectSingleNode("/character/weaponaccessories/accessory")?.CreateNavigator();
                        if (CheckAccessoryRequirements(checkNode)) return true;
                        break;
                    default:
                        return false;
                }

                return false;
            }
        }

        public bool AllowPasteObject(object input)
        {
            throw new NotImplementedException();
        }

        /// <summary>
        /// Checks whether a given WeaponAccessory is allowed to be added to this weapon.
        /// </summary>
        public bool CheckAccessoryRequirements(XPathNavigator objXmlAccessory)
        {
            if (objXmlAccessory == null) return false;
            string[] lstMounts = AccessoryMounts.Split('/', StringSplitOptions.RemoveEmptyEntries);
            XPathNavigator xmlMountNode = objXmlAccessory.SelectSingleNode("mount");
            if (lstMounts.Length == 0 || xmlMountNode != null && xmlMountNode.Value.SplitNoAlloc('/', StringSplitOptions.RemoveEmptyEntries).All(strItem =>
                !string.IsNullOrEmpty(strItem) && lstMounts.All(strAllowedMount =>
                    strAllowedMount != strItem)))
            {
                return false;
            }
            xmlMountNode = objXmlAccessory.SelectSingleNode("extramount");
            if (lstMounts.Length == 0 || xmlMountNode != null && xmlMountNode.Value.SplitNoAlloc('/', StringSplitOptions.RemoveEmptyEntries).All(strItem =>
                !string.IsNullOrEmpty(strItem) && lstMounts.All(strAllowedMount =>
                    strAllowedMount != strItem)))
            {
                return false;
            }

            if (!objXmlAccessory.RequirementsMet(_objCharacter, this, string.Empty, string.Empty)) return false;

            XPathNavigator xmlTestNode = objXmlAccessory.SelectSingleNode("forbidden/weapondetails");
            if (xmlTestNode != null)
            {
                // Assumes topmost parent is an AND node
                if (GetNode().CreateNavigator().ProcessFilterOperationNode(xmlTestNode, false))
                {
                    return false;
                }
            }

            xmlTestNode = objXmlAccessory.SelectSingleNode("required/weapondetails");
            if (xmlTestNode != null)
            {
                // Assumes topmost parent is an AND node
                if (!GetNode().CreateNavigator().ProcessFilterOperationNode(xmlTestNode, false))
                {
                    return false;
                }
            }

            return true;
        }

        public void ProcessAttributesInXPath(StringBuilder sbdInput, string strOriginal = "")
        {
            if (sbdInput == null || sbdInput.Length <= 0)
                return;
            if (string.IsNullOrEmpty(strOriginal))
                strOriginal = sbdInput.ToString();
            Dictionary<string, int> dicAttributeOverrides = null;
            if (strOriginal.Contains("{STR") || strOriginal.Contains("{AGI"))
            {
                int intUseSTR = 0;
                int intUseAGI = 0;
                int intUseSTRUnaug = 0;
                int intUseAGIUnaug = 0;
                int intUseSTRBase = 0;
                int intUseAGIBase = 0;
                if (Cyberware)
                {
                    if (ParentVehicle != null)
                    {
                        intUseSTR = ParentVehicle.TotalBody;
                        intUseSTRUnaug = intUseSTR;
                        intUseSTRBase = intUseSTR;
                        intUseAGI = ParentVehicle.Pilot;
                        intUseAGIUnaug = intUseAGI;
                        intUseAGIBase = intUseAGI;
                        if (!string.IsNullOrEmpty(ParentID))
                        {
                            // Look to see if this is attached to a Cyberlimb and use its STR instead.
                            Cyberware objWeaponParent = _objCharacter.Vehicles.FindVehicleCyberware(x => x.InternalId == ParentID, out VehicleMod objVehicleMod);
                            if (objWeaponParent != null)
                            {
                                Cyberware objAttributeSource = objWeaponParent;
                                int intSTR = objAttributeSource.TotalStrength;
                                int intSTRValue = objAttributeSource.StrengthValue;
                                int intSTRBase = objAttributeSource.BaseStrength;
                                int intAGI = objAttributeSource.TotalAgility;
                                int intAGIValue = objAttributeSource.AgilityValue;
                                int intAGIBase = objAttributeSource.BaseAgility;
                                while (objAttributeSource != null && intSTR == 0 && intAGI == 0 && intSTRValue == 0 && intAGIValue == 0 && intSTRBase == 0 && intAGIBase == 0)
                                {
                                    objAttributeSource = objAttributeSource.Parent;
                                    if (objAttributeSource == null)
                                        continue;
                                    intSTR = objAttributeSource.TotalStrength;
                                    intSTRValue = objAttributeSource.StrengthValue;
                                    intSTRBase = objAttributeSource.BaseStrength;
                                    intAGI = objAttributeSource.TotalAgility;
                                    intAGIValue = objAttributeSource.AgilityValue;
                                    intAGIBase = objAttributeSource.BaseAgility;
                                }

                                intUseSTR = intSTR;
                                intUseAGI = intAGI;
                                intUseSTRUnaug = intSTRValue;
                                intUseAGIUnaug = intAGIValue;
                                intUseSTRBase = intSTRBase;
                                intUseAGIBase = intAGIBase;

                                if (intUseSTR == 0)
                                    intUseSTR = objVehicleMod.TotalStrength;
                                if (intUseAGI == 0)
                                    intUseAGI = objVehicleMod.TotalAgility;
                                if (intUseSTRUnaug == 0)
                                    intUseSTRUnaug = objVehicleMod.TotalStrength;
                                if (intUseAGIUnaug == 0)
                                    intUseAGIUnaug = objVehicleMod.TotalAgility;
                                if (intUseSTRBase == 0)
                                    intUseSTRBase = ParentVehicle.TotalBody;
                                if (intUseAGIBase == 0)
                                    intUseAGIBase = ParentVehicle.Pilot;
                            }
                        }
                    }
                    else if (!string.IsNullOrEmpty(ParentID))
                    {
                        // Look to see if this is attached to a Cyberlimb and use its STR instead.
                        Cyberware objWeaponParent = _objCharacter.Cyberware.DeepFirstOrDefault(x => x.Children, x => x.InternalId == ParentID);
                        if (objWeaponParent != null)
                        {
                            Cyberware objAttributeSource = objWeaponParent;
                            int intSTR = objAttributeSource.TotalStrength;
                            int intSTRValue = objAttributeSource.StrengthValue;
                            int intSTRBase = objAttributeSource.BaseStrength;
                            int intAGI = objAttributeSource.TotalAgility;
                            int intAGIValue = objAttributeSource.AgilityValue;
                            int intAGIBase = objAttributeSource.BaseAgility;
                            while (objAttributeSource != null && intSTR == 0 && intAGI == 0 && intSTRValue == 0 && intAGIValue == 0 && intSTRBase == 0 && intAGIBase == 0)
                            {
                                objAttributeSource = objAttributeSource.Parent;
                                if (objAttributeSource == null)
                                    continue;
                                intSTR = objAttributeSource.TotalStrength;
                                intSTRValue = objAttributeSource.StrengthValue;
                                intSTRBase = objAttributeSource.BaseStrength;
                                intAGI = objAttributeSource.TotalAgility;
                                intAGIValue = objAttributeSource.AgilityValue;
                                intAGIBase = objAttributeSource.BaseAgility;
                            }

                            intUseSTR = intSTR;
                            intUseAGI = intAGI;
                            intUseSTRUnaug = intSTRValue;
                            intUseAGIUnaug = intAGIValue;
                            intUseSTRBase = intSTRBase;
                            intUseAGIBase = intAGIBase;
                        }
                        if (intUseSTR == 0)
                            intUseSTR = _objCharacter.STR.TotalValue;
                        if (intUseAGI == 0)
                            intUseAGI = _objCharacter.AGI.TotalValue;
                        if (intUseSTRUnaug == 0)
                            intUseSTRUnaug = _objCharacter.STR.Value;
                        if (intUseAGIUnaug == 0)
                            intUseAGIUnaug = _objCharacter.AGI.Value;
                        if (intUseSTRBase == 0)
                            intUseSTRBase = _objCharacter.STR.TotalBase;
                        if (intUseAGIBase == 0)
                            intUseAGIBase = _objCharacter.AGI.TotalBase;
                    }
                }
                else if (ParentVehicle == null)
                {
                    intUseSTR = _objCharacter.STR.TotalValue;
                    intUseAGI = _objCharacter.AGI.TotalValue;
                    intUseSTRUnaug = _objCharacter.STR.Value;
                    intUseAGIUnaug = _objCharacter.AGI.Value;
                    intUseSTRBase = _objCharacter.STR.TotalBase;
                    intUseAGIBase = _objCharacter.AGI.TotalBase;
                }
                if (Category == "Throwing Weapons" || UseSkill == "Throwing Weapons")
                    intUseSTR += ImprovementManager.ValueOf(_objCharacter, Improvement.ImprovementType.ThrowSTR);
                dicAttributeOverrides = new Dictionary<string, int>
                {
                    {"STR", intUseSTR},
                    {"STRUnaug", intUseSTRUnaug},
                    {"STRBase", intUseSTRBase},
                    {"AGI", intUseAGI},
                    {"AGIUnaug", intUseAGIUnaug},
                    {"AGIBase", intUseAGIBase},
                };
            }
            _objCharacter.AttributeSection.ProcessAttributesInXPath(sbdInput, strOriginal, dicAttributeOverrides);
        }
    }
}<|MERGE_RESOLUTION|>--- conflicted
+++ resolved
@@ -538,12 +538,7 @@
         }
 
         private SourceString _objCachedSourceDetail;
-<<<<<<< HEAD
-        public SourceString SourceDetail => _objCachedSourceDetail = _objCachedSourceDetail
-                                                                     ?? new SourceString(Source, DisplayPage(GlobalOptions.Language), GlobalOptions.Language, _objCharacter);
-=======
-        public SourceString SourceDetail => _objCachedSourceDetail = _objCachedSourceDetail ?? new SourceString(Source, DisplayPage(GlobalOptions.Language), GlobalOptions.Language, GlobalOptions.CultureInfo);
->>>>>>> 53eb2a4b
+        public SourceString SourceDetail => _objCachedSourceDetail = _objCachedSourceDetail ?? new SourceString(Source, DisplayPage(GlobalOptions.Language), GlobalOptions.Language, GlobalOptions.CultureInfo, _objCharacter);
 
         /// <summary>
         /// Save the object's XML to the XmlWriter.
@@ -3429,113 +3424,8 @@
                 string strAccuracy = Accuracy;
                 StringBuilder sbdAccuracy = new StringBuilder(strAccuracy);
                 int intAccuracy = 0;
-<<<<<<< HEAD
-                objAccuracy.CheapReplace("{Rating}", () => Rating.ToString(GlobalOptions.InvariantCultureInfo));
-                ProcessAttributesInXPath(objAccuracy, strAccuracy);
-=======
                 sbdAccuracy.CheapReplace("{Rating}", () => Rating.ToString(GlobalOptions.InvariantCultureInfo));
-                int intUseSTR = 0;
-                int intUseAGI = 0;
-                int intUseSTRBase = 0;
-                int intUseAGIBase = 0;
-                if (strAccuracy.Contains("{STR") || strAccuracy.Contains("{AGI"))
-                {
-                    if (Cyberware)
-                    {
-                        if (ParentVehicle != null)
-                        {
-                            intUseSTR = ParentVehicle.TotalBody;
-                            intUseSTRBase = intUseSTR;
-                            intUseAGI = ParentVehicle.Pilot;
-                            intUseAGIBase = intUseAGI;
-                            if (!string.IsNullOrEmpty(ParentID))
-                            {
-                                // Look to see if this is attached to a Cyberlimb and use its STR instead.
-                                Cyberware objWeaponParent = _objCharacter.Vehicles.FindVehicleCyberware(x => x.InternalId == ParentID, out VehicleMod objVehicleMod);
-                                if (objWeaponParent != null)
-                                {
-                                    Cyberware objAttributeSource = objWeaponParent;
-                                    int intSTR = objAttributeSource.TotalStrength;
-                                    int intSTRBase = objAttributeSource.BaseStrength;
-                                    int intAGI = objAttributeSource.TotalAgility;
-                                    int intAGIBase = objAttributeSource.BaseAgility;
-                                    while (objAttributeSource != null)
-                                    {
-                                        if (intSTR != 0 || intAGI != 0 || intSTRBase != 0 || intAGIBase != 0)
-                                            break;
-                                        objAttributeSource = objAttributeSource.Parent;
-                                        if (objAttributeSource == null) continue;
-                                        intSTR = objAttributeSource.TotalStrength;
-                                        intSTRBase = objAttributeSource.BaseStrength;
-                                        intAGI = objAttributeSource.TotalAgility;
-                                        intAGIBase = objAttributeSource.BaseAgility;
-                                    }
-
-                                    intUseSTR = intSTR;
-                                    intUseAGI = intAGI;
-                                    intUseSTRBase = intSTRBase;
-                                    intUseAGIBase = intAGIBase;
-
-                                    if (intUseSTR == 0)
-                                        intUseSTR = objVehicleMod.TotalStrength;
-                                    if (intUseAGI == 0)
-                                        intUseAGI = objVehicleMod.TotalAgility;
-                                    if (intUseSTRBase == 0)
-                                        intUseSTRBase = ParentVehicle.TotalBody;
-                                    if (intUseAGIBase == 0)
-                                        intUseAGIBase = ParentVehicle.Pilot;
-                                }
-                            }
-                        }
-                        else if (!string.IsNullOrEmpty(ParentID))
-                        {
-                            // Look to see if this is attached to a Cyberlimb and use its STR instead.
-                            Cyberware objWeaponParent = _objCharacter.Cyberware.DeepFirstOrDefault(x => x.Children, x => x.InternalId == ParentID);
-                            if (objWeaponParent != null)
-                            {
-                                Cyberware objAttributeSource = objWeaponParent;
-                                int intSTR = objAttributeSource.TotalStrength;
-                                int intSTRBase = objAttributeSource.BaseStrength;
-                                int intAGI = objAttributeSource.TotalAgility;
-                                int intAGIBase = objAttributeSource.BaseAgility;
-                                while (objAttributeSource != null)
-                                {
-                                    if (intSTR != 0 || intAGI != 0 || intSTRBase != 0 || intAGIBase != 0)
-                                        break;
-                                    objAttributeSource = objAttributeSource.Parent;
-                                    if (objAttributeSource == null) continue;
-                                    intSTR = objAttributeSource.TotalStrength;
-                                    intSTRBase = objAttributeSource.BaseStrength;
-                                    intAGI = objAttributeSource.TotalAgility;
-                                    intAGIBase = objAttributeSource.BaseAgility;
-                                }
-
-                                intUseSTR = intSTR;
-                                intUseAGI = intAGI;
-                                intUseSTRBase = intSTRBase;
-                                intUseAGIBase = intAGIBase;
-                            }
-                            if (intUseSTR == 0)
-                                intUseSTR = _objCharacter.STR.TotalValue;
-                            if (intUseAGI == 0)
-                                intUseAGI = _objCharacter.AGI.TotalValue;
-                            if (intUseSTRBase == 0)
-                                intUseSTRBase = _objCharacter.STR.TotalBase;
-                            if (intUseAGIBase == 0)
-                                intUseAGIBase = _objCharacter.AGI.TotalBase;
-                        }
-                    }
-                    else if (ParentVehicle == null)
-                    {
-                        intUseSTR = _objCharacter.STR.TotalValue;
-                        intUseAGI = _objCharacter.AGI.TotalValue;
-                    }
-
-                    if (Category == "Throwing Weapons" || UseSkill == "Throwing Weapons")
-                        intUseSTR += ImprovementManager.ValueOf(_objCharacter, Improvement.ImprovementType.ThrowSTR);
-                }
-
->>>>>>> 53eb2a4b
+                ProcessAttributesInXPath(sbdAccuracy, strAccuracy);
                 Func<string> funcPhysicalLimitString = () => _objCharacter.LimitPhysical.ToString(GlobalOptions.InvariantCultureInfo);
                 if (ParentVehicle != null)
                 {
@@ -3548,31 +3438,7 @@
                         return strHandling;
                     };
                 }
-<<<<<<< HEAD
-                objAccuracy.CheapReplace(strAccuracy, "Physical", funcPhysicalLimitString);
-                objAccuracy.CheapReplace(strAccuracy, "Missile", funcPhysicalLimitString);
-=======
                 sbdAccuracy.CheapReplace(strAccuracy, "Physical", funcPhysicalLimitString).CheapReplace(strAccuracy, "Missile", funcPhysicalLimitString);
-                foreach (string strAttribute in AttributeSection.AttributeStrings)
-                {
-                    CharacterAttrib objLoopAttribute = _objCharacter.GetAttribute(strAttribute);
-                    if (strAttribute == "STR")
-                    {
-                        sbdAccuracy.Replace("{" + strAttribute + "}", intUseSTR.ToString(GlobalOptions.InvariantCultureInfo));
-                        sbdAccuracy.Replace("{" + strAttribute + "Base}", intUseSTRBase.ToString(GlobalOptions.InvariantCultureInfo));
-                    }
-                    else if (strAttribute == "AGI")
-                    {
-                        sbdAccuracy.Replace("{" + strAttribute + "}", intUseAGI.ToString(GlobalOptions.InvariantCultureInfo));
-                        sbdAccuracy.Replace("{" + strAttribute + "Base}", intUseAGIBase.ToString(GlobalOptions.InvariantCultureInfo));
-                    }
-                    else
-                    {
-                        sbdAccuracy.CheapReplace(strAccuracy, "{" + strAttribute + "}", () => objLoopAttribute.TotalValue.ToString(GlobalOptions.InvariantCultureInfo));
-                        sbdAccuracy.CheapReplace(strAccuracy, "{" + strAttribute + "Base}", () => objLoopAttribute.TotalBase.ToString(GlobalOptions.InvariantCultureInfo));
-                    }
-                }
->>>>>>> 53eb2a4b
 
                 // Replace the division sign with "div" since we're using XPath.
                 sbdAccuracy.Replace("/", " div ");
